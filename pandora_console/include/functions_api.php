<?php

// Pandora FMS- http://pandorafms.com
// ==================================================
// Copyright (c) 2005-2009 Artica Soluciones Tecnologicas
// Please see http://pandorafms.org for full contribution list
// This program is free software; you can redistribute it and/or
// modify it under the terms of the  GNU Lesser General Public License
// as published by the Free Software Foundation; version 2
// This program is distributed in the hope that it will be useful,
// but WITHOUT ANY WARRANTY; without even the implied warranty of
// MERCHANTABILITY or FITNESS FOR A PARTICULAR PURPOSE.  See the
// GNU General Public License for more details.
global $config;

// Set character encoding to UTF-8 - fixes a lot of multibyte character headaches
require_once 'functions_agents.php';
require_once 'functions_modules.php';
require_once $config['homedir'].'/include/functions_profile.php';
require_once $config['homedir'].'/include/functions.php';
require_once $config['homedir'].'/include/functions_ui.php';
require_once $config['homedir'].'/include/functions_graph.php';
require_once $config['homedir'].'/include/functions_events.php';
require_once $config['homedir'].'/include/functions_groups.php';
require_once $config['homedir'].'/include/functions_network_components.php';
require_once $config['homedir'].'/include/functions_netflow.php';
require_once $config['homedir'].'/include/functions_servers.php';
require_once $config['homedir'].'/include/functions_planned_downtimes.php';
require_once $config['homedir'].'/include/functions_db.php';
require_once $config['homedir'].'/include/functions_event_responses.php';
enterprise_include_once('include/functions_local_components.php');
enterprise_include_once('include/functions_events.php');
enterprise_include_once('include/functions_agents.php');
enterprise_include_once('include/functions_modules.php');
enterprise_include_once('include/functions_clusters.php');
enterprise_include_once('include/functions_alerts.php');


/**
 * Parse the "other" parameter.
 *
 * @param  string $other
 * @param  mixed  $otherType
 * @return mixed
 */
function parseOtherParameter($other, $otherType)
{
    switch ($otherType) {
        case 'url_encode':
            $returnVar = [
                'type' => 'string',
                'data' => urldecode($other),
            ];
        break;

        default:
            if (strpos($otherType, 'url_encode_separator_') !== false) {
                $separator = str_replace('url_encode_separator_', '', $otherType);
                $returnVar = [
                    'type' => 'array',
                    'data' => explode($separator, $other),
                ];
                foreach ($returnVar['data'] as $index => $element) {
                    $returnVar['data'][$index] = urldecode($element);
                }
            } else {
                $returnVar = [
                    'type' => 'string',
                    'data' => urldecode($other),
                ];
            }
        break;
    }

    return $returnVar;
}


/**
 *
 * @param  $typeError
 * @param  $returnType
 * @return unknown_type
 */
function returnError($typeError, $returnType='string')
{
    switch ($typeError) {
        case 'no_set_no_get_no_help':
            returnData(
                $returnType,
                [
                    'type' => 'string',
                    'data' => __('No set or get or help operation.'),
                ]
            );
        break;

        case 'no_exist_operation':
            returnData(
                $returnType,
                [
                    'type' => 'string',
                    'data' => __('This operation does not exist.'),
                ]
            );
        break;

        case 'id_not_found':
            returnData(
                $returnType,
                [
                    'type' => 'string',
                    'data' => __('Id does not exist in BD.'),
                ]
            );
        break;

        case 'not_allowed_operation_cluster':
            returnData(
                $returnType,
                [
                    'type' => 'string',
                    'data' => __('This operation can not be used in cluster elements.'),
                ]
            );
        break;

        case 'forbidden':
            returnData(
                $returnType,
                [
                    'type' => 'string',
                    'data' => __('The user has not enough permission to make this action.'),
                ]
            );
        break;

        case 'no_data_to_show':
            returnData(
                $returnType,
                [
                    'type' => 'string',
                    'data' => __('No data to show.'),
                ]
            );
        break;

        case 'centralized':
            returnData(
                $returnType,
                [
                    'type' => 'string',
                    'data' => __('This console is not manager of this environment, please manage this feature from centralized manager console (Metaconsole).'),
                ]
            );
        break;

        default:
            returnData(
                'string',
                [
                    'type' => 'string',
                    'data' => __($returnType),
                ]
            );
        break;
    }
}


/**
 * @param  $returnType
 * @param  $data
 * @param  $separator
 * @return
 */
function returnData($returnType, $data, $separator=';')
{
    switch ($returnType) {
        case 'string':
            if (is_array($data['data'])) {
                echo convert_array_multi($data['data'], $separator);
            } else {
                echo $data['data'];
            }
        break;

        case 'csv':
        case 'csv_head':
            if (is_array($data['data'])) {
                if (array_key_exists('list_index', $data)) {
                    if ($returnType == 'csv_head') {
                        foreach ($data['list_index'] as $index) {
                            echo $index;
                            if (end($data['list_index']) == $index) {
                                echo "\n";
                            } else {
                                echo $separator;
                            }
                        }
                    }

                    foreach ($data['data'] as $dataContent) {
                        foreach ($data['list_index'] as $index) {
                            if (array_key_exists($index, $dataContent)) {
                                echo str_replace("\n", ' ', $dataContent[$index]);
                            }

                            if (end($data['list_index']) == $index) {
                                echo "\n";
                            } else {
                                echo $separator;
                            }
                        }
                    }
                } else {
                    if (!empty($data['data'])) {
                        foreach ($data['data'] as $dataContent) {
                            $clean = array_map('array_apply_io_safe_output', (array) $dataContent);
                            foreach ($clean as $k => $v) {
                                $clean[$k] = str_replace("\r", "\n", $clean[$k]);
                                $clean[$k] = str_replace("\n", ' ', $clean[$k]);
                                $clean[$k] = strip_tags($clean[$k]);
                                $clean[$k] = str_replace(';', ' ', $clean[$k]);
                            }

                            $row = implode($separator, $clean);
                            echo $row."\n";
                        }
                    }
                }
            } else {
                echo $data['data'];
            }
        break;

        case 'json':
            $data = array_apply_io_safe_output($data);
            header('Content-type: application/json');
            // Allows extra parameters to json_encode, like JSON_FORCE_OBJECT
            if ($separator == ';') {
                $separator = null;
            }

            if (empty($separator)) {
                echo json_encode($data);
            } else {
                echo json_encode($data, $separator);
            }
        break;
    }
}


function array_apply_io_safe_output($item)
{
    return io_safe_output($item);
}


/**
 *
 * @param  $ip
 * @return unknown_type
 */
function isInACL($ip)
{
    global $config;

    if (in_array($ip, $config['list_ACL_IPs_for_API'])) {
        return true;
    }

    // If the IP is not in the list, we check one by one, all the wildcard registers
    foreach ($config['list_ACL_IPs_for_API'] as $acl_ip) {
        if (preg_match('/\*/', $acl_ip)) {
            if ($acl_ip[0] == '*' && strlen($acl_ip) > 1) {
                // example *.lab.artica.es == 151.80.15.*
                $acl_ip = str_replace('*.', '', $acl_ip);
                $name = [];
                $name = gethostbyname($acl_ip);
                $names = explode('.', $name);
                $names[3] = '';
                $names = implode('.', $names);
                if (preg_match('/'.$names.'/', $ip)) {
                    return true;
                }
            } else {
                // example 192.168.70.* or *
                $acl_ip = str_replace('.', '\.', $acl_ip);
                // Replace wilcard by .* to do efective in regular expression
                $acl_ip = str_replace('*', '.*', $acl_ip);
                // If the string match with the beginning of the IP give it access
                if (preg_match('/'.$acl_ip.'/', $ip)) {
                    return true;
                }
            }

            // Scape for protection
        } else {
            // example lab.artica.es without '*'
            $name = [];
            $name = gethostbyname($acl_ip);
            if (preg_match('/'.$name.'/', $ip)) {
                return true;
            }
        }
    }

    return false;
}


// Return string OK,[version],[build]
function api_get_test()
{
    global $pandora_version;
    global $build_version;

    echo "OK,$pandora_version,$build_version";

    if (defined('METACONSOLE')) {
        echo ',meta';
    }
}


// Return OK if agent cache is activated
function api_get_test_agent_cache()
{
    if (defined('METACONSOLE')) {
        return;
    }

    $status = enterprise_hook('test_agent_cache', []);
    if ($status === ENTERPRISE_NOT_HOOK) {
        echo 'ERR';
        return;
    }

    echo $status;

}


// Returs the string OK if a connection to the event replication DB can be established.
function api_get_test_event_replication_db()
{
    if (defined('METACONSOLE')) {
        return;
    }

    $status = enterprise_hook('events_test_replication_db', []);
    if ($status === ENTERPRISE_NOT_HOOK) {
        echo 'ERR';
        return;
    }

    echo $status;
}


// -------------------------DEFINED OPERATIONS FUNCTIONS-----------------
function api_get_groups($thrash1, $thrash2, $other, $returnType, $user_in_db)
{
    if (defined('METACONSOLE')) {
        return;
    }

    if ($other['type'] == 'string') {
        if ($other['data'] != '') {
            returnError('error_parameter', 'Error in the parameters.');
            return;
        } else {
            // Default values
            $separator = ';';
        }
    } else if ($other['type'] == 'array') {
        $separator = $other['data'][0];
    }

    $groups = users_get_groups($user_in_db, 'IR');

    $data_groups = [];
    foreach ($groups as $id => $group) {
        $data_groups[] = [
            $id,
            $group,
        ];
    }

    $data['type'] = 'array';
    $data['data'] = $data_groups;

    returnData($returnType, $data, $separator);
}


function api_get_agent_module_name_last_value($agentName, $moduleName, $other=';', $returnType)
{
    $idAgent = agents_get_agent_id($agentName);
    $sql = sprintf(
        'SELECT id_agente_modulo
		FROM tagente_modulo
		WHERE id_agente = %d AND nombre LIKE "%s"',
        $idAgent,
        $moduleName
    );
    $idModuleAgent = db_get_value_sql($sql);

    api_get_module_last_value($idModuleAgent, null, $other, $returnType);
}


function api_get_agent_module_name_last_value_alias($alias, $moduleName, $other=';', $returnType)
{
    $sql = sprintf(
        'SELECT tagente_modulo.id_agente_modulo FROM tagente_modulo
			INNER JOIN tagente ON tagente_modulo.id_agente = tagente.id_agente
			WHERE tagente.alias LIKE "%s" AND tagente_modulo.nombre LIKE "%s"',
        $alias,
        $moduleName
    );
    $idModuleAgent = db_get_value_sql($sql);

    api_get_module_last_value($idModuleAgent, null, $other, $returnType);
}


function api_get_module_last_value($idAgentModule, $trash1, $other=';', $returnType)
{
    global $config;
    if (defined('METACONSOLE')) {
        return;
    }

    $check_access = agents_check_access_agent(modules_get_agentmodule_agent($idAgentModule));
    if ($check_access === false || !check_acl($config['id_user'], 0, 'AR')) {
        returnError('forbidden', $returnType);
        return;
    }

    $sql = sprintf(
        'SELECT datos
		FROM tagente_estado
		WHERE id_agente_modulo = %d',
        $idAgentModule
    );
    $value = db_get_value_sql($sql);

    if ($value === false) {
        if (isset($other['data'][1]) && $other['data'][0] == 'error_value') {
            returnData($returnType, ['type' => 'string', 'data' => $other['data'][1]]);
        } else if ($check_access) {
            returnError('no_data_to_show', $returnType);
        } else {
            returnError('id_not_found', $returnType);
        }

        return;
    }

    $data = [
        'type' => 'string',
        'data' => $value,
    ];
    returnData($returnType, $data);
}


/*
    DB column mapping table used by tree_agents (and get module_properties)
*/

// agent related field mappings (output field => column designation for 'tagente')
$agent_field_column_mapping = [
    /*
        agent_id is not in this list (because it is mandatory) */
    // agent_id_group is not in this list
    'agent_name'                      => 'nombre as agent_name',
    'agent_direction'                 => 'direccion as agent_direction',
    'agent_comentary'                 => 'comentarios as agent_comentary',
    'agent_last_contant'              => 'ultimo_contacto as agent_last_contant',
    'agent_mode'                      => 'modo as agent_mode',
    'agent_interval'                  => 'intervalo as agent_interval',
    'agent_id_os'                     => 'id_os as agent_id_os',
    'agent_os_version'                => 'os_version as agent_os_version',
    'agent_version'                   => 'agent_version as agent_version',
    'agent_last_remote_contact'       => 'ultimo_contacto_remoto as agent_last_remote_contact',
    'agent_disabled'                  => 'disabled as agent_disabled',
    'agent_id_parent'                 => 'id_parent as agent_id_parent',
    'agent_custom_id'                 => 'custom_id as agent_custom_id',
    'agent_server_name'               => 'server_name as agent_server_name',
    'agent_cascade_protection'        => 'cascade_protection as agent_cascade_protection',
    'agent_cascade_protection_module' => 'cascade_protection_module as agent_cascade_protection_module',
];

// module related field mappings 1/2 (output field => column for 'tagente_modulo')
$module_field_column_mampping = [
    // module_id_agent_modulo  is not in this list
    'module_id_agent'          => 'id_agente as module_id_agent',
    'module_id_module_type'    => 'id_tipo_modulo as module_id_module_type',
    'module_description'       => 'descripcion as module_description',
    'module_name'              => 'nombre as module_name',
    'module_max'               => 'max as module_max',
    'module_min'               => 'min as module_min',
    'module_interval'          => 'module_interval',
    'module_tcp_port'          => 'tcp_port as module_tcp_port',
    'module_tcp_send'          => 'tcp_send as module_tcp_send',
    'module_tcp_rcv'           => 'tcp_rcv as module_tcp_rcv',
    'module_snmp_community'    => 'snmp_community as module_snmp_community',
    'module_snmp_oid'          => 'snmp_oid as module_snmp_oid',
    'module_ip_target'         => 'ip_target as module_ip_target',
    'module_id_module_group'   => 'id_module_group as module_id_module_group',
    'module_flag'              => 'flag as module_flag',
    'module_id_module'         => 'id_modulo as module_id_module',
    'module_disabled'          => 'disabled as module_disabled',
    'module_id_export'         => 'id_export as module_id_export',
    'module_plugin_user'       => 'plugin_user as module_plugin_user',
    'module_plugin_pass'       => 'plugin_pass as module_plugin_pass',
    'module_plugin_parameter'  => 'plugin_parameter as module_plugin_parameter',
    'module_id_plugin'         => 'id_plugin as module_id_plugin',
    'module_post_process'      => 'post_process as module_post_process',
    'module_prediction_module' => 'prediction_module as module_prediction_module',
    'module_max_timeout'       => 'max_timeout as module_max_timeout',
    'module_max_retries'       => 'max_retries as module_max_retries',
    'module_custom_id'         => 'custom_id as module_custom_id',
    'module_history_data'      => 'history_data as module_history_data',
    'module_min_warning'       => 'min_warning as module_min_warning',
    'module_max_warning'       => 'max_warning as module_max_warning',
    'module_str_warning'       => 'str_warning as module_str_warning',
    'module_min_critical'      => 'min_critical as module_min_critical',
    'module_max_critical'      => 'max_critical as module_max_critical',
    'module_str_critical'      => 'str_critical as module_str_critical',
    'module_min_ff_event'      => 'min_ff_event as module_min_ff_event',
    'module_delete_pending'    => 'delete_pending as module_delete_pending',
    'module_plugin_macros'     => 'macros as module_plugin_macros',
    'module_macros'            => 'module_macros as module_macros',
    'module_critical_inverse'  => 'critical_inverse as module_critical_inverse',
    'module_warning_inverse'   => 'warning_inverse as module_warning_inverse',
];

// module related field mappings 2/2 (output field => column for 'tagente_estado')
$estado_fields_to_columns_mapping = [
    // module_id_agent_modulo  is not in this list
    'module_id_agent_state'     => 'id_agente_estado as module_id_agent_state',
    'module_data'               => 'datos as module_data',
    'module_timestamp'          => 'timestamp as module_timestamp',
    'module_state'              => 'estado as module_state',
    'module_last_try'           => 'last_try as module_last_try',
    'module_utimestamp'         => 'utimestamp as module_utimestamp',
    'module_current_interval'   => 'current_interval as module_current_interval',
    'module_running_by'         => 'running_by as module_running_by',
    'module_last_execution_try' => 'last_execution_try as module_last_execution_try',
    'module_status_changes'     => 'status_changes as module_status_changes',
    'module_last_status'        => 'last_status as module_last_status',
];

/***
 * end of DB column mapping table
 ***/


/**
 *
 * @param $trash1
 * @param $trahs2
 * @param mixed      $other If $other is string is only the separator,
 *       but if it's array, $other as param is <separator>;<replace_return>;(<field_1>,<field_2>...<field_n>) in this order
 *       and separator char (after text ; ) must be diferent that separator (and other) url (pass in param othermode as othermode=url_encode_separator_<separator>)
 *       example:
 *
 *       return csv with fields type_row,group_id and agent_name, separate with ";" and the return of the text replace for " "
 *       api.php?op=get&op2=tree_agents&return_type=csv&other=;| |type_row,group_id,agent_name&other_mode=url_encode_separator_|
 *
 * @param  $returnType
 * @return unknown_type
 */
function api_get_tree_agents($trash1, $trahs2, $other, $returnType)
{
    global $config;

    if (defined('METACONSOLE')) {
        return;
    }

    if ($other['type'] == 'array') {
        $separator = $other['data'][0];
        $returnReplace = $other['data'][1];
        if (trim($other['data'][2]) == '') {
            $fields = false;
        } else {
            $fields = explode(',', $other['data'][2]);
            foreach ($fields as $index => $field) {
                $fields[$index] = trim($field);
            }
        }
    } else {
        if (strlen($other['data']) == 0) {
            $separator = ';';
            // by default
        } else {
            $separator = $other['data'];
        }

        $returnReplace = ' ';
        $fields = false;
    }

    /*
        NOTE: if you want to add an output field, you have to add it to;
        1. $master_fields (field name)
        2. one of following field_column_mapping array (a pair of field name and corresponding column designation)

        e.g. To add a new field named 'agent_NEWFIELD' that comes from tagente's COLUMN_X , you have to add;
        1. "agent_NEW_FIELD"  to $master_fields
        2. "'agent_NEW_FIELD' => 'agent_NEWFIELD as COLUMN_X'"  to $agent_field_column_mapping
    */

    // all of output field names
    $master_fields = [
        'type_row',

        'group_id',
        'group_name',
        'group_parent',
        'disabled',
        'custom_id',
        'group_description',
        'group_contact',
        'group_other',

        'agent_id',
        'alias',
        'agent_direction',
        'agent_comentary',
        'agent_id_group',
        'agent_last_contant',
        'agent_mode',
        'agent_interval',
        'agent_id_os',
        'agent_os_version',
        'agent_version',
        'agent_last_remote_contact',
        'agent_disabled',
        'agent_id_parent',
        'agent_custom_id',
        'agent_server_name',
        'agent_cascade_protection',
        'agent_cascade_protection_module',
        'agent_name',

        'module_id_agent_modulo',
        'module_id_agent',
        'module_id_module_type',
        'module_description',
        'module_name',
        'module_max',
        'module_min',
        'module_interval',
        'module_tcp_port',
        'module_tcp_send',
        'module_tcp_rcv',
        'module_snmp_community',
        'module_snmp_oid',
        'module_ip_target',
        'module_id_module_group',
        'module_flag',
        'module_id_module',
        'module_disabled',
        'module_id_export',
        'module_plugin_user',
        'module_plugin_pass',
        'module_plugin_parameter',
        'module_id_plugin',
        'module_post_process',
        'module_prediction_module',
        'module_max_timeout',
        'module_max_retries',
        'module_custom_id',
        'module_history_data',
        'module_min_warning',
        'module_max_warning',
        'module_str_warning',
        'module_min_critical',
        'module_max_critical',
        'module_str_critical',
        'module_min_ff_event',
        'module_delete_pending',
        'module_id_agent_state',
        'module_data',
        'module_timestamp',
        'module_state',
        'module_last_try',
        'module_utimestamp',
        'module_current_interval',
        'module_running_by',
        'module_last_execution_try',
        'module_status_changes',
        'module_last_status',
        'module_plugin_macros',
        'module_macros',
        'module_critical_inverse',
        'module_warning_inverse',

        'alert_id_agent_module',
        'alert_id_alert_template',
        'alert_internal_counter',
        'alert_last_fired',
        'alert_last_reference',
        'alert_times_fired',
        'alert_disabled',
        'alert_force_execution',
        'alert_id_alert_action',
        'alert_type',
        'alert_value',
        'alert_matches_value',
        'alert_max_value',
        'alert_min_value',
        'alert_time_threshold',
        'alert_max_alerts',
        'alert_min_alerts',
        'alert_time_from',
        'alert_time_to',
        'alert_monday',
        'alert_tuesday',
        'alert_wednesday',
        'alert_thursday',
        'alert_friday',
        'alert_saturday',
        'alert_sunday',
        'alert_recovery_notify',
        'alert_field2_recovery',
        'alert_field3_recovery',
        'alert_id_alert_template_module',
        'alert_fires_min',
        'alert_fires_max',
        'alert_id_alert_command',
        'alert_command',
        'alert_internal',
        'alert_template_modules_id',
        'alert_templates_id',
        'alert_template_module_actions_id',
        'alert_actions_id',
        'alert_commands_id',
        'alert_templates_name',
        'alert_actions_name',
        'alert_commands_name',
        'alert_templates_description',
        'alert_commands_description',
        'alert_template_modules_priority',
        'alert_templates_priority',
        'alert_templates_field1',
        'alert_actions_field1',
        'alert_templates_field2',
        'alert_actions_field2',
        'alert_templates_field3',
        'alert_actions_field3',
        'alert_templates_id_group',
        'alert_actions_id_group',
    ];

    // agent related field mappings (output field => column designation for 'tagente')
    global $agent_field_column_mapping;

    // module related field mappings 1/2 (output field => column for 'tagente_modulo')
    global $module_field_column_mampping;

    // module related field mappings 2/2 (output field => column for 'tagente_estado')
    global    $estado_fields_to_columns_mapping;

    // alert related field mappings (output field => column for 'talert_template_modules', ... )
    $alert_fields_to_columns_mapping = [
        // 'alert_id_agent_module (id_agent_module) is not in this list
        'alert_template_modules_id'        => 't1.id as alert_template_modules_id',
        'alert_id_alert_template'          => 't1.id_alert_template as alert_id_alert_template',
        'alert_internal_counter'           => 't1.internal_counter as alert_internal_counter',
        'alert_last_fired'                 => 't1.last_fired as alert_last_fired',
        'alert_last_reference'             => 't1.last_reference as alert_last_reference',
        'alert_times_fired'                => 't1.times_fired as alert_times_fired',
        'alert_disabled'                   => 't1.disabled as alert_disabled',
        'alert_force_execution'            => 't1.force_execution as alert_force_execution',
        'alert_template_modules_priority'  => 't1.priority as alert_template_modules_priority',

        'alert_templates_id'               => 't2.id as alert_templates_id',
        'alert_type'                       => 't2.type as alert_type',
        'alert_value'                      => 't2.value as alert_value',
        'alert_matches_value'              => 't2.matches_value as alert_matches_value',
        'alert_max_value'                  => 't2.max_value as alert_max_value',
        'alert_min_value'                  => 't2.min_value as alert_min_value',
        'alert_time_threshold'             => 't2.time_threshold as alert_time_threshold',
        'alert_max_alerts'                 => 't2.max_alerts as alert_max_alerts',
        'alert_min_alerts'                 => 't2.min_alerts as alert_min_alerts',
        'alert_time_from'                  => 't2.time_from as alert_time_from',
        'alert_time_to'                    => 't2.time_to as alert_time_to',
        'alert_monday'                     => 't2.monday as alert_monday',
        'alert_tuesday'                    => 't2.tuesday as alert_tuesday',
        'alert_wednesday'                  => 't2.wednesday as alert_wednesday',
        'alert_thursday'                   => 't2.thursday as alert_thursday',
        'alert_friday'                     => 't2.friday as alert_friday',
        'alert_saturday'                   => 't2.saturday as alert_saturday',
        'alert_sunday'                     => 't2.sunday as alert_sunday',
        'alert_templates_name'             => 't2.name as alert_templates_name',
        'alert_templates_description'      => 't2.description as alert_templates_description',
        'alert_templates_priority'         => 't2.priority as alert_templates_priority',
        'alert_templates_id_group'         => 't2.id_group as alert_templates_id_group',
        'alert_recovery_notify'            => 't2.recovery_notify as alert_recovery_notify',
        'alert_field2_recovery'            => 't2.field2_recovery as alert_field2_recovery',
        'alert_field3_recovery'            => 't2.field3_recovery as alert_field3_recovery',
        'alert_templates_field1'           => 't2.field1 as alert_templates_field1',
        'alert_templates_field2'           => 't2.field2 as alert_templates_field2',
        'alert_templates_field3'           => 't2.field3 as alert_templates_field3',

        'alert_template_module_actions_id' => 't3.id as alert_template_module_actions_id',
        'alert_id_alert_action'            => 't3.id_alert_action as alert_id_alert_action',
        'alert_id_alert_template_module'   => 't3.id_alert_template_module as alert_id_alert_template_module',
        'alert_fires_min'                  => 't3.fires_min as alert_fires_min',
        'alert_fires_max'                  => 't3.fires_max as alert_fires_max',

        'alert_actions_id'                 => 't4.id as alert_actions_id',
        'alert_actions_name'               => 't4.name as alert_actions_name',
        'alert_id_alert_command'           => 't4.id_alert_command as alert_id_alert_command',
        'alert_actions_id_group'           => 't4.id_group as alert_actions_id_group',
        'alert_actions_field1'             => 't4.field1 as alert_actions_field1',
        'alert_actions_field2'             => 't4.field2 as alert_actions_field2',
        'alert_actions_field3'             => 't4.field3 as alert_actions_field3',

        'alert_command'                    => 't5.command as alert_command',
        'alert_internal'                   => 't5.internal as alert_internal',
        'alert_commands_id'                => 't5.id as alert_commands_id',
        'alert_commands_name'              => 't5.name as alert_commands_name',
        'alert_commands_description'       => 't5.description as alert_commands_description',
    ];

    if ($fields == false) {
        $fields = $master_fields;
    }

    // construct column list to query for tagente, tagente_modulo, tagente_estado and alert-related tables
    {
        $agent_additional_columns  = '';
        $module_additional_columns = '';
        $estado_additional_columns = '';
        $alert_additional_columns  = '';

    foreach ($fields as $fld) {
        if (array_key_exists($fld, $agent_field_column_mapping)) {
            $agent_additional_columns .= (', '.$agent_field_column_mapping[$fld] );
        }

        if (array_key_exists($fld, $module_field_column_mampping)) {
            $module_additional_columns .= (', '.$module_field_column_mampping[$fld]);
        }

        if (array_key_exists($fld, $estado_fields_to_columns_mapping)) {
            $estado_additional_columns .= (', '.$estado_fields_to_columns_mapping[$fld]);
        }

        if (array_key_exists($fld, $alert_fields_to_columns_mapping)) {
            $alert_additional_columns .= (', '.$alert_fields_to_columns_mapping[$fld]);
        }
    }

    }

    $returnVar = [];

    // Get only the user groups
    $filter_groups = '1 = 1';
    if (!users_is_admin($config['id_user'])) {
        $user_groups = implode(',', array_keys(users_get_groups()));
        $filter_groups = "id_grupo IN ($user_groups)";
    }

    $groups = db_get_all_rows_sql(
        'SELECT id_grupo as group_id, '.'nombre as group_name, parent as group_parent, disabled, custom_id, '.'description as group_description, contact as group_contact, '.'other as group_other FROM tgrupo WHERE '.$filter_groups
    );
    if ($groups === false) {
        $groups = [];
    }

    $groups = str_replace('\n', $returnReplace, $groups);

    foreach ($groups as &$group) {
        $group['type_row'] = 'group';
        $returnVar[] = $group;

        // Get the agents for this group
        $id_group = $group['group_id'];
        $agents = db_get_all_rows_sql(
            "SELECT id_agente AS agent_id, id_grupo AS agent_id_group , alias $agent_additional_columns
			FROM tagente ta LEFT JOIN tagent_secondary_group tasg
				ON ta.id_agente = tasg.id_agent
			WHERE ta.id_grupo = $id_group OR tasg.id_group = $id_group"
        );
        if ($agents === false) {
            $agents = [];
        }

        $agents = str_replace('\n', $returnReplace, $agents);

        foreach ($agents as $index => &$agent) {
            $agent['type_row']  = 'agent';
            $returnVar[] = $agent;

            if (strlen($module_additional_columns) <= 0
                && strlen($estado_additional_columns) <= 0
                && strlen($alert_additional_columns) <= 0
            ) {
                continue;
                // SKIP collecting MODULES and ALERTS
            }

            $modules = db_get_all_rows_sql(
                'SELECT *
				FROM (SELECT id_agente_modulo as module_id_agent_modulo '.$module_additional_columns.'
						FROM tagente_modulo 
						WHERE id_agente = '.$agent['agent_id'].') t1 
					INNER JOIN (SELECT id_agente_modulo as module_id_agent_modulo '.$estado_additional_columns.'
						FROM tagente_estado
						WHERE id_agente = '.$agent['agent_id'].') t2
					ON t1.module_id_agent_modulo = t2.module_id_agent_modulo'
            );

            if ($modules === false) {
                $modules = [];
            }

            $modules = str_replace('\n', $returnReplace, $modules);

            foreach ($modules as &$module) {
                $module['type_row'] = 'module';

                if ($module['module_macros']) {
                    $module['module_macros'] = base64_decode($module['module_macros']);
                }

                $returnVar[] = $module;

                if (strlen($alert_additional_columns) <= 0) {
                    continue;
                    // SKIP collecting ALERTS info
                }

                $alerts = db_get_all_rows_sql(
                    'SELECT t1.id_agent_module as alert_id_agent_module '.$alert_additional_columns.'
					FROM (SELECT * FROM talert_template_modules
						WHERE id_agent_module = '.$module['module_id_agent_modulo'].') t1 
					INNER JOIN talert_templates t2
						ON t1.id_alert_template = t2.id
					LEFT JOIN talert_template_module_actions t3
						ON t1.id = t3.id_alert_template_module
					LEFT JOIN talert_actions t4
						ON t3.id_alert_action = t4.id
					LEFT JOIN talert_commands t5
						ON t4.id_alert_command = t5.id'
                );

                if ($alerts === false) {
                    $alerts = [];
                }

                $alerts = str_replace('\n', $returnReplace, $alerts);

                foreach ($alerts as &$alert) {
                    $alert['type_row'] = 'alert';
                    $returnVar[] = $alert;
                }
            }
        }
    }

    $data = [
        'type' => 'array',
        'data' => $returnVar,
    ];

    $data['list_index'] = $fields;

    returnData($returnType, $data, $separator);
}


/**
 *
 * @param $id_module
 * @param $trahs2
 * @param mixed      $other If $other is string is only the separator,
 *       but if it's array, $other as param is <separator>;<replace_return>;(<field_1>,<field_2>...<field_n>) in this order
 *       and separator char (after text ; ) must be diferent that separator (and other) url (pass in param othermode as othermode=url_encode_separator_<separator>)
 *       example:
 *
 *       return csv with fields type_row,group_id and agent_name, separate with ";" and the return of the text replace for " "
 *       api.php?op=get&op2=module_properties&id=1116&return_type=csv&other=;| |module_id_agent,module_name,module_description,module_last_try,module_data&other_mode=url_encode_separator_|
 *
 * @param  $returnType
 * @return unknown_type
 */
function api_get_module_properties($id_module, $trahs2, $other, $returnType)
{
    if (!util_api_check_agent_and_print_error(modules_get_agentmodule_agent($id_module), $returnType)) {
        return;
    }

    if ($other['type'] == 'array') {
        $separator = $other['data'][0];
        $returnReplace = $other['data'][1];
        if (trim($other['data'][2]) == '') {
            $fields = false;
        } else {
            $fields = explode(',', $other['data'][2]);
            foreach ($fields as $index => $field) {
                $fields[$index] = trim($field);
            }
        }
    } else {
        if (strlen($other['data']) == 0) {
            $separator = ';';
            // by default
        } else {
            $separator = $other['data'];
        }

        $returnReplace = ' ';
        $fields = false;
    }

    get_module_properties($id_module, $fields, $separator, $returnType, $returnReplace);
}


/**
 *
 * @param $agent_name
 * @param $module_name
 * @param mixed       $other If $other is string is only the separator,
 *        but if it's array, $other as param is <separator>;<replace_return>;(<field_1>,<field_2>...<field_n>) in this order
 *        and separator char (after text ; ) must be diferent that separator (and other) url (pass in param othermode as othermode=url_encode_separator_<separator>)
 *        example:
 *
 *        return csv with fields type_row,group_id and agent_name, separate with ";" and the return of the text replace for " "
 *        api.php?op=get&op2=module_properties_by_name&id=sample_agent&id2=sample_module&return_type=csv&other=;| |module_id_agent,module_name,module_str_critical,module_str_warning&other_mode=url_encode_separator_|
 *
 * @param  $returnType
 * @return unknown_type
 */
function api_get_module_properties_by_name($agent_name, $module_name, $other, $returnType)
{
    if ($other['type'] == 'array') {
        $separator = $other['data'][0];
        $returnReplace = $other['data'][1];
        if (trim($other['data'][2]) == '') {
            $fields = false;
        } else {
            $fields = explode(',', $other['data'][2]);
            foreach ($fields as $index => $field) {
                $fields[$index] = trim($field);
            }
        }
    } else {
        if (strlen($other['data']) == 0) {
            $separator = ';';
            // by default
        } else {
            $separator = $other['data'];
        }

        $returnReplace = ' ';
        $fields = false;
    }

    $agent_id = agents_get_agent_id($agent_name);
    if ($agent_id == 0) {
        returnError('error_get_module_properties_by_name', __('Does not exist agent with this name.'));
        return;
    }

    if (!util_api_check_agent_and_print_error($agent_id, $returnType)) {
        return;
    }

    $tagente_modulo = modules_get_agentmodule_id($module_name, $agent_id);
    if ($tagente_modulo === false) {
        returnError('error_get_module_properties_by_name', __('Does not exist module with this name.'));
        return;
    }

    $module_id = $tagente_modulo['id_agente_modulo'];

    get_module_properties($module_id, $fields, $separator, $returnType, $returnReplace);
}


/*
 * subroutine for api_get_module_properties() and api_get_module_properties_by_name().
 */


 /**
  *
  * @param $alias
  * @param $module_name
  * @param mixed       $other If $other is string is only the separator,
  *        but if it's array, $other as param is <separator>;<replace_return>;(<field_1>,<field_2>...<field_n>) in this order
  *        and separator char (after text ; ) must be diferent that separator (and other) url (pass in param othermode as othermode=url_encode_separator_<separator>)
  *        example:
  *
  *        return csv with fields type_row,group_id and agent_name, separate with ";" and the return of the text replace for " "
  *        api.php?op=get&op2=module_properties_by_name&id=sample_agent&id2=sample_module&return_type=csv&other=;| |module_id_agent,module_name,module_str_critical,module_str_warning&other_mode=url_encode_separator_|
  *
  * @param  $returnType
  * @return unknown_type
  */
function api_get_module_properties_by_alias($alias, $module_name, $other, $returnType)
{
    if ($other['type'] == 'array') {
        $separator = $other['data'][0];
        $returnReplace = $other['data'][1];
        if (trim($other['data'][2]) == '') {
            $fields = false;
        } else {
            $fields = explode(',', $other['data'][2]);
            foreach ($fields as $index => $field) {
                $fields[$index] = trim($field);
            }
        }
    } else {
        if (strlen($other['data']) == 0) {
            $separator = ';';
            // by default
        } else {
            $separator = $other['data'];
        }

        $returnReplace = ' ';
        $fields = false;
    }

    $sql = sprintf(
        'SELECT tagente_modulo.id_agente_modulo, tagente.id_agente FROM tagente_modulo 
					INNER JOIN tagente ON tagente_modulo.id_agente = tagente.id_agente 
					WHERE tagente.alias LIKE "%s" AND tagente_modulo.nombre LIKE "%s"',
        $alias,
        $module_name
    );

    $data = db_get_row_sql($sql);
    if ($data === false) {
        returnError('error_get_module_properties_by_name', __('Does not exist the pair alias/module required.'));
    }

    if (!util_api_check_agent_and_print_error($data['id_agente'], $returnType)) {
        return;
    }

    $module_id = $data['id_agente_modulo'];

    get_module_properties($module_id, $fields, $separator, $returnType, $returnReplace);
}


/*
 * subroutine for api_get_module_properties() and api_get_module_properties_by_name().
 */

function get_module_properties($id_module, $fields, $separator, $returnType, $returnReplace)
{
    /*
        NOTE: if you want to add an output field, you have to add it to;
        1. $module_properties_master_fields (field name in order)
        2. Update field_column_mapping array (arraies are shared with get_tree_agents()).
            Each entry is  (DB coloum name => query fragment)
    */

    // all of output field names
    $module_properties_master_fields = [
        'module_id_agent_modulo',
        'module_id_agent',
        'module_id_module_type',
        'module_description',
        'module_name',
        'module_max',
        'module_min',
        'module_interval',
        'module_tcp_port',
        'module_tcp_send',
        'module_tcp_rcv',
        'module_snmp_community',
        'module_snmp_oid',
        'module_ip_target',
        'module_id_module_group',
        'module_flag',
        'module_id_module',
        'module_disabled',
        'module_id_export',
        'module_plugin_user',
        'module_plugin_pass',
        'module_plugin_parameter',
        'module_id_plugin',
        'module_post_process',
        'module_prediction_module',
        'module_max_timeout',
        'module_max_retries',
        'module_custom_id',
        'module_history_data',
        'module_min_warning',
        'module_max_warning',
        'module_str_warning',
        'module_min_critical',
        'module_max_critical',
        'module_str_critical',
        'module_min_ff_event',
        'module_delete_pending',
        'module_id_agent_state',
        'module_data',
        'module_timestamp',
        'module_state',
        'module_last_try',
        'module_utimestamp',
        'module_current_interval',
        'module_running_by',
        'module_last_execution_try',
        'module_status_changes',
        'module_last_status',
        'module_plugin_macros',
        'module_macros',
        'module_critical_inverse',
        'module_warning_inverse',
    ];

    // module related field mappings 1/2 (output field => column for 'tagente_modulo')
    global $module_field_column_mampping;

    // module related field mappings 2/2 (output field => column for 'tagente_estado')
    global $estado_fields_to_columns_mapping;

    if ($fields == false) {
        $fields = $module_properties_master_fields;
    }

    // construct column list to query for tagente, tagente_modulo, tagente_estado and alert-related tables
    $module_additional_columns = '';
    $estado_additional_columns = '';
    foreach ($fields as $fld) {
        if (array_key_exists($fld, $module_field_column_mampping)) {
            $module_additional_columns .= (', '.$module_field_column_mampping[$fld]);
        }

        if (array_key_exists($fld, $estado_fields_to_columns_mapping)) {
            $estado_additional_columns .= (', '.$estado_fields_to_columns_mapping[$fld]);
        }
    }

    // query to the DB
    $returnVar = [];
    $modules = db_get_all_rows_sql(
        'SELECT *
		FROM (SELECT id_agente_modulo as module_id_agent_modulo '.$module_additional_columns.'
				FROM tagente_modulo 
				WHERE id_agente_modulo = '.$id_module.') t1 
			INNER JOIN (SELECT id_agente_modulo as module_id_agent_modulo '.$estado_additional_columns.'
				FROM tagente_estado
				WHERE id_agente_modulo = '.$id_module.') t2
			ON t1.module_id_agent_modulo = t2.module_id_agent_modulo'
    );

    if ($modules === false) {
        $modules = [];
    }

    $modules = str_replace('\n', $returnReplace, $modules);

    foreach ($modules as &$module) {
        $module['type_row'] = 'module';

        if ($module['module_macros']) {
            $module['module_macros'] = base64_decode($module['module_macros']);
        }

        $returnVar[] = $module;
    }

    $data = [
        'type' => 'array',
        'data' => $returnVar,
    ];

    $data['list_index'] = $fields;

    returnData($returnType, $data, $separator);
}


function api_set_update_agent($id_agent, $thrash2, $other, $thrash3)
{
    global $config;

    if (defined('METACONSOLE')) {
        return;
    }

    if (!check_acl($config['id_user'], 0, 'AW')) {
        returnError('forbidden', 'string');
        return;
    }

    if (!util_api_check_agent_and_print_error($id_agent, 'string', 'AW')) {
        return;
    }

    $alias = $other['data'][0];
    $ip = $other['data'][1];
    $idParent = $other['data'][2];
    $idGroup = $other['data'][3];
    $cascadeProtection = $other['data'][4];
    $cascadeProtectionModule = $other['data'][5];
    $intervalSeconds = $other['data'][6];
    $idOS = $other['data'][7];
    $nameServer = $other['data'][8];
    $customId = $other['data'][9];
    $learningMode = $other['data'][10];
    $disabled = $other['data'][11];
    $description = $other['data'][12];

    if ($cascadeProtection == 1) {
        if (($idParent != 0) && (db_get_value_sql(
            'SELECT id_agente_modulo
									FROM tagente_modulo
									WHERE id_agente = '.$idParent.' AND id_agente_modulo = '.$cascadeProtectionModule
        ) === false)
        ) {
                returnError('parent_agent_not_exist', 'Is not a parent module to do cascade protection.');
        }
    } else {
        $cascadeProtectionModule = 0;
    }

    // Check ACL group
    if (!check_acl($config['id_user'], $idGroup, 'AW')) {
        returnError('forbidden', 'string');
        return;
    }

    // Check selected parent
    if ($idParent != 0) {
        $parentCheck = agents_check_access_agent($idParent);
        if ($parentCheck === null) {
            returnError('parent_agent_not_exist', __('The agent parent don`t exist.'));
            return;
        }

        if ($parentCheck === false) {
            returnError('parent_agent_forbidden', __('The user cannot access to parent agent.'));
            return;
        }
    }

    $values_old = db_get_row_filter(
        'tagente',
        ['id_agente' => $id_agent],
        [
            'id_grupo',
            'disabled',
        ]
    );
    $tpolicy_group_old = db_get_all_rows_sql(
        'SELECT id_policy FROM tpolicy_groups
			WHERE id_group = '.$values_old['id_grupo']
    );

    $return = db_process_sql_update(
        'tagente',
        [
            'alias'                     => $alias,
            'direccion'                 => $ip,
            'id_grupo'                  => $idGroup,
            'intervalo'                 => $intervalSeconds,
            'comentarios'               => $description,
            'modo'                      => $learningMode,
            'id_os'                     => $idOS,
            'disabled'                  => $disabled,
            'cascade_protection'        => $cascadeProtection,
            'cascade_protection_module' => $cascadeProtectionModule,
            'server_name'               => $nameServer,
            'id_parent'                 => $idParent,
            'custom_id'                 => $customId,
        ],
        ['id_agente' => $id_agent]
    );

    if ($return && !empty($ip)) {
        // register ip for this agent in 'taddress'
        agents_add_address($id_agent, $ip);
    }

    if ($return) {
        // Update config file
        if (isset($disabled) && $values_old['disabled'] != $disabled) {
            enterprise_hook(
                'config_agents_update_config_token',
                [
                    $id_agent,
                    'standby',
                    $disabled,
                ]
            );
        }

        if ($tpolicy_group_old) {
            foreach ($tpolicy_group_old as $key => $value) {
                $tpolicy_agents_old = db_get_sql(
                    'SELECT * FROM tpolicy_agents 
					WHERE id_policy = '.$value['id_policy'].' AND id_agent = '.$id_agent
                );

                if ($tpolicy_agents_old) {
                    $result2 = db_process_sql_update(
                        'tpolicy_agents',
                        ['pending_delete' => 1],
                        [
                            'id_agent'  => $id_agent,
                            'id_policy' => $value['id_policy'],
                        ]
                    );
                }
            }
        }

        $tpolicy_group = db_get_all_rows_sql(
            'SELECT id_policy FROM tpolicy_groups 
			WHERE id_group = '.$idGroup
        );

        if ($tpolicy_group) {
            foreach ($tpolicy_group as $key => $value) {
                $tpolicy_agents = db_get_sql(
                    'SELECT * FROM tpolicy_agents 
					WHERE id_policy = '.$value['id_policy'].' AND id_agent ='.$id_agent
                );

                if (!$tpolicy_agents) {
                    db_process_sql_insert(
                        'tpolicy_agents',
                        [
                            'id_policy' => $value['id_policy'],
                            'id_agent'  => $id_agent,
                        ]
                    );
                } else {
                    $result3 = db_process_sql_update(
                        'tpolicy_agents',
                        ['pending_delete' => 0],
                        [
                            'id_agent'  => $id_agent,
                            'id_policy' => $value['id_policy'],
                        ]
                    );
                }
            }
        }
    }

    returnData(
        'string',
        [
            'type' => 'string',
            'data' => (int) ((bool) $return),
        ]
    );
}


/**
 * Create a new agent, and print the id for new agent.
 *
 * @param $thrash1 Don't use.
 * @param $thrash2 Don't use.
 * @param array             $other it's array, $other as param is <agent_name>;<ip>;<id_parent>;<id_group>;
 *              <cascade_protection>;<interval_sec>;<id_os>;<id_server>;<custom_id>;<learning_mode>;<disabled>;<description> in this order
 *              and separator char (after text ; ) and separator (pass in param othermode as othermode=url_encode_separator_<separator>)
 *              example:
 *
 *              api.php?op=set&op2=new_agent&other=pepito|1.1.1.1|0|4|0|30|8|10||0|0|nose%20nose&other_mode=url_encode_separator_|
 *
 * @param $thrash3 Don't use.
 */
function api_set_new_agent($thrash1, $thrash2, $other, $thrash3)
{
    global $config;

    if (!check_acl($config['id_user'], 0, 'AW')) {
        returnError('forbidden', 'string');
        return;
    }

    if (defined('METACONSOLE')) {
        return;
    }

    $alias = $other['data'][0];
    $ip = $other['data'][1];
    $idParent = $other['data'][2];
    $idGroup = $other['data'][3];
    $cascadeProtection = $other['data'][4];
    $cascadeProtectionModule = $other['data'][5];
    $intervalSeconds = $other['data'][6];
    $idOS = $other['data'][7];
    // $idServer = $other['data'][7];
    $nameServer = $other['data'][8];
    $customId = $other['data'][9];
    $learningMode = $other['data'][10];
    $disabled = $other['data'][11];
    $description = $other['data'][12];
    $alias_as_name = $other['data'][13];

    if ($alias_as_name && !empty($alias)) {
        $name = $alias;
    } else {
        $name = hash('sha256', $alias.'|'.$direccion_agente.'|'.time().'|'.sprintf('%04d', rand(0, 10000)));
        if (empty($alias)) {
            $alias = $name;
        }
    }

    if ($cascadeProtection == 1) {
        if (($idParent != 0) && (db_get_value_sql(
            'SELECT id_agente_modulo
									FROM tagente_modulo
									WHERE id_agente = '.$idParent.' AND id_agente_modulo = '.$cascadeProtectionModule
        ) === false)
        ) {
                returnError('parent_agent_not_exist', 'Is not a parent module to do cascade protection.');
        }
    } else {
        $cascadeProtectionModule = 0;
    }

    switch ($config['dbtype']) {
        case 'mysql':
            $sql1 = 'SELECT name
				FROM tserver WHERE BINARY name LIKE "'.$nameServer.'"';
        break;

        case 'postgresql':
        case 'oracle':
            $sql1 = 'SELECT name
				FROM tserver WHERE name LIKE \''.$nameServer.'\'';
        break;
    }

    $nameServer = db_get_value_sql($sql1);

    // Check ACL group
    if (!check_acl($config['id_user'], $idGroup, 'AW')) {
        returnError('forbidden', 'string');
        return;
    }

    // Check selected parent
    if ($idParent != 0) {
        $parentCheck = agents_check_access_agent($idParent);
        if ($parentCheck === null) {
            returnError('parent_agent_not_exist', __('The agent parent don`t exist.'));
            return;
        }

        if ($parentCheck === false) {
            returnError('parent_agent_forbidden', __('The user cannot access to parent agent.'));
            return;
        }
    }

    if (agents_get_agent_id($name)) {
        returnError('agent_name_exist', 'The name of agent yet exist in DB.');
    } else if (db_get_value_sql(
        'SELECT id_grupo
		FROM tgrupo
		WHERE id_grupo = '.$idGroup
    ) === false
    ) {
        returnError('id_grupo_not_exist', 'The group don`t exist.');
    } else if (db_get_value_sql(
        'SELECT id_os
		FROM tconfig_os
		WHERE id_os = '.$idOS
    ) === false
    ) {
        returnError('id_os_not_exist', 'The OS don`t exist.');
    } else if (db_get_value_sql($sql1) === false) {
        returnError('server_not_exist', 'The '.get_product_name().' Server don`t exist.');
    } else {
        $idAgente = db_process_sql_insert(
            'tagente',
            [
                'nombre'                    => $name,
                'alias'                     => $alias,
                'direccion'                 => $ip,
                'id_grupo'                  => $idGroup,
                'intervalo'                 => $intervalSeconds,
                'comentarios'               => $description,
                'modo'                      => $learningMode,
                'id_os'                     => $idOS,
                'disabled'                  => $disabled,
                'cascade_protection'        => $cascadeProtection,
                'cascade_protection_module' => $cascadeProtectionModule,
                'server_name'               => $nameServer,
                'id_parent'                 => $idParent,
                'custom_id'                 => $customId,
            ]
        );

        if (!empty($idAgente) && !empty($ip)) {
            // register ip for this agent in 'taddress'
            agents_add_address($idAgente, $ip);
        }

        if ($idGroup && !empty($idAgente)) {
            $tpolicy_group_old = db_get_all_rows_sql(
                'SELECT id_policy FROM tpolicy_groups 
				WHERE id_group = '.$idGroup
            );

            if ($tpolicy_group_old) {
                foreach ($tpolicy_group_old as $key => $old_group) {
                    db_process_sql_insert(
                        'tpolicy_agents',
                        [
                            'id_policy' => $old_group['id_policy'],
                            'id_agent'  => $idAgente,
                        ]
                    );
                }
            }
        }

        returnData(
            'string',
            [
                'type' => 'string',
                'data' => $idAgente,
            ]
        );
    }
}


function api_set_create_os($thrash1, $thrash2, $other, $thrash3)
{
    global $config;

    if (!check_acl($config['id_user'], 0, 'AW')) {
        returnError('forbidden', 'string');
        return;
    }

    $values = [];

    $values['name'] = $other['data'][0];
    $values['description'] = $other['data'][1];

    if (($other['data'][2] !== 0) && ($other['data'][2] != '')) {
        $values['icon_name'] = $other['data'][2];
    }

    $resultOrId = false;
    if ($other['data'][0] != '') {
        $resultOrId = db_process_sql_insert('tconfig_os', $values);

        if ($resultOrId) {
            echo __('Success creating OS');
        } else {
            echo __('Error creating OS');
        }
    }

}


function api_set_update_os($id_os, $thrash2, $other, $thrash3)
{
    global $config;

    if (!check_acl($config['id_user'], 0, 'AW')) {
        returnError('forbidden', 'string');
        return;
    }

    $values = [];
    $values['name'] = $other['data'][0];
    $values['description'] = $other['data'][1];

    if (($other['data'][2] !== 0) && ($other['data'][2] != '')) {
        $values['icon_name'] = $other['data'][2];
        ;
    }

    $result = false;

    if ($other['data'][0] != '') {
        if (db_process_sql_update('tconfig_os', $values, ['id_os' => $id_os])) {
            echo __('Success updating OS');
        } else {
            echo __('Error updating OS');
        }
    }

}


/**
 * Creates a custom field
 *
 * @param string  $name          Custom field name
 * @param boolean $display_front Flag to display custom field in agent's operation view
 */
function api_set_create_custom_field($t1, $t2, $other, $returnType)
{
    global $config;

    if (defined('METACONSOLE')) {
        return;
    }

    if (!check_acl($config['id_user'], 0, 'PM')) {
        returnError('forbidden', $returnType);
        return;
    }

    if ($other['type'] == 'string') {
        returnError('error_parameter', 'Error in the parameters.');
        return;
    } else if ($other['type'] == 'array') {
        $name = '';

        if ($other['data'][0] != '') {
            $name = $other['data'][0];
        } else {
            returnError('error_parameter', 'Custom field name required');
            return;
        }

        $display_front = 0;

        if ($other['data'][1] != '') {
            $display_front = $other['data'][1];
        } else {
            returnError('error_parameter', 'Custom field display flag required');
            return;
        }

        $is_password_type = 0;

        if ($other['data'][2] != '') {
            $is_password_type = $other['data'][2];
        } else {
            returnError('error_parameter', 'Custom field is password type required');
            return;
        }

        $result = db_process_sql_insert(
            'tagent_custom_fields',
            [
                'name'             => $name,
                'display_on_front' => $display_front,
                'is_password_type' => $is_password_type,
            ]
        );

        $data['type'] = 'string';
        $data['data'] = $result;

        returnData('string', $data);
    }
}


/**
 * Returns ID of custom field zero if not exists
 *
 * @param string $name Custom field name
 */
function api_get_custom_field_id($t1, $t2, $other, $returnType)
{
    if (defined('METACONSOLE')) {
        return;
    }

    $name = $other['data'][0];
    $id = db_get_value('id_field', 'tagent_custom_fields', 'name', $name);

    if ($id === false) {
        returnError('id_not_found', $returnType);
        return;
    }

    $data['type'] = 'string';
    $data['data'] = $id;
    returnData('string', $data);
}


/**
 * Delete a agent with the name pass as parameter.
 *
 * @param string            $id Name of agent to delete.
 * @param $thrash1 Don't use.
 * @param $thrast2 Don't use.
 * @param $thrash3 Don't use.
 */
function api_set_delete_agent($id, $thrash1, $thrast2, $thrash3)
{
    global $config;

    if (is_metaconsole()) {
        if (!check_acl($config['id_user'], 0, 'PM')) {
            returnError('forbidden', 'string');
            return;
        }

        $servers = db_get_all_rows_sql(
            'SELECT *
			FROM tmetaconsole_setup
				WHERE disabled = 0'
        );

        if ($servers === false) {
            $servers = [];
        }

        foreach ($servers as $server) {
            if (metaconsole_connect($server) == NOERR) {
                $idAgent[0] = agents_get_agent_id($id, true);
                if ($idAgent[0]) {
                    $result = agents_delete_agent($idAgent, true);
                }
            }
        }
    } else {
        $idAgent = agents_get_agent_id($id);
        if (!util_api_check_agent_and_print_error($idAgent, 'string', 'AD')) {
            return;
        }

        $result = agents_delete_agent($idAgent, true);
    }

    if (!$result) {
        returnError('error_delete', 'Error in delete operation.');
    } else {
        returnData('string', ['type' => 'string', 'data' => __('Correct Delete')]);
    }
}


/**
 * Get all agents, and print all the result like a csv or other type for example json.
 *
 * @param $thrash1 Don't use.
 * @param $thrash2 Don't use.
 * @param array             $other it's array, $other as param are the filters available <filter_so>;<filter_group>;<filter_modules_states>;<filter_name>;<filter_policy>;<csv_separator> in this order
 *              and separator char (after text ; ) and separator (pass in param othermode as othermode=url_encode_separator_<separator>)
 *              example for CSV:
 *
 *              api.php?op=get&op2=all_agents&return_type=csv&other=1|2|warning|j|2|~&other_mode=url_encode_separator_|
 *
 *              example for JSON:
 *
 *                 api.php?op=get&op2=all_agents&return_type=json&other=1|2|warning|j|2|~&other_mode=url_encode_separator_|
 *
 * @param $returnType.
 */
function api_get_all_agents($thrash1, $thrash2, $other, $returnType)
{
    global $config;

    // Error if user cannot read agents.
    if (!check_acl($config['id_user'], 0, 'AR')) {
        returnError('forbidden', $returnType);
        return;
    }

    $groups = '1 = 1';
    if (!is_user_admin($config['id_user'])) {
        $user_groups = implode(',', array_keys(users_get_groups()));
        $groups = "(id_grupo IN ($user_groups) OR id_group IN ($user_groups))";
    }

    if (isset($other['data'][0])) {
        // Filter by SO
        if ($other['data'][0] != '') {
            $where .= ' AND tconfig_os.id_os = '.$other['data'][0];
        }
    }

    if (isset($other['data'][1])) {
        // Filter by group
        if ($other['data'][1] != '') {
            $where .= ' AND id_grupo = '.$other['data'][1];
        }
    }

    if (isset($other['data'][3])) {
        // Filter by alias
        if ($other['data'][3] != '') {
            $where .= " AND alias LIKE ('%".$other['data'][3]."%')";
        }
    }

    if (isset($other['data'][4])) {
        // Filter by policy
        if ($other['data'][4] != '') {
            $filter_by_policy = enterprise_hook('policies_get_filter_by_agent', [$other['data'][4]]);
            if ($filter_by_policy !== ENTERPRISE_NOT_HOOK) {
                $where .= $filter_by_policy;
            }
        }
    }

    if (!isset($other['data'][5])) {
        $separator = ';';
        // by default
    } else {
        $separator = $other['data'][5];
    }

    // Initialization of array
    $result_agents = [];
    // Filter by state
    if (defined('METACONSOLE')) {
        $sql = "SELECT id_agente, alias, direccion, comentarios,
			tconfig_os.name, url_address, nombre
		FROM tconfig_os, tmetaconsole_agent
		LEFT JOIN tagent_secondary_group
			ON tmetaconsole_agent.id_agente = tagent_secondary_group.id_agent
		WHERE tmetaconsole_agent.id_os = tconfig_os.id_os
			AND disabled = 0 $where AND $groups";
    } else {
        $sql = "SELECT id_agente, alias, direccion, comentarios,
				tconfig_os.name, url_address, nombre
			FROM tconfig_os, tagente
			LEFT JOIN tagent_secondary_group
				ON tagente.id_agente = tagent_secondary_group.id_agent
			WHERE tagente.id_os = tconfig_os.id_os
				AND disabled = 0 $where AND $groups";
    }

    $all_agents = db_get_all_rows_sql($sql);

    // Filter by status: unknown, warning, critical, without modules
    if (isset($other['data'][2])) {
        if ($other['data'][2] != '') {
            foreach ($all_agents as $agent) {
                $filter_modules['id_agente'] = $agent['id_agente'];
                $filter_modules['disabled'] = 0;
                $filter_modules['delete_pending'] = 0;
                $modules = db_get_all_rows_filter(
                    'tagente_modulo',
                    $filter_modules,
                    'id_agente_modulo'
                );
                $result_modules = [];
                // Skip non init modules
                foreach ($modules as $module) {
                    if (modules_get_agentmodule_is_init($module['id_agente_modulo'])) {
                        $result_modules[] = $module;
                    }
                }

                // Without modules NO_MODULES
                if ($other['data'][2] == 'no_modules') {
                    if (empty($result_modules) and $other['data'][2] == 'no_modules') {
                        $result_agents[] = $agent;
                    }
                }
                // filter by NORMAL, WARNING, CRITICAL, UNKNOWN, ALERT_FIRED
                else {
                    $status = agents_get_status($agent['id_agente'], true);
                    // Filter by status
                    switch ($other['data'][2]) {
                        case 'warning':
                            if ($status == 2) {
                                $result_agents[] = $agent;
                            }
                        break;

                        case 'critical':
                            if ($status == 1) {
                                $result_agents[] = $agent;
                            }
                        break;

                        case 'unknown':
                            if ($status == 3) {
                                $result_agents[] = $agent;
                            }
                        break;

                        case 'normal':
                            if ($status == 0) {
                                $result_agents[] = $agent;
                            }
                        break;

                        case 'alert_fired':
                            if ($status == 4) {
                                $result_agents[] = $agent;
                            }
                        break;
                    }
                }
            }
        } else {
            $result_agents = $all_agents;
        }
    } else {
        $result_agents = $all_agents;
    }

    if (empty($returnType)) {
        $returnType = 'string';
    }

    if (empty($separator)) {
        $separator = ';';
    }

    foreach ($result_agents as $key => $value) {
        $result_agents[$key]['status'] = agents_get_status($result_agents[$key]['id_agente'], true);
    }

    if (count($result_agents) > 0 and $result_agents !== false) {
        $data = [
            'type' => 'array',
            'data' => $result_agents,
        ];
        returnData($returnType, $data, $separator);
    } else {
        returnError('error_all_agents', 'No agents retrieved.');
    }
}


/**
 * Get modules for an agent, and print all the result like a csv.
 *
 * @param $thrash1 Don't use.
 * @param $thrash2 Don't use.
 * @param array             $other it's array, $other as param are the filters available <id_agent> in this order
 *              and separator char (after text ; ) and separator (pass in param othermode as othermode=url_encode_separator_<separator>)
 *              example:
 *
 *              api.php?op=get&op2=agents_modules&return_type=csv&other=14&other_mode=url_encode_separator_|
 *
 * @param $thrash3 Don't use.
 */
function api_get_agent_modules($thrash1, $thrash2, $other, $thrash3)
{
    if (defined('METACONSOLE')) {
        return;
    }

    if (!util_api_check_agent_and_print_error($other['data'][0], 'csv')) {
        return;
    }

    $sql = sprintf(
        'SELECT id_agente, id_agente_modulo, nombre 
		FROM tagente_modulo
		WHERE id_agente = %d AND disabled = 0
			AND delete_pending = 0',
        $other['data'][0]
    );

    $all_modules = db_get_all_rows_sql($sql);

    if (count($all_modules) > 0 and $all_modules !== false) {
        $data = [
            'type' => 'array',
            'data' => $all_modules,
        ];

        returnData('csv', $data, ';');
    } else {
        returnError('error_agent_modules', 'No modules retrieved.');
    }
}


function api_get_db_uncompress_module_data($id_agente_modulo, $tstart, $other)
{
    global $config;

    if (!isset($id_agente_modulo)) {
        return false;
    }

    if ((!isset($tstart)) || ($tstart === false)) {
        // Return data from the begining
        // $tstart = 0;
        $tstart = 0;
    }

    $tend = $other['data'];
    if ((!isset($tend)) || ($tend === false)) {
        // Return data until now
        $tend = time();
    }

    if ($tstart > $tend) {
        return false;
    }

    $search_historydb = false;
    $table = 'tagente_datos';

    $module = modules_get_agentmodule($id_agente_modulo);

    if ($module === false) {
        // module not exists
        return false;
    }

    $module_type = $module['id_tipo_modulo'];
    $module_type_str = modules_get_type_name($module_type);
    if (strstr($module_type_str, 'string') !== false) {
        $table = 'tagente_datos_string';
    }

    // Get first available utimestamp in active DB
    $query  = " SELECT utimestamp, datos FROM $table ";
    $query .= " WHERE id_agente_modulo=$id_agente_modulo AND utimestamp < $tstart";
    $query .= ' ORDER BY utimestamp DESC LIMIT 1';

    $ret = db_get_all_rows_sql($query, $search_historydb);

    if (( $ret === false ) || (( isset($ret[0]['utimestamp']) && ($ret[0]['utimestamp'] > $tstart )))) {
        // Value older than first retrieved from active DB
        $search_historydb = true;

        $ret = db_get_all_rows_sql($query, $search_historydb);
    } else {
        $first_data['utimestamp'] = $ret[0]['utimestamp'];
        $first_data['datos']      = $ret[0]['datos'];
    }

    if (( $ret === false ) || (( isset($ret[0]['utimestamp']) && ($ret[0]['utimestamp'] > $tstart )))) {
        // No previous data. -> not init
        // Avoid false unknown status
        $first_data['utimestamp'] = time();
        $first_data['datos']      = false;
    } else {
        $first_data['utimestamp'] = $ret[0]['utimestamp'];
        $first_data['datos']      = $ret[0]['datos'];
    }

    $query  = " SELECT utimestamp, datos FROM $table ";
    $query .= " WHERE id_agente_modulo=$id_agente_modulo AND utimestamp >= $tstart AND utimestamp <= $tend";
    $query .= ' ORDER BY utimestamp ASC';

    // Retrieve all data from module in given range
    $raw_data = db_get_all_rows_sql($query, $search_historydb);

    if (($raw_data === false) && ($ret === false)) {
        // No data
        return false;
    }

    // Retrieve going unknown events in range
    $unknown_events = db_get_module_ranges_unknown($id_agente_modulo, $tstart, $tend);

    // Retrieve module_interval to build the template
    $module_interval = modules_get_interval($id_agente_modulo);
    $slice_size = $module_interval;

    // We'll return a bidimensional array
    // Structure returned: schema:
    //
    // uncompressed_data =>
    // pool_id (int)
    // utimestamp (start of current slice)
    // data
    // array
    // utimestamp
    // datos
    $return = [];
    // Point current_timestamp to begin of the set and initialize flags
    $current_timestamp   = $tstart;
    $last_inserted_value = $first_data['datos'];
    $last_timestamp      = $first_data['utimestamp'];
    $data_found          = 0;

    // Build template
    $pool_id = 0;
    $now = time();

    $in_unknown_status = 0;
    if (is_array($unknown_events)) {
        $current_unknown = array_shift($unknown_events);
    }

    while ($current_timestamp < $tend) {
        $expected_data_generated = 0;

        $return[$pool_id]['data'] = [];
        $tmp_data   = [];
        $data_found = 0;

        if (is_array($unknown_events)) {
            $i = 0;
            while ($current_timestamp >= $unknown_events[$i]['time_to']) {
                // Skip unknown events in past
                array_splice($unknown_events, $i, 1);
                $i++;
                if (!isset($unknown_events[$i])) {
                    break;
                }
            }

            if (isset($current_unknown)) {
                // check if recovered from unknown status
                if (is_array($unknown_events) && isset($current_unknown)) {
                    if ((($current_timestamp + $slice_size) > $current_unknown['time_to'])
                        && ($current_timestamp < $current_unknown['time_to'])
                        && ($in_unknown_status == 1)
                    ) {
                        // Recovered from unknown
                        if (($current_unknown['time_to'] > $current_timestamp)
                            && ($expected_data_generated == 0)
                        ) {
                            // also add the "expected" data
                            $tmp_data['utimestamp'] = $current_timestamp;
                            if ($in_unknown_status == 1) {
                                $tmp_data['datos'] = null;
                            } else {
                                $tmp_data['datos'] = $last_inserted_value;
                            }

                            $return[$pool_id]['utimestamp'] = $current_timestamp;
                            array_push($return[$pool_id]['data'], $tmp_data);
                            $expected_data_generated = 1;
                        }

                        $tmp_data['utimestamp'] = $current_unknown['time_to'];
                        $tmp_data['datos']      = $last_inserted_value;
                        // debug purpose
                        $tmp_data['obs'] = 'event recovery data';

                        $return[$pool_id]['utimestamp'] = $current_timestamp;
                        array_push($return[$pool_id]['data'], $tmp_data);
                        $data_found = 1;
                        $in_unknown_status = 0;
                    }

                    if ((($current_timestamp + $slice_size) > $current_unknown['time_from'])
                        && (($current_timestamp + $slice_size) < $current_unknown['time_to'])
                        && ($in_unknown_status == 0)
                    ) {
                        // Add unknown state detected
                        if ($current_unknown['time_from'] < ($current_timestamp + $slice_size)) {
                            if (($current_unknown['time_from'] > $current_timestamp)
                                && ($expected_data_generated == 0)
                            ) {
                                // also add the "expected" data
                                $tmp_data['utimestamp'] = $current_timestamp;
                                if ($in_unknown_status == 1) {
                                    $tmp_data['datos'] = null;
                                } else {
                                    $tmp_data['datos'] = $last_inserted_value;
                                }

                                $return[$pool_id]['utimestamp'] = $current_timestamp;
                                array_push($return[$pool_id]['data'], $tmp_data);
                                $expected_data_generated = 1;
                            }

                            $tmp_data['utimestamp'] = $current_unknown['time_from'];
                            $tmp_data['datos']      = null;
                            // debug purpose
                            $tmp_data['obs'] = 'event data';
                            $return[$pool_id]['utimestamp'] = $current_timestamp;
                            array_push($return[$pool_id]['data'], $tmp_data);
                            $data_found = 1;
                        }

                        $in_unknown_status = 1;
                    }

                    if (($in_unknown_status == 0) && ($current_timestamp >= $current_unknown['time_to'])) {
                        $current_unknown = array_shift($unknown_events);
                    }
                }
            } //end if
        }

        // Search for data
        $i = 0;

        if (is_array($raw_data)) {
            foreach ($raw_data as $data) {
                if (($data['utimestamp'] >= $current_timestamp)
                    && ($data['utimestamp'] < ($current_timestamp + $slice_size))
                ) {
                    // Data in block, push in, and remove from $raw_data (processed)
                    if (($data['utimestamp'] > $current_timestamp)
                        && ($expected_data_generated == 0)
                    ) {
                        // also add the "expected" data
                        $tmp_data['utimestamp'] = $current_timestamp;
                        if ($in_unknown_status == 1) {
                            $tmp_data['datos'] = null;
                        } else {
                            $tmp_data['datos'] = $last_inserted_value;
                        }

                        $tmp_data['obs'] = 'expected data';
                        $return[$pool_id]['utimestamp'] = $current_timestamp;
                        array_push($return[$pool_id]['data'], $tmp_data);
                        $expected_data_generated = 1;
                    }

                    $tmp_data['utimestamp'] = intval($data['utimestamp']);
                    $tmp_data['datos']      = $data['datos'];
                    // debug purpose
                    $tmp_data['obs'] = 'real data';

                    $return[$pool_id]['utimestamp'] = $current_timestamp;
                    array_push($return[$pool_id]['data'], $tmp_data);

                    $last_inserted_value = $data['datos'];
                    $last_timestamp      = intval($data['utimestamp']);

                    unset($raw_data[$i]);
                    $data_found = 1;
                    $in_unknown_status = 0;
                } else if ($data['utimestamp'] > ($current_timestamp + $slice_size)) {
                    // Data in future, stop searching new ones
                    break;
                }
            }

            $i++;
        }

        if ($data_found == 0) {
            // No data found, lug the last_value until SECONDS_1DAY + 2*modules_get_interval
            // UNKNOWN!
            if (($current_timestamp > $now) || (($current_timestamp - $last_timestamp) > (SECONDS_1DAY + 2 * $module_interval))) {
                if (isset($last_inserted_value)) {
                    // unhandled unknown status control
                    $unhandled_time_unknown = ($current_timestamp - (SECONDS_1DAY + 2 * $module_interval) - $last_timestamp);
                    if ($unhandled_time_unknown > 0) {
                        // unhandled unknown status detected. Add to previous pool
                        $tmp_data['utimestamp'] = (intval($last_timestamp) + (SECONDS_1DAY + 2 * $module_interval));
                        $tmp_data['datos']      = null;
                        // debug purpose
                        $tmp_data['obs'] = 'unknown extra';
                        // add to previous pool if needed
                        if (isset($return[($pool_id - 1)])) {
                            array_push($return[($pool_id - 1)]['data'], $tmp_data);
                        }
                    }
                }

                $last_inserted_value = null;
            }

            $tmp_data['utimestamp'] = $current_timestamp;

            if ($in_unknown_status == 1) {
                $tmp_data['datos'] = null;
            } else {
                $tmp_data['datos'] = $last_inserted_value;
            }

            // debug purpose
            $tmp_data['obs'] = 'virtual data';

            $return[$pool_id]['utimestamp'] = $current_timestamp;
            array_push($return[$pool_id]['data'], $tmp_data);
        }

        $pool_id++;
        $current_timestamp += $slice_size;
    }

    $data = [
        'type' => 'array',
        'data' => $return,
    ];
    returnData('json', $return, ';');
}


/**
 * Get modules id for an agent, and print the result like a csv.
 *
 * @param $id Id of agent.
 * @param array             $name name of module.
 * @param $thrash1 Don't use.
 *
 *  pi.php?op=get&op2=module_id&id=5&other=Host%20Alive&apipass=1234&user=admin&pass=pandora
 *
 * @param $thrash3 Don't use.
 */
function api_get_module_id($id, $thrash1, $name, $thrash3)
{
    if (defined('METACONSOLE')) {
        return;
    }

    if (!util_api_check_agent_and_print_error($id, 'csv')) {
        return;
    }

    $sql = sprintf(
        'SELECT id_agente_modulo
		FROM tagente_modulo WHERE id_agente = %d
		AND nombre = "%s" AND disabled = 0
		AND delete_pending = 0',
        $id,
        $name['data']
    );

    $module_id = db_get_all_rows_sql($sql);

    if (count($module_id) > 0 and $module_id !== false) {
        $data = [
            'type' => 'array',
            'data' => $module_id,
        ];
        returnData('csv', $data, ';');
    } else {
        returnError('error_module_id', 'does not exist module or agent');
    }
}


/**
 * Get modules for an agent, and print all the result like a csv.
 *
 * @param $thrash1 Don't use.
 * @param $thrash2 Don't use.
 * @param array             $other it's array, $other as param are the filters available <id_agent> in this order
 *              and separator char (after text ; ) and separator (pass in param othermode as othermode=url_encode_separator_<separator>)
 *              example:
 *
 *              api.php?op=get&op2=group_agent&return_type=csv&other=14&other_mode=url_encode_separator_|
 *
 * @param $thrash3 Don't use.
 */
function api_get_group_agent($thrash1, $thrash2, $other, $thrash3)
{
    if (defined('METACONSOLE')) {
        return;
    }

    $sql = sprintf(
        'SELECT groups.nombre nombre 
		FROM tagente agents, tgrupo groups
		WHERE id_agente = %d AND agents.disabled = 0
			AND groups.disabled = 0
			AND agents.id_grupo = groups.id_grupo',
        $other['data'][0]
    );

    $group_names = db_get_all_rows_sql($sql);

    if (count($group_names) > 0 and $group_names !== false) {
        $data = [
            'type' => 'array',
            'data' => $group_names,
        ];

        returnData('csv', $data, ';');
    } else {
        returnError('error_group_agent', 'No groups retrieved.');
    }
}


/**
 * Get name group for an agent, and print all the result like a csv.
 *
 * @param $thrash1 Don't use.
 * @param $thrash2 Don't use.
 * @param array             $other it's array, $other as param are the filters available <name_agent> in this order
 *              and separator char (after text ; ) and separator (pass in param othermode as othermode=url_encode_separator_<separator>)
 *              example:
 *
 *              api.php?op=get&op2=group_agent&return_type=csv&other=Pepito&other_mode=url_encode_separator_|
 *
 * @param $thrash3 Don't use.
 */
function api_get_group_agent_by_name($thrash1, $thrash2, $other, $thrash3)
{
    $group_names = [];

    if (is_metaconsole()) {
        $servers = db_get_all_rows_sql(
            'SELECT *
			FROM tmetaconsole_setup
				WHERE disabled = 0'
        );

        if ($servers === false) {
            $servers = [];
        }

        foreach ($servers as $server) {
            if (metaconsole_connect($server) == NOERR) {
                $agent_id = agents_get_agent_id($other['data'][0], true);

                if ($agent_id) {
                    $sql = sprintf(
                        'SELECT groups.nombre nombre 
						FROM tagente agents, tgrupo groups
						WHERE id_agente = %d 
							AND agents.id_grupo = groups.id_grupo',
                        $agent_id
                    );
                    $group_server_names = db_get_all_rows_sql($sql);

                    if ($group_server_names) {
                        foreach ($group_server_names as $group_server_name) {
                            $group_names[] = $group_server_name;
                        }
                    }
                }
            }

            metaconsole_restore_db();
        }
    } else {
        $agent_id = agents_get_agent_id($other['data'][0], true);
        if (!util_api_check_agent_and_print_error($agent_id, 'csv')) {
            return;
        }

        $sql = sprintf(
            'SELECT groups.nombre nombre 
			FROM tagente agents, tgrupo groups
			WHERE id_agente = %d 
				AND agents.id_grupo = groups.id_grupo',
            $agent_id
        );
        $group_names = db_get_all_rows_sql($sql);
    }

    if (count($group_names) > 0 and $group_names !== false) {
        $data = [
            'type' => 'array',
            'data' => $group_names,
        ];

        returnData('csv', $data, ';');
    } else {
        returnError('error_group_agent', 'No groups retrieved.');
    }
}


/**
 * Get name group for an agent, and print all the result like a csv.
 *
 * @param $thrash1 Don't use.
 * @param $thrash2 Don't use.
 * @param array             $other it's array, $other as param are the filters available <alias> in this order
 *              and separator char (after text ; ) and separator (pass in param othermode as othermode=url_encode_separator_<separator>)
 *              example:
 *
 *              api.php?op=get&op2=group_agent_by_alias&return_type=csv&other=Pepito&other_mode=url_encode_separator_|
 *
 * @param $thrash3 Don't use.
 */
function api_get_group_agent_by_alias($thrash1, $thrash2, $other, $thrash3)
{
    global $config;

    if (is_metaconsole()) {
        return;
    }

    if (!check_acl($config['id_user'], 0, 'AR')) {
        returnError('forbidden', 'csv');
        return;
    }

    $group_names = [];

    if (is_metaconsole()) {
        $servers = db_get_all_rows_sql(
            'SELECT *
			FROM tmetaconsole_setup
				WHERE disabled = 0'
        );

        if ($servers === false) {
            $servers = [];
        }

        foreach ($servers as $server) {
            if (metaconsole_connect($server) == NOERR) {
                $sql = sprintf("SELECT tagente.id_agente FROM tagente WHERE alias LIKE  '%s' ", $other['data'][0]);
                $agent_id = db_get_all_rows_sql($sql);

                foreach ($agent_id as &$id) {
                    $sql = sprintf(
                        'SELECT groups.nombre nombre 
						FROM tagente agents, tgrupo groups
						WHERE id_agente = %d 
							AND agents.id_grupo = groups.id_grupo',
                        $id['id_agente']
                    );
                    $group_server_names = db_get_all_rows_sql($sql);

                    if ($group_server_names) {
                        foreach ($group_server_names as $group_server_name) {
                            $group_names[] = $group_server_name;
                        }
                    }
                }
            }

            metaconsole_restore_db();
        }
    } else {
        $sql = sprintf("SELECT tagente.id_agente FROM tagente WHERE alias LIKE  '%s' ", $other['data'][0]);
        $agent_id = db_get_all_rows_sql($sql);

        foreach ($agent_id as &$id) {
            if (!users_access_to_agent($id['id_agente'])) {
                continue;
            }

            $sql = sprintf(
                'SELECT groups.nombre nombre 
			FROM tagente agents, tgrupo groups
			WHERE id_agente = %d 
				AND agents.id_grupo = groups.id_grupo',
                $id['id_agente']
            );
            $group_name = db_get_all_rows_sql($sql);
            $group_names[] = $group_name[0];
        }
    }

    if (count($group_names) > 0 and $group_names !== false) {
        $data = [
            'type' => 'array',
            'data' => $group_names,
        ];

        returnData('csv', $data, ';');
    } else {
        returnError('error_group_agent', 'No groups retrieved.');
    }
}


/**
 * Get id server whare agent is located, and print all the result like a csv.
 *
 * @param $id name of agent.
 * @param $thrash1 Don't use.
 * @param $thrash2 Don't use.
 *  example:
 *
 *  api.php?op=get&op2=locate_agent&return_type=csv&id=Pepito&other_mode=url_encode_separator_|
 *
 * @param $thrash3 Don't use.
 */


function api_get_locate_agent($id, $thrash1, $thrash2, $thrash3)
{
    if (!is_metaconsole()) {
        return;
    }

    $servers = db_get_all_rows_sql(
        'SELECT *
		FROM tmetaconsole_setup
			WHERE disabled = 0'
    );

    if ($servers === false) {
        $servers = [];
    }

    foreach ($servers as $server) {
        $id_server = $server['id'];
        if (metaconsole_connect($server) == NOERR) {
            $agent_id = agents_get_agent_id($id, true);

            if ($agent_id && agents_check_access_agent($agent_id)) {
                $group_servers[]['server'] = $id_server;
            }
        }

        metaconsole_restore_db();
    }

    if (count($group_servers) > 0 and $group_servers !== false) {
        $data = [
            'type' => 'array',
            'data' => $group_servers,
        ];

        returnData('csv', $data, ';');
    } else {
        returnError('error_locate_agents', 'No agents located.');
    }
}


/**
 * Get id group for an agent, and print all the result like a csv.
 *
 * @param $thrash1 Don't use.
 * @param $thrash2 Don't use.
 * @param array             $other it's array, $other as param are the filters available <name_agent> in this order
 *              and separator char (after text ; ) and separator (pass in param othermode as othermode=url_encode_separator_<separator>)
 *              example:
 *
 *              api.php?op=get&op2=id_group_agent_by_name&return_type=csv&other=Pepito&other_mode=url_encode_separator_|
 *
 * @param $thrash3 Don't use.
 */
function api_get_id_group_agent_by_name($thrash1, $thrash2, $other, $thrash3)
{
    if (is_metaconsole()) {
        return;
    }

    $group_names = [];

    if (is_metaconsole()) {
        $servers = db_get_all_rows_sql(
            'SELECT *
			FROM tmetaconsole_setup
				WHERE disabled = 0'
        );

        if ($servers === false) {
            $servers = [];
        }

        foreach ($servers as $server) {
            if (metaconsole_connect($server) == NOERR) {
                $agent_id = agents_get_agent_id($other['data'][0], true);

                if ($agent_id) {
                    $sql = sprintf(
                        'SELECT groups.id_grupo id_group 
						FROM tagente agents, tgrupo groups
						WHERE id_agente = %d 
							AND agents.id_grupo = groups.id_grupo',
                        $agent_id
                    );
                    $group_server_names = db_get_all_rows_sql($sql);

                    if ($group_server_names) {
                        foreach ($group_server_names as $group_server_name) {
                            $group_names[] = $group_server_name;
                        }
                    }
                }
            }

            metaconsole_restore_db();
        }
    } else {
        $agent_id = agents_get_agent_id($other['data'][0], true);

        if (!util_api_check_agent_and_print_error($agent_id, 'csv')) {
            return;
        }

        $sql = sprintf(
            'SELECT groups.id_grupo id_group
			FROM tagente agents, tgrupo groups
			WHERE id_agente = %d 
				AND agents.id_grupo = groups.id_grupo',
            $agent_id
        );
        $group_names = db_get_all_rows_sql($sql);
    }

    if (count($group_names) > 0 and $group_names !== false) {
        $data = [
            'type' => 'array',
            'data' => $group_names,
        ];

        returnData('csv', $data);
    } else {
        returnError('error_group_agent', 'No groups retrieved.');
    }
}


/**
 * Get id group for an agent, and print all the result like a csv.
 *
 * @param $thrash1 Don't use.
 * @param $thrash2 Don't use.
 * @param array             $other it's array, $other as param are the filters available <alias> in this order
 *              and separator char (after text ; ) and separator (pass in param othermode as othermode=url_encode_separator_<separator>)
 *              example:
 *
 *              api.php?op=get&op2=id_group_agent_by_alias&return_type=csv&other=Nova&other_mode=url_encode_separator_|
 *
 * @param $thrash3 Don't use.
 */
function api_get_id_group_agent_by_alias($thrash1, $thrash2, $other, $thrash3)
{
    global $config;

    if (is_metaconsole()) {
        return;
    }

    if (!check_acl($config['id_user'], 0, 'AR')) {
        returnError('forbidden', 'csv');
        return;
    }

    $group_names = [];

    if (is_metaconsole()) {
        $servers = db_get_all_rows_sql(
            'SELECT *
			FROM tmetaconsole_setup
				WHERE disabled = 0'
        );

        if ($servers === false) {
            $servers = [];
        }

        foreach ($servers as $server) {
            if (metaconsole_connect($server) == NOERR) {
                $sql = sprintf("SELECT tagente.id_agente FROM tagente WHERE alias LIKE  '%s' ", $other['data'][0]);
                $agent_id = db_get_all_rows_sql($sql);

                foreach ($agent_id as &$id) {
                    $sql = sprintf(
                        'SELECT groups.id_grupo id_group 
						FROM tagente agents, tgrupo groups
						WHERE id_agente = %d 
							AND agents.id_grupo = groups.id_grupo',
                        $id['id_agente']
                    );
                    $group_server_names = db_get_all_rows_sql($sql);

                    if ($group_server_names) {
                        foreach ($group_server_names as $group_server_name) {
                            $group_names[] = $group_server_name;
                        }
                    }
                }
            }

            metaconsole_restore_db();
        }
    } else {
        $sql = sprintf("SELECT tagente.id_agente FROM tagente WHERE alias LIKE  '%s' ", $other['data'][0]);
        $agent_id = db_get_all_rows_sql($sql);

        foreach ($agent_id as &$id) {
            if (!users_access_to_agent($id['id_agente'])) {
                continue;
            }

            $sql = sprintf(
                'SELECT groups.id_grupo id_group
			FROM tagente agents, tgrupo groups
			WHERE id_agente = %d 
				AND agents.id_grupo = groups.id_grupo',
                $id['id_agente']
            );
            $group_name = db_get_all_rows_sql($sql);
            $group_names[] = $group_name[0];
        }
    }

    if (count($group_names) > 0 and $group_names !== false) {
        $data = [
            'type' => 'array',
            'data' => $group_names,
        ];
        returnData('csv', $data);
    } else {
        returnError('error_group_agent', 'No groups retrieved.');
    }
}


/**
 * Get all policies, possible filtered by agent, and print all the result like a csv.
 *
 * @param $thrash1 Don't use.
 * @param $thrash2 Don't use.
 * @param array             $other it's array, $other as param are the filters available <id_agent> in this order
 *              and separator char (after text ; ) and separator (pass in param othermode as othermode=url_encode_separator_<separator>)
 *              example:
 *
 *              api.php?op=get&op2=policies&return_type=csv&other=&other_mode=url_encode_separator_|
 *
 * @param $thrash3 Don't use.
 */
function api_get_policies($thrash1, $thrash2, $other, $thrash3)
{
    global $config;

    if (defined('METACONSOLE')) {
        return;
    }

    if (!check_acl($config['id_user'], 0, 'AW')) {
        returnError('forbidden', 'csv');
        return;
    }

    $user_groups = implode(',', array_keys(users_get_groups($config['id_user'], 'AW')));

    if ($other['data'][0] != '') {
        if (!users_access_to_agent($other['data'][0])) {
            returnError('forbidden', 'csv');
            return;
        }

        $where = ' AND pol_agents.id_agent = '.$other['data'][0];

        $sql = sprintf(
            'SELECT policy.id, name, id_agent
			FROM tpolicies AS policy, tpolicy_agents AS pol_agents 
			WHERE policy.id = pol_agents.id_policy %s AND id_group IN (%s)',
            $where,
            $user_groups
        );
    } else {
        $sql = "SELECT id, name FROM tpolicies AS policy WHERE id_group IN ($user_groups)";
    }

    $policies = db_get_all_rows_sql($sql);

    if (count($policies) > 0 and $policies !== false) {
        $data = [
            'type' => 'array',
            'data' => $policies,
        ];

        returnData('csv', $data, ';');
    } else {
        returnError('error_get_policies', 'No policies retrieved.');
    }
}


/**
 * Get policy modules, possible filtered by agent, and print all the result like a csv.
 *
 * @param $thrash1 Don't use.
 * @param $thrash2 Don't use.
 * @param array             $other it's array, $other as param are the filters available <id_agent> in this order
 *              and separator char (after text ; ) and separator (pass in param othermode as othermode=url_encode_separator_<separator>)
 *              example:
 *
 *              api.php?op=get&op2=policy_modules&return_type=csv&other=2&other_mode=url_encode_separator_|
 *
 * @param $thrash3 Don't use.
 */
function api_get_policy_modules($thrash1, $thrash2, $other, $thrash3)
{
    if (defined('METACONSOLE')) {
        return;
    }

    $where = '';

    if ($other['data'][0] == '') {
        returnError('error_policy_modules', 'Error retrieving policy modules. Id_policy cannot be left blank.');
        return;
    }

    $policies = enterprise_hook(
        'policies_get_modules_api',
        [
            $other['data'][0],
            $other['data'][1],
        ]
    );

    if ($policies === ENTERPRISE_NOT_HOOK) {
        returnError('error_policy_modules', 'Error retrieving policy modules.');
        return;
    }

    if (count($policies) > 0 and $policies !== false) {
        $data = [
            'type' => 'array',
            'data' => $policies,
        ];

        returnData('csv', $data, ';');
    } else {
        returnError('error_policy_modules', 'No policy modules retrieved.');
    }
}


/**
 * Create a network module in agent. And return the id_agent_module of new module.
 *
 * @param string            $id    Name of agent to add the module.
 * @param $thrash1 Don't use.
 * @param array             $other it's array, $other as param is <name_module>;<disabled>;<id_module_type>;
 *              <id_module_group>;<min_warning>;<max_warning>;<str_warning>;<min_critical>;<max_critical>;<str_critical>;<ff_threshold>;
 *              <history_data>;<ip_target>;<module_port>;<snmp_community>;<snmp_oid>;<module_interval>;<post_process>;
 *              <min>;<max>;<custom_id>;<description>;<disabled_types_event>;<module_macros>;
 *              <each_ff>;<ff_threshold_normal>;<ff_threshold_warning>;<ff_threshold_critical>; in this order
 *              and separator char (after text ; ) and separator (pass in param othermode as othermode=url_encode_separator_<separator>)
 *              example:
 *
 *              api.php?op=set&op2=create_network_module&id=pepito&other=prueba|0|7|1|10|15|0|16|18|0|15|0|www.google.es|0||0|180|0|0|0|0|latency%20ping&other_mode=url_encode_separator_|
 *
 * @param $thrash3 Don't use
 */
function api_set_create_network_module($id, $thrash1, $other, $thrash3)
{
    if (defined('METACONSOLE')) {
        return;
    }

    $agentName = $id;

    $idAgent = agents_get_agent_id($agentName);

    if (!util_api_check_agent_and_print_error($idAgent, 'string', 'AW')) {
        return;
    }

    if ($other['data'][2] < 6 or $other['data'][2] > 18) {
        returnError(
            'error_create_network_module',
            __('Error in creation network module. Id_module_type is not correct for network modules.')
        );
        return;
    }

    $name = $other['data'][0];

    $disabled_types_event = [];
    $disabled_types_event[EVENTS_GOING_UNKNOWN] = (int) !$other['data'][22];
    $disabled_types_event = json_encode($disabled_types_event);

    $values = [
        'id_agente'             => $idAgent,
        'disabled'              => $other['data'][1],
        'id_tipo_modulo'        => $other['data'][2],
        'id_module_group'       => $other['data'][3],
        'min_warning'           => $other['data'][4],
        'max_warning'           => $other['data'][5],
        'str_warning'           => $other['data'][6],
        'min_critical'          => $other['data'][7],
        'max_critical'          => $other['data'][8],
        'str_critical'          => $other['data'][9],
        'min_ff_event'          => $other['data'][10],
        'history_data'          => $other['data'][11],
        'ip_target'             => $other['data'][12],
        'tcp_port'              => $other['data'][13],
        'snmp_community'        => $other['data'][14],
        'snmp_oid'              => $other['data'][15],
        'module_interval'       => $other['data'][16],
        'post_process'          => $other['data'][17],
        'min'                   => $other['data'][18],
        'max'                   => $other['data'][19],
        'custom_id'             => $other['data'][20],
        'descripcion'           => $other['data'][21],
        'id_modulo'             => 2,
        'disabled_types_event'  => $disabled_types_event,
        'module_macros'         => $other['data'][23],
        'each_ff'               => $other['data'][24],
        'min_ff_event_normal'   => $other['data'][25],
        'min_ff_event_warning'  => $other['data'][26],
        'min_ff_event_critical' => $other['data'][27],
        'critical_inverse'      => $other['data'][28],
        'warning_inverse'       => $other['data'][29],
    ];

    if (! $values['descripcion']) {
        $values['descripcion'] = '';
        // Column 'descripcion' cannot be null
    }

    if (! $values['module_macros']) {
        $values['module_macros'] = '';
        // Column 'module_macros' cannot be null
    }

    $idModule = modules_create_agent_module($idAgent, $name, $values, true);

    if (is_error($idModule)) {
        // TODO: Improve the error returning more info
        returnError('error_create_network_module', __('Error in creation network module.'));
    } else {
        returnData('string', ['type' => 'string', 'data' => $idModule]);
    }
}


/**
 * Update a network module in agent. And return a message with the result of the operation.
 *
 * @param string            $id    Id of the network module to update.
 * @param $thrash1 Don't use.
 * @param array             $other it's array, $other as param is <id_agent>;<disabled>
 *              <id_module_group>;<min_warning>;<max_warning>;<str_warning>;<min_critical>;<max_critical>;<str_critical>;<ff_threshold>;
 *              <history_data>;<ip_target>;<module_port>;<snmp_community>;<snmp_oid>;<module_interval>;<post_process>;
 *              <min>;<max>;<custom_id>;<description>;<disabled_types_event>;<module_macros>;
 *              <each_ff>;<ff_threshold_normal>;<ff_threshold_warning>;<ff_threshold_critidcal>; in this order
 *              and separator char (after text ; ) and separator (pass in param othermode as othermode=url_encode_separator_<separator>)
 *              example:
 *
 *              api.php?op=set&op2=update_network_module&id=271&other=156|0|2|10|15||16|18||7|0|127.0.0.1|0||0|300|30.00|0|0|0|latency%20ping%20modified%20by%20the%20Api&other_mode=url_encode_separator_|
 *
 * @param $thrash3 Don't use
 */
function api_set_update_network_module($id_module, $thrash1, $other, $thrash3)
{
    if (defined('METACONSOLE')) {
        return;
    }

    if ($id_module == '') {
        returnError(
            'error_update_network_module',
            __('Error updating network module. Module name cannot be left blank.')
        );
        return;
    }

    if (!util_api_check_agent_and_print_error(
        modules_get_agentmodule_agent($id_module),
        'string',
        'AW'
    )
    ) {
        return;
    }

    $check_id_module = db_get_value('id_agente_modulo', 'tagente_modulo', 'id_agente_modulo', $id_module);

    if (!$check_id_module) {
        returnError(
            'error_update_network_module',
            __('Error updating network module. Id_module doesn\'t exist.')
        );
        return;
    }

    // If we want to change the module to a new agent
    if ($other['data'][0] != '') {
        if (!util_api_check_agent_and_print_error($other['data'][0], 'string', 'AW')) {
            return;
        }

        $id_agent_old = db_get_value('id_agente', 'tagente_modulo', 'id_agente_modulo', $id_module);

        if ($id_agent_old != $other['data'][0]) {
            $id_module_exists = db_get_value_filter(
                'id_agente_modulo',
                'tagente_modulo',
                [
                    'nombre'    => $module_name,
                    'id_agente' => $other['data'][0],
                ]
            );

            if ($id_module_exists) {
                returnError(
                    'error_update_network_module',
                    __('Error updating network module. Id_module exists in the new agent.')
                );
                return;
            }
        }
    }

    $network_module_fields = [
        'id_agente',
        'disabled',
        'id_module_group',
        'min_warning',
        'max_warning',
        'str_warning',
        'min_critical',
        'max_critical',
        'str_critical',
        'min_ff_event',
        'history_data',
        'ip_target',
        'tcp_port',
        'snmp_community',
        'snmp_oid',
        'module_interval',
        'post_process',
        'min',
        'max',
        'custom_id',
        'descripcion',
        'disabled_types_event',
        'module_macros',
        'each_ff',
        'min_ff_event_normal',
        'min_ff_event_warning',
        'min_ff_event_critical',
        'critical_inverse',
        'warning_inverse',
        'policy_linked',
    ];

    $values = [];
    $cont = 0;
    foreach ($network_module_fields as $field) {
        if ($other['data'][$cont] != '') {
            $values[$field] = $other['data'][$cont];
        }

        $cont++;
    }

    $values['policy_linked'] = 0;

    $result_update = modules_update_agent_module($id_module, $values);

    if ($result_update < 0) {
        returnError('error_update_network_module', 'Error updating network module.');
    } else {
        returnData('string', ['type' => 'string', 'data' => __('Network module updated.')]);
    }
}


/**
 * Create a plugin module in agent. And return the id_agent_module of new module.
 *
 * @param string            $id    Name of agent to add the module.
 * @param $thrash1 Don't use.
 * @param array             $other it's array, $other as param is <name_module>;<disabled>;<id_module_type>;
 *              <id_module_group>;<min_warning>;<max_warning>;<str_warning>;<min_critical>;<max_critical>;<str_critical>;<ff_threshold>;
 *              <history_data>;<ip_target>;<tcp_port>;<snmp_community>;<snmp_oid>;<module_interval>;<post_process>;
 *              <min>;<max>;<custom_id>;<description>;<id_plugin>;<plugin_user>;<plugin_pass>;<plugin_parameter>;
 *              <disabled_types_event>;<macros>;<module_macros>;<each_ff>;<ff_threshold_normal>;
 *              <ff_threshold_warning>;<ff_threshold_critical> in this order
 *              and separator char (after text ; ) and separator (pass in param othermode as othermode=url_encode_separator_<separator>)
 *              example:
 *
 *              api.php?op=set&op2=create_plugin_module&id=pepito&other=prueba|0|1|2|0|0||0|0||0|0|127.0.0.1|0||0|300|0|0|0|0|plugin%20module%20from%20api|2|admin|pass|-p%20max&other_mode=url_encode_separator_|
 *
 * @param $thrash3 Don't use
 */
function api_set_create_plugin_module($id, $thrash1, $other, $thrash3)
{
    if (defined('METACONSOLE')) {
        return;
    }

    $agentName = $id;

    if ($other['data'][22] == '') {
        returnError('error_create_plugin_module', __('Error in creation plugin module. Id_plugin cannot be left blank.'));
        return;
    }

    $idAgent = agents_get_agent_id($agentName);

    if (!util_api_check_agent_and_print_error($idAgent, 'string', 'AW')) {
        return;
    }

    $disabled_types_event = [];
    $disabled_types_event[EVENTS_GOING_UNKNOWN] = (int) !$other['data'][26];
    $disabled_types_event = json_encode($disabled_types_event);

    $name = $other['data'][0];

    $values = [
        'id_agente'             => $idAgent,
        'disabled'              => $other['data'][1],
        'id_tipo_modulo'        => $other['data'][2],
        'id_module_group'       => $other['data'][3],
        'min_warning'           => $other['data'][4],
        'max_warning'           => $other['data'][5],
        'str_warning'           => $other['data'][6],
        'min_critical'          => $other['data'][7],
        'max_critical'          => $other['data'][8],
        'str_critical'          => $other['data'][9],
        'min_ff_event'          => $other['data'][10],
        'history_data'          => $other['data'][11],
        'ip_target'             => $other['data'][12],
        'tcp_port'              => $other['data'][13],
        'snmp_community'        => $other['data'][14],
        'snmp_oid'              => $other['data'][15],
        'module_interval'       => $other['data'][16],
        'post_process'          => $other['data'][17],
        'min'                   => $other['data'][18],
        'max'                   => $other['data'][19],
        'custom_id'             => $other['data'][20],
        'descripcion'           => $other['data'][21],
        'id_modulo'             => 4,
        'id_plugin'             => $other['data'][22],
        'plugin_user'           => $other['data'][23],
        'plugin_pass'           => $other['data'][24],
        'plugin_parameter'      => $other['data'][25],
        'disabled_types_event'  => $disabled_types_event,
        'macros'                => base64_decode($other['data'][27]),
        'module_macros'         => $other['data'][28],
        'each_ff'               => $other['data'][29],
        'min_ff_event_normal'   => $other['data'][30],
        'min_ff_event_warning'  => $other['data'][31],
        'min_ff_event_critical' => $other['data'][32],
        'critical_inverse'      => $other['data'][33],
        'warning_inverse'       => $other['data'][34],
    ];

    if (! $values['descripcion']) {
        $values['descripcion'] = '';
        // Column 'descripcion' cannot be null
    }

    if (! $values['module_macros']) {
        $values['module_macros'] = '';
        // Column 'module_macros' cannot be null
    }

    $idModule = modules_create_agent_module($idAgent, $name, $values, true);

    if (is_error($idModule)) {
        // TODO: Improve the error returning more info
        returnError('error_create_plugin_module', __('Error in creation plugin module.'));
    } else {
        returnData('string', ['type' => 'string', 'data' => $idModule]);
    }
}


/**
 * Update a plugin module in agent. And return the id_agent_module of new module.
 *
 * @param string            $id    Id of the plugin module to update.
 * @param $thrash1 Don't use.
 * @param array             $other it's array, $other as param is <id_agent>;<disabled>;
 *              <id_module_group>;<min_warning>;<max_warning>;<str_warning>;<min_critical>;<max_critical>;<str_critical>;<ff_threshold>;
 *              <history_data>;<ip_target>;<module_port>;<snmp_community>;<snmp_oid>;<module_interval>;<post_process>;
 *              <min>;<max>;<custom_id>;<description>;<id_plugin>;<plugin_user>;<plugin_pass>;<plugin_parameter>;
 *              <disabled_types_event>;<macros>;<module_macros>;<each_ff>;<ff_threshold_normal>;
 *              <ff_threshold_warning>;<ff_threshold_critical> in this order
 *              and separator char (after text ; ) and separator (pass in param othermode as othermode=url_encode_separator_<separator>)
 *              example:
 *
 *              api.php?op=set&op2=update_plugin_module&id=293&other=156|0|2|0|0||0|0||0|0|127.0.0.1|0||0|300|0|0|0|0|plugin%20module%20from%20api|2|admin|pass|-p%20max&other_mode=url_encode_separator_|
 *
 * @param $thrash3 Don't use
 */
function api_set_update_plugin_module($id_module, $thrash1, $other, $thrash3)
{
    if (defined('METACONSOLE')) {
        return;
    }

    if ($id_module == '') {
        returnError('error_update_plugin_module', __('Error updating plugin module. Id_module cannot be left blank.'));
        return;
    }

    if (!util_api_check_agent_and_print_error(
        modules_get_agentmodule_agent($id_module),
        'string',
        'AW'
    )
    ) {
        return;
    }

    // If we want to change the module to a new agent
    if ($other['data'][0] != '') {
        if (!util_api_check_agent_and_print_error($other['data'][0], 'string', 'AW')) {
            return;
        }

        $id_agent_old = db_get_value('id_agente', 'tagente_modulo', 'id_agente_modulo', $id_module);

        if ($id_agent_old != $other['data'][0]) {
            $id_module_exists = db_get_value_filter('id_agente_modulo', 'tagente_modulo', ['nombre' => $module_name, 'id_agente' => $other['data'][0]]);

            if ($id_module_exists) {
                returnError('error_update_plugin_module', __('Error updating plugin module. Id_module exists in the new agent.'));
                return;
            }
        }

        // Check if agent exists
        $check_id_agent = db_get_value('id_agente', 'tagente', 'id_agente', $other['data'][0]);
        if (!$check_id_agent) {
            returnError('error_update_data_module', __('Error updating plugin module. Id_agent doesn\'t exist.'));
            return;
        }
    }

    $plugin_module_fields = [
        'id_agente',
        'disabled',
        'id_module_group',
        'min_warning',
        'max_warning',
        'str_warning',
        'min_critical',
        'max_critical',
        'str_critical',
        'min_ff_event',
        'history_data',
        'ip_target',
        'tcp_port',
        'snmp_community',
        'snmp_oid',
        'module_interval',
        'post_process',
        'min',
        'max',
        'custom_id',
        'descripcion',
        'id_plugin',
        'plugin_user',
        'plugin_pass',
        'plugin_parameter',
        'disabled_types_event',
        'macros',
        'module_macros',
        'each_ff',
        'min_ff_event_normal',
        'min_ff_event_warning',
        'min_ff_event_critical',
        'critical_inverse',
        'warning_inverse',
        'policy_linked',
    ];

    $values = [];
    $cont = 0;
    foreach ($plugin_module_fields as $field) {
        if ($other['data'][$cont] != '') {
            $values[$field] = $other['data'][$cont];

            if ($field === 'macros') {
                $values[$field] = base64_decode($values[$field]);
            }
        }

        $cont++;
    }

    $values['policy_linked'] = 0;
    $result_update = modules_update_agent_module($id_module, $values);

    if ($result_update < 0) {
        returnError('error_update_plugin_module', 'Error updating plugin module.');
    } else {
        returnData('string', ['type' => 'string', 'data' => __('Plugin module updated.')]);
    }
}


/**
 * Create a data module in agent. And return the id_agent_module of new module.
 * Note: Only adds database information, this function doesn't alter config file information.
 *
 * @param string            $id    Name of agent to add the module.
 * @param $thrash1 Don't use.
 * @param array             $other it's array, $other as param is <name_module>;<disabled>;<id_module_type>;
 *                 <description>;<id_module_group>;<min_value>;<max_value>;<post_process>;<module_interval>;<min_warning>;
 *                 <max_warning>;<str_warning>;<min_critical>;<max_critical>;<str_critical>;<history_data>;
 *                 <disabled_types_event>;<module_macros>;<ff_threshold>;<each_ff>;
 *                <ff_threshold_normal>;<ff_threshold_warning>;<ff_threshold_critical>; in this order
 *              and separator char (after text ; ) and separator (pass in param othermode as othermode=url_encode_separator_<separator>)
 *              example:
 *
 *              api.php?op=set&op2=create_data_module&id=pepito&other=prueba|0|1|data%20module%20from%20api|1|10|20|10.50|180|10|15||16|20||0&other_mode=url_encode_separator_|
 *
 * @param $thrash3 Don't use
 */
function api_set_create_data_module($id, $thrash1, $other, $thrash3)
{
    if (defined('METACONSOLE')) {
        return;
    }

    $agentName = $id;

    if ($other['data'][0] == '') {
        returnError('error_create_data_module', __('Error in creation data module. Module_name cannot be left blank.'));
        return;
    }

    $idAgent = agents_get_agent_id($agentName);

    if (!util_api_check_agent_and_print_error($idAgent, 'string', 'AW')) {
        return;
    }

    $name = $other['data'][0];

    $disabled_types_event = [];
    $disabled_types_event[EVENTS_GOING_UNKNOWN] = (int) !$other['data'][16];
    $disabled_types_event = json_encode($disabled_types_event);

    $values = [
        'id_agente'             => $idAgent,
        'disabled'              => $other['data'][1],
        'id_tipo_modulo'        => $other['data'][2],
        'descripcion'           => $other['data'][3],
        'id_module_group'       => $other['data'][4],
        'min'                   => $other['data'][5],
        'max'                   => $other['data'][6],
        'post_process'          => $other['data'][7],
        'module_interval'       => $other['data'][8],
        'min_warning'           => $other['data'][9],
        'max_warning'           => $other['data'][10],
        'str_warning'           => $other['data'][11],
        'min_critical'          => $other['data'][12],
        'max_critical'          => $other['data'][13],
        'str_critical'          => $other['data'][14],
        'history_data'          => $other['data'][15],
        'id_modulo'             => 1,
        'disabled_types_event'  => $disabled_types_event,
        'module_macros'         => $other['data'][17],
        'min_ff_event'          => $other['data'][18],
        'each_ff'               => $other['data'][19],
        'min_ff_event_normal'   => $other['data'][20],
        'min_ff_event_warning'  => $other['data'][21],
        'min_ff_event_critical' => $other['data'][22],
        'ff_timeout'            => $other['data'][23],
        'critical_inverse'      => $other['data'][24],
        'warning_inverse'       => $other['data'][25],
    ];

    if (! $values['descripcion']) {
        $values['descripcion'] = '';
        // Column 'descripcion' cannot be null
    }

    if (! $values['module_macros']) {
        $values['module_macros'] = '';
        // Column 'module_macros' cannot be null
    }

    $idModule = modules_create_agent_module($idAgent, $name, $values, true);

    if (is_error($idModule)) {
        // TODO: Improve the error returning more info
        returnError('error_create_data_module', __('Error in creation data module.'));
    } else {
        returnData('string', ['type' => 'string', 'data' => $idModule]);
    }
}


/**
 * Create a synthetic module in agent. And return the id_agent_module of new module.
 * Note: Only adds database information, this function doesn't alter config file information.
 *
 * @param string            $id    Name of agent to add the module.
 * @param $thrash1 Don't use.
 * @param array             $other it's array, $other as param is <name_module><synthetic_type><AgentName;Operation;NameModule> OR <AgentName;NameModule> OR <Operation;Value>in this order
 *              and separator char (after text ; ) and separator (pass in param othermode as othermode=url_encode_separator_<separator>)
 *              example:
 *
 *              api.php?op=set&op2=create_synthetic_module&id=pepito&other=prueba|average|Agent%20Name;AVG;Name%20Module|Agent%20Name2;AVG;Name%20Module2&other_mode=url_encode_separator_|
 *
 * @param $thrash3 Don't use
 */
function api_set_create_synthetic_module($id, $thrash1, $other, $thrash3)
{
    if (defined('METACONSOLE')) {
        return;
    }

    global $config;

    $agentName = $id;

    io_safe_input_array($other);

    if ($other['data'][0] == '') {
        returnError('error_create_data_module', __('Error in creation synthetic module. Module_name cannot be left blank.'));
        return;
    }

    $idAgent = agents_get_agent_id(io_safe_output($agentName), true);

    if (!util_api_check_agent_and_print_error($idAgent, 'string', 'AW')) {
        return;
    }

    if (!$idAgent) {
        returnError('error_create_data_module', __('Error in creation synthetic module. Agent name doesn\'t exist.'));
        return;
    }

    $name = io_safe_output($other['data'][0]);
    $name = io_safe_input($name);
    $id_tipo_modulo = db_get_row_sql("SELECT id_tipo FROM ttipo_modulo WHERE nombre = 'generic_data'");

    $values = [
        'id_agente'         => $idAgent,
        'id_modulo'         => 5,
        'custom_integer_1'  => 0,
        'custom_integer_2'  => 0,
        'prediction_module' => 3,
        'id_tipo_modulo'    => $id_tipo_modulo['id_tipo'],
    ];

    if (! $values['descripcion']) {
        $values['descripcion'] = '';
        // Column 'descripcion' cannot be null
    }

    $idModule = modules_create_agent_module($idAgent, $name, $values, true);

    if (is_error($idModule)) {
        // TODO: Improve the error returning more info
        returnError('error_create_data_module', __('Error in creation data module.'));
    } else {
        $synthetic_type = $other['data'][1];
        unset($other['data'][0]);
        unset($other['data'][1]);

        $filterdata = [];
        foreach ($other['data'] as $data) {
            $data = str_replace(['ADD', 'SUB', 'MUL', 'DIV'], ['+', '-', '*', '/'], $data);
            $split_data = explode(';', $data);

            if (preg_match('/[x\/+*-]/', $split_data[0]) && strlen($split_data[0]) == 1) {
                if (preg_match('/[\/|+|*|-]/', $split_data[0]) && $synthetic_type === 'average') {
                    returnError('', "[ERROR] With this type: $synthetic_type only be allow use this operator: 'x' \n\n");
                }

                $operator = strtolower($split_data[0]);
                $data_module = [
                    '',
                    $operator,
                    $split_data[1],
                ];

                $text_data = implode('_', $data_module);
                array_push($filterdata, $text_data);
            } else {
                if (count($split_data) == 2) {
                    $idAgent = agents_get_agent_id(io_safe_output($split_data[0]), true);
                    $data_module = [
                        $idAgent,
                        '',
                        $split_data[1],
                    ];
                    $text_data = implode('_', $data_module);
                    array_push($filterdata, $text_data);
                } else {
                    if (strlen($split_data[1]) > 1 && $synthetic_type != 'average') {
                        returnError('', "[ERROR] You can only use +, -, *, / or x, and you use this: @split_data[1] \n\n");
                        return;
                    }

                    if (preg_match('/[\/|+|*|-]/', $split_data[1]) && $synthetic_type === 'average') {
                        returnError('', "[ERROR] With this type: $synthetic_type only be allow use this operator: 'x' \n\n");
                        return;
                    }

                    $idAgent = agents_get_agent_id(io_safe_output($split_data[0]), true);
                    $operator = strtolower($split_data[1]);
                    $data_module = [
                        $idAgent,
                        $operator,
                        $split_data[2],
                    ];
                    $text_data = implode('_', $data_module);
                    array_push($filterdata, $text_data);
                }
            }
        }

        $serialize_ops = implode(',', $filterdata);

        // modules_create_synthetic_operations
        $synthetic = enterprise_hook(
            'modules_create_synthetic_operations',
            [
                $idModule,
                $serialize_ops,
            ]
        );

        if ($synthetic === ENTERPRISE_NOT_HOOK) {
            returnError('error_synthetic_modules', 'Error Synthetic modules.');
            db_process_sql_delete(
                'tagente_modulo',
                ['id_agente_modulo' => $idModule]
            );
            return;
        } else {
            $status = AGENT_MODULE_STATUS_NO_DATA;
            switch ($config['dbtype']) {
                case 'mysql':
                    $result = db_process_sql_insert(
                        'tagente_estado',
                        [
                            'id_agente_modulo'  => $idModule,
                            'datos'             => 0,
                            'timestamp'         => '01-01-1970 00:00:00',
                            'estado'            => $status,
                            'id_agente'         => (int) $idAgent,
                            'utimestamp'        => 0,
                            'status_changes'    => 0,
                            'last_status'       => $status,
                            'last_known_status' => $status,
                        ]
                    );
                break;

                case 'postgresql':
                    $result = db_process_sql_insert(
                        'tagente_estado',
                        [
                            'id_agente_modulo'  => $idModule,
                            'datos'             => 0,
                            'timestamp'         => null,
                            'estado'            => $status,
                            'id_agente'         => (int) $idAgent,
                            'utimestamp'        => 0,
                            'status_changes'    => 0,
                            'last_status'       => $status,
                            'last_known_status' => $status,
                        ]
                    );
                break;

                case 'oracle':
                    $result = db_process_sql_insert(
                        'tagente_estado',
                        [
                            'id_agente_modulo'  => $idModule,
                            'datos'             => 0,
                            'timestamp'         => '#to_date(\'1970-01-01 00:00:00\', \'YYYY-MM-DD HH24:MI:SS\')',
                            'estado'            => $status,
                            'id_agente'         => (int) $idAgent,
                            'utimestamp'        => 0,
                            'status_changes'    => 0,
                            'last_status'       => $status,
                            'last_known_status' => $status,
                        ]
                    );
                break;
            }

            if ($result === false) {
                db_process_sql_delete(
                    'tagente_modulo',
                    ['id_agente_modulo' => $idModule]
                );
                returnError('error_synthetic_modules', 'Error Synthetic modules.');
            } else {
                db_process_sql('UPDATE tagente SET total_count=total_count+1, notinit_count=notinit_count+1 WHERE id_agente='.(int) $idAgent);
                returnData('string', ['type' => 'string', 'data' => __('Synthetic module created ID: '.$idModule)]);
            }
        }
    }
}


/**
 * Update a data module in agent. And return a message with the result of the operation.
 *
 * @param string            $id    Id of the data module to update.
 * @param $thrash1 Don't use.
 * @param array             $other it's array, $other as param is <id_agent>;<disabled>;<description>;
 *              <id_module_group>;<min_warning>;<max_warning>;<str_warning>;<min_critical>;<max_critical>;<str_critical>;<ff_threshold>;
 *              <history_data>;<ip_target>;<module_port>;<snmp_community>;<snmp_oid>;<module_interval>;<post_process>;
 *              <min>;<max>;<custom_id>;<disabled_types_event>;<module_macros>;<ff_threshold>;
 *              <each_ff>;<ff_threshold_normal>;<ff_threshold_warning>;<ff_threshold_critical>;
 *              <ff_timeout> in this order
 *              and separator char (after text ; ) and separator (pass in param othermode as othermode=url_encode_separator_<separator>)
 *              example:
 *
 *              api.php?op=set&op2=update_data_module&id=170&other=44|0|data%20module%20modified%20from%20API|6|0|0|50.00|300|10|15||16|18||0&other_mode=url_encode_separator_|
 *
 * @param $thrash3 Don't use
 */
function api_set_update_data_module($id_module, $thrash1, $other, $thrash3)
{
    if (defined('METACONSOLE')) {
        return;
    }

    if ($id_module == '') {
        returnError('error_update_data_module', __('Error updating data module. Id_module cannot be left blank.'));
        return;
    }

    if (!util_api_check_agent_and_print_error(
        modules_get_agentmodule_agent($id_module),
        'string',
        'AW'
    )
    ) {
        return;
    }

    // If we want to change the module to a new agent
    if ($other['data'][0] != '') {
        if (!util_api_check_agent_and_print_error($other['data'][0], 'string', 'AW')) {
            return;
        }

        $id_agent_old = db_get_value('id_agente', 'tagente_modulo', 'id_agente_modulo', $id_module);

        if ($id_agent_old != $other['data'][0]) {
            $id_module_exists = db_get_value_filter('id_agente_modulo', 'tagente_modulo', ['nombre' => $module_name, 'id_agente' => $other['data'][0]]);

            if ($id_module_exists) {
                returnError('error_update_data_module', __('Error updating data module. Id_module exists in the new agent.'));
                return;
            }
        }

        // Check if agent exists
        $check_id_agent = db_get_value('id_agente', 'tagente', 'id_agente', $other['data'][0]);
        if (!$check_id_agent) {
            returnError('error_update_data_module', __('Error updating data module. Id_agent doesn\'t exist.'));
            return;
        }
    }

    $data_module_fields = [
        'id_agente',
        'disabled',
        'descripcion',
        'id_module_group',
        'min',
        'max',
        'post_process',
        'module_interval',
        'min_warning',
        'max_warning',
        'str_warning',
        'min_critical',
        'max_critical',
        'str_critical',
        'history_data',
        'disabled_types_event',
        'module_macros',
        'min_ff_event',
        'each_ff',
        'min_ff_event_normal',
        'min_ff_event_warning',
        'min_ff_event_critical',
        'ff_timeout',
        'critical_inverse',
        'warning_inverse',
        'policy_linked',
    ];

    $values = [];
    $cont = 0;
    foreach ($data_module_fields as $field) {
        if ($other['data'][$cont] != '') {
            $values[$field] = $other['data'][$cont];
        }

        $cont++;
    }

    $values['policy_linked'] = 0;
    $result_update = modules_update_agent_module($id_module, $values);

    if ($result_update < 0) {
        returnError('error_update_data_module', 'Error updating data module.');
    } else {
        returnData('string', ['type' => 'string', 'data' => __('Data module updated.')]);
    }
}


/**
 * Create a SNMP module in agent. And return the id_agent_module of new module.
 *
 * @param string            $id    Name of agent to add the module.
 * @param $thrash1 Don't use.
 * @param array             $other it's array, $other as param is <name_module>;<disabled>;<id_module_type>;
 *              <id_module_group>;<min_warning>;<max_warning>;<str_warning>;<min_critical>;<max_critical>;<str_critical>;<ff_threshold>;
 *              <history_data>;<ip_target>;<module_port>;<snmp_version>;<snmp_community>;<snmp_oid>;<module_interval>;<post_process>;
 *              <min>;<max>;<custom_id>;<description>;<snmp3_priv_method>;<snmp3_priv_pass>;<snmp3_sec_level>;<snmp3_auth_method>;
 *              <snmp3_auth_user>;<snmp3_auth_pass>;<disabled_types_event>;<each_ff>;<ff_threshold_normal>;
 *              <ff_threshold_warning>;<ff_threshold_critical> in this order
 *              and separator char (after text ; ) and separator (pass in param othermode as othermode=url_encode_separator_<separator>)
 *              example:
 *
 *                 example 1 (snmp v: 3, snmp3_priv_method: AES, passw|authNoPriv|MD5|pepito_user|example_priv_passw)
 *
 *              api.php?op=set&op2=create_snmp_module&id=pepito&other=prueba|0|15|1|10|15||16|18||15|0|127.0.0.1|60|3|public|.1.3.6.1.2.1.1.1.0|180|0|0|0|0|SNMP%20module%20from%20API|AES|example_priv_passw|authNoPriv|MD5|pepito_user|example_auth_passw&other_mode=url_encode_separator_|
 *
 *              example 2 (snmp v: 1)
 *
 *              api.php?op=set&op2=create_snmp_module&id=pepito1&other=prueba2|0|15|1|10|15||16|18||15|0|127.0.0.1|60|1|public|.1.3.6.1.2.1.1.1.0|180|0|0|0|0|SNMP module from API&other_mode=url_encode_separator_|
 *
 * @param $thrash3 Don't use
 */
function api_set_create_snmp_module($id, $thrash1, $other, $thrash3)
{
    if (defined('METACONSOLE')) {
        return;
    }

    $agentName = $id;

    if ($other['data'][0] == '') {
        returnError('error_create_snmp_module', __('Error in creation SNMP module. Module_name cannot be left blank.'));
        return;
    }

    if ($other['data'][2] < 15 or $other['data'][2] > 18) {
        returnError('error_create_snmp_module', __('Error in creation SNMP module. Invalid id_module_type for a SNMP module.'));
        return;
    }

    $idAgent = agents_get_agent_id($agentName);

    if (!util_api_check_agent_and_print_error($idAgent, 'string', 'AW')) {
        return;
    }

    $name = $other['data'][0];

    $disabled_types_event = [];
    $disabled_types_event[EVENTS_GOING_UNKNOWN] = (int) !$other['data'][27];
    $disabled_types_event = json_encode($disabled_types_event);

    // SNMP version 3
    if ($other['data'][14] == '3') {
        if ($other['data'][23] != 'AES' and $other['data'][23] != 'DES') {
            returnError('error_create_snmp_module', __('Error in creation SNMP module. snmp3_priv_method doesn\'t exist. Set it to \'AES\' or \'DES\'. '));
            return;
        }

        if ($other['data'][25] != 'authNoPriv' and $other['data'][25] != 'authPriv' and $other['data'][25] != 'noAuthNoPriv') {
            returnError('error_create_snmp_module', __('Error in creation SNMP module. snmp3_sec_level doesn\'t exist. Set it to \'authNoPriv\' or \'authPriv\' or \'noAuthNoPriv\'. '));
            return;
        }

        if ($other['data'][26] != 'MD5' and $other['data'][26] != 'SHA') {
            returnError('error_create_snmp_module', __('Error in creation SNMP module. snmp3_auth_method doesn\'t exist. Set it to \'MD5\' or \'SHA\'. '));
            return;
        }

        $values = [
            'id_agente'             => $idAgent,
            'disabled'              => $other['data'][1],
            'id_tipo_modulo'        => $other['data'][2],
            'id_module_group'       => $other['data'][3],
            'min_warning'           => $other['data'][4],
            'max_warning'           => $other['data'][5],
            'str_warning'           => $other['data'][6],
            'min_critical'          => $other['data'][7],
            'max_critical'          => $other['data'][8],
            'str_critical'          => $other['data'][9],
            'min_ff_event'          => $other['data'][10],
            'history_data'          => $other['data'][11],
            'ip_target'             => $other['data'][12],
            'tcp_port'              => $other['data'][13],
            'tcp_send'              => $other['data'][14],
            'snmp_community'        => $other['data'][15],
            'snmp_oid'              => $other['data'][16],
            'module_interval'       => $other['data'][17],
            'post_process'          => $other['data'][18],
            'min'                   => $other['data'][19],
            'max'                   => $other['data'][20],
            'custom_id'             => $other['data'][21],
            'descripcion'           => $other['data'][22],
            'id_modulo'             => 2,
            'custom_string_1'       => $other['data'][23],
            'custom_string_2'       => $other['data'][24],
            'custom_string_3'       => $other['data'][25],
            'plugin_parameter'      => $other['data'][26],
            'plugin_user'           => $other['data'][27],
            'plugin_pass'           => $other['data'][28],
            'disabled_types_event'  => $disabled_types_event,
            'each_ff'               => $other['data'][30],
            'min_ff_event_normal'   => $other['data'][31],
            'min_ff_event_warning'  => $other['data'][32],
            'min_ff_event_critical' => $other['data'][33],
        ];
    } else {
        $values = [
            'id_agente'             => $idAgent,
            'disabled'              => $other['data'][1],
            'id_tipo_modulo'        => $other['data'][2],
            'id_module_group'       => $other['data'][3],
            'min_warning'           => $other['data'][4],
            'max_warning'           => $other['data'][5],
            'str_warning'           => $other['data'][6],
            'min_critical'          => $other['data'][7],
            'max_critical'          => $other['data'][8],
            'str_critical'          => $other['data'][9],
            'min_ff_event'          => $other['data'][10],
            'history_data'          => $other['data'][11],
            'ip_target'             => $other['data'][12],
            'tcp_port'              => $other['data'][13],
            'tcp_send'              => $other['data'][14],
            'snmp_community'        => $other['data'][15],
            'snmp_oid'              => $other['data'][16],
            'module_interval'       => $other['data'][17],
            'post_process'          => $other['data'][18],
            'min'                   => $other['data'][19],
            'max'                   => $other['data'][20],
            'custom_id'             => $other['data'][21],
            'descripcion'           => $other['data'][22],
            'id_modulo'             => 2,
            'disabled_types_event'  => $disabled_types_event,
            'each_ff'               => $other['data'][24],
            'min_ff_event_normal'   => $other['data'][25],
            'min_ff_event_warning'  => $other['data'][26],
            'min_ff_event_critical' => $other['data'][27],
        ];
    }

    if (! $values['descripcion']) {
        $values['descripcion'] = '';
        // Column 'descripcion' cannot be null
    }

    $idModule = modules_create_agent_module($idAgent, $name, $values, true);

    if (is_error($idModule)) {
        // TODO: Improve the error returning more info
        returnError('error_create_snmp_module', __('Error in creation SNMP module.'));
    } else {
        returnData('string', ['type' => 'string', 'data' => $idModule]);
    }
}


/**
 * Update a SNMP module in agent. And return a message with the result of the operation.
 *
 * @param string            $id    Id of module to update.
 * @param $thrash1 Don't use.
 * @param array             $other it's array, $other as param is <id_agent>;<disabled>;
 *              <id_module_group>;<min_warning>;<max_warning>;<str_warning>;<min_critical>;<max_critical>;<str_critical>;<ff_threshold>;
 *              <history_data>;<ip_target>;<module_port>;<snmp_version>;<snmp_community>;<snmp_oid>;<module_interval>;<post_process>;
 *              <min>;<max>;<custom_id>;<description>;<snmp3_priv_method>;<snmp3_priv_pass>;<snmp3_sec_level>;<snmp3_auth_method>;
 *              <snmp3_auth_user>;<snmp3_auth_pass>;<each_ff>;<ff_threshold_normal>;
 *              <ff_threshold_warning>;<ff_threshold_critical> in this order
 *              and separator char (after text ; ) and separator (pass in param othermode as othermode=url_encode_separator_<separator>)
 *              example:
 *
 *                 example (update snmp v: 3, snmp3_priv_method: AES, passw|authNoPriv|MD5|pepito_user|example_priv_passw)
 *
 *              api.php?op=set&op2=update_snmp_module&id=example_snmp_module_name&other=44|0|6|20|25||26|30||15|1|127.0.0.1|60|3|public|.1.3.6.1.2.1.1.1.0|180|50.00|10|60|0|SNMP%20module%20modified%20by%20API|AES|example_priv_passw|authNoPriv|MD5|pepito_user|example_auth_passw&other_mode=url_encode_separator_|
 *
 * @param $thrash3 Don't use
 */
function api_set_update_snmp_module($id_module, $thrash1, $other, $thrash3)
{
    if (defined('METACONSOLE')) {
        return;
    }

    if ($id_module == '') {
        returnError('error_update_snmp_module', __('Error updating SNMP module. Id_module cannot be left blank.'));
        return;
    }

    if (!util_api_check_agent_and_print_error(
        modules_get_agentmodule_agent($id_module),
        'string',
        'AW'
    )
    ) {
        return;
    }

    // If we want to change the module to a new agent
    if ($other['data'][0] != '') {
        if (!util_api_check_agent_and_print_error($other['data'][0], 'string', 'AW')) {
            return;
        }

        $id_agent_old = db_get_value('id_agente', 'tagente_modulo', 'id_agente_modulo', $id_module);

        if ($id_agent_old != $other['data'][0]) {
            $id_module_exists = db_get_value_filter('id_agente_modulo', 'tagente_modulo', ['nombre' => $module_name, 'id_agente' => $other['data'][0]]);

            if ($id_module_exists) {
                returnError('error_update_snmp_module', __('Error updating SNMP module. Id_module exists in the new agent.'));
                return;
            }
        }

        // Check if agent exists
        $check_id_agent = db_get_value('id_agente', 'tagente', 'id_agente', $other['data'][0]);
        if (!$check_id_agent) {
            returnError('error_update_data_module', __('Error updating snmp module. Id_agent doesn\'t exist.'));
            return;
        }
    }

    // SNMP version 3
    if ($other['data'][13] == '3') {
        if ($other['data'][22] != 'AES' and $other['data'][22] != 'DES') {
            returnError(
                'error_create_snmp_module',
                __('Error in creation SNMP module. snmp3_priv_method doesn\'t exist. Set it to \'AES\' or \'DES\'. ')
            );
            return;
        }

        if ($other['data'][24] != 'authNoPriv'
            and $other['data'][24] != 'authPriv'
            and $other['data'][24] != 'noAuthNoPriv'
        ) {
            returnError(
                'error_create_snmp_module',
                __('Error in creation SNMP module. snmp3_sec_level doesn\'t exist. Set it to \'authNoPriv\' or \'authPriv\' or \'noAuthNoPriv\'. ')
            );
            return;
        }

        if ($other['data'][25] != 'MD5' and $other['data'][25] != 'SHA') {
            returnError(
                'error_create_snmp_module',
                __('Error in creation SNMP module. snmp3_auth_method doesn\'t exist. Set it to \'MD5\' or \'SHA\'. ')
            );
            return;
        }

        $snmp_module_fields = [
            'id_agente',
            'disabled',
            'id_module_group',
            'min_warning',
            'max_warning',
            'str_warning',
            'min_critical',
            'max_critical',
            'str_critical',
            'min_ff_event',
            'history_data',
            'ip_target',
            'tcp_port',
            'tcp_send',
            'snmp_community',
            'snmp_oid',
            'module_interval',
            'post_process',
            'min',
            'max',
            'custom_id',
            'descripcion',
            'custom_string_1',
            'custom_string_2',
            'custom_string_3',
            'plugin_parameter',
            'plugin_user',
            'plugin_pass',
            'disabled_types_event',
            'each_ff',
            'min_ff_event_normal',
            'min_ff_event_warning',
            'min_ff_event_critical',
            'policy_linked',
        ];
    } else {
        $snmp_module_fields = [
            'id_agente',
            'disabled',
            'id_module_group',
            'min_warning',
            'max_warning',
            'str_warning',
            'min_critical',
            'max_critical',
            'str_critical',
            'min_ff_event',
            'history_data',
            'ip_target',
            'tcp_port',
            'tcp_send',
            'snmp_community',
            'snmp_oid',
            'module_interval',
            'post_process',
            'min',
            'max',
            'custom_id',
            'descripcion',
            'disabled_types_event',
            'each_ff',
            'min_ff_event_normal',
            'min_ff_event_warning',
            'min_ff_event_critical',
            'policy_linked',
        ];
    }

    $values = [];
    $cont = 0;
    foreach ($snmp_module_fields as $field) {
        if ($other['data'][$cont] != '') {
            $values[$field] = $other['data'][$cont];
        }

        $cont++;
    }

    $values['policy_linked'] = 0;
    $result_update = modules_update_agent_module($id_module, $values);

    if ($result_update < 0) {
        returnError('error_update_snmp_module', 'Error updating SNMP module.');
    } else {
        returnData('string', ['type' => 'string', 'data' => __('SNMP module updated.')]);
    }
}


/**
 * Create new network component.
 *
 * @param $id string Name of the network component.
 * @param $thrash1 Don't use.
 * @param array                                   $other it's array, $other as param is <network_component_type>;<description>;
 *                                    <module_interval>;<max_value>;<min_value>;<snmp_community>;<id_module_group>;<max_timeout>;
 *                                    <history_data>;<min_warning>;<max_warning>;<str_warning>;<min_critical>;<max_critical>;<str_critical>;
 *                                    <ff_threshold>;<post_process>;<network_component_group>;<enable_unknown_events>;<each_ff>;
 *                                    <ff_threshold_normal>;<ff_threshold_warning>;<ff_threshold_critical>  in this
 *                                    order and separator char (after text ; ) and separator (pass in param
 *                                    othermode as othermode=url_encode_separator_<separator>)
 *                                    example:
 *
 *                                    api.php?op=set&op2=new_network_component&id=example_network_component_name&other=7|network%20component%20created%20by%20Api|300|30|10|public|3||1|10|20|str|21|30|str1|10|50.00|12&other_mode=url_encode_separator_|
 *
 * @param $thrash2 Don't use.
 */
function api_set_new_network_component($id, $thrash1, $other, $thrash2)
{
    global $config;
    if (defined('METACONSOLE')) {
        return;
    }

    if (!check_acl($config['id_user'], 0, 'PM')) {
        returnError('forbidden', 'string');
        return;
    }

    if ($id == '') {
        returnError('error_set_new_network_component', __('Error creating network component. Network component name cannot be left blank.'));
        return;
    }

    if ($other['data'][0] < 6 or $other['data'][0] > 18) {
        returnError('error_set_new_network_component', __('Error creating network component. Incorrect value for Network component type field.'));
        return;
    }

    if ($other['data'][17] == '') {
        returnError('error_set_new_network_component', __('Error creating network component. Network component group cannot be left blank.'));
        return;
    }

    $disabled_types_event = [];
    $disabled_types_event[EVENTS_GOING_UNKNOWN] = (int) !$other['data'][18];
    $disabled_types_event = json_encode($disabled_types_event);

    $values = [
        'description'           => $other['data'][1],
        'module_interval'       => $other['data'][2],
        'max'                   => $other['data'][3],
        'min'                   => $other['data'][4],
        'snmp_community'        => $other['data'][5],
        'id_module_group'       => $other['data'][6],
        'id_modulo'             => 2,
        'max_timeout'           => $other['data'][7],
        'history_data'          => $other['data'][8],
        'min_warning'           => $other['data'][9],
        'max_warning'           => $other['data'][10],
        'str_warning'           => $other['data'][11],
        'min_critical'          => $other['data'][12],
        'max_critical'          => $other['data'][13],
        'str_critical'          => $other['data'][14],
        'min_ff_event'          => $other['data'][15],
        'post_process'          => $other['data'][16],
        'id_group'              => $other['data'][17],
        'disabled_types_event'  => $disabled_types_event,
        'each_ff'               => $other['data'][19],
        'min_ff_event_normal'   => $other['data'][20],
        'min_ff_event_warning'  => $other['data'][21],
        'min_ff_event_critical' => $other['data'][22],
    ];

    $name_check = db_get_value('name', 'tnetwork_component', 'name', $id);

    if ($name_check !== false) {
        returnError('error_set_new_network_component', __('Error creating network component. This network component already exists.'));
        return;
    }

    $id = network_components_create_network_component($id, $other['data'][0], $other['data'][17], $values);

    if (!$id) {
        returnError('error_set_new_network_component', 'Error creating network component.');
    } else {
        returnData('string', ['type' => 'string', 'data' => $id]);
    }
}


/**
 * Create new plugin component.
 *
 * @param $id string Name of the plugin component.
 * @param $thrash1 Don't use.
 * @param array                                  $other it's array, $other as param is <plugin_component_type>;<description>;
 *                                   <module_interval>;<max_value>;<min_value>;<module_port>;<id_module_group>;<id_plugin>;<max_timeout>;
 *                                   <history_data>;<min_warning>;<max_warning>;<str_warning>;<min_critical>;<max_critical>;<str_critical>;
 *                                   <ff_threshold>;<post_process>;<plugin_component_group>;<enable_unknown_events>;
 *                                   <each_ff>;<ff_threshold_normal>;<ff_threshold_warning>;<ff_threshold_critical> in this
 *                                   order and separator char (after text ; ) and separator (pass in param
 *                                   othermode as othermode=url_encode_separator_<separator>)
 *                                   example:
 *
 *                                   api.php?op=set&op2=new_plugin_component&id=example_plugin_component_name&other=2|plugin%20component%20created%20by%20Api|300|30|10|66|3|2|example_user|example_pass|-p%20max||1|10|20|str|21|30|str1|10|50.00|12&other_mode=url_encode_separator_|
 *
 * @param $thrash2 Don't use.
 */
function api_set_new_plugin_component($id, $thrash1, $other, $thrash2)
{
    global $config;

    if (defined('METACONSOLE')) {
        return;
    }

    if (!check_acl($config['id_user'], 0, 'PM')) {
        returnError('forbidden', 'string');
        return;
    }

    if ($id == '') {
        returnError(
            'error_set_new_plugin_component',
            __('Error creating plugin component. Plugin component name cannot be left blank.')
        );
        return;
    }

    if ($other['data'][7] == '') {
        returnError('error_set_new_plugin_component', __('Error creating plugin component. Incorrect value for Id plugin.'));
        return;
    }

    if ($other['data'][21] == '') {
        returnError('error_set_new_plugin_component', __('Error creating plugin component. Plugin component group cannot be left blank.'));
        return;
    }

    $disabled_types_event = [];
    $disabled_types_event[EVENTS_GOING_UNKNOWN] = (int) !$other['data'][12];
    $disabled_types_event = json_encode($disabled_types_event);

    $values = [
        'description'           => $other['data'][1],
        'module_interval'       => $other['data'][2],
        'max'                   => $other['data'][3],
        'min'                   => $other['data'][4],
        'tcp_port'              => $other['data'][5],
        'id_module_group'       => $other['data'][6],
        'id_modulo'             => 4,
        'id_plugin'             => $other['data'][7],
        'plugin_user'           => $other['data'][8],
        'plugin_pass'           => $other['data'][9],
        'plugin_parameter'      => $other['data'][10],
        'max_timeout'           => $other['data'][11],
        'history_data'          => $other['data'][12],
        'min_warning'           => $other['data'][13],
        'max_warning'           => $other['data'][14],
        'str_warning'           => $other['data'][15],
        'min_critical'          => $other['data'][16],
        'max_critical'          => $other['data'][17],
        'str_critical'          => $other['data'][18],
        'min_ff_event'          => $other['data'][19],
        'post_process'          => $other['data'][20],
        'id_group'              => $other['data'][21],
        'disabled_types_event'  => $disabled_types_event,
        'each_ff'               => $other['data'][23],
        'min_ff_event_normal'   => $other['data'][24],
        'min_ff_event_warning'  => $other['data'][25],
        'min_ff_event_critical' => $other['data'][26],
    ];

    $name_check = db_get_value('name', 'tnetwork_component', 'name', $id);

    if ($name_check !== false) {
        returnError('error_set_new_plugin_component', __('Error creating plugin component. This plugin component already exists.'));
        return;
    }

    $id = network_components_create_network_component($id, $other['data'][0], $other['data'][21], $values);

    if (!$id) {
        returnError('error_set_new_plugin_component', 'Error creating plugin component.');
    } else {
        returnData('string', ['type' => 'string', 'data' => $id]);
    }
}


/**
 * Create new SNMP component.
 *
 * @param $id string Name of the SNMP component.
 * @param $thrash1 Don't use.
 * @param array                                $other it's array, $other as param is <snmp_component_type>;<description>;
 *                                 <module_interval>;<max_value>;<min_value>;<id_module_group>;<max_timeout>;
 *                                 <history_data>;<min_warning>;<max_warning>;<str_warning>;<min_critical>;<max_critical>;<str_critical>;
 *                                 <ff_threshold>;<post_process>;<snmp_version>;<snmp_oid>;<snmp_community>;
 *                                 <snmp3_auth_user>;<snmp3_auth_pass>;<module_port>;<snmp3_privacy_method>;<snmp3_privacy_pass>;<snmp3_auth_method>;<snmp3_security_level>;<snmp_component_group>;<enable_unknown_events>;
 *                                 <each_ff>;<ff_threshold_normal>;<ff_threshold_warning>;<ff_threshold_critical> in this
 *                                 order and separator char (after text ; ) and separator (pass in param
 *                                 othermode as othermode=url_encode_separator_<separator>)
 *                                 example:
 *
 *                                 api.php?op=set&op2=new_snmp_component&id=example_snmp_component_name&other=16|SNMP%20component%20created%20by%20Api|300|30|10|3||1|10|20|str|21|30|str1|15|50.00|3|.1.3.6.1.2.1.2.2.1.8.2|public|example_auth_user|example_auth_pass|66|AES|example_priv_pass|MD5|authNoPriv|12&other_mode=url_encode_separator_|
 *
 * @param $thrash2 Don't use.
 */
function api_set_new_snmp_component($id, $thrash1, $other, $thrash2)
{
    global $config;

    if (defined('METACONSOLE')) {
        return;
    }

    if ($id == '') {
        returnError('error_set_new_snmp_component', __('Error creating SNMP component. SNMP component name cannot be left blank.'));
        return;
    }

    if (!check_acl($config['id_user'], 0, 'PM')) {
        returnError('forbidden', 'string');
        return;
    }

    if ($other['data'][0] < 15 or $other['data'][0] > 17) {
        returnError('error_set_new_snmp_component', __('Error creating SNMP component. Incorrect value for Snmp component type field.'));
        return;
    }

    if ($other['data'][25] == '') {
        returnError('error_set_new_snmp_component', __('Error creating SNMP component. Snmp component group cannot be left blank.'));
        return;
    }

    $disabled_types_event = [];
    $disabled_types_event[EVENTS_GOING_UNKNOWN] = (int) !$other['data'][27];
    $disabled_types_event = json_encode($disabled_types_event);

    // SNMP version 3
    if ($other['data'][16] == '3') {
        if ($other['data'][22] != 'AES' and $other['data'][22] != 'DES') {
            returnError('error_set_new_snmp_component', __('Error creating SNMP component. snmp3_priv_method doesn\'t exist. Set it to \'AES\' or \'DES\'. '));
            return;
        }

        if ($other['data'][25] != 'authNoPriv'
            and $other['data'][25] != 'authPriv'
            and $other['data'][25] != 'noAuthNoPriv'
        ) {
            returnError(
                'error_set_new_snmp_component',
                __('Error creating SNMP component. snmp3_sec_level doesn\'t exist. Set it to \'authNoPriv\' or \'authPriv\' or \'noAuthNoPriv\'. ')
            );
            return;
        }

        if ($other['data'][24] != 'MD5' and $other['data'][24] != 'SHA') {
            returnError(
                'error_set_new_snmp_component',
                __('Error creating SNMP component. snmp3_auth_method doesn\'t exist. Set it to \'MD5\' or \'SHA\'. ')
            );
            return;
        }

        $values = [
            'description'           => $other['data'][1],
            'module_interval'       => $other['data'][2],
            'max'                   => $other['data'][3],
            'min'                   => $other['data'][4],
            'id_module_group'       => $other['data'][5],
            'max_timeout'           => $other['data'][6],
            'history_data'          => $other['data'][7],
            'min_warning'           => $other['data'][8],
            'max_warning'           => $other['data'][9],
            'str_warning'           => $other['data'][10],
            'min_critical'          => $other['data'][11],
            'max_critical'          => $other['data'][12],
            'str_critical'          => $other['data'][13],
            'min_ff_event'          => $other['data'][14],
            'post_process'          => $other['data'][15],
            'tcp_send'              => $other['data'][16],
            'snmp_oid'              => $other['data'][17],
            'snmp_community'        => $other['data'][18],
            'plugin_user'           => $other['data'][19],
        // snmp3_auth_user
            'plugin_pass'           => $other['data'][20],
        // snmp3_auth_pass
            'tcp_port'              => $other['data'][21],
            'id_modulo'             => 2,
            'custom_string_1'       => $other['data'][22],
        // snmp3_privacy_method
            'custom_string_2'       => $other['data'][23],
        // snmp3_privacy_pass
            'plugin_parameter'      => $other['data'][24],
        // snmp3_auth_method
            'custom_string_3'       => $other['data'][25],
        // snmp3_security_level
            'id_group'              => $other['data'][26],
            'disabled_types_event'  => $disabled_types_event,
            'each_ff'               => $other['data'][28],
            'min_ff_event_normal'   => $other['data'][29],
            'min_ff_event_warning'  => $other['data'][30],
            'min_ff_event_critical' => $other['data'][31],
        ];
    } else {
        $values = [
            'description'           => $other['data'][1],
            'module_interval'       => $other['data'][2],
            'max'                   => $other['data'][3],
            'min'                   => $other['data'][4],
            'id_module_group'       => $other['data'][5],
            'max_timeout'           => $other['data'][6],
            'history_data'          => $other['data'][7],
            'min_warning'           => $other['data'][8],
            'max_warning'           => $other['data'][9],
            'str_warning'           => $other['data'][10],
            'min_critical'          => $other['data'][11],
            'max_critical'          => $other['data'][12],
            'str_critical'          => $other['data'][13],
            'min_ff_event'          => $other['data'][14],
            'post_process'          => $other['data'][15],
            'tcp_send'              => $other['data'][16],
            'snmp_oid'              => $other['data'][17],
            'snmp_community'        => $other['data'][18],
            'plugin_user'           => '',
            'plugin_pass'           => '',
            'tcp_port'              => $other['data'][21],
            'id_modulo'             => 2,
            'id_group'              => $other['data'][22],
            'disabled_types_event'  => $disabled_types_event,
            'each_ff'               => $other['data'][24],
            'min_ff_event_normal'   => $other['data'][25],
            'min_ff_event_warning'  => $other['data'][26],
            'min_ff_event_critical' => $other['data'][27],
        ];
    }

    $name_check = db_get_value('name', 'tnetwork_component', 'name', $id);

    if ($name_check !== false) {
        returnError('error_set_new_snmp_component', __('Error creating SNMP component. This SNMP component already exists.'));
        return;
    }

    $id = network_components_create_network_component($id, $other['data'][0], $other['data'][25], $values);

    if (!$id) {
        returnError('error_set_new_snmp_component', 'Error creating SNMP component.');
    } else {
        returnData('string', ['type' => 'string', 'data' => $id]);
    }
}


/**
 * Create new local (data) component.
 *
 * @param $id string Name of the local component.
 * @param $thrash1 Don't use.
 * @param array                                 $other it's array, $other as param is <description>;<id_os>;
 *                                  <local_component_group>;<configuration_data>;<enable_unknown_events>;
 *                                  <ff_threshold>;<each_ff>;<ff_threshold_normal>;<ff_threshold_warning>;
 *                                  <ff_threshold_critical>;<ff_timeout>  in this order and separator char
 *                                  (after text ; ) and separator (pass in param othermode as
 *                                  othermode=url_encode_separator_<separator>)
 *                                  example:
 *
 *                                  api.php?op=set&op2=new_local_component&id=example_local_component_name&other=local%20component%20created%20by%20Api~5~12~module_begin%0dmodule_name%20example_local_component_name%0dmodule_type%20generic_data%0dmodule_exec%20ps%20|%20grep%20pid%20|%20wc%20-l%0dmodule_interval%202%0dmodule_end&other_mode=url_encode_separator_~
 *
 * @param $thrash2 Don't use.
 */
function api_set_new_local_component($id, $thrash1, $other, $thrash2)
{
    global $config;

    if (defined('METACONSOLE')) {
        return;
    }

    if ($id == '') {
        returnError(
            'error_set_new_local_component',
            __('Error creating local component. Local component name cannot be left blank.')
        );
        return;
    }

    if (!check_acl($config['id_user'], 0, 'PM')) {
        returnError('forbidden', 'string');
        return;
    }

    if ($other['data'][1] == '') {
        returnError(
            'error_set_new_local_component',
            __('Error creating local component. Local component group cannot be left blank.')
        );
        return;
    }

    $disabled_types_event = [];
    $disabled_types_event[EVENTS_GOING_UNKNOWN] = (int) !$other['data'][4];
    $disabled_types_event = json_encode($disabled_types_event);

    $values = [
        'description'                => $other['data'][0],
        'id_network_component_group' => $other['data'][2],
        'disabled_types_event'       => $disabled_types_event,
        'min_ff_event'               => $other['data'][5],
        'each_ff'                    => $other['data'][6],
        'min_ff_event_normal'        => $other['data'][7],
        'min_ff_event_warning'       => $other['data'][8],
        'min_ff_event_critical'      => $other['data'][9],
        'ff_timeout'                 => $other['data'][10],
    ];

    $name_check = enterprise_hook(
        'local_components_get_local_components',
        [
            ['name' => $id],
            'name',
        ]
    );

    if ($name_check === ENTERPRISE_NOT_HOOK) {
        returnError(
            'error_set_new_local_component',
            __('Error creating local component.')
        );
        return;
    }

    if ($name_check !== false) {
        returnError(
            'error_set_new_local_component',
            __('Error creating local component. This local component already exists.')
        );
        return;
    }

    $id = enterprise_hook(
        'local_components_create_local_component',
        [
            $id,
            $other['data'][3],
            $other['data'][1],
            $values,
        ]
    );

    if (!$id) {
        returnError('error_set_new_local_component', 'Error creating local component.');
    } else {
        returnData('string', ['type' => 'string', 'data' => $id]);
    }
}


/**
 * Get module data value from all agents filter by module name. And return id_agents, agent_name and module value.
 *
 * @param $id string Name of the module.
 * @param $thrash1 Don't use.
 * @param array                        $other Don't use.
 *                         example:
 *
 *                         api.php?op=get&op2=module_value_all_agents&id=example_module_name
 *
 * @param $thrash2 Don't use.
 */
function api_get_module_value_all_agents($id, $thrash1, $other, $thrash2)
{
    global $config;
    if (defined('METACONSOLE')) {
        return;
    }

    if ($id == '') {
        returnError(
            'error_get_module_value_all_agents',
            __('Error getting module value from all agents. Module name cannot be left blank.')
        );
        return;
    }

    $id_module = db_get_value('id_agente_modulo', 'tagente_modulo', 'nombre', $id);

    if ($id_module === false) {
        returnError(
            'error_get_module_value_all_agents',
            __('Error getting module value from all agents. Module name doesn\'t exist.')
        );
        return;
    }

    $groups = '1 = 1';
    if (!is_user_admin($config['id_user'])) {
        $user_groups = implode(',', array_keys(users_get_groups()));
        $groups = "(id_grupo IN ($user_groups) OR id_group IN ($user_groups))";
    }

    $sql = sprintf(
        "SELECT agent.id_agente, agent.alias, module_state.datos, agent.nombre
		FROM tagente agent LEFT JOIN tagent_secondary_group tasg ON agent.id_agente = tasg.id_agent, tagente_modulo module, tagente_estado module_state
		WHERE agent.id_agente = module.id_agente AND module.id_agente_modulo=module_state.id_agente_modulo AND module.nombre = '%s'
		AND %s",
        $id,
        $groups
    );

    $module_values = db_get_all_rows_sql($sql);

    if (!$module_values) {
        returnError('error_get_module_value_all_agents', 'Error getting module values from all agents.');
    } else {
        $data = [
            'type' => 'array',
            'data' => $module_values,
        ];
        returnData('csv', $data, ';');
    }
}


/**
 * Create an alert template. And return the id of new template.
 *
 * @param string            $id    Name of alert template to add.
 * @param $thrash1 Don't use.
 * @param array             $other it's array, $other as param is <type>;<description>;<id_alert_action>;
 *              <field1>;<field2>;<field3>;<value>;<matches_value>;<max_value>;<min_value>;<time_threshold>;
 *              <max_alerts>;<min_alerts>;<time_from>;<time_to>;<monday>;<tuesday>;<wednesday>;
 *              <thursday>;<friday>;<saturday>;<sunday>;<recovery_notify>;<field2_recovery>;<field3_recovery>;<priority>;<id_group> in this order
 *              and separator char (after text ; ) and separator (pass in param othermode as othermode=url_encode_separator_<separator>)
 *              example:
 *
 *              example 1 (condition: regexp =~ /pp/, action: Mail to XXX, max_alert: 10, min_alert: 0, priority: WARNING, group: databases):
 *              api.php?op=set&op2=create_alert_template&id=pepito&other=regex|template%20based%20in%20regexp|1||||pp|1||||10|0|||||||||||||3&other_mode=url_encode_separator_|
 *
 *                 example 2 (condition: value is not between 5 and 10, max_value: 10.00, min_value: 5.00, time_from: 00:00:00, time_to: 15:00:00, priority: CRITICAL, group: Servers):
 *              api.php?op=set&op2=create_alert_template&id=template_min_max&other=max_min|template%20based%20in%20range|NULL||||||10|5||||00:00:00|15:00:00|||||||||||4|2&other_mode=url_encode_separator_|
 *
 * @param $thrash3 Don't use
 */
function api_set_create_alert_template($name, $thrash1, $other, $thrash3)
{
    if (defined('METACONSOLE')) {
        return;
    }

    if ($name == '') {
        returnError(
            'error_create_alert_template',
            __('Error creating alert template. Template name cannot be left blank.')
        );
        return;
    }

    $template_name = $name;

    $type = $other['data'][0];

    if ($other['data'][2] != '') {
        $values = [
            'description'     => $other['data'][1],
            'id_alert_action' => $other['data'][2],
            'field1'          => $other['data'][3],
            'field2'          => $other['data'][4],
            'field3'          => $other['data'][5],
            'value'           => $other['data'][6],
            'matches_value'   => $other['data'][7],
            'max_value'       => $other['data'][8],
            'min_value'       => $other['data'][9],
            'time_threshold'  => $other['data'][10],
            'max_alerts'      => $other['data'][11],
            'min_alerts'      => $other['data'][12],
            'time_from'       => $other['data'][13],
            'time_to'         => $other['data'][14],
            'monday'          => $other['data'][15],
            'tuesday'         => $other['data'][16],
            'wednesday'       => $other['data'][17],
            'thursday'        => $other['data'][18],
            'friday'          => $other['data'][19],
            'saturday'        => $other['data'][20],
            'sunday'          => $other['data'][21],
            'recovery_notify' => $other['data'][22],
            'field2_recovery' => $other['data'][23],
            'field3_recovery' => $other['data'][24],
            'priority'        => $other['data'][25],
            'id_group'        => $other['data'][26],
        ];
    } else {
        $values = [
            'description'     => $other['data'][1],
            'field1'          => $other['data'][3],
            'field2'          => $other['data'][4],
            'field3'          => $other['data'][5],
            'value'           => $other['data'][6],
            'matches_value'   => $other['data'][7],
            'max_value'       => $other['data'][8],
            'min_value'       => $other['data'][9],
            'time_threshold'  => $other['data'][10],
            'max_alerts'      => $other['data'][11],
            'min_alerts'      => $other['data'][12],
            'time_from'       => $other['data'][13],
            'time_to'         => $other['data'][14],
            'monday'          => $other['data'][15],
            'tuesday'         => $other['data'][16],
            'wednesday'       => $other['data'][17],
            'thursday'        => $other['data'][18],
            'friday'          => $other['data'][19],
            'saturday'        => $other['data'][20],
            'sunday'          => $other['data'][21],
            'recovery_notify' => $other['data'][22],
            'field2_recovery' => $other['data'][23],
            'field3_recovery' => $other['data'][24],
            'priority'        => $other['data'][25],
            'id_group'        => $other['data'][26],
        ];
    }

    $id_template = alerts_create_alert_template($template_name, $type, $values);

    if (is_error($id_template)) {
        // TODO: Improve the error returning more info
        returnError('error_create_alert_template', __('Error creating alert template.'));
    } else {
        returnData('string', ['type' => 'string', 'data' => $id_template]);
    }
}


/**
 * Update an alert template. And return a message with the result of the operation.
 *
 * @param string            $id_template Id of the template to update.
 * @param $thrash1 Don't use.
 * @param array             $other       it's array, $other as param is <template_name>;<type>;<description>;<id_alert_action>;
 *                    <field1>;<field2>;<field3>;<value>;<matches_value>;<max_value>;<min_value>;<time_threshold>;
 *                    <max_alerts>;<min_alerts>;<time_from>;<time_to>;<monday>;<tuesday>;<wednesday>;
 *                    <thursday>;<friday>;<saturday>;<sunday>;<recovery_notify>;<field2_recovery>;<field3_recovery>;<priority>;<id_group> in this order
 *                    and separator char (after text ; ) and separator (pass in param othermode as othermode=url_encode_separator_<separator>)
 *
 *                    example:
 *
 *                   api.php?op=set&op2=update_alert_template&id=38&other=example_template_with_changed_name|onchange|changing%20from%20min_max%20to%20onchange||||||1||||5|1|||1|1|0|1|1|0|0|1|field%20recovery%20example%201|field%20recovery%20example%202|1|8&other_mode=url_encode_separator_|
 *
 * @param $thrash3 Don't use
 */
function api_set_update_alert_template($id_template, $thrash1, $other, $thrash3)
{
    global $config;

    if (defined('METACONSOLE')) {
        return;
    }

    if (!check_acl($config['id_user'], 0, 'LM')) {
        returnError('forbidden', 'string');
        return;
    }

    if ($id_template == '') {
        returnError(
            'error_update_alert_template',
            __('Error updating alert template. Id_template cannot be left blank.')
        );
        return;
    }

    $result_template = alerts_get_alert_template_name($id_template);

    if (!$result_template) {
        returnError(
            'error_update_alert_template',
            __('Error updating alert template. Id_template doesn\'t exist.')
        );
        return;
    }

    $fields_template = [
        'name',
        'type',
        'description',
        'id_alert_action',
        'field1',
        'field2',
        'field3',
        'value',
        'matches_value',
        'max_value',
        'min_value',
        'time_threshold',
        'max_alerts',
        'min_alerts',
        'time_from',
        'time_to',
        'monday',
        'tuesday',
        'wednesday',
        'thursday',
        'friday',
        'saturday',
        'sunday',
        'recovery_notify',
        'field2_recovery',
        'field3_recovery',
        'priority',
        'id_group',
    ];

    $cont = 0;
    foreach ($fields_template as $field) {
        if ($other['data'][$cont] != '') {
            $values[$field] = $other['data'][$cont];
        }

        $cont++;
    }

    $id_template = alerts_update_alert_template($id_template, $values);

    if (is_error($id_template)) {
        // TODO: Improve the error returning more info
        returnError(
            'error_create_alert_template',
            __('Error updating alert template.')
        );
    } else {
        returnData(
            'string',
            [
                'type' => 'string',
                'data' => __('Correct updating of alert template'),
            ]
        );
    }
}


/**
 * Delete an alert template. And return a message with the result of the operation.
 *
 * @param string            $id_template Id of the template to delete.
 * @param $thrash1 Don't use.
 * @param array             $other       Don't use
 *
 *                    example:
 *
 *                   api.php?op=set&op2=delete_alert_template&id=38
 *
 * @param $thrash3 Don't use
 */
function api_set_delete_alert_template($id_template, $thrash1, $other, $thrash3)
{
    if (defined('METACONSOLE')) {
        return;
    }

    if ($id_template == '') {
        returnError(
            'error_delete_alert_template',
            __('Error deleting alert template. Id_template cannot be left blank.')
        );
        return;
    }

    $result = alerts_delete_alert_template($id_template);

    if ($result == 0) {
        // TODO: Improve the error returning more info
        returnError(
            'error_create_alert_template',
            __('Error deleting alert template.')
        );
    } else {
        returnData(
            'string',
            [
                'type' => 'string',
                'data' => __('Correct deleting of alert template.'),
            ]
        );
    }
}


/**
 * Get all alert tamplates, and print all the result like a csv.
 *
 * @param $thrash1 Don't use.
 * @param $thrash2 Don't use.
 * @param array             $other it's array, but only <csv_separator> is available.
 *              example:
 *
 *              api.php?op=get&op2=all_alert_templates&return_type=csv&other=;
 *
 * @param $thrash3 Don't use.
 */
function api_get_all_alert_templates($thrash1, $thrash2, $other, $thrash3)
{
    global $config;

    if (defined('METACONSOLE')) {
        return;
    }

    if (!isset($other['data'][0])) {
        $separator = ';';
        // by default
    } else {
        $separator = $other['data'][0];
    }

    if (!check_acl($config['id_user'], 0, 'LM')) {
        returnError('forbidden', 'csv');
        return;
    }

    $filter_templates = false;

    $template = alerts_get_alert_templates();

    if ($template !== false) {
        $data['type'] = 'array';
        $data['data'] = $template;
    }

    if (!$template) {
        returnError(
            'error_get_all_alert_templates',
            __('Error getting all alert templates.')
        );
    } else {
        returnData('csv', $data, $separator);
    }
}


function api_get_all_alert_commands($thrash1, $thrash2, $other, $thrash3)
{
    global $config;

    if (defined('METACONSOLE')) {
        return;
    }

    if (!isset($other['data'][0])) {
        $separator = ';';
        // by default
    } else {
        $separator = $other['data'][0];
    }

    if (!check_acl($config['id_user'], 0, 'LM')) {
        returnError('forbidden', 'csv');
        return;
    }

    $commands = db_get_all_rows_filter(
        'talert_commands',
        ['id_group' => array_keys(users_get_groups(false, 'LM'))]
    );

    if ($commands === false) {
        $commands = [];
    }

    if ($commands !== false) {
        $data['type'] = 'array';
        $data['data'] = $commands;
    }

    if (!$commands) {
        returnError(
            'error_get_all_alert_commands',
            __('Error getting all alert commands.')
        );
    } else {
        returnData('csv', $data, $separator);
    }
}


/**
 * Get an alert tamplate, and print the result like a csv.
 *
 * @param string            $id_template Id of the template to get.
 * @param $thrash1 Don't use.
 * @param array             $other       Don't use
 *
 *                    example:
 *
 *                   api.php?op=get&op2=alert_template&id=25
 *
 * @param $thrash3 Don't use
 */
function api_get_alert_template($id_template, $thrash1, $other, $thrash3)
{
    if (defined('METACONSOLE')) {
        return;
    }

    $filter_templates = false;

    if ($id_template != '') {
        $result_template = alerts_get_alert_template_name($id_template);

        if (!$result_template) {
            returnError(
                'error_get_alert_template',
                __('Error getting alert template. Id_template doesn\'t exist.')
            );
            return;
        }

        $filter_templates = ['id' => $id_template];
    }

    $template = alerts_get_alert_templates(
        $filter_templates,
        [
            'id',
            'name',
            'description',
            'id_alert_action',
            'type',
            'id_group',
        ]
    );

    if ($template !== false) {
        $data['type'] = 'array';
        $data['data'] = $template;
    }

    if (!$template) {
        returnError(
            'error_get_alert_template',
            __('Error getting alert template.')
        );
    } else {
        returnData('csv', $data, ';');
    }
}


/**
 * List of alert actions.
 *
 * @param array                            $other it's array, $other as param is <action_name>;<separator_data> and separator (pass in param
 *                             othermode as othermode=url_encode_separator_<separator>)
 * @param $returnType (csv, string or json).
 *
 *  example:
 *
 *  api.php?op=get&op2=alert_actions&apipass=1234&user=admin&pass=pandora&other=Create|;&other_mode=url_encode_separator_|&return_type=json
 */
function api_get_alert_actions($thrash1, $thrash2, $other, $returnType)
{
    global $config;
    if (!check_acl($config['id_user'], 0, 'LM')) {
        returnError('forbidden', 'string');
        return;
    }

    if (!isset($other['data'][0])) {
        $other['data'][1] = '';
    }

    if (!isset($other['data'][1])) {
        $separator = ';';
        // by default
    } else {
        $separator = $other['data'][1];
    }

    $action_name = $other['data'][0];

    $filter = [];
    if (!is_user_admin($config['id_user'])) {
        $filter['talert_actions.id_group'] = array_keys(users_get_groups(false, 'LM'));
    }

    $filter['talert_actions.name'] = "%$action_name%";

    $actions = db_get_all_rows_filter(
        'talert_actions INNER JOIN talert_commands ON talert_actions.id_alert_command = talert_commands.id',
        $filter,
        'talert_actions.id, talert_actions.name'
    );
    if ($actions === false) {
        $actions = [];
    }

    if ($actions !== false) {
        $data['type'] = 'array';
        $data['data'] = $actions;
    }

    if (!$actions) {
        returnError(
            'error_get_alert_actions',
            __('Error getting alert actions.')
        );
    } else {
        returnData($returnType, $data, $separator);
    }
}


/**
 * Get module groups, and print all the result like a csv.
 *
 * @param $thrash1 Don't use.
 * @param $thrash2 Don't use.
 * @param array             $other it's array, but only <csv_separator> is available.
 *              example:
 *
 *              api.php?op=get&op2=module_groups&return_type=csv&other=;
 *
 * @param $thrash3 Don't use.
 */
function api_get_module_groups($thrash1, $thrash2, $other, $thrash3)
{
    global $config;

    if (defined('METACONSOLE')) {
        return;
    }

    if (!check_acl($config['id_user'], 0, 'PM')) {
        returnError('forbidden', 'csv');
        return;
    }

    if (!isset($other['data'][0])) {
        $separator = ';';
        // by default
    } else {
        $separator = $other['data'][0];
    }

    $filter = false;

    $module_groups = @db_get_all_rows_filter('tmodule_group', $filter);

    if ($module_groups !== false) {
        $data['type'] = 'array';
        $data['data'] = $module_groups;
    }

    if (!$module_groups) {
        returnError('error_get_module_groups', __('Error getting module groups.'));
    } else {
        returnData('csv', $data, $separator);
    }
}


/**
 * Get plugins, and print all the result like a csv.
 *
 * @param $thrash1 Don't use.
 * @param $thrash2 Don't use.
 * @param array             $other it's array, but only <csv_separator> is available.
 *              example:
 *
 *              api.php?op=get&op2=plugins&return_type=csv&other=;
 *
 * @param $thrash3 Don't use.
 */
function api_get_plugins($thrash1, $thrash2, $other, $thrash3)
{
    global $config;

    if (defined('METACONSOLE')) {
        return;
    }

    if (!check_acl($config['id_user'], 0, 'PM')) {
        returnError('forbidden', 'csv');
        return;
    }

    if (!isset($other['data'][0])) {
        $separator = ';';
        // by default
    } else {
        $separator = $other['data'][0];
    }

    $filter = false;
    $field_list = [
        'id',
        'name',
        'description',
        'max_timeout',
        'max_retries',
        'execute',
        'net_dst_opt',
        'net_port_opt',
        'user_opt',
        'pass_opt',
        'plugin_type',
        'macros',
        'parameters',
    ];

    $plugins = @db_get_all_rows_filter('tplugin', $filter, $field_list);

    if ($plugins !== false) {
        $data['type'] = 'array';
        $data['data'] = $plugins;
    }

    if (!$plugins) {
        returnError('error_get_plugins', __('Error getting plugins.'));
    } else {
        returnData('csv', $data, $separator);
    }
}


/**
 * Create a network module from a network component. And return the id of new module.
 *
 * @param string            $agent_name     The name of the agent where the module will be created
 * @param string            $component_name The name of the network component
 * @param $thrash1 Don't use
 * @param $thrash2 Don't use
 */
function api_set_create_network_module_from_component($agent_name, $component_name, $thrash1, $thrash2)
{
    if (defined('METACONSOLE')) {
        return;
    }

    $agent_id = agents_get_agent_id($agent_name);
    if (!util_api_check_agent_and_print_error($agent_id, 'string', 'AW')) {
        return;
    }

    if (!$agent_id) {
        returnError('error_network_module_from_component', __('Error creating module from network component. Agent doesn\'t exist.'));
        return;
    }

    $component = db_get_row('tnetwork_component', 'name', $component_name);

    if (!$component) {
        returnError('error_network_module_from_component', __('Error creating module from network component. Network component doesn\'t exist.'));
        return;
    }

    // Adapt fields to module structure
    unset($component['id_nc']);
    unset($component['id_group']);
    $component['id_tipo_modulo'] = $component['type'];
    unset($component['type']);
    $component['descripcion'] = $component['description'];
    unset($component['description']);
    unset($component['name']);
    $component['ip_target'] = agents_get_address($agent_id);

    // Create module
    $module_id = modules_create_agent_module($agent_id, $component_name, $component, true);

    if (!$module_id) {
        returnError('error_network_module_from_component', __('Error creating module from network component. Error creating module.'));
        return;
    }

    return $module_id;
}


/**
 * Assign a module to an alert template. And return the id of new relationship.
 *
 * @param string            $id_template Name of alert template to add.
 * @param $thrash1 Don't use.
 * @param array             $other       it's array, $other as param is <id_module>;<id_agent> in this order
 *                    and separator char (after text ; ) and separator (pass in param othermode as othermode=url_encode_separator_<separator>)
 *                    example:
 *
 *                    api.php?op=set&op2=create_module_template&id=1&other=1|10&other_mode=url_encode_separator_|
 *
 * @param $thrash3 Don't use
 */
function api_set_create_module_template($id, $thrash1, $other, $thrash3)
{
    if (defined('METACONSOLE')) {
        return;
    }

    if ($id == '') {
        returnError(
            'error_module_to_template',
            __('Error assigning module to template. Id_template cannot be left blank.')
        );
        return;
    }

    if ($other['data'][0] == '') {
        returnError(
            'error_module_to_template',
            __('Error assigning module to template. Id_module cannot be left blank.')
        );
        return;
    }

    if ($other['data'][1] == '') {
        returnError(
            'error_module_to_template',
            __('Error assigning module to template. Id_agent cannot be left blank.')
        );
        return;
    }

    $id_module = $other['data'][0];
    $id_agent = $other['data'][1];

    if (!util_api_check_agent_and_print_error($id_agent, 'string', 'AW')) {
        return;
    }

    $result_template = alerts_get_alert_template($id);

    if (!$result_template) {
        returnError(
            'error_module_to_template',
            __('Error assigning module to template. Id_template doensn\'t exists.')
        );
        return;
    }

    $result_agent = agents_get_name($id_agent);

    if (!$result_agent) {
        returnError('error_module_to_template', __('Error assigning module to template. Id_agent doesn\'t exist.'));
        return;
    }

    $result_module = db_get_value('nombre', 'tagente_modulo', 'id_agente_modulo', (int) $id_module);

    if (!$result_module) {
        returnError('error_module_to_template', __('Error assigning module to template. Id_module doesn\'t exist.'));
        return;
    }

    $id_template_module = alerts_create_alert_agent_module($id_module, $id);

    if (is_error($id_template_module)) {
        // TODO: Improve the error returning more info
        returnError('error_module_to_template', __('Error assigning module to template.'));
    } else {
        returnData('string', ['type' => 'string', 'data' => $id_template_module]);
    }
}


/**
 * Delete an module assigned to a template. And return a message with the result of the operation.
 *
 * @param string            $id    Id of the relationship between module and template (talert_template_modules) to delete.
 * @param $thrash1 Don't use.
 * @param array             $other Don't use
 *
 *              example:
 *
 *             api.php?op=set&op2=delete_module_template&id=38
 *
 * @param $thrash3 Don't use
 */
function api_set_delete_module_template($id, $thrash1, $other, $thrash3)
{
    global $config;

    if (defined('METACONSOLE')) {
        return;
    }

    if (!check_acl($config['id_user'], 0, 'AD')) {
        returnError('forbidden', 'string');
        return;
    }

    if ($id == '') {
        returnError('error_delete_module_template', __('Error deleting module template. Id_module_template cannot be left blank.'));
        return;
    }

    $result_module_template = alerts_get_alert_agent_module($id);

    if (!$result_module_template) {
        returnError('error_delete_module_template', __('Error deleting module template. Id_module_template doesn\'t exist.'));
        return;
    }

    $result = alerts_delete_alert_agent_module($id);

    if ($result == 0) {
        // TODO: Improve the error returning more info
        returnError('error_delete_module_template', __('Error deleting module template.'));
    } else {
        returnData('string', ['type' => 'string', 'data' => __('Correct deleting of module template.')]);
    }
}


/**
 * Delete an module assigned to a template. And return a message with the result of the operation.
 *
 * @param $id        Agent Name
 * @param $id2        Alert Template Name
 * @param $other    [0] : Module Name
 * @param $trash1    Don't use
 *
 *  example:
 *
 * api.php?op=set&op2=delete_module_template_by_names&id=my_latest_agent&id2=test_template&other=memfree
 */
function api_set_delete_module_template_by_names($id, $id2, $other, $trash1)
{
    global $config;

    if (defined('METACONSOLE')) {
        return;
    }

    $result = 0;

    if ($other['type'] != 'string') {
        returnError('error_parameter', 'Error in the parameters.');
        return;
    }

    if (! check_acl($config['id_user'], 0, 'AD')
        && ! check_acl($config['id_user'], 0, 'LM')
    ) {
        returnError('forbidden', 'string');
        return;
    }

    $idAgent = agents_get_agent_id($id);

    if (!util_api_check_agent_and_print_error($idAgent, 'string', 'AD')) {
        return;
    }

    $row = db_get_row_filter('talert_templates', ['name' => $id2]);

    if ($row === false) {
        returnError('error_parameter', 'Error in the parameters.');
        return;
    }

    $idTemplate = $row['id'];
    $idActionTemplate = $row['id_alert_action'];

    $idAgentModule = db_get_value_filter('id_agente_modulo', 'tagente_modulo', ['id_agente' => $idAgent, 'nombre' => $other['data']]);

    if ($idAgentModule === false) {
        returnError('error_parameter', 'Error in the parameters.');
        return;
    }

    $values = [
        'id_agent_module'   => $idAgentModule,
        'id_alert_template' => $idTemplate,
    ];

    $result = db_process_sql_delete('talert_template_modules', $values);

    if ($result == 0) {
        // TODO: Improve the error returning more info
        returnError('error_delete_module_template_by_name', __('Error deleting module template.'));
    } else {
        returnData('string', ['type' => 'string', 'data' => __('Correct deleting of module template.')]);
    }
}


/**
 * Validate all alerts. And return a message with the result of the operation.
 *
 * @param string Don't use.
 * @param $thrash1 Don't use.
 * @param array             $other Don't use
 *
 *              example:
 *
 *             api.php?op=set&op2=validate_all_alerts
 *
 * @param $thrash3 Don't use
 */
function api_set_validate_all_alerts($id, $thrash1, $other, $thrash3)
{
    global $config;

    if (defined('METACONSOLE')) {
        return;
    }

    if (!check_acl($config['id_user'], 0, 'LW')) {
        returnError('forbidden', 'string');
        return;
    }

    $agents = [];
    $raw_agents = agents_get_agents(false, 'id_agente');
    if ($raw_agents !== false) {
        foreach ($raw_agents as $agent) {
            $agents[] = $agent['id_agente'];
        }
    }

    $agents_string = implode(',', $agents);

    $sql = sprintf(
        '
		SELECT talert_template_modules.id
		FROM talert_template_modules
			INNER JOIN tagente_modulo t2
				ON talert_template_modules.id_agent_module = t2.id_agente_modulo
			INNER JOIN tagente t3
				ON t2.id_agente = t3.id_agente
			INNER JOIN talert_templates t4
				ON talert_template_modules.id_alert_template = t4.id
		WHERE t3.id_agente in (%s)',
        $agents_string
    );

    $alerts = db_get_all_rows_sql($sql);
    if ($alerts === false) {
        $alerts = [];
    }

    $total_alerts = count($alerts);
    $count_results = 0;
    foreach ($alerts as $alert) {
        $result = alerts_validate_alert_agent_module($alert['id'], false);

        if ($result) {
            $count_results++;
        }
    }

    if ($total_alerts > $count_results) {
        $errors = ($total_alerts - $count_results);
        returnError('error_validate_all_alerts', __('Error validate all alerts. Failed '.$errors.'.'));
    } else {
        returnData('string', ['type' => 'string', 'data' => __('Correct validating of all alerts (total %d).', $count_results)]);
    }
}


/**
 * Validate all policy alerts. And return a message with the result of the operation.
 *
 * @param string Don't use.
 * @param $thrash1 Don't use.
 * @param array             $other Don't use
 *
 *              example:
 *
 *             api.php?op=set&op2=validate_all_policy_alerts
 *
 * @param $thrash3 Don't use
 */
function api_set_validate_all_policy_alerts($id, $thrash1, $other, $thrash3)
{
    global $config;

    if (defined('METACONSOLE')) {
        return;
    }

    if (!check_acl($config['id_user'], 0, 'AW')) {
        returnError('forbidden', 'string');
        return;
    }

    // Get all policies
    $policies = enterprise_hook('policies_get_policies', [false, false, false]);

    if ($duplicated === ENTERPRISE_NOT_HOOK) {
        returnError('error_validate_all_policy_alerts', __('Error validating all alert policies.'));
        return;
    }

    // Count of valid results
    $total_alerts = 0;
    $count_results = 0;
    // Check all policies
    foreach ($policies as $policy) {
        $policy_alerts = [];
        $policy_alerts = enterprise_hook('policies_get_alerts', [$policy['id'], false, false]);

        // Number of alerts in this policy
        if ($policy_alerts != false) {
            $partial_alerts = count($policy_alerts);
            // Added alerts of this policy to the total
            $total_alerts = ($total_alerts + $partial_alerts);
        }

        $result_pol_alerts = [];
        foreach ($policy_alerts as $policy_alert) {
            $result_pol_alerts[] = $policy_alert['id'];
        }

        $id_pol_alerts = implode(',', $result_pol_alerts);

        // If the policy has alerts
        if (count($result_pol_alerts) != 0) {
            $sql = sprintf(
                '
				SELECT id
				FROM talert_template_modules 
				WHERE id_policy_alerts IN (%s)',
                $id_pol_alerts
            );

            $id_alerts = db_get_all_rows_sql($sql);

            $result_alerts = [];
            foreach ($id_alerts as $id_alert) {
                $result_alerts[] = $id_alert['id'];
            }

            // Validate alerts of these modules
            foreach ($result_alerts as $result_alert) {
                $result = alerts_validate_alert_agent_module($result_alert, true);

                if ($result) {
                    $count_results++;
                }
            }
        }
    }

    // Check results
    if ($total_alerts > $count_results) {
        $errors = ($total_alerts - $count_results);
        returnError('error_validate_all_alerts', __('Error validate all policy alerts. Failed '.$errors.'.'));
    } else {
        returnData('string', ['type' => 'string', 'data' => __('Correct validating of all policy alerts.')]);
    }
}


/**
 * Stop a schedule downtime. And return a message with the result of the operation.
 *
 * @param string            $id    Id of the downtime to stop.
 * @param $thrash1 Don't use.
 * @param array             $other Don't use
 *
 *              example:
 *
 *             api.php?op=set&op2=stop_downtime&id=38
 *
 * @param $thrash3 Don't use
 */
function api_set_stop_downtime($id, $thrash1, $other, $thrash3)
{
    global $config;

    if (defined('METACONSOLE')) {
        return;
    }

    if (!check_acl($config['id_user'], 0, 'AD')) {
        returnError('forbidden', 'string');
        return;
    }

    if ($id == '') {
        returnError('error_stop_downtime', __('Error stopping downtime. Id_downtime cannot be left blank.'));
        return;
    }

    $date_time_stop = get_system_time();

    $values = [];
    $values['date_to'] = $date_time_stop;

    $result_update = db_process_sql_update('tplanned_downtime', $values, ['id' => $id]);
    if ($result_update == 0) {
        returnError('error_stop_downtime', __('No action has been taken.'));
    } else if ($result_update < 0) {
        returnError('error_stop_downtime', __('Error stopping downtime.'));
    } else {
        returnData('string', ['type' => 'string', 'data' => __('Downtime stopped.')]);
    }
}


function api_set_add_tag_module($id, $id2, $thrash1, $thrash2)
{
    if (defined('METACONSOLE')) {
        return;
    }

    $id_module = $id;
    $id_tag = $id2;

    if (!util_api_check_agent_and_print_error(modules_get_agentmodule_agent($id_module), 'string', 'AW')) {
        return;
    }

    $exists = db_get_row_filter(
        'ttag_module',
        [
            'id_agente_modulo' => $id_module,
            'id_tag'           => $id_tag,
        ]
    );

    if (empty($exists)) {
        db_process_sql_insert(
            'ttag_module',
            [
                'id_agente_modulo' => $id_module,
                'id_tag'           => $id_tag,
            ]
        );

        $exists = db_get_row_filter(
            'ttag_module',
            [
                'id_agente_modulo' => $id_module,
                'id_tag'           => $id_tag,
            ]
        );
    }

    if (empty($exists)) {
        returnError('error_set_tag_module', 'Error set tag module.');
    } else {
        returnData(
            'string',
            [
                'type' => 'string',
                'data' => 1,
            ]
        );
    }
}


function api_set_remove_tag_module($id, $id2, $thrash1, $thrash2)
{
    if (defined('METACONSOLE')) {
        return;
    }

    $id_module = $id;
    $id_tag = $id2;

    if (!util_api_check_agent_and_print_error(modules_get_agentmodule_agent($id_module), 'string', 'AW')) {
        return;
    }

    $row = db_get_row_filter(
        'ttag_module',
        [
            'id_agente_modulo' => $id_module,
            'id_tag'           => $id_tag,
        ]
    );

    $correct = 0;

    if (!empty($row)) {
        // Avoid to delete from policies
        if ($row['id_policy_module'] == 0) {
            $correct = db_process_sql_delete(
                'ttag_module',
                [
                    'id_agente_modulo' => $id_module,
                    'id_tag'           => $id_tag,
                ]
            );
        }
    }

    returnData(
        'string',
        [
            'type' => 'string',
            'data' => $correct,
        ]
    );
}


function api_set_tag($id, $thrash1, $other, $thrash3)
{
    global $config;

    if (defined('METACONSOLE')) {
        return;
    }

    if (!check_acl($config['id_user'], 0, 'PM')) {
        returnError('forbidden', 'string');
        return;
    }

    $values = [];
    $values['name'] = $id;
    $values['description'] = $other['data'][0];
    $values['url'] = $other['data'][1];
    $values['email'] = $other['data'][2];
    $values['phone'] = $other['data'][3];

    $id_tag = tags_create_tag($values);

    if (empty($id_tag)) {
        returnError('error_set_tag', __('Error set tag.'));
    } else {
        returnData(
            'string',
            [
                'type' => 'string',
                'data' => $id_tag,
            ]
        );
    }
}


/**
 * Return all planned downtime.
 *
 * @param $thrash1 Don't use.
 * @param array                      $other it's array, $other as param is <name>;<id_group>;<type_downtime>;<type_execution>;<type_periodicity>; in this order
 *                       and separator char (after text ; ) and separator (pass in param othermode as othermode=url_encode_separator_<separator>)
 *                       example:
 *
 *                       api.php?op=get&op2=all_planned_downtimes&other=test|0|quiet|periodically|weekly&other_mode=url_encode_separator_|&return_type=json
 *
 * @param type of return json or csv.
 */


function api_get_all_planned_downtimes($thrash1, $thrash2, $other, $returnType='json')
{
    global $config;

    if (defined('METACONSOLE')) {
        return;
    }

    if (!check_acl($config['id_user'], 0, 'AR')) {
        returnError('forbidden', $returnType);
        return;
    }

    $values = [];
    $values = ["name LIKE '%".$other['data'][0]."%'"];

    if (isset($other['data'][1]) && ($other['data'][1] != false )) {
        $values['id_group'] = $other['data'][1];
    }

    if (isset($other['data'][2]) && ($other['data'][2] != false)) {
        $values['type_downtime'] = $other['data'][2];
    }

    if (isset($other['data'][3]) && ($other['data'][3] != false)) {
        $values['type_execution'] = $other['data'][3];
    }

    if (isset($other['data'][4]) && ($other['data'][4] != false)) {
        $values['type_periodicity'] = $other['data'][4];
    }

    $returned = all_planned_downtimes($values);

    if ($returned === false) {
        returnError('error_get_all_planned_downtimes', __('No planned downtime retrieved'));
        return;
    }

    returnData(
        $returnType,
        [
            'type' => 'array',
            'data' => $returned,
        ]
    );
}


/**
 * Return all items of planned downtime.
 *
 * @param $id id of planned downtime.
 * @param array                      $other it's array, $other as param is <name>;<id_group>;<type_downtime>;<type_execution>;<type_periodicity>; in this order
 *                       and separator char (after text ; ) and separator (pass in param othermode as othermode=url_encode_separator_<separator>)
 *
 *                       example:
 *
 *                        api.php?op=get&op2=planned_downtimes_items&other=test|0|quiet|periodically|weekly&other_mode=url_encode_separator_|&return_type=json
 *
 * @param type of return json or csv.
 */


function api_get_planned_downtimes_items($thrash1, $thrash2, $other, $returnType='json')
{
    global $config;

    if (defined('METACONSOLE')) {
        return;
    }

    if (!check_acl($config['id_user'], 0, 'AR')) {
        returnError('forbidden', $returnType);
        return;
    }

    $values = [];
    $values = ["name LIKE '%".$other['data'][0]."%'"];

    if (isset($other['data'][1]) && ($other['data'][1] != false )) {
        $values['id_group'] = $other['data'][1];
    }

    if (isset($other['data'][2]) && ($other['data'][2] != false)) {
        $values['type_downtime'] = $other['data'][2];
    }

    if (isset($other['data'][3]) && ($other['data'][3] != false)) {
        $values['type_execution'] = $other['data'][3];
    }

    if (isset($other['data'][4]) && ($other['data'][4] != false)) {
        $values['type_periodicity'] = $other['data'][4];
    }

    $returned = all_planned_downtimes($values);

    $is_quiet = false;
    $return = [
        'list_index' => [
            'id_agents',
            'id_downtime',
            'all_modules',
        ],
    ];

    foreach ($returned as $downtime) {
        if ($downtime['type_downtime'] === 'quiet') {
            $is_quiet = true;
        }

        $filter['id_downtime'] = $downtime['id'];

        $items = planned_downtimes_items($filter);
        if ($items !== false) {
            $return[] = $items;
        }
    }

    // If the header is the unique element in the array, return an error
    if (count($return) == 1) {
        returnError('no_data_to_show', $returnType);
        return;
    }

    if ($is_quiet) {
        $return['list_index'][] = 'modules';
    }

    if ($returnType == 'json') {
        unset($return['list_index']);
    }

    returnData(
        $returnType,
        [
            'type' => 'array',
            'data' => $return,
        ]
    );
}


/**
 * Delete planned downtime.
 *
 * @param $id id of planned downtime.
 * @param $thrash1 not use.
 * @param $thrash2 not use.
 *
 *  api.php?op=set&op2=planned_downtimes_deleted &id=10
 *
 * @param type of return json or csv.
 */


function api_set_planned_downtimes_deleted($id, $thrash1, $thrash2, $returnType)
{
    global $config;

    if (defined('METACONSOLE')) {
        return;
    }

    if (!check_acl($config['id_user'], 0, 'AD')) {
        returnError('forbidden', $returnType);
        return;
    }

    $values = [];
    $values = ['id_downtime' => $id];

    $returned = delete_planned_downtimes($values);

    returnData(
        $returnType,
        [
            'type' => 'string',
            'data' => $returned,
        ]
    );
}


/**
 * Create a new planned downtime.
 *
 * @param $id name of planned downtime.
 * @param $thrash1 Don't use.
 * @param array                       $other it's array, $other as param is <description>;<date_from>;<date_to>;<id_group>;<monday>;
 *                        <tuesday>;<wednesday>;<thursday>;<friday>;<saturday>;<sunday>;<periodically_time_from>;<periodically_time_to>;
 *                           <periodically_day_from>;<periodically_day_to>;<type_downtime>;<type_execution>;<type_periodicity>; in this order
 *                        and separator char (after text ; ) and separator (pass in param othermode as othermode=url_encode_separator_<separator>)
 *                        example:
 *
 *                        api.php?op=set&op2=planned_downtimes_created&id=pepito&other=testing|08-22-2015|08-31-2015|0|1|1|1|1|1|1|1|17:06:00|19:06:00|1|31|quiet|periodically|weekly&other_mode=url_encode_separator_|
 *
 * @param $thrash3 Don't use.
 */


function api_set_planned_downtimes_created($id, $thrash1, $other, $thrash3)
{
    global $config;

    if (defined('METACONSOLE')) {
        return;
    }

    if (!check_acl($config['id_user'], 0, 'AD')) {
        returnError('forbidden', 'string');
        return;
    }

    $date_from = strtotime(html_entity_decode($other['data'][1]));
    $date_to = strtotime(html_entity_decode($other['data'][2]));

    $values = [];
    $values['name'] = $id;
    $values = [
        'name'                   => $id,
        'description'            => $other['data'][0],
        'date_from'              => $date_from,
        'date_to'                => $date_to,
        'id_group'               => $other['data'][3],
        'monday'                 => $other['data'][4],
        'tuesday'                => $other['data'][5],
        'wednesday'              => $other['data'][6],
        'thursday'               => $other['data'][7],
        'friday'                 => $other['data'][8],
        'saturday'               => $other['data'][9],
        'sunday'                 => $other['data'][10],
        'periodically_time_from' => $other['data'][11],
        'periodically_time_to'   => $other['data'][12],
        'periodically_day_from'  => $other['data'][13],
        'periodically_day_to'    => $other['data'][14],
        'type_downtime'          => $other['data'][15],
        'type_execution'         => $other['data'][16],
        'type_periodicity'       => $other['data'][17],
        'id_user'                => $other['data'][18],
    ];

    $returned = planned_downtimes_created($values);

    if (!$returned['return']) {
        returnError('error_set_planned_downtime', $returned['message']);
    } else {
        returnData(
            'string',
            [
                'type' => 'string',
                'data' => $returned['return'],
            ]
        );
    }
}


/**
 * Add new items to planned Downtime.
 *
 * @param $id id of planned downtime.
 * @param $thrash1 Don't use.
 * @param array                     $other it's array, $other as param is <id_agent1;id_agent2;id_agent3;....id_agentn;>;
 *                         <name_module1;name_module2;name_module3;......name_modulen;> in this order
 *                      and separator char (after text ; ) and separator (pass in param othermode as othermode=url_encode_separator_<separator>)
 *                      example:
 *
 *                      api.php?op=set&op2=planned_downtimes_additem&id=123&other=1;2;3;4|Status;Unkown_modules&other_mode=url_encode_separator_|
 *
 * @param $thrash3 Don't use.
 */


function api_set_planned_downtimes_additem($id, $thrash1, $other, $thrash3)
{
    if (defined('METACONSOLE')) {
        return;
    }

    $total_agents = explode(';', $other['data'][0]);
    $agents = $total_agents;
    $bad_agents = [];
    $i = 0;
    foreach ($total_agents as $agent_id) {
        $result_agent = agents_check_access_agent($agent_id, 'AD');
        if (!$result_agent) {
            $bad_agents[] = $agent_id;
            unset($agents[$i]);
        }

        $i++;
    }

    if (isset($other['data'][1])) {
        $name_modules = explode(';', io_safe_output($other['data'][1]));
    } else {
        $name_modules = false;
    }

    if ($name_modules) {
        $all_modules = false;
    } else {
        $all_modules = true;
    }

    if (!empty($agents)) {
        $returned = planned_downtimes_add_items($id, $agents, $all_modules, $name_modules);
    }

    if (empty($agents)) {
        returnError('error_set_planned_downtime_additem', 'No agents to create planned downtime items');
    } else {
        if (!empty($returned['bad_modules'])) {
            $bad_modules = __("and this modules are doesn't exists or not applicable a this agents: ").implode(', ', $returned['bad_modules']);
        }

        if (!empty($returned['bad_agents'])) {
            $bad_agent = __('and this agents are generate problems: ').implode(', ', $returned['bad_agents']);
        }

        if (!empty($bad_agents)) {
            $agents_no_exists = __("and this agents with ids are doesn't exists: ").implode(', ', $bad_agents);
        }

        returnData(
            'string',
            [
                'type' => 'string',
                'data' => 'Successfully created items '.$bad_agent.' '.$bad_modules.' '.$agents_no_exists,
            ]
        );
    }
}


/**
 * Add data module to policy. And return id from new module.
 *
 * @param string            $id    Id of the target policy.
 * @param $thrash1 Don't use.
 * @param array             $other it's array, $other as param is <module_name>;<id_module_type>;<description>;
 *             <id_module_group>;<min>;<max>;<post_process>;<module_interval>;<min_warning>;<max_warning>;<str_warning>;
 *             <min_critical>;<max_critical>;<str_critical>;<history_data>;<configuration_data>;
 *             <disabled_types_event>;<module_macros>;<ff_threshold>;<each_ff>;<ff_threshold_normal>;
 *             <ff_threshold_warning>;<ff_threshold_critical>;<ff_timeout> in this order
 *              and separator char (after text ; ) and separator (pass in param othermode as othermode=url_encode_separator_<separator>)
 *              example:
 *
 *              example:
 *
 *              api.php?op=set&op2=add_data_module_policy&id=1&other=data_module_policy_example_name~2~data%20module%20created%20by%20Api~2~0~0~50.00~10~20~180~~21~35~~1~module_begin%0dmodule_name%20pandora_process%0dmodule_type%20generic_data%0dmodule_exec%20ps%20aux%20|%20grep%20pandora%20|%20wc%20-l%0dmodule_end&other_mode=url_encode_separator_~
 *
 * @param $thrash3 Don't use
 */
function api_set_add_data_module_policy($id, $thrash1, $other, $thrash3)
{
    if (defined('METACONSOLE')) {
        return;
    }

    if ($id == '') {
        returnError('error_add_data_module_policy', __('Error adding data module to policy. Id_policy cannot be left blank.'));
        return;
    }

    if (enterprise_hook('policies_check_user_policy', [$id]) === false) {
        returnError('forbidden', 'string');
        return;
    }

    if ($other['data'][0] == '') {
        returnError('error_add_data_module_policy', __('Error adding data module to policy. Module_name cannot be left blank.'));
        return;
    }

    // Check if the module is already in the policy
    $name_module_policy = enterprise_hook('policies_get_modules', [$id, ['name' => $other['data'][0]], 'name']);

    if ($name_module_policy === ENTERPRISE_NOT_HOOK) {
        returnError('error_add_data_module_policy', __('Error adding data module to policy.'));
        return;
    }

    $disabled_types_event = [];
    $disabled_types_event[EVENTS_GOING_UNKNOWN] = (int) !$other['data'][16];
    $disabled_types_event = json_encode($disabled_types_event);

    $values = [];
    $values['id_tipo_modulo'] = $other['data'][1];
    $values['description'] = $other['data'][2];
    $values['id_module_group'] = $other['data'][3];
    $values['min'] = $other['data'][4];
    $values['max'] = $other['data'][5];
    $values['post_process'] = $other['data'][6];
    $values['module_interval'] = $other['data'][7];
    $values['min_warning'] = $other['data'][8];
    $values['max_warning'] = $other['data'][9];
    $values['str_warning'] = $other['data'][10];
    $values['min_critical'] = $other['data'][11];
    $values['max_critical'] = $other['data'][12];
    $values['str_critical'] = $other['data'][13];
    $values['history_data'] = $other['data'][14];
    $values['configuration_data'] = $other['data'][15];
    $values['disabled_types_event'] = $disabled_types_event;
    $values['module_macros'] = $other['data'][17];
    $values['min_ff_event'] = $other['data'][18];
    $values['each_ff'] = $other['data'][19];
    $values['min_ff_event_normal'] = $other['data'][20];
    $values['min_ff_event_warning'] = $other['data'][21];
    $values['min_ff_event_critical'] = $other['data'][22];
    $values['ff_timeout'] = $other['data'][23];

    if ($name_module_policy !== false) {
        if ($name_module_policy[0]['name'] == $other['data'][0]) {
            returnError(
                'error_add_data_module_policy',
                __('Error adding data module to policy. The module is already in the policy.')
            );
            return;
        }
    }

    $success = enterprise_hook(
        'policies_create_module',
        [
            $other['data'][0],
            $id,
            1,
            $values,
            false,
        ]
    );

    if ($success) {
        // returnData('string', array('type' => 'string', 'data' => __('Data module added to policy. Is necessary to apply the policy in order to changes take effect.')));
        returnData('string', ['type' => 'string', 'data' => $success]);
    } else {
        returnError('error_add_data_module_policy', 'Error adding data module to policy.');
    }

}


/**
 * Update data module in policy. And return id from new module.
 *
 * @param string            $id    Id of the target policy module.
 * @param $thrash1 Don't use.
 * @param array             $other it's array, $other as param is <id_policy_module>;<description>;
 *             <id_module_group>;<min>;<max>;<post_process>;<module_interval>;<min_warning>;<max_warning>;<str_warning>;
 *             <min_critical>;<max_critical>;<str_critical>;<history_data>;<configuration_data>;
 *             <disabled_types_event>;<module_macros> in this order
 *              and separator char (after text ; ) and separator (pass in param othermode as othermode=url_encode_separator_<separator>)
 *              example:
 *
 *              example:
 *
 *              api.php?op=set&op2=update_data_module_policy&id=1&other=10~data%20module%20updated%20by%20Api~2~0~0~50.00~10~20~180~~21~35~~1~module_begin%0dmodule_name%20pandora_process%0dmodule_type%20generic_data%0dmodule_exec%20ps%20aux%20|%20grep%20pandora%20|%20wc%20-l%0dmodule_end&other_mode=url_encode_separator_~
 *
 * @param $thrash3 Don't use
 */
function api_set_update_data_module_policy($id, $thrash1, $other, $thrash3)
{
    if (defined('METACONSOLE')) {
        return;
    }

    if ($id == '') {
        returnError('error_update_data_module_policy', __('Error updating data module in policy. Id_policy cannot be left blank.'));
        return;
    }

    if (!util_api_check_agent_and_print_error($id, 'string', 'AW')) {
        return;
    }

    if ($other['data'][0] == '') {
        returnError('error_update_data_module_policy', __('Error updating data module in policy. Id_policy_module cannot be left blank.'));
        return;
    }

    // Check if the module exists
    $module_policy = enterprise_hook('policies_get_modules', [$id, ['id' => $other['data'][0]], 'id_module']);

    if ($module_policy === false) {
        returnError('error_update_data_module_policy', __('Error updating data module in policy. Module doesn\'t exist.'));
        return;
    }

    if ($module_policy[0]['id_module'] != 1) {
        returnError(
            'error_update_data_module_policy',
            __('Error updating data module in policy. Module type is not network type.')
        );
        return;
    }

    $fields_data_module = [
        'id',
        'description',
        'id_module_group',
        'min',
        'max',
        'post_process',
        'module_interval',
        'min_warning',
        'max_warning',
        'str_warning',
        'min_critical',
        'max_critical',
        'str_critical',
        'history_data',
        'configuration_data',
        'disabled_types_event',
        'module_macros',
    ];

    $cont = 0;
    foreach ($fields_data_module as $field) {
        if ($other['data'][$cont] != '' and $field != 'id') {
            $values[$field] = $other['data'][$cont];
        }

        $cont++;
    }

    $result_update = enterprise_hook(
        'policies_update_module',
        [
            $other['data'][0],
            $values,
            false,
        ]
    );

    if ($result_update < 0) {
        returnError('error_update_data_module_policy', 'Error updating policy module.');
    } else {
        returnData(
            'string',
            [
                'type' => 'string',
                'data' => __('Data policy module updated.'),
            ]
        );
    }
}


/**
 * Add network module to policy. And return a result message.
 *
 * @param string            $id    Id of the target policy.
 * @param $thrash1 Don't use.
 * @param array             $other it's array, $other as param is <module_name>;<id_module_type>;<description>;
 *             <id_module_group>;<min>;<max>;<post_process>;<module_interval>;<min_warning>;<max_warning>;<str_warning>;
 *             <min_critical>;<max_critical>;<str_critical>;<history_data>;<time_threshold>;<disabled>;<module_port>;
 *             <snmp_community>;<snmp_oid>;<custom_id>;<disabled_types_event>;<module_macros>;
 *             <each_ff>;<ff_threshold_normal>;<ff_threshold_warning>;<ff_threshold_critical> in this order
 *              and separator char (after text ; ) and separator (pass in param othermode as othermode=url_encode_separator_<separator>)
 *              example:
 *
 *              example:
 *
 *              api.php?op=set&op2=add_network_module_policy&id=1&other=network_module_policy_example_name|6|network%20module%20created%20by%20Api|2|0|0|50.00|180|10|20||21|35||1|15|0|66|||0&other_mode=url_encode_separator_|
 *
 * @param $thrash3 Don't use
 */
function api_set_add_network_module_policy($id, $thrash1, $other, $thrash3)
{
    if (defined('METACONSOLE')) {
        return;
    }

    if ($id == '') {
        returnError(
            'error_network_data_module_policy',
            __('Error adding network module to policy. Id_policy cannot be left blank.')
        );
        return;
    }

    if (enterprise_hook('policies_check_user_policy', [$id]) === false) {
        returnError('forbidden', 'string');
        return;
    }

    if ($other['data'][0] == '') {
        returnError(
            'error_network_data_module_policy',
            __('Error adding network module to policy. Module_name cannot be left blank.')
        );
        return;
    }

    if ($other['data'][1] < 6 or $other['data'][1] > 18) {
        returnError(
            'error_network_data_module_policy',
            __('Error adding network module to policy. Id_module_type is not correct for network modules.')
        );
        return;
    }

    // Check if the module is already in the policy
    $name_module_policy = enterprise_hook(
        'policies_get_modules',
        [
            $id,
            ['name' => $other['data'][0]],
            'name',
        ]
    );

    if ($name_module_policy === ENTERPRISE_NOT_HOOK) {
        returnError(
            'error_network_data_module_policy',
            __('Error adding network module to policy.')
        );
        return;
    }

    $disabled_types_event = [];
    $disabled_types_event[EVENTS_GOING_UNKNOWN] = (int) !$other['data'][21];
    $disabled_types_event = json_encode($disabled_types_event);

    $values = [];
    $values['id_tipo_modulo'] = $other['data'][1];
    $values['description'] = $other['data'][2];
    $values['id_module_group'] = $other['data'][3];
    $values['min'] = $other['data'][4];
    $values['max'] = $other['data'][5];
    $values['post_process'] = $other['data'][6];
    $values['module_interval'] = $other['data'][7];
    $values['min_warning'] = $other['data'][8];
    $values['max_warning'] = $other['data'][9];
    $values['str_warning'] = $other['data'][10];
    $values['min_critical'] = $other['data'][11];
    $values['max_critical'] = $other['data'][12];
    $values['str_critical'] = $other['data'][13];
    $values['history_data'] = $other['data'][14];
    $values['min_ff_event'] = $other['data'][15];
    $values['disabled'] = $other['data'][16];
    $values['tcp_port'] = $other['data'][17];
    $values['snmp_community'] = $other['data'][18];
    $values['snmp_oid'] = $other['data'][19];
    $values['custom_id'] = $other['data'][20];
    $values['disabled_types_event'] = $disabled_types_event;
    $values['module_macros'] = $other['data'][22];
    $values['each_ff'] = $other['data'][23];
    $values['min_ff_event_normal'] = $other['data'][24];
    $values['min_ff_event_warning'] = $other['data'][25];
    $values['min_ff_event_critical'] = $other['data'][26];

    if ($name_module_policy !== false) {
        if ($name_module_policy[0]['name'] == $other['data'][0]) {
            returnError('error_network_data_module_policy', __('Error adding network module to policy. The module is already in the policy.'));
            return;
        }
    }

    $success = enterprise_hook('policies_create_module', [$other['data'][0], $id, 2, $values, false]);

    if ($success) {
        returnData('string', ['type' => 'string', 'data' => $success]);
    } else {
        returnError('error_add_network_module_policy', 'Error adding network module to policy.');
    }
}


/**
 * Update network module in policy. And return a result message.
 *
 * @param string            $id    Id of the target policy module.
 * @param $thrash1 Don't use.
 * @param array             $other it's array, $other as param is <id_policy_module>;<description>;
 *             <id_module_group>;<min>;<max>;<post_process>;<module_interval>;<min_warning>;<max_warning>;<str_warning>;
 *             <min_critical>;<max_critical>;<str_critical>;<history_data>;<time_threshold>;<disabled>;<module_port>;
 *             <snmp_community>;<snmp_oid>;<custom_id>;<disabled_types_event>;<module_macros> in this order
 *              and separator char (after text ; ) and separator (pass in param othermode as othermode=url_encode_separator_<separator>)
 *              example:
 *
 *              example:
 *
 *              api.php?op=set&op2=update_network_module_policy&id=1&other=14|network%20module%20updated%20by%20Api|2|0|0|150.00|300|10|20||21|35||1|15|0|66|||0&other_mode=url_encode_separator_|
 *
 * @param $thrash3 Don't use
 */
function api_set_update_network_module_policy($id, $thrash1, $other, $thrash3)
{
    if (defined('METACONSOLE')) {
        return;
    }

    if ($id == '') {
        returnError(
            'error_update_network_module_policy',
            __('Error updating network module in policy. Id_policy cannot be left blank.')
        );
        return;
    }

    if ($other['data'][0] == '') {
        returnError(
            'error_update_network_module_policy',
            __('Error updating network module in policy. Id_policy_module cannot be left blank.')
        );
        return;
    }

    // Check if the module exists
    $module_policy = enterprise_hook('policies_get_modules', [$id, ['id' => $other['data'][0]], 'id_module']);

    if ($module_policy === false) {
        returnError(
            'error_update_network_module_policy',
            __('Error updating network module in policy. Module doesn\'t exist.')
        );
        return;
    }

    if ($module_policy[0]['id_module'] != 2) {
        returnError(
            'error_update_network_module_policy',
            __('Error updating network module in policy. Module type is not network type.')
        );
        return;
    }

    $fields_network_module = [
        'id',
        'description',
        'id_module_group',
        'min',
        'max',
        'post_process',
        'module_interval',
        'min_warning',
        'max_warning',
        'str_warning',
        'min_critical',
        'max_critical',
        'str_critical',
        'history_data',
        'min_ff_event',
        'disabled',
        'tcp_port',
        'snmp_community',
        'snmp_oid',
        'custom_id',
        'disabled_types_event',
        'module_macros',
    ];

    $cont = 0;
    foreach ($fields_network_module as $field) {
        if ($other['data'][$cont] != '' and $field != 'id') {
            $values[$field] = $other['data'][$cont];
        }

        $cont++;
    }

    $result_update = enterprise_hook('policies_update_module', [$other['data'][0], $values, false]);

    if ($result_update < 0) {
        returnError('error_update_network_module_policy', 'Error updating policy module.');
    } else {
        returnData('string', ['type' => 'string', 'data' => __('Network policy module updated.')]);
    }
}


/**
 * Add plugin module to policy. And return id from new module.
 *
 * @param string            $id    Id of the target policy.
 * @param $thrash1 Don't use.
 * @param array             $other it's array, $other as param is <name_module>;<disabled>;<id_module_type>;
 *              <id_module_group>;<min_warning>;<max_warning>;<str_warning>;<min_critical>;<max_critical>;<str_critical>;<ff_threshold>;
 *              <history_data>;<module_port>;<snmp_community>;<snmp_oid>;<module_interval>;<post_process>;
 *              <min>;<max>;<custom_id>;<description>;<id_plugin>;<plugin_user>;<plugin_pass>;<plugin_parameter>;
 *              <disabled_types_event>;<macros>;<module_macros>;<each_ff>;<ff_threshold_normal>;
 *              <ff_threshold_warning>;<ff_threshold_critical> in this order
 *              and separator char (after text ; ) and separator (pass in param othermode as othermode=url_encode_separator_<separator>)
 *              example:
 *
 *              api.php?op=set&op2=add_plugin_module_policy&id=1&other=example%20plugin%20module%20name|0|1|2|0|0||0|0||15|0|66|||300|50.00|0|0|0|plugin%20module%20from%20api|2|admin|pass|-p%20max&other_mode=url_encode_separator_|
 *
 * @param $thrash3 Don't use
 */
function api_set_add_plugin_module_policy($id, $thrash1, $other, $thrash3)
{
    if (defined('METACONSOLE')) {
        return;
    }

    if ($id == '') {
        returnError('error_add_plugin_module_policy', __('Error adding plugin module to policy. Id_policy cannot be left blank.'));
        return;
    }

    if (enterprise_hook('policies_check_user_policy', [$id]) === false) {
        returnError('forbidden', 'string');
        return;
    }

    if ($other['data'][0] == '') {
        returnError('error_add_plugin_module_policy', __('Error adding plugin module to policy. Module_name cannot be left blank.'));
        return;
    }

    if ($other['data'][22] == '') {
        returnError('error_add_plugin_module_policy', __('Error adding plugin module to policy. Id_plugin cannot be left blank.'));
        return;
    }

    // Check if the module is already in the policy
    $name_module_policy = enterprise_hook('policies_get_modules', [$id, ['name' => $other['data'][0]], 'name']);

    if ($name_module_policy === ENTERPRISE_NOT_HOOK) {
        returnError('error_add_plugin_module_policy', __('Error adding plugin module to policy.'));
        return;
    }

    $disabled_types_event = [];
    $disabled_types_event[EVENTS_GOING_UNKNOWN] = (int) !$other['data'][25];
    $disabled_types_event = json_encode($disabled_types_event);

    $values = [];
    $values['disabled'] = $other['data'][1];
    $values['id_tipo_modulo'] = $other['data'][2];
    $values['id_module_group'] = $other['data'][3];
    $values['min_warning'] = $other['data'][4];
    $values['max_warning'] = $other['data'][5];
    $values['str_warning'] = $other['data'][6];
    $values['min_critical'] = $other['data'][7];
    $values['max_critical'] = $other['data'][8];
    $values['str_critical'] = $other['data'][9];
    $values['min_ff_event'] = $other['data'][10];
    $values['history_data'] = $other['data'][11];
    $values['tcp_port'] = $other['data'][12];
    $values['snmp_community'] = $other['data'][13];
    $values['snmp_oid'] = $other['data'][14];
    $values['module_interval'] = $other['data'][15];
    $values['post_process'] = $other['data'][16];
    $values['min'] = $other['data'][17];
    $values['max'] = $other['data'][18];
    $values['custom_id'] = $other['data'][19];
    $values['description'] = $other['data'][20];
    $values['id_plugin'] = $other['data'][21];
    $values['plugin_user'] = $other['data'][22];
    $values['plugin_pass'] = $other['data'][23];
    $values['plugin_parameter'] = $other['data'][24];
    $values['disabled_types_event'] = $disabled_types_event;
    $values['macros'] = base64_decode($other['data'][26]);
    $values['module_macros'] = $other['data'][27];
    $values['each_ff'] = $other['data'][28];
    $values['min_ff_event_normal'] = $other['data'][29];
    $values['min_ff_event_warning'] = $other['data'][30];
    $values['min_ff_event_critical'] = $other['data'][31];

    if ($name_module_policy !== false) {
        if ($name_module_policy[0]['name'] == $other['data'][0]) {
            returnError('error_add_plugin_module_policy', __('Error adding plugin module to policy. The module is already in the policy.'));
            return;
        }
    }

    $success = enterprise_hook('policies_create_module', [$other['data'][0], $id, 4, $values, false]);

    if ($success) {
        returnData('string', ['type' => 'string', 'data' => $success]);
    } else {
        returnError('error_add_plugin_module_policy', 'Error adding plugin module to policy.');
    }
}


/**
 * Update plugin module in policy. And return a result message.
 *
 * @param string            $id    Id of the target policy module.
 * @param $thrash1 Don't use.
 * @param array             $other it's array, $other as param is <id_policy_module>;<disabled>;
 *              <id_module_group>;<min_warning>;<max_warning>;<str_warning>;<min_critical>;<max_critical>;<str_critical>;<ff_threshold>;
 *              <history_data>;<module_port>;<snmp_community>;<snmp_oid>;<module_interval>;<post_process>;
 *              <min>;<max>;<custom_id>;<description>;<id_plugin>;<plugin_user>;<plugin_pass>;<plugin_parameter>;
 *              <disabled_types_event>;<macros>;<module_macros> in this order
 *              and separator char (after text ; ) and separator (pass in param othermode as othermode=url_encode_separator_<separator>)
 *              example:
 *
 *              example:
 *
 *              api.php?op=set&op2=update_plugin_module_policy&id=1&other=23|0|1|0|0||0|0||15|0|166|||180|150.00|0|0|0|plugin%20module%20updated%20from%20api|2|example_user|pass|-p%20min&other_mode=url_encode_separator_|
 *
 * @param $thrash3 Don't use
 */
function api_set_update_plugin_module_policy($id, $thrash1, $other, $thrash3)
{
    if (defined('METACONSOLE')) {
        return;
    }

    if ($id == '') {
        returnError(
            'error_update_plugin_module_policy',
            __('Error updating plugin module in policy. Id_policy cannot be left blank.')
        );
        return;
    }

    if ($other['data'][0] == '') {
        returnError(
            'error_update_plugin_module_policy',
            __('Error updating plugin module in policy. Id_policy_module cannot be left blank.')
        );
        return;
    }

    // Check if the module exists
    $module_policy = enterprise_hook('policies_get_modules', [$id, ['id' => $other['data'][0]], 'id_module']);

    if ($module_policy === false) {
        returnError(
            'error_updating_plugin_module_policy',
            __('Error updating plugin module in policy. Module doesn\'t exist.')
        );
        return;
    }

    if ($module_policy[0]['id_module'] != 4) {
        returnError(
            'error_updating_plugin_module_policy',
            __('Error updating plugin module in policy. Module type is not network type.')
        );
        return;
    }

    $fields_plugin_module = [
        'id',
        'disabled',
        'id_module_group',
        'min_warning',
        'max_warning',
        'str_warning',
        'min_critical',
        'max_critical',
        'str_critical',
        'min_ff_event',
        'history_data',
        'tcp_port',
        'snmp_community',
        'snmp_oid',
        'module_interval',
        'post_process',
        'min',
        'max',
        'custom_id',
        'description',
        'id_plugin',
        'plugin_user',
        'plugin_pass',
        'plugin_parameter',
        'disabled_types_event',
        'macros',
        'module_macros',
    ];

    $cont = 0;
    foreach ($fields_plugin_module as $field) {
        if ($other['data'][$cont] != '' and $field != 'id') {
            $values[$field] = $other['data'][$cont];

            if ($field === 'macros') {
                $values[$field] = base64_decode($values[$field]);
            }
        }

        $cont++;
    }

    $result_update = enterprise_hook(
        'policies_update_module',
        [
            $other['data'][0],
            $values,
            false,
        ]
    );

    if ($result_update < 0) {
        returnError('error_update_plugin_module_policy', 'Error updating policy module.');
    } else {
        returnData('string', ['type' => 'string', 'data' => __('Plugin policy module updated.')]);
    }
}


/**
 * Add module data configuration into agent configuration file
 *
 * @param string            $id_agent           Id of the agent
 * @param string            $module_name
 * @param array             $configuration_data is an array. The data in it is the new configuration data of the module
 * @param $thrash3 Don't use
 *
 * Call example:
 *
 *  api.php?op=set&op2=add_module_in_conf&user=admin&pass=pandora&id=9043&id2=example_name&other=bW9kdWxlX2JlZ2luCm1vZHVsZV9uYW1lIGV4YW1wbGVfbmFtZQptb2R1bGVfdHlwZSBnZW5lcmljX2RhdGEKbW9kdWxlX2V4ZWMgZWNobyAxOwptb2R1bGVfZW5k
 *
 * @return string 0 when success, -1 when error, -2 if already exist
 */
function api_set_add_module_in_conf($id_agent, $module_name, $configuration_data, $thrash3)
{
    if (defined('METACONSOLE')) {
        return;
    }

    if (!util_api_check_agent_and_print_error($id_agent, 'string', 'AW')) {
        return;
    }

    $new_configuration_data = io_safe_output(urldecode($configuration_data['data']));

    // Check if exist a current module with the same name in the conf file
    $old_configuration_data = config_agents_get_module_from_conf($id_agent, io_safe_output($module_name));

    // If exists a module with same name, abort
    if (!empty($old_configuration_data)) {
        returnError('error_adding_module_conf', '-2');
        exit;
    }

    $result = enterprise_hook('config_agents_add_module_in_conf', [$id_agent, $new_configuration_data]);

    if ($result && $result !== ENTERPRISE_NOT_HOOK) {
        returnData('string', ['type' => 'string', 'data' => '0']);
    } else {
        returnError('error_adding_module_conf', '-1');
    }
}


/**
 * Get module data configuration from agent configuration file
 *
 * @param string            $id_agent    Id of the agent
 * @param string            $module_name
 * @param $thrash2 Don't use
 * @param $thrash3 Don't use
 *
 * Call example:
 *
 *  api.php?op=get&op2=module_from_conf&user=admin&pass=pandora&id=9043&id2=example_name
 *
 * @return string Module data when success, empty when error
 */
function api_get_module_from_conf($id_agent, $module_name, $thrash2, $thrash3)
{
    if (defined('METACONSOLE')) {
        return;
    }

    if (!util_api_check_agent_and_print_error($id_agent, 'string')) {
        return;
    }

    $module_name = io_safe_output($module_name);
    $result = enterprise_hook(
        'config_agents_get_module_from_conf',
        [
            $id_agent,
            $module_name,
        ]
    );

    if ($result !== ENTERPRISE_NOT_HOOK && !empty($result)) {
        returnData('string', ['type' => 'string', 'data' => $result]);
    } else {
        returnError('error_adding_module_conf', __('Remote config of module %s not available', $module_name));
    }
}


/**
 * Delete module data configuration from agent configuration file
 *
 * @param string            $id_agent    Id of the agent
 * @param string            $module_name
 * @param $thrash2 Don't use
 * @param $thrash3 Don't use
 *
 * Call example:
 *
 *  api.php?op=set&op2=delete_module_in_conf&user=admin&pass=pandora&id=9043&id2=example_name
 *
 * @return string 0 when success, -1 when error
 */
function api_set_delete_module_in_conf($id_agent, $module_name, $thrash2, $thrash3)
{
    if (defined('METACONSOLE')) {
        return;
    }

    if (!util_api_check_agent_and_print_error($id_agent, 'string')) {
        return;
    }

    $result = config_agents_delete_module_in_conf($id_agent, $module_name);

    $result = enterprise_hook('config_agents_delete_module_in_conf', [$id_agent, $module_name]);

    if ($result && $result !== ENTERPRISE_NOT_HOOK) {
        returnData('string', ['type' => 'string', 'data' => '0']);
    } else {
        returnError('error_deleting_module_conf', '-1');
    }
}


/**
 * Update module data configuration from agent configuration file
 *
 * @param string            $id_agent           Id of the agent
 * @param string            $module_name
 * @param array             $configuration_data is an array. The data in it is the new configuration data of the module
 * @param $thrash3 Don't use
 *
 * Call example:
 *
 *  api.php?op=set&op2=update_module_in_conf&user=admin&pass=pandora&id=9043&id2=example_name&other=bW9kdWxlX2JlZ2luCm1vZHVsZV9uYW1lIGV4YW1wbGVfbmFtZQptb2R1bGVfdHlwZSBnZW5lcmljX2RhdGEKbW9kdWxlX2V4ZWMgZWNobyAxOwptb2R1bGVfZW5k
 *
 * @return string 0 when success, 1 when no changes, -1 when error, -2 if doesnt exist
 */
function api_set_update_module_in_conf($id_agent, $module_name, $configuration_data_serialized, $thrash3)
{
    if (defined('METACONSOLE')) {
        return;
    }

    if (!util_api_check_agent_and_print_error($id_agent, 'string')) {
        return;
    }

    $new_configuration_data = io_safe_output(urldecode($configuration_data_serialized['data']));

    // Get current configuration
    $old_configuration_data = config_agents_get_module_from_conf($id_agent, io_safe_output($module_name));

    // If not exists
    if (empty($old_configuration_data)) {
        returnError('error_editing_module_conf', '-2');
        exit;
    }

    // If current configuration and new configuration are equal, abort
    if ($new_configuration_data == $old_configuration_data) {
        returnData('string', ['type' => 'string', 'data' => '1']);
        exit;
    }

    $result = enterprise_hook('config_agents_update_module_in_conf', [$id_agent, $old_configuration_data, $new_configuration_data]);

    if ($result && $result !== ENTERPRISE_NOT_HOOK) {
        returnData('string', ['type' => 'string', 'data' => '0']);
    } else {
        returnError('error_editing_module_conf', '-1');
    }
}


/**
 * Add SNMP module to policy. And return id from new module.
 *
 * @param string            $id    Id of the target policy.
 * @param $thrash1 Don't use.
 * @param array             $other it's array, $other as param is <name_module>;<disabled>;<id_module_type>;
 *              <id_module_group>;<min_warning>;<max_warning>;<str_warning>;<min_critical>;<max_critical>;<str_critical>;<ff_threshold>;
 *              <history_data>;<module_port>;<snmp_version>;<snmp_community>;<snmp_oid>;<module_interval>;<post_process>;
 *              <min>;<max>;<custom_id>;<description>;<snmp3_priv_method>;<snmp3_priv_pass>;<snmp3_sec_level>;<snmp3_auth_method>;
 *              <snmp3_auth_user>;<snmp3_auth_pass>;<disabled_types_event>;;<each_ff>;<ff_threshold_normal>;
 *              <ff_threshold_warning>;<ff_threshold_critical> in this order
 *              and separator char (after text ; ) and separator (pass in param othermode as othermode=url_encode_separator_<separator>)
 *              example:
 *
 *              api.php?op=set&op2=add_snmp_module_policy&id=1&other=example%20SNMP%20module%20name|0|15|2|0|0||0|0||15|1|66|3|public|.1.3.6.1.2.1.1.1.0|180|50.00|10|60|0|SNMP%20module%20modified%20by%20API|AES|example_priv_passw|authNoPriv|MD5|pepito_user|example_auth_passw&other_mode=url_encode_separator_|
 *
 * @param $thrash3 Don't use
 */
function api_set_add_snmp_module_policy($id, $thrash1, $other, $thrash3)
{
    if (defined('METACONSOLE')) {
        return;
    }

    if ($id == '') {
        returnError('error_add_snmp_module_policy', __('Error adding SNMP module to policy. Id_policy cannot be left blank.'));
        return;
    }

    if (enterprise_hook('policies_check_user_policy', [$id]) === false) {
        returnError('forbidden', 'string');
        return;
    }

    if ($other['data'][0] == '') {
        returnError('error_add_snmp_module_policy', __('Error adding SNMP module to policy. Module_name cannot be left blank.'));
        return;
    }

    // Check if the module is already in the policy
    $name_module_policy = enterprise_hook('policies_get_modules', [$id, ['name' => $other['data'][0]], 'name']);

    if ($name_module_policy === ENTERPRISE_NOT_HOOK) {
        returnError('error_add_snmp_module_policy', __('Error adding SNMP module to policy.'));
        return;
    }

    if ($other['data'][2] < 15 or $other['data'][2] > 18) {
        returnError('error_add_snmp_module_policy', __('Error adding SNMP module to policy. Id_module_type is not correct for SNMP modules.'));
        return;
    }

    $disabled_types_event = [];
    $disabled_types_event[EVENTS_GOING_UNKNOWN] = (int) !$other['data'][28];
    $disabled_types_event = json_encode($disabled_types_event);

    // SNMP version 3
    if ($other['data'][13] == '3') {
        if ($other['data'][22] != 'AES' and $other['data'][22] != 'DES') {
            returnError('error_add_snmp_module_policy', __('Error in creation SNMP module. snmp3_priv_method doesn\'t exist. Set it to \'AES\' or \'DES\'. '));
            return;
        }

        if ($other['data'][24] != 'authNoPriv' and $other['data'][24] != 'authPriv' and $other['data'][24] != 'noAuthNoPriv') {
            returnError('error_add_snmp_module_policy', __('Error in creation SNMP module. snmp3_sec_level doesn\'t exist. Set it to \'authNoPriv\' or \'authPriv\' or \'noAuthNoPriv\'. '));
            return;
        }

        if ($other['data'][25] != 'MD5' and $other['data'][25] != 'SHA') {
            returnError('error_add_snmp_module_policy', __('Error in creation SNMP module. snmp3_auth_method doesn\'t exist. Set it to \'MD5\' or \'SHA\'. '));
            return;
        }

        $values = [
            'disabled'              => $other['data'][1],
            'id_tipo_modulo'        => $other['data'][2],
            'id_module_group'       => $other['data'][3],
            'min_warning'           => $other['data'][4],
            'max_warning'           => $other['data'][5],
            'str_warning'           => $other['data'][6],
            'min_critical'          => $other['data'][7],
            'max_critical'          => $other['data'][8],
            'str_critical'          => $other['data'][9],
            'min_ff_event'          => $other['data'][10],
            'history_data'          => $other['data'][11],
            'tcp_port'              => $other['data'][12],
            'tcp_send'              => $other['data'][13],
            'snmp_community'        => $other['data'][14],
            'snmp_oid'              => $other['data'][15],
            'module_interval'       => $other['data'][16],
            'post_process'          => $other['data'][17],
            'min'                   => $other['data'][18],
            'max'                   => $other['data'][19],
            'custom_id'             => $other['data'][20],
            'description'           => $other['data'][21],
            'custom_string_1'       => $other['data'][22],
            'custom_string_2'       => $other['data'][23],
            'custom_string_3'       => $other['data'][24],
            'plugin_parameter'      => $other['data'][25],
            'plugin_user'           => $other['data'][26],
            'plugin_pass'           => $other['data'][27],
            'disabled_types_event'  => $disabled_types_event,
            'each_ff'               => $other['data'][29],
            'min_ff_event_normal'   => $other['data'][30],
            'min_ff_event_warning'  => $other['data'][31],
            'min_ff_event_critical' => $other['data'][32],
        ];
    } else {
        $values = [
            'disabled'              => $other['data'][1],
            'id_tipo_modulo'        => $other['data'][2],
            'id_module_group'       => $other['data'][3],
            'min_warning'           => $other['data'][4],
            'max_warning'           => $other['data'][5],
            'str_warning'           => $other['data'][6],
            'min_critical'          => $other['data'][7],
            'max_critical'          => $other['data'][8],
            'str_critical'          => $other['data'][9],
            'min_ff_event'          => $other['data'][10],
            'history_data'          => $other['data'][11],
            'tcp_port'              => $other['data'][12],
            'tcp_send'              => $other['data'][13],
            'snmp_community'        => $other['data'][14],
            'snmp_oid'              => $other['data'][15],
            'module_interval'       => $other['data'][16],
            'post_process'          => $other['data'][17],
            'min'                   => $other['data'][18],
            'max'                   => $other['data'][19],
            'custom_id'             => $other['data'][20],
            'description'           => $other['data'][21],
            'disabled_types_event'  => $disabled_types_event,
            'each_ff'               => $other['data'][23],
            'min_ff_event_normal'   => $other['data'][24],
            'min_ff_event_warning'  => $other['data'][25],
            'min_ff_event_critical' => $other['data'][26],
        ];
    }

    if ($name_module_policy !== false) {
        if ($name_module_policy[0]['name'] == $other['data'][0]) {
            returnError('error_add_snmp_module_policy', __('Error adding SNMP module to policy. The module is already in the policy.'));
            return;
        }
    }

    $success = enterprise_hook('policies_create_module', [$other['data'][0], $id, 2, $values, false]);

    if ($success) {
        returnData('string', ['type' => 'string', 'data' => $success]);
    } else {
        returnError('error_add_snmp_module_policy', 'Error adding SNMP module to policy.');
    }

}


/**
 * Update SNMP module in policy. And return a result message.
 *
 * @param string            $id    Id of the target policy module.
 * @param $thrash1 Don't use.
 * @param array             $other it's array, $other as param is <id_policy_module>;<disabled>;
 *              <id_module_group>;<min_warning>;<max_warning>;<str_warning>;<min_critical>;<max_critical>;<str_critical>;<ff_threshold>;
 *              <history_data>;<module_port>;<snmp_version>;<snmp_community>;<snmp_oid>;<module_interval>;<post_process>;
 *              <min>;<max>;<custom_id>;<description>;<snmp3_priv_method>;<snmp3_priv_pass>;<snmp3_sec_level>;<snmp3_auth_method>;
 *              <snmp3_auth_user>;<snmp3_auth_pass> in this order
 *              and separator char (after text ; ) and separator (pass in param othermode as othermode=url_encode_separator_<separator>)
 *              example:
 *
 *              example:
 *
 *              api.php?op=set&op2=update_snmp_module_policy&id=1&other=14|0|2|0|0||0|0||30|1|66|3|nonpublic|.1.3.6.1.2.1.1.1.0|300|150.00|10|60|0|SNMP%20module%20updated%20by%20API|DES|example_priv_passw|authPriv|MD5|pepito_user|example_auth_passw&other_mode=url_encode_separator_|
 *
 * @param $thrash3 Don't use
 */
function api_set_update_snmp_module_policy($id, $thrash1, $other, $thrash3)
{
    if (defined('METACONSOLE')) {
        return;
    }

    if ($id == '') {
        returnError('error_update_snmp_module_policy', __('Error updating SNMP module in policy. Id_policy cannot be left blank.'));
        return;
    }

    if ($other['data'][0] == '') {
        returnError('error_update_snmp_module_policy', __('Error updating SNMP module in policy. Id_policy_module cannot be left blank.'));
        return;
    }

    // Check if the module exists
    $module_policy = enterprise_hook('policies_get_modules', [$id, ['id' => $other['data'][0]], 'id_module']);

    if ($module_policy === false) {
        returnError('error_update_snmp_module_policy', __('Error updating SNMP module in policy. Module doesn\'t exist.'));
        return;
    }

    if ($module_policy[0]['id_module'] != 2) {
        returnError('error_update_snmp_module_policy', __('Error updating SNMP module in policy. Module type is not SNMP type.'));
        return;
    }

    // SNMP version 3
    if ($other['data'][12] == '3') {
        if ($other['data'][21] != 'AES' and $other['data'][21] != 'DES') {
            returnError(
                'error_update_snmp_module_policy',
                __('Error updating SNMP module. snmp3_priv_method doesn\'t exist. Set it to \'AES\' or \'DES\'. ')
            );

            return;
        }

        if ($other['data'][23] != 'authNoPriv'
            and $other['data'][23] != 'authPriv'
            and $other['data'][23] != 'noAuthNoPriv'
        ) {
            returnError(
                'error_update_snmp_module_policy',
                __('Error updating SNMP module. snmp3_sec_level doesn\'t exist. Set it to \'authNoPriv\' or \'authPriv\' or \'noAuthNoPriv\'. ')
            );

            return;
        }

        if ($other['data'][24] != 'MD5' and $other['data'][24] != 'SHA') {
            returnError(
                'error_update_snmp_module_policy',
                __('Error updating SNMP module. snmp3_auth_method doesn\'t exist. Set it to \'MD5\' or \'SHA\'. ')
            );

            return;
        }

        $fields_snmp_module = [
            'id',
            'disabled',
            'id_module_group',
            'min_warning',
            'max_warning',
            'str_warning',
            'min_critical',
            'max_critical',
            'str_critical',
            'min_ff_event',
            'history_data',
            'tcp_port',
            'tcp_send',
            'snmp_community',
            'snmp_oid',
            'module_interval',
            'post_process',
            'min',
            'max',
            'custom_id',
            'description',
            'custom_string_1',
            'custom_string_2',
            'custom_string_3',
            'plugin_parameter',
            'plugin_user',
            'plugin_pass',
        ];
    } else {
        $fields_snmp_module = [
            'id',
            'disabled',
            'id_module_group',
            'min_warning',
            'max_warning',
            'str_warning',
            'min_critical',
            'max_critical',
            'str_critical',
            'min_ff_event',
            'history_data',
            'tcp_port',
            'tcp_send',
            'snmp_community',
            'snmp_oid',
            'module_interval',
            'post_process',
            'min',
            'max',
            'custom_id',
            'description',
        ];
    }

    $cont = 0;
    foreach ($fields_snmp_module as $field) {
        if ($other['data'][$cont] != '' and $field != 'id') {
            $values[$field] = $other['data'][$cont];
        }

        $cont++;
    }

    $result_update = enterprise_hook(
        'policies_update_module',
        [
            $other['data'][0],
            $values,
            false,
        ]
    );

    if ($result_update < 0) {
        returnError('error_update_snmp_module_policy', 'Error updating policy module.');
    } else {
        returnData(
            'string',
            [
                'type' => 'string',
                'data' => __('SNMP policy module updated.'),
            ]
        );
    }
}


/**
 * Remove an agent from a policy.
 *
 * @param $id Id of the policy
 * @param $id2 Id of the agent policy
 * @param $trash1
 * @param $trash2
 *
 * Example:
 * api.php?op=set&op2=remove_agent_from_policy&apipass=1234&user=admin&pass=pandora&id=11&id2=2
 */
function api_set_remove_agent_from_policy($id, $id2, $thrash2, $thrash3)
{
    global $config;

    if (!check_acl($config['id_user'], 0, 'AW')) {
        returnError('forbidden', 'string');
        return;
    }

    if ($id == '' || !$id) {
        returnError('error_parameter', __('Error deleting agent from policy. Policy cannot be left blank.'));
        return;
    }

    if ($id2 == '' || !$id2) {
        returnError('error_parameter', __('Error deleting agent from policy. Agent cannot be left blank.'));
        return;
    }

    $policy = policies_get_policy($id, false, false);
    $agent = db_get_row_filter('tagente', ['id_agente' => $id2]);
    $policy_agent = db_get_row_filter('tpolicy_agents', ['id_policy' => $id, 'id_agent' => $id2]);

    if (empty($policy)) {
        returnError('error_policy', __('This policy does not exist.'));
        return;
    }

    if (empty($agent)) {
        returnError('error_agent', __('This agent does not exist.'));
        return;
    }

    if (empty($policy_agent)) {
        returnError('error_policy_agent', __('This agent does not exist in this policy.'));
        return;
    }

    $return = policies_change_delete_pending_agent($policy_agent['id']);
    $data = __('Successfully added to delete pending id agent %d to id policy %d.', $id2, $id);

    if ($return === false) {
        returnError('error_delete_policy_agent', 'Could not be deleted id agent %d from id policy %d', $id2, $id);
    } else {
        returnData('string', ['type' => 'string', 'data' => $data]);
    }

}


/**
 * Create a new group. And return the id_group of the new group.
 *
 * @param string            $id    Name of the new group.
 * @param $thrash1 Don't use.
 * @param array             $other it's array, $other as param is <icon_name>;<id_group_parent>;<description> in this order
 *              and separator char (after text ; ) and separator (pass in param othermode as othermode=url_encode_separator_<separator>)
 *              example:
 *
 *                 example 1 (with parent group: Servers)
 *
 *              api.php?op=set&op2=create_group&id=example_group_name&other=applications|1&other_mode=url_encode_separator_|
 *
 *                 example 2 (without parent group)
 *
 *                 api.php?op=set&op2=create_group&id=example_group_name2&other=computer|&other_mode=url_encode_separator_|
 *
 * @param $thrash3 Don't use
 */
function api_set_create_group($id, $thrash1, $other, $thrash3)
{
    global $config;

    if (is_metaconsole()) {
        return;
    }

    $group_name = $id;

    if (!check_acl($config['id_user'], 0, 'PM')) {
        returnError('forbidden', 'string');
        return;
    }

    if ($id == '') {
        returnError(
            'error_create_group',
            __('Error in group creation. Group_name cannot be left blank.')
        );
        return;
    }

    if ($other['data'][0] == '') {
        returnError(
            'error_create_group',
            __('Error in group creation. Icon_name cannot be left blank.')
        );
        return;
    }

    $safe_other_data = io_safe_input($other['data']);

    if ($safe_other_data[1] != '') {
            $group = groups_get_group_by_id($safe_other_data[1]);

        if ($group == false) {
            returnError(
                'error_create_group',
                __('Error in group creation. Id_parent_group doesn\'t exist.')
            );
            return;
        }
    }

    if ($safe_other_data[1] != '') {
        $values = [
            'icon'        => $safe_other_data[0],
            'parent'      => $safe_other_data[1],
            'description' => $safe_other_data[2],
        ];
    } else {
        $values = [
            'icon'        => $safe_other_data[0],
            'description' => $safe_other_data[2],
        ];
    }

    $values['propagate'] = $safe_other_data[3];
    $values['disabled'] = $safe_other_data[4];
    $values['custom_id'] = $safe_other_data[5];
    $values['contact'] = $safe_other_data[6];
    $values['other'] = $safe_other_data[7];

    $id_group = groups_create_group($group_name, $values);

    if (is_error($id_group)) {
        // TODO: Improve the error returning more info
        returnError('error_create_group', __('Error in group creation.'));
    } else {
        if (defined('METACONSOLE')) {
            $servers = db_get_all_rows_sql(
                'SELECT *
				FROM tmetaconsole_setup
				WHERE disabled = 0'
            );

            if ($servers === false) {
                $servers = [];
            }

            $result = [];
            foreach ($servers as $server) {
                // If connection was good then retrieve all data server
                if (metaconsole_connect($server) == NOERR) {
                    $values['id_grupo'] = $id_group;
                    $id_group_node = groups_create_group($group_name, $values);
                }

                metaconsole_restore_db();
            }
        }

        returnData('string', ['type' => 'string', 'data' => $id_group]);
    }
}


/**
 * Update a group.
 *
 * @param integer           $id    Group ID
 * @param $thrash2 Don't use.
 * @param array             $other it's array, $other as param is <group_name>;<icon_name>;<parent_group_id>;<propagete>;<disabled>;<custom_id>;<description>;<contact>;<other> in this order
 *              and separator char (after text ; ) and separator (pass in param othermode as othermode=url_encode_separator_<separator>)
 *              example:
 *
 *                 api.php?op=set&op2=update_group&id=example_group_id&other=New%20Name|application|2|new%20description|1|0|custom%20id||&other_mode=url_encode_separator_|
 *
 * @param $thrash3 Don't use
 */
function api_set_update_group($id_group, $thrash2, $other, $thrash3)
{
    global $config;

    if (defined('METACONSOLE')) {
        return;
    }

    if (!check_acl($config['id_user'], 0, 'PM')) {
        returnError('forbidden', 'string');
        return;
    }

    if (db_get_value('id_grupo', 'tgrupo', 'id_grupo', $id_group) === false) {
        returnError('error_set_update_group', __('There is not any group with the id provided'));
        return;
    }

    if (!check_acl($config['id_user'], $id_group, 'PM')) {
        returnError('forbidden', 'string');
        return;
    }

    $name = $other['data'][0];
    $icon = $other['data'][1];
    $parent = $other['data'][2];
    $description = $other['data'][3];
    $propagate = $other['data'][4];
    $disabled = $other['data'][5];
    $custom_id = $other['data'][6];
    $contact = $other['data'][7];
    $other = $other['data'][8];

    $return = db_process_sql_update(
        'tgrupo',
        [
            'nombre'      => $name,
            'icon'        => $icon,
            'parent'      => $parent,
            'description' => $description,
            'propagate'   => $propagate,
            'disabled'    => $disabled,
            'custom_id'   => $custom_id,
            'contact'     => $contact,
            'other'       => $other,
        ],
        ['id_grupo' => $id_group]
    );

    returnData(
        'string',
        [
            'type' => 'string',
            'data' => (int) ((bool) $return),
        ]
    );
}


/**
 * Delete a group
 *
 * @param integer           $id Group ID
 * @param $thrash1 Don't use.
 * @param $thrast2 Don't use.
 * @param $thrash3 Don't use.
 */
function api_set_delete_group($id_group, $thrash2, $other, $thrash3)
{
    global $config;

    if (defined('METACONSOLE')) {
        return;
    }

    if (!check_acl($config['id_user'], 0, 'PM')) {
        returnError('forbidden', 'string');
        return;
    }

    $group = db_get_row_filter('tgrupo', ['id_grupo' => $id_group]);
    if (!$group) {
        returnError('error_delete', 'Error in delete operation. Id does not exist.');
        return;
    }

    if (!check_acl($config['id_user'], $id_group, 'PM')) {
        returnError('forbidden', 'string');
        return;
    }

    $usedGroup = groups_check_used($id_group);
    if ($usedGroup['return']) {
        returnError(
            'error_delete',
            'Error in delete operation. The group is not empty (used in '.implode(', ', $usedGroup['tables']).').'
        );
        return;
    }

    db_process_sql_update('tgrupo', ['parent' => $group['parent']], ['parent' => $id_group]);
    db_process_sql_delete('tgroup_stat', ['id_group' => $id_group]);

    $result = db_process_sql_delete('tgrupo', ['id_grupo' => $id_group]);

    if (!$result) {
        returnError('error_delete', 'Error in delete operation.');
    } else {
        returnData('string', ['type' => 'string', 'data' => __('Correct Delete')]);
    }
}


/**
 * Create a new netflow filter. And return the id_group of the new group.
 *
 * @param $thrash1 Don't use.
 * @param $thrash2 Don't use.
 * @param array             $other it's array, $other as param is <filter_name>;<group_id>;<filter>;<aggregate_by>;<output_format> in this order
 *              and separator char (after text ; ) and separator (pass in param othermode as othermode=url_encode_separator_<separator>)
 *
 *             Possible values of 'aggregate_by' field: dstip,dstport,none,proto,srcip,srcport
 *             Possible values of 'output_format' field: kilobytes,kilobytespersecond,megabytes,megabytespersecond
 *
 *              example:
 *
 *                 api.php?op=set&op2=create_netflow_filter&id=Filter name&other=9|host 192.168.50.3 OR host 192.168.50.4 or HOST 192.168.50.6|dstport|kilobytes&other_mode=url_encode_separator_|
 *
 * @param $thrash3 Don't use
 */
function api_set_create_netflow_filter($thrash1, $thrash2, $other, $thrash3)
{
    global $config;

    if (defined('METACONSOLE')) {
        return;
    }

    if (!check_acl($config['id_user'], 0, 'AW')) {
        returnError('forbidden', 'string');
        return;
    }

    if ($other['data'][0] == '') {
        returnError('error_create_netflow_filter', __('Error in netflow filter creation. Filter name cannot be left blank.'));
        return;
    }

    if ($other['data'][1] == '') {
        returnError('error_create_netflow_filter', __('Error in netflow filter creation. Group id cannot be left blank.'));
        return;
    } else {
        $group = groups_get_group_by_id($other['data'][1]);

        if ($group == false) {
            returnError('error_create_group', __('Error in netflow filter creation. Id_group doesn\'t exist.'));
            return;
        }

        if (!check_acl($config['id_user'], $other['data'][1], 'AW')) {
            returnError('forbidden', 'string');
            return;
        }
    }

    if ($other['data'][2] == '') {
        returnError('error_create_netflow_filter', __('Error in netflow filter creation. Filter cannot be left blank.'));
        return;
    }

    if ($other['data'][3] == '') {
        returnError('error_create_netflow_filter', __('Error in netflow filter creation. Aggregate_by cannot be left blank.'));
        return;
    }

    if ($other['data'][4] == '') {
        returnError('error_create_netflow_filter', __('Error in netflow filter creation. Output_format cannot be left blank.'));
        return;
    }

    $values = [
        'id_name'         => $other['data'][0],
        'id_group'        => $other['data'][1],
        'advanced_filter' => $other['data'][2],
        'aggregate'       => $other['data'][3],
        'output'          => $other['data'][4],
    ];

    // Save filter args
    $values['filter_args'] = netflow_get_filter_arguments($values);

    $id = db_process_sql_insert('tnetflow_filter', $values);

    if ($id === false) {
        returnError('error_create_netflow_filter', __('Error in netflow filter creation.'));
    } else {
        returnData('string', ['type' => 'string', 'data' => $id]);
    }
}


/**
 * Get module data in CSV format.
 *
 * @param integer              $id    The ID of module in DB.
 * @param $thrash1 Don't use.
 * @param array                $other it's array, $other as param is <separator>;<period>;<tstart>;<tend> in this order
 *                 and separator char (after text ; ) and separator (pass in param othermode as othermode=url_encode_separator_<separator>)
 *                 example:
 *
 *                 api.php?op=get&op2=module_data&id=17&other=;|604800|20161201T13:40|20161215T13:40&other_mode=url_encode_separator_|
 *
 * @param $returnType Don't use.
 */
function api_get_module_data($id, $thrash1, $other, $returnType)
{
    if (defined('METACONSOLE')) {
        return;
    }

    if (!util_api_check_agent_and_print_error(modules_get_agentmodule_agent($id), $returnType)) {
        return;
    }

    $separator = $other['data'][0];
    $periodSeconds = $other['data'][1];
    $tstart = $other['data'][2];
    $tend = $other['data'][3];

    if (($tstart != '') && ($tend != '')) {
        try {
            $dateStart = explode('T', $tstart);
            $dateYearStart = substr($dateStart[0], 0, 4);
            $dateMonthStart = substr($dateStart[0], 4, 2);
            $dateDayStart = substr($dateStart[0], 6, 2);
            $date_start = $dateYearStart.'-'.$dateMonthStart.'-'.$dateDayStart.' '.$dateStart[1];
            $date_start = new DateTime($date_start);
            $date_start = $date_start->format('U');

            $dateEnd = explode('T', $tend);
            $dateYearEnd = substr($dateEnd[0], 0, 4);
            $dateMonthEnd = substr($dateEnd[0], 4, 2);
            $dateDayEnd = substr($dateEnd[0], 6, 2);
            $date_end = $dateYearEnd.'-'.$dateMonthEnd.'-'.$dateDayEnd.' '.$dateEnd[1];
            $date_end = new DateTime($date_end);
            $date_end = $date_end->format('U');
        } catch (Exception $e) {
            returnError('error_query_module_data', 'Error in date format. ');
        }

        $sql = sprintf(
            'SELECT utimestamp, datos 
			FROM tagente_datos 
			WHERE id_agente_modulo = %d AND utimestamp > %d 
			AND utimestamp < %d 
			ORDER BY utimestamp DESC',
            $id,
            $date_start,
            $date_end
        );
    } else {
        if ($periodSeconds == null) {
            $sql = sprintf(
                'SELECT utimestamp, datos 
				FROM tagente_datos 
				WHERE id_agente_modulo = %d 
				ORDER BY utimestamp DESC',
                $id
            );
        } else {
            $sql = sprintf(
                'SELECT utimestamp, datos 
				FROM tagente_datos 
				WHERE id_agente_modulo = %d AND utimestamp > %d 
				ORDER BY utimestamp DESC',
                $id,
                (get_system_time() - $periodSeconds)
            );
        }
    }

    $data['type'] = 'array';
    $data['list_index'] = [
        'utimestamp',
        'datos',
    ];
    $data['data'] = db_get_all_rows_sql($sql);

    if ($data === false) {
        returnError('error_query_module_data', 'Error in the query of module data.');
    } else if ($data['data'] == '') {
        returnError('error_query_module_data', 'No data to show.');
    } else {
        returnData('csv', $data, $separator);
    }
}


/**
 * Return a image file of sparse graph of module data in a period time.
 *
 * @param integer           $id    id of a module data.
 * @param $thrash1 Don't use.
 * @param array             $other it's array, $other as param is <period>;<width>;<height>;<label>;<start_date>; in this order
 *              and separator char (after text ; ) and separator (pass in param othermode as othermode=url_encode_separator_<separator>)
 *              example:
 *
 *              api.php?op=get&op2=graph_module_data&id=17&other=604800|555|245|pepito|2009-12-07&other_mode=url_encode_separator_|
 *
 * @param $thrash2 Don't use.
 */
function api_get_graph_module_data($id, $thrash1, $other, $thrash2)
{
    if (defined('METACONSOLE')) {
        return;
    }

    if (!util_api_check_agent_and_print_error(modules_get_agentmodule_agent($id), 'string')) {
        return;
    }

    $period = $other['data'][0];
    $width = $other['data'][1];
    $height = $other['data'][2];
    $graph_type = 'sparse';
    $draw_alerts = 0;
    $draw_events = 0;
    $zoom = 1;
    $label = $other['data'][3];
    $start_date = $other['data'][4];
    $date = strtotime($start_date);

    $homeurl = '../';
    $ttl = 1;

    global $config;

    $params = [
        'agent_module_id'    => $id,
        'period'             => $period,
        'show_events'        => $draw_events,
        'width'              => $width,
        'height'             => $height,
        'show_alerts'        => $draw_alerts,
        'date'               => $date,
        'unit'               => '',
        'baseline'           => 0,
        'return_data'        => 0,
        'show_title'         => true,
        'only_image'         => true,
        'homeurl'            => $homeurl,
        'compare'            => false,
        'show_unknown'       => true,
        'backgroundColor'    => 'white',
        'percentil'          => null,
        'type_graph'         => $config['type_module_charts'],
        'fullscale'          => false,
        'return_img_base_64' => true,
    ];

    $image = grafico_modulo_sparse($params);

    header('Content-type: text/html');
    returnData('string', ['type' => 'string', 'data' => '<img src="data:image/jpeg;base64,'.$image.'">']);
}


/**
 * Create new user.
 *
 * @param string            $id    String username for user login in Pandora
 * @param $thrash2 Don't use.
 * @param array             $other it's array, $other as param is <fullname>;<firstname>;<lastname>;<middlename>;
 *              <email>;<phone>;<languages>;<comments> in this order and separator char
 *              (after text ; ) and separator (pass in param othermode as othermode=url_encode_separator_<separator>)
 *              example:
 *
 *              api.php?op=set&op2=new_user&id=md&other=miguel|de%20dios|matias|kkk|pandora|md@md.com|666|es|descripcion%20y%20esas%20cosas&other_mode=url_encode_separator_|
 *
 * @param $thrash3 Don't use.
 */
function api_set_new_user($id, $thrash2, $other, $thrash3)
{
    global $config;

    // if (defined ('METACONSOLE')) {
    // return;
    // }
    if (!check_acl($config['id_user'], 0, 'UM')) {
        returnError('forbidden', 'string');
        return;
    }

    $values = [];
    $values['fullname'] = $other['data'][0];
    $values['firstname'] = $other['data'][1];
    $values['lastname'] = $other['data'][2];
    $values['middlename'] = $other['data'][3];
    $password = $other['data'][4];
    $values['email'] = $other['data'][5];
    $values['phone'] = $other['data'][6];
    $values['language'] = $other['data'][7];
    $values['comments'] = $other['data'][8];
    $values['time_autorefresh'] = $other['data'][9];
    $values['default_event_filter'] = $other['data'][10];
    $values['section'] = $other['data'][11];
    $values['session_time'] = $other['data'][12];

    if (!create_user($id, $password, $values)) {
        returnError('error_create_user', 'Error create user');
    } else {
        returnData('string', ['type' => 'string', 'data' => __('Create user.')]);
    }
}


/**
 * Update new user.
 *
 * @param string            $id    String username for user login in Pandora
 * @param $thrash2 Don't use.
 * @param array             $other it's array, $other as param is <fullname>;<firstname>;<lastname>;<middlename>;<password>;
 *              <email>;<phone>;<language>;<comments>;<is_admin>;<block_size>;in this order and separator char
 *              (after text ; ) and separator (pass in param othermode as othermode=url_encode_separator_<separator>)
 *              example:
 *
 *              api.php?op=set&op2=update_user&id=example_user_name&other=example_fullname||example_lastname||example_new_passwd|example_email||example_language|example%20comment|1|30|&other_mode=url_encode_separator_|
 *
 * @param $thrash3 Don't use.
 */
function api_set_update_user($id, $thrash2, $other, $thrash3)
{
    global $config;

    if (defined('METACONSOLE')) {
        return;
    }

    if (!check_acl($config['id_user'], 0, 'UM')) {
        returnError('forbidden', 'string');
        return;
    }

    $fields_user = [
        'fullname',
        'firstname',
        'lastname',
        'middlename',
        'password',
        'email',
        'phone',
        'language',
        'comments',
        'is_admin',
        'block_size',
        'flash_chart',
        'time_autorefresh',
        'default_event_filter',
        'section',
        'session_time',
    ];

    if ($id == '') {
        returnError(
            'error_update_user',
            __('Error updating user. Id_user cannot be left blank.')
        );
        return;
    }

    $result_user = users_get_user_by_id($id);

    if (!$result_user) {
        returnError(
            'error_update_user',
            __('Error updating user. Id_user doesn\'t exist.')
        );
        return;
    }

    $cont = 0;
    foreach ($fields_user as $field) {
        if ($other['data'][$cont] != '' and $field != 'password') {
            $values[$field] = $other['data'][$cont];
        }

        $cont++;
    }

    // If password field has data
    if ($other['data'][4] != '') {
        if (!update_user_password($id, $other['data'][4])) {
            returnError('error_update_user', __('Error updating user. Password info incorrect.'));
            return;
        }
    }

    if (!update_user($id, $values)) {
        returnError('error_create_user', 'Error updating user');
    } else {
        returnData('string', ['type' => 'string', 'data' => __('Updated user.')]);
    }
}


/**
 * Enable/disable user given an id
 *
 * @param string            $id    String username for user login in Pandora
 * @param $thrash2 Don't use.
 * @param array             $other it's array, $other as param is <enable/disable value> in this order and separator char
 *              (after text ; ) and separator (pass in param othermode as othermode=url_encode_separator_<separator>)
 *              example:
 *
 *                 example 1 (Disable user 'example_name')
 *
 *              api.php?op=set&op2=enable_disable_user&id=example_name&other=0&other_mode=url_encode_separator_|
 *
 *                 example 2 (Enable user 'example_name')
 *
 *              api.php?op=set&op2=enable_disable_user&id=example_name&other=1&other_mode=url_encode_separator_|
 *
 * @param $thrash3 Don't use.
 */


function api_set_enable_disable_user($id, $thrash2, $other, $thrash3)
{
    global $config;

    if (defined('METACONSOLE')) {
        return;
    }

    if (!check_acl($config['id_user'], 0, 'UM')) {
        returnError('forbidden', 'string');
        return;
    }

    if ($id == '') {
        returnError(
            'error_enable_disable_user',
            __('Error enable/disable user. Id_user cannot be left blank.')
        );
        return;
    }

    if ($other['data'][0] != '0' and $other['data'][0] != '1') {
        returnError(
            'error_enable_disable_user',
            __('Error enable/disable user. Enable/disable value cannot be left blank.')
        );
        return;
    }

    if (users_get_user_by_id($id) == false) {
        returnError(
            'error_enable_disable_user',
            __('Error enable/disable user. The user doesn\'t exist.')
        );
        return;
    }

    $result = users_disable($id, $other['data'][0]);

    if (is_error($result)) {
        // TODO: Improve the error returning more info
        returnError(
            'error_enable_disable_user',
            __('Error in user enabling/disabling.')
        );
    } else {
        if ($other['data'][0] == '0') {
            returnData(
                'string',
                [
                    'type' => 'string',
                    'data' => __('Enabled user.'),
                ]
            );
        } else {
            returnData(
                'string',
                [
                    'type' => 'string',
                    'data' => __('Disabled user.'),
                ]
            );
        }
    }
}


function otherParameter2Filter($other, $return_as_array=false)
{
    $filter = [];

    if (isset($other['data'][1]) && ($other['data'][1] != -1) && ($other['data'][1] != '')) {
        $filter['criticity'] = $other['data'][1];
    }

    $idAgent = null;
    if (isset($other['data'][2]) && $other['data'][2] != '') {
        $idAgents = agents_get_agent_id_by_alias($other['data'][2]);

        if (!empty($idAgent)) {
            $filter[] = 'id_agente IN ('.explode(',', $idAgents).')';
        } else {
            $filter['sql'] = '1=0';
        }
    }

    $idAgentModulo = null;
    if (isset($other['data'][3]) && $other['data'][3] != '') {
        $filterModule = ['nombre' => $other['data'][3]];
        if ($idAgent != null) {
            $filterModule['id_agente'] = $idAgent;
        }

        $idAgentModulo = db_get_value_filter('id_agente_modulo', 'tagente_modulo', $filterModule);
        if ($idAgentModulo !== false) {
            $filter['id_agentmodule'] = $idAgentModulo;
        }
    }

    if (isset($other['data'][4]) && $other['data'][4] != '') {
        $idTemplate = db_get_value_filter('id', 'talert_templates', ['name' => $other['data'][4]]);
        if ($idTemplate !== false) {
            if ($idAgentModulo != null) {
                $idAlert = db_get_value_filter('id', 'talert_template_modules', ['id_agent_module' => $idAgentModulo, 'id_alert_template' => $idTemplate]);
                if ($idAlert !== false) {
                    $filter['id_alert_am'] = $idAlert;
                }
            }
        }
    }

    if (isset($other['data'][5]) && $other['data'][5] != '') {
        $filter['id_usuario'] = $other['data'][5];
    }

    $filterString = db_format_array_where_clause_sql($filter);
    if ($filterString == '') {
        $filterString = '1 = 1';
    }

    if (isset($other['data'][6]) && ($other['data'][6] != '') && ($other['data'][6] != -1)) {
        if ($return_as_array) {
            $filter['utimestamp']['>'] = $other['data'][6];
        } else {
            $filterString .= ' AND utimestamp >= '.$other['data'][6];
        }
    }

    if (isset($other['data'][7]) && ($other['data'][7] != '') && ($other['data'][7] != -1)) {
        if ($return_as_array) {
            $filter['utimestamp']['<'] = $other['data'][7];
        } else {
            $filterString .= ' AND utimestamp <= '.$other['data'][7];
        }
    }

    if (isset($other['data'][8]) && ($other['data'][8] != '')) {
        if ($return_as_array) {
            $filter['estado'] = $other['data'][8];
        } else {
            $estado = (int) $other['data'][8];

            if ($estado >= 0) {
                $filterString .= ' AND estado = '.$estado;
            }
        }
    }

    if (isset($other['data'][9]) && ($other['data'][9] != '')) {
        if ($return_as_array) {
            $filter['evento'] = $other['data'][9];
        } else {
            $filterString .= ' AND evento like "%'.$other['data'][9].'%"';
        }
    }

    if (isset($other['data'][10]) && ($other['data'][10] != '')) {
        if ($return_as_array) {
            $filter['limit'] = $other['data'][10];
        } else {
            $filterString .= ' LIMIT '.$other['data'][10];
        }
    }

    if (isset($other['data'][11]) && ($other['data'][11] != '')) {
        if ($return_as_array) {
            $filter['offset'] = $other['data'][11];
        } else {
            $filterString .= ' OFFSET '.$other['data'][11];
        }
    }

    if (isset($other['data'][12]) && ($other['data'][12] != '')) {
        if ($return_as_array) {
            $filter['total'] = false;
            $filter['more_criticity'] = false;

            if ($other['data'][12] == 'total') {
                $filter['total'] = true;
            }

            if ($other['data'][12] == 'more_criticity') {
                $filter['more_criticity'] = true;
            }
        } else {
        }
    } else {
        if ($return_as_array) {
            $filter['total'] = false;
            $filter['more_criticity'] = false;
        } else {
        }
    }

    if (isset($other['data'][13]) && ($other['data'][13] != '')) {
        if ($return_as_array) {
            $filter['id_group'] = $other['data'][13];
        } else {
            $filterString .= ' AND id_grupo ='.$other['data'][13];
        }
    }

    if (isset($other['data'][14]) && ($other['data'][14] != '')) {
        if ($return_as_array) {
            $filter['tag'] = $other['data'][14];
        } else {
            $filterString .= " AND tags LIKE '".$other['data'][14]."'";
        }
    }

    if (isset($other['data'][15]) && ($other['data'][15] != '')) {
        if ($return_as_array) {
            $filter['event_type'] = $other['data'][15];
        } else {
            $event_type = $other['data'][15];

            if ($event_type == 'not_normal') {
                $filterString .= " AND ( event_type LIKE '%warning%'
					OR event_type LIKE '%critical%' OR event_type LIKE '%unknown%' ) ";
            } else {
                $filterString .= ' AND event_type LIKE "%'.$event_type.'%"';
            }
        }
    }

    if ($return_as_array) {
        return $filter;
    } else {
        return $filterString;
    }
}


/**
 *
 * @param $id
 * @param $id2
 * @param $other
 * @param $trash1
 */
function api_set_new_alert_template($id, $id2, $other, $trash1)
{
    global $config;

    if (defined('METACONSOLE')) {
        return;
    }

    if (!check_acl($config['id_user'], 0, 'LM')) {
        returnError('forbidden', 'string');
        return;
    }

    if ($other['type'] == 'string') {
        returnError('error_parameter', 'Error in the parameters.');
        return;
    } else if ($other['type'] == 'array') {
        $idAgent = agents_get_agent_id($id);

        if (!util_api_check_agent_and_print_error($idAgent, 'string', 'AW')) {
            return;
        }

        $row = db_get_row_filter('talert_templates', ['name' => $id2]);

        if ($row === false) {
            returnError('error_parameter', 'Error in the parameters.');
            return;
        }

        $idTemplate = $row['id'];
        $idActionTemplate = $row['id_alert_action'];

        $idAgentModule = db_get_value_filter('id_agente_modulo', 'tagente_modulo', ['id_agente' => $idAgent, 'nombre' => $other['data'][0]]);

        if ($idAgentModule === false) {
            returnError('error_parameter', 'Error in the parameters.');
            return;
        }

        $values = [
            'id_agent_module'   => $idAgentModule,
            'id_alert_template' => $idTemplate,
        ];

        $return = db_process_sql_insert('talert_template_modules', $values);

        $data['type'] = 'string';
        if ($return === false) {
            $data['data'] = 0;
        } else {
            $data['data'] = $return;
        }

        returnData('string', $data);
        return;
    }
}


function api_set_delete_module($id, $id2, $other, $trash1)
{
    if (defined('METACONSOLE')) {
        return;
    }

    if ($other['type'] == 'string') {
        $simulate = false;
        if ($other['data'] == 'simulate') {
            $simulate = true;
        }

        $idAgent = agents_get_agent_id($id);

        if (!util_api_check_agent_and_print_error($idAgent, 'string', 'AD')) {
            return;
        }

        $idAgentModule = db_get_value_filter('id_agente_modulo', 'tagente_modulo', ['id_agente' => $idAgent, 'nombre' => $id2]);

        if ($idAgentModule === false) {
            returnError('error_parameter', 'Error in the parameters.');
            return;
        }

        if (!$simulate) {
            $return = modules_delete_agent_module($idAgentModule);
        } else {
            $return = true;
        }

        $data['type'] = 'string';
        if ($return === false) {
            $data['data'] = 0;
        } else {
            $data['data'] = $return;
        }

        returnData('string', $data);
        return;
    } else {
        returnError('error_parameter', 'Error in the parameters.');
        return;
    }
}


function api_set_module_data($id, $thrash2, $other, $trash1)
{
    if (defined('METACONSOLE')) {
        return;
    }

    if ($other['type'] == 'array') {
        if (!util_api_check_agent_and_print_error(modules_get_agentmodule_agent($id), 'string', 'AW')) {
            return;
        }

        $idAgentModule = $id;
        $data = $other['data'][0];
        $time = $other['data'][1];

        if ($time == 'now') {
            $time = time();
        }

        $agentModule = db_get_row_filter('tagente_modulo', ['id_agente_modulo' => $idAgentModule]);
        if ($agentModule === false) {
            returnError('error_parameter', 'Not found module agent.');
        } else {
            $agent = db_get_row_filter('tagente', ['id_agente' => $agentModule['id_agente']]);

            $xmlTemplate = "<?xml version='1.0' encoding='ISO-8859-1'?>
				<agent_data description='' group='' os_name='%s' "." os_version='%s' interval='%d' version='%s' timestamp='%s' agent_name='%s' timezone_offset='%d'>
					<module>
						<name><![CDATA[%s]]></name>
						<description><![CDATA[%s]]></description>
						<type><![CDATA[%s]]></type>
						<data><![CDATA[%s]]></data>
					</module>
				</agent_data>";

            $xml = sprintf(
                $xmlTemplate,
                io_safe_output(get_os_name($agent['id_os'])),
                io_safe_output($agent['os_version']),
                $agent['intervalo'],
                io_safe_output($agent['agent_version']),
                date('Y/m/d H:i:s', $time),
                io_safe_output($agent['nombre']),
                $agent['timezone_offset'],
                io_safe_output($agentModule['nombre']),
                io_safe_output($agentModule['descripcion']),
                modules_get_type_name($agentModule['id_tipo_modulo']),
                $data
            );

            if (false === @file_put_contents($config['remote_config'].'/'.io_safe_output($agent['nombre']).'.'.$time.'.data', $xml)) {
                returnError('error_file', 'Can save agent data xml.');
            } else {
                returnData('string', ['type' => 'string', 'data' => $xml]);
                return;
            }
        }
    } else {
        returnError('error_parameter', 'Error in the parameters.');
        return;
    }
}


function api_set_new_module($id, $id2, $other, $trash1)
{
    if (defined('METACONSOLE')) {
        return;
    }

    if ($other['type'] == 'string') {
        returnError('error_parameter', 'Error in the parameters.');
        return;
    } else if ($other['type'] == 'array') {
        $values = [];
        $values['id_agente'] = agents_get_agent_id($id);
        if (!util_api_check_agent_and_print_error($values['id_agente'], 'string', 'AW')) {
            return;
        }

        $values['nombre'] = $id2;

        $values['id_tipo_modulo'] = db_get_value_filter('id_tipo', 'ttipo_modulo', ['nombre' => $other['data'][0]]);
        if ($values['id_tipo_modulo'] === false) {
            returnError('error_parameter', 'Error in the parameters.');
            return;
        }

        if ($other['data'][1] == '') {
            returnError('error_parameter', 'Error in the parameters.');
            return;
        }

        $values['ip_target'] = $other['data'][1];

        if (strstr($other['data'][0], 'icmp') === false) {
            if (($other['data'][2] == '') || ($other['data'][2] <= 0 || $other['data'][2] > 65535)) {
                returnError('error_parameter', 'Error in the parameters.');
                return;
            }

            $values['tcp_port'] = $other['data'][2];
        }

        $values['descripcion'] = $other['data'][3];

        if ($other['data'][4] != '') {
            $values['min'] = $other['data'][4];
        }

        if ($other['data'][5] != '') {
            $values['max'] = $other['data'][5];
        }

        if ($other['data'][6] != '') {
            $values['post_process'] = $other['data'][6];
        }

        if ($other['data'][7] != '') {
            $values['module_interval'] = $other['data'][7];
        }

        if ($other['data'][8] != '') {
            $values['min_warning'] = $other['data'][8];
        }

        if ($other['data'][9] != '') {
            $values['max_warning'] = $other['data'][9];
        }

        if ($other['data'][10] != '') {
            $values['str_warning'] = $other['data'][10];
        }

        if ($other['data'][11] != '') {
            $values['min_critical'] = $other['data'][11];
        }

        if ($other['data'][12] != '') {
            $values['max_critical'] = $other['data'][12];
        }

        if ($other['data'][13] != '') {
            $values['str_critical'] = $other['data'][13];
        }

        if ($other['data'][14] != '') {
            $values['history_data'] = $other['data'][14];
        }

        $disabled_types_event = [];
        $disabled_types_event[EVENTS_GOING_UNKNOWN] = (int) !$other['data'][15];
        $disabled_types_event = json_encode($disabled_types_event);
        $values['disabled_types_event'] = $disabled_types_event;

        $values['id_modulo'] = 2;

        $return = modules_create_agent_module(
            $values['id_agente'],
            $values['nombre'],
            $values
        );

        $data['type'] = 'string';
        if ($return === false) {
            $data['data'] = 0;
        } else {
            $data['data'] = $return;
        }

        returnData('string', $data);
        return;
    }
}


/**
 *
 * @param unknown_type $id
 * @param unknown_type $id2
 * @param unknown_type $other
 * @param unknown_type $trash1
 */
function api_set_alert_actions($id, $id2, $other, $trash1)
{
    global $config;

    if (defined('METACONSOLE')) {
        return;
    }

    if (!check_acl($config['id_user'], 0, 'LW')) {
        returnError('forbidden', 'string');
        return;
    }

    if ($other['type'] == 'string') {
        returnError('error_parameter', 'Error in the parameters.');
        return;
    } else if ($other['type'] == 'array') {
        $idAgent = agents_get_agent_id($id);
        if (!util_api_check_agent_and_print_error($idAgent, 'string', 'AW')) {
            return;
        }

        $row = db_get_row_filter('talert_templates', ['name' => $id2]);
        if ($row === false) {
            returnError('error_parameter', 'Error in the parameters.');
            return;
        }

        $idTemplate = $row['id'];

        $idAgentModule = db_get_value_filter('id_agente_modulo', 'tagente_modulo', ['id_agente' => $idAgent, 'nombre' => $other['data'][0]]);
        if ($idAgentModule === false) {
            returnError('error_parameter', 'Error in the parameters.');
            return;
        }

        $idAlertTemplateModule = db_get_value_filter('id', 'talert_template_modules', ['id_alert_template' => $idTemplate, 'id_agent_module' => $idAgentModule]);
        if ($idAlertTemplateModule === false) {
            returnError('error_parameter', 'Error in the parameters.');
            return;
        }

        if ($other['data'][1] != '') {
            $idAction = db_get_value_filter('id', 'talert_actions', ['name' => $other['data'][1]]);
            if ($idAction === false) {
                returnError('error_parameter', 'Error in the parameters.');
                return;
            }
        } else {
            returnError('error_parameter', 'Error in the parameters.');
            return;
        }

        $firesMin = $other['data'][2];
        $firesMax = $other['data'][3];

        $values = [
            'id_alert_template_module' => $idAlertTemplateModule,
            'id_alert_action'          => $idAction,
            'fires_min'                => $firesMin,
            'fires_max'                => $firesMax,
        ];

        $return = db_process_sql_insert('talert_template_module_actions', $values);

        $data['type'] = 'string';
        if ($return === false) {
            $data['data'] = 0;
        } else {
            $data['data'] = $return;
        }

        returnData('string', $data);
        return;
    }
}


/**
 * Create a new module group
 *
 * @param $id as module group name (mandatory)
 example:

 * http://localhost/pandora_console/include/api.php?op=set&op2=new_module_group&id=Module_group_name&apipass=1234&user=admin&pass=pandora
 */
function api_set_new_module_group($id, $thrash2, $other, $trash1)
{
    global $config;

    if (defined('METACONSOLE')) {
        return;
    }

    if (!check_acl($config['id_user'], 0, 'PM')) {
        returnError('forbidden', 'string');
        return;
    }

    if ($id == '' || !$id) {
        returnError('error_parameter', __('Module group must have a name'));
        return;
    }

    $name = db_get_value('name', 'tmodule_group', 'name', $id);

    if ($name) {
        returnError('error_parameter', __('Each module group must have a different name'));
        return;
    }

    $return = db_process_sql_insert('tmodule_group', ['name' => $id]);

    if ($return === false) {
        returnError('error_new_moodule_group', 'There was a problem creating group');
    } else {
        returnData('string', ['type' => 'string', 'data' => $return]);
    }

}


/**
 * synchronize module group
 *
 * @param $other as server_names (mandatory)
 example:

 * api.php?op=set&op2=module_group_synch&other=server_name1|server_name2|server_name3&other_mode=url_encode_separator_|&apipass=1234&user=admin&pass=pandora
 */


function api_set_module_group_synch($thrash1, $thrash2, $other, $thrash4)
{
    global $config;
    enterprise_include_once('meta/include/functions_meta.php');

    if (is_metaconsole()) {
        if (!check_acl($config['id_user'], 0, 'PM')) {
            returnError('forbidden', 'string');
            return;
        }

        $targets = [];
        foreach ($other['data'] as $server) {
            $targets[] = $server;
        }

        $return = meta_module_group_synchronizing($targets, true);

        $module_group_update_err = $return['module_group_update_err'];
        $module_group_create_err = $return['module_group_create_err'];
        $module_group_update_ok = $return['module_group_update_ok'];
        $module_group_create_ok = $return['module_group_create_ok'];

        $string_ok = __('Created/Updated %s/%s module groups', $module_group_create_ok, $module_group_update_ok);

        // User feedback
        if ($module_group_create_err > 0 or $module_group_update_err > 0) {
            returnError('module_group_synch_err', __('Error creating/updating %s/%s module groups <br>', $module_group_create_err, $module_group_update_err));
        }

        if ($module_group_create_ok > 0 or $module_group_update_ok > 0) {
            returnData('string', ['type' => 'string', 'data' => $string_ok]);
        }
    } else {
        returnError('not_defined_in_metaconsole', __('This function is only for metaconsole'));
    }
}


/**
 * Create a new alert command
 *
 * @param $id as command name  (optional)
 *  other=<serialized_parameters> (mandatory). Are the following in this order:
 *    <name>
 *    <command> (mandatory)
 *    <id_group> (optional)
 *    <description> (optional)
 *    <internal> (optional)
 *    <field_description_1><field_value_1><field_description_2><field_value_2>...<field_description_n><field_value_n> (optional)

 example:

 * http://localhost/pandora_console/include/api.php?op=set&op2=alert_commands&id=PRUEBA1&other=command|0|Desc|1|des1|val1|des2|val2|des3|val3||val4|des5&other_mode=url_encode_separator_|&apipass=1234&user=admin&pass=pandora
 */
function api_set_alert_commands($id, $thrash2, $other, $trash1)
{
    global $config;

    $command = $other['data'][0];
    $id_group = 0;
    if ($other['data'][1] != '') {
        $id_group = $other['data'][1];
    }

    $description = $other['data'][2];
    $internal = $other['data'][3];

    if (defined('METACONSOLE')) {
        return;
    }

    if (!check_acl($config['id_user'], 0, 'LW')) {
        returnError('forbidden', 'string');
        return;
    }

    $name = db_get_value('id', 'talert_commands', 'name', $id);
    $group = db_get_value('id_grupo', 'tgrupo', 'id_grupo', $id_group);

    if ($id == '' || !$id) {
        returnError('error_parameter', __('Name cannot be empty.'));
        return;
    }

    if ($command == '' || !$command) {
        returnError('error_parameter', __('Command cannot be empty.'));
        return;
    }

    if ($name) {
        returnError('error_parameter', __('Name already exist'));
        return;
    }

    if (!$group && $id_group != 0) {
        returnError('error_parameter', __('Group does not exist'));
        return;
    }

    if ($other['type'] == 'string') {
        returnError('error_parameter', 'Error in the parameters.');
        return;
    } else if ($other['type'] == 'array') {
        $fields_descriptions = [];
        $fields_values = [];
        $max_macro_fields = ($config['max_macro_fields'] * 2);

        $values = [];
        for ($i = 0; $i < $max_macro_fields; $i++) {
            $n = ($i + 4);

            if (!$other['data'][$n]) {
                $other['data'][$n] = '';
            }

            if (($n % 2) == 0) {
                $fields_descriptions[] = $other['data'][$n];
            } else {
                $fields_values[] = $other['data'][$n];
            }
        }

        $fields_descriptions_encode = io_json_mb_encode($fields_descriptions);
        $fields_values_encode = io_json_mb_encode($fields_values);

        $values = [
            'id_group'            => $id_group,
            'description'         => $description,
            'internal'            => $internal,
            'fields_descriptions' => $fields_descriptions_encode,
            'fields_values'       => $fields_values_encode,
        ];

        $return = alerts_create_alert_command($id, $command, $values);

        $data['type'] = 'string';
        if ($return === false) {
            $data['data'] = 0;
        } else {
            $data['data'] = $return;
        }

        returnData('string', $data);
        return;
    }
}


function api_set_new_event($trash1, $trash2, $other, $trash3)
{
    $simulate = false;
    $time = get_system_time();

    if ($other['type'] == 'string') {
        if ($other['data'] != '') {
            returnError('error_parameter', 'Error in the parameters.');
            return;
        }
    } else if ($other['type'] == 'array') {
        $values = [];

        if (($other['data'][0] == null) && ($other['data'][0] == '')) {
            returnError('error_parameter', 'Error in the parameters.');
            return;
        } else {
            $values['evento'] = $other['data'][0];
        }

        if (($other['data'][1] == null) && ($other['data'][1] == '')) {
            returnError('error_parameter', 'Error in the parameters.');
            return;
        } else {
            $valuesAvaliable = [
                'unknown',
                'alert_fired',
                'alert_recovered',
                'alert_ceased',
                'alert_manual_validation',
                'recon_host_detected',
                'system',
                'error',
                'new_agent',
                'going_up_warning',
                'going_up_critical',
                'going_down_warning',
                'going_down_normal',
                'going_down_critical',
                'going_up_normal',
                'configuration_change',
            ];

            if (in_array($other['data'][1], $valuesAvaliable)) {
                $values['event_type'] = $other['data'][1];
            } else {
                returnError('error_parameter', 'Error in the parameters.');
                return;
            }
        }

        if (($other['data'][2] == null) && ($other['data'][2] == '')) {
            returnError('error_parameter', 'Error in the parameters.');
            return;
        } else {
            $values['estado'] = $other['data'][2];
        }

        if (($other['data'][3] == null) && ($other['data'][3] == '')) {
            returnError('error_parameter', 'Error in the parameters.');
            return;
        } else {
            $values['id_agente'] = agents_get_agent_id($other['data'][3]);
        }

        if (($other['data'][4] == null) && ($other['data'][4] == '')) {
            returnError('error_parameter', 'Error in the parameters.');
            return;
        } else {
            $idAgentModule = db_get_value_filter(
                'id_agente_modulo',
                'tagente_modulo',
                [
                    'nombre'    => $other['data'][4],
                    'id_agente' => $values['id_agente'],
                ]
            );
        }

        if ($idAgentModule === false) {
            returnError('error_parameter', 'Error in the parameters.');
            return;
        } else {
            $values['id_agentmodule'] = $idAgentModule;
        }

        if (($other['data'][5] == null) && ($other['data'][5] == '')) {
            returnError('error_parameter', 'Error in the parameters.');
            return;
        } else {
            if ($other['data'][5] != 'all') {
                $idGroup = db_get_value_filter('id_grupo', 'tgrupo', ['nombre' => $other['data'][5]]);
            } else {
                $idGroup = 0;
            }

            if ($idGroup === false) {
                returnError('error_parameter', 'Error in the parameters.');
                return;
            } else {
                $values['id_grupo'] = $idGroup;
            }
        }

        if (($other['data'][6] == null) && ($other['data'][6] == '')) {
            returnError('error_parameter', 'Error in the parameters.');
            return;
        } else {
            if (($other['data'][6] >= 0) && ($other['data'][6] <= 4)) {
                $values['criticity'] = $other['data'][6];
            } else {
                returnError('error_parameter', 'Error in the parameters.');
                return;
            }
        }

        if (($other['data'][7] == null) && ($other['data'][7] == '')) {
            // its optional parameter
        } else {
            $idAlert = db_get_value_sql(
                "SELECT t1.id 
				FROM talert_template_modules t1 
					INNER JOIN talert_templates t2 
						ON t1.id_alert_template = t2.id 
				WHERE t1.id_agent_module = 1
					AND t2.name LIKE '".$other['data'][7]."'"
            );

            if ($idAlert === false) {
                returnError('error_parameter', 'Error in the parameters.');
                return;
            } else {
                $values['id_alert_am'] = $idAlert;
            }
        }
    }

    $values['timestamp'] = date('Y-m-d H:i:s', $time);
    $values['utimestamp'] = $time;

    $return = db_process_sql_insert('tevento', $values);

    $data['type'] = 'string';
    if ($return === false) {
        $data['data'] = 0;
    } else {
        $data['data'] = $return;
    }

    returnData('string', $data);
    return;
}


function api_set_event_validate_filter_pro($trash1, $trash2, $other, $trash3)
{
    global $config;

    if (!check_acl($config['id_user'], 0, 'EW')) {
        returnError('forbidden', 'string');
        return;
    }

    $table_events = 'tevento';
    if (is_metaconsole()) {
        $table_events = 'tmetaconsole_event';
    }

    if ($other['type'] == 'string') {
        if ($other['data'] != '') {
            returnError('error_parameter', 'Error in the parameters.');
            return;
        }
    } else if ($other['type'] == 'array') {
        $filter = [];

        if (($other['data'][1] != null) && ($other['data'][1] != -1)
            && ($other['data'][1] != '')
        ) {
            $filter['criticity'] = $other['data'][1];
        }

        if (($other['data'][2] != null) && ($other['data'][2] != -1)
            && ($other['data'][2] != '')
        ) {
            $filter['id_agente'] = $other['data'][2];
        }

        if (($other['data'][3] != null) && ($other['data'][3] != -1)
            && ($other['data'][3] != '')
        ) {
            $filter['id_agentmodule'] = $other['data'][3];
        }

        if (($other['data'][4] != null) && ($other['data'][4] != -1)
            && ($other['data'][4] != '')
        ) {
            $filter['id_alert_am'] = $other['data'][4];
        }

        if (($other['data'][5] != null) && ($other['data'][5] != '')) {
            $filter['id_usuario'] = $other['data'][5];
        }

        $filterString = db_format_array_where_clause_sql($filter);
        if ($filterString == '') {
            $filterString = '1 = 1';
        }

        if (($other['data'][6] != null) && ($other['data'][6] != -1)) {
            $filterString .= ' AND utimestamp > '.$other['data'][6];
        }

        if (($other['data'][7] != null) && ($other['data'][7] != -1)) {
            $filterString .= 'AND utimestamp < '.$other['data'][7];
        }

        if (!users_can_manage_group_all('EW')) {
            $user_groups = implode(
                ',',
                array_keys(
                    users_get_groups(
                        $config['id_user'],
                        'EW',
                        false
                    )
                )
            );
            $filterString .= " AND id_grupo IN ($user_groups) ";
        }
    }

    $count = db_process_sql_update(
        $table_events,
        ['estado' => 1],
        $filterString
    );

    returnData(
        'string',
        [
            'type' => 'string',
            'data' => $count,
        ]
    );
    return;
}


function api_set_event_validate_filter($trash1, $trash2, $other, $trash3)
{
    global $config;

    if (!check_acl($config['id_user'], 0, 'EW')) {
        returnError('forbidden', 'string');
        return;
    }

    $simulate = false;

    $table_events = 'tevento';
    if (is_metaconsole()) {
        $table_events = 'tmetaconsole_event';
    }

    if ($other['type'] == 'string') {
        if ($other['data'] != '') {
            returnError('error_parameter', 'Error in the parameters.');
            return;
        }
    } else if ($other['type'] == 'array') {
        $separator = $other['data'][0];

        if (($other['data'][8] != null) && ($other['data'][8] != '')) {
            if ($other['data'][8] == 'simulate') {
                $simulate = true;
            }
        }

        $filterString = otherParameter2Filter($other);

        if (!users_can_manage_group_all('EW')) {
            $user_groups = implode(
                ',',
                array_keys(
                    users_get_groups(
                        $config['id_user'],
                        'EW',
                        false
                    )
                )
            );
            $filterString .= " AND id_grupo IN ($user_groups) ";
        }
    }

    if ($simulate) {
        $rows = db_get_all_rows_filter($table_events, $filterString);
        if ($rows !== false) {
            returnData('string', count($rows));
            return;
        }
    } else {
        $count = db_process_sql_update(
            $table_events,
            ['estado' => 1],
            $filterString
        );

        returnData(
            'string',
            [
                'type' => 'string',
                'data' => $count,
            ]
        );
        return;
    }
}


function api_set_validate_events($id_event, $trash1, $other, $return_type, $user_in_db)
{
    $text = $other['data'];

    // Set off the standby mode when close an event
    $event = events_get_event($id_event);
    alerts_agent_module_standby($event['id_alert_am'], 0);

    $result = events_change_status($id_event, EVENT_VALIDATE);

    if ($result) {
        if (!empty($text)) {
            // Set the comment for the validation
            events_comment($id_event, $text);
        }

        returnData(
            'string',
            [
                'type' => 'string',
                'data' => 'Correct validation',
            ]
        );
    } else {
        returnError('Error in validation operation.');
    }
}


function api_get_gis_agent($id_agent, $trash1, $tresh2, $return_type, $user_in_db)
{
    if (defined('METACONSOLE')) {
        return;
    }

    if (!util_api_check_agent_and_print_error($id_agent, $return_type)) {
        return;
    }

    $agent_gis_data = db_get_row_sql(
        '
		SELECT *
		FROM tgis_data_status
		WHERE tagente_id_agente = '.$id_agent
    );

    if ($agent_gis_data) {
        returnData(
            $return_type,
            [
                'type' => 'array',
                'data' => [$agent_gis_data],
            ]
        );
    } else {
        returnError('get_gis_agent', __('There is not gis data for the agent'));
    }
}


function api_set_gis_agent_only_position($id_agent, $trash1, $other, $return_type, $user_in_db)
{
    global $config;

    if (defined('METACONSOLE')) {
        return;
    }

    if (!util_api_check_agent_and_print_error($id_agent, 'string', 'AW')) {
        return;
    }

    $new_gis_data = $other['data'];

    $correct = true;

    if (isset($new_gis_data[0])) {
        $latitude = $new_gis_data[0];
    } else {
        $correct = false;
    }

    if (isset($new_gis_data[1])) {
        $longitude = $new_gis_data[1];
    } else {
        $correct = false;
    }

    if (isset($new_gis_data[2])) {
        $altitude = $new_gis_data[2];
    } else {
        $correct = false;
    }

    if (!$config['activate_gis']) {
        $correct = false;
        returnError('error_gis_agent_only_position', __('Gis not activated'));
        return;
    } else {
        if ($correct) {
            $correct = agents_update_gis(
                $id_agent,
                $latitude,
                $longitude,
                $altitude,
                0,
                1,
                date('Y-m-d H:i:s'),
                null,
                1,
                __('Save by %s Console', get_product_name()),
                __('Update by %s Console', get_product_name()),
                __('Insert by %s Console', get_product_name())
            );
        } else {
            returnError('error_gis_agent_only_position', __('Missing parameters'));
            return;
        }
    }

    $data = [
        'type' => 'string',
        'data' => (int) $correct,
    ];

    $returnType = 'string';
    returnData($returnType, $data);
}


function api_set_gis_agent($id_agent, $trash1, $other, $return_type, $user_in_db)
{
    global $config;

    if (defined('METACONSOLE')) {
        return;
    }

    if (!util_api_check_agent_and_print_error($id_agent, 'string', 'AW')) {
        return;
    }

    $new_gis_data = $other['data'];

    $correct = true;

    if (isset($new_gis_data[0])) {
        $latitude = $new_gis_data[0];
    } else {
        $correct = false;
    }

    if (isset($new_gis_data[1])) {
        $longitude = $new_gis_data[1];
    } else {
        $correct = false;
    }

    if (isset($new_gis_data[2])) {
        $altitude = $new_gis_data[2];
    } else {
        $correct = false;
    }

    if (isset($new_gis_data[3])) {
        $ignore_new_gis_data = $new_gis_data[3];
    } else {
        $correct = false;
    }

    if (isset($new_gis_data[4])) {
        $manual_placement = $new_gis_data[4];
    } else {
        $correct = false;
    }

    if (isset($new_gis_data[5])) {
        $start_timestamp = $new_gis_data[5];
    } else {
        $correct = false;
    }

    if (isset($new_gis_data[6])) {
        $end_timestamp = $new_gis_data[6];
    } else {
        $correct = false;
    }

    if (isset($new_gis_data[7])) {
        $number_of_packages = $new_gis_data[7];
    } else {
        $correct = false;
    }

    if (isset($new_gis_data[8])) {
        $description_save_history = $new_gis_data[8];
    } else {
        $correct = false;
    }

    if (isset($new_gis_data[9])) {
        $description_update_gis = $new_gis_data[9];
    } else {
        $correct = false;
    }

    if (isset($new_gis_data[10])) {
        $description_first_insert = $new_gis_data[10];
    } else {
        $correct = false;
    }

    if (!$config['activate_gis']) {
        $correct = false;
        returnError('error_gis_agent_only_position', __('Gis not activated'));
        return;
    } else {
        if ($correct) {
            $correct = agents_update_gis(
                $id_agent,
                $latitude,
                $longitude,
                $altitude,
                $ignore_new_gis_data,
                $manual_placement,
                $start_timestamp,
                $end_timestamp,
                $number_of_packages,
                $description_save_history,
                $description_update_gis,
                $description_first_insert
            );
        } else {
            returnError('error_set_ig_agent', __('Missing parameters'));
            return;
        }
    }

    $data = [
        'type' => 'string',
        'data' => (int) $correct,
    ];

    $returnType = 'string';
    returnData($returnType, $data);
}


function get_events_with_user($trash1, $trash2, $other, $returnType, $user_in_db)
{
    global $config;

    $table_events = 'tevento';
    if (defined('METACONSOLE')) {
        $table_events = 'tmetaconsole_event';
    }

    // By default.
    $status = 3;
    $search = '';
    $event_type = '';
    $severity = -1;
    $id_agent = -1;
    $id_agentmodule = -1;
    $id_alert_am = -1;
    $id_event = -1;
    $id_user_ack = 0;
    $event_view_hr = 0;
    $tag = '';
    $group_rep = 0;
    $offset = 0;
    $pagination = 40;
    $utimestamp_upper = 0;
    $utimestamp_bottom = 0;

    $filter = otherParameter2Filter($other, true);

    if (isset($filter['criticity'])) {
        $severity = $filter['criticity'];
    }

    if (isset($filter['id_agente'])) {
        $id_agent = $filter['id_agente'];
    }

    if (isset($filter['id_agentmodule'])) {
        $id_agentmodule = $filter['id_agentmodule'];
    }

    if (isset($filter['id_alert_am'])) {
        $id_alert_am = $filter['id_alert_am'];
    }

    if (isset($filter['id_usuario'])) {
        $id_user_ack = $filter['id_usuario'];
    }

    if (isset($filter['estado'])) {
        $status = $filter['estado'];
    }

    if (isset($filter['evento'])) {
        $search = $filter['evento'];
    }

    if (isset($filter['limit'])) {
        $pagination = $filter['limit'];
    }

    if (isset($filter['offset'])) {
        $offset = $filter['offset'];
    }

    $id_group = (int) $filter['id_group'];

    $user_groups = users_get_groups($user_in_db, 'ER');
    $user_id_groups = [];
    if (!empty($user_groups)) {
        $user_id_groups = array_keys($user_groups);
    }

    $is_admin = (bool) db_get_value(
        'is_admin',
        'tusuario',
        'id_user',
        $user_in_db
    );

    if (isset($filter['id_group'])) {
        // The admin can see all groups
        if ($is_admin) {
            if (($id_group !== -1) && ($id_group !== 0)) {
                $id_groups = [$id_group];
            }
        } else {
            if (empty($id_group)) {
                $id_groups = $user_id_groups;
            } else {
                if (in_array($id_group, $user_id_groups)) {
                    $id_groups = [$id_group];
                } else {
                    $id_groups = [];
                }
            }
        }
    } else {
        if (!$is_admin) {
            $id_groups = $user_id_groups;
        }
    }

    if (isset($filter['tag'])) {
        $tag = $filter['tag'];
    }

    if (isset($filter['event_type'])) {
        $event_type = $filter['event_type'];
    }

    if ($filter['utimestamp']) {
        if (isset($filter['utimestamp']['>'])) {
            $utimestamp_upper = $filter['utimestamp']['>'];
        }

        if (isset($filter['utimestamp']['<'])) {
            $utimestamp_bottom = $filter['utimestamp']['<'];
        }
    }

    // TODO MOVE THIS CODE AND THE CODE IN pandora_console/operation/events/events_list.php
    // to a function.
    $sql_post = '';

    if (!empty($id_groups)) {
        $sql_post = ' AND id_grupo IN ('.implode(',', $id_groups).')';
    } else {
        // The admin can see all groups
        if (!$is_admin) {
            $sql_post = ' AND 1=0';
        }
    }

    // Skip system messages if user is not PM
    if (!check_acl($user_in_db, 0, 'PM')) {
        $sql_post .= ' AND id_grupo != 0';
    }

    switch ($status) {
        case 0:
        case 1:
        case 2:
            $sql_post .= ' AND estado = '.$status;
        break;

        case 3:
            $sql_post .= ' AND (estado = 0 OR estado = 2)';
        break;
    }

    if ($search != '') {
        $sql_post .= " AND evento LIKE '%".io_safe_input($search)."%'";
    }

    if ($event_type != '') {
        // If normal, warning, could be several (going_up_warning, going_down_warning... too complex
        // for the user so for him is presented only "warning, critical and normal"
        if ($event_type == 'warning' || $event_type == 'critical' || $event_type == 'normal') {
            $sql_post .= " AND event_type LIKE '%$event_type%' ";
        } else if ($event_type == 'not_normal') {
            $sql_post .= " AND ( event_type LIKE '%warning%'
				OR event_type LIKE '%critical%' OR event_type LIKE '%unknown%' ) ";
        } else {
            $sql_post .= " AND event_type = '".$event_type."'";
        }
    }

    if ($severity != -1) {
        $sql_post .= ' AND criticity = '.$severity;
    }

    if ($id_agent != -1) {
        $sql_post .= ' AND id_agente = '.$id_agent;
    }

    if ($id_agentmodule != -1) {
        $sql_post .= ' AND id_agentmodule = '.$id_agentmodule;
    }

    if ($id_alert_am != -1) {
        $sql_post .= ' AND id_alert_am = '.$id_alert_am;
    }

    if ($id_event != -1) {
        $sql_post .= ' AND id_evento = '.$id_event;
    }

    if ($id_user_ack != '0') {
        $sql_post .= " AND id_usuario = '".$id_user_ack."'";
    }

    if ($utimestamp_upper != 0) {
        $sql_post .= ' AND utimestamp >= '.$utimestamp_upper;
    }

    if ($utimestamp_bottom != 0) {
        $sql_post .= ' AND utimestamp <= '.$utimestamp_bottom;
    }

    if ($event_view_hr > 0) {
        // Put hours in seconds
        $unixtime = (get_system_time() - ($event_view_hr * SECONDS_1HOUR));
        $sql_post .= ' AND (utimestamp > '.$unixtime.' OR estado = 2)';
    }

    // Search by tag
    if ($tag != '') {
        $sql_post .= " AND tags LIKE '".io_safe_input($tag)."'";
    }

    // Inject the raw sql
    if (isset($filter['sql'])) {
        $sql_post .= ' AND ('.$filter['sql'].') ';
    }

    if ($group_rep == 0) {
        switch ($config['dbtype']) {
            case 'mysql':
                if ($filter['total']) {
                    $sql = 'SELECT COUNT(*)
						FROM '.$table_events.'
						WHERE 1=1 '.$sql_post;
                } else if ($filter['more_criticity']) {
                    $sql = 'SELECT criticity
						FROM '.$table_events.'
						WHERE 1=1 '.$sql_post.'
						ORDER BY criticity DESC
						LIMIT 1';
                } else {
                    if (defined('METACONSOLE')) {
                        $sql = 'SELECT *,
							(SELECT t2.nombre
								FROM tgrupo t2
								WHERE t2.id_grupo = '.$table_events.'.id_grupo) AS group_name,
							(SELECT t2.icon
								FROM tgrupo t2
								WHERE t2.id_grupo = '.$table_events.'.id_grupo) AS group_icon
							FROM '.$table_events.'
							WHERE 1=1 '.$sql_post.'
							ORDER BY utimestamp DESC
							LIMIT '.$offset.','.$pagination;
                    } else {
                        $sql = 'SELECT *,
							(SELECT t1.alias
								FROM tagente t1
								WHERE t1.id_agente = tevento.id_agente) AS agent_name,
							(SELECT t2.nombre
								FROM tgrupo t2
								WHERE t2.id_grupo = tevento.id_grupo) AS group_name,
							(SELECT t2.icon
								FROM tgrupo t2
								WHERE t2.id_grupo = tevento.id_grupo) AS group_icon,
							(SELECT tmodule.name
								FROM tmodule
								WHERE id_module IN (
									SELECT tagente_modulo.id_modulo
									FROM tagente_modulo
									WHERE tagente_modulo.id_agente_modulo=tevento.id_agentmodule)) AS module_name
							FROM '.$table_events.'
							WHERE 1=1 '.$sql_post.'
							ORDER BY utimestamp DESC
							LIMIT '.$offset.','.$pagination;
                    }
                }
            break;

            case 'postgresql':
                // TODO TOTAL
                $sql = 'SELECT *,
					(SELECT t1.alias
						FROM tagente t1
						WHERE t1.id_agente = tevento.id_agente) AS agent_name,
					(SELECT t2.nombre
						FROM tgrupo t2
						WHERE t2.id_grupo = tevento.id_grupo) AS group_name,
					(SELECT t2.icon
						FROM tgrupo t2
						WHERE t2.id_grupo = tevento.id_grupo) AS group_icon,
					(SELECT tmodule.name
						FROM tmodule
						WHERE id_module IN (
							SELECT tagente_modulo.id_modulo
							FROM tagente_modulo
							WHERE tagente_modulo.id_agente_modulo=tevento.id_agentmodule)) AS module_name
					FROM tevento
					WHERE 1=1 '.$sql_post.'
					ORDER BY utimestamp DESC
					LIMIT '.$pagination.' OFFSET '.$offset;
            break;

            case 'oracle':
                // TODO TOTAL
                $set = [];
                $set['limit'] = $pagination;
                $set['offset'] = $offset;

                $sql = 'SELECT *,
					(SELECT t1.alias
						FROM tagente t1
						WHERE t1.id_agente = tevento.id_agente) AS alias,
					(SELECT t1.nombre
						FROM tagente t1
						WHERE t1.id_agente = tevento.id_agente) AS agent_name,
					(SELECT t2.nombre
						FROM tgrupo t2
						WHERE t2.id_grupo = tevento.id_grupo) AS group_name,
					(SELECT t2.icon
						FROM tgrupo t2
						WHERE t2.id_grupo = tevento.id_grupo) AS group_icon,
					(SELECT tmodule.name
						FROM tmodule
						WHERE id_module IN (
							SELECT tagente_modulo.id_modulo
							FROM tagente_modulo
							WHERE tagente_modulo.id_agente_modulo=tevento.id_agentmodule)) AS module_name
					FROM tevento
					WHERE 1=1 '.$sql_post.' ORDER BY utimestamp DESC';
                $sql = oracle_recode_query($sql, $set);
            break;
        }
    } else {
        switch ($config['dbtype']) {
            case 'mysql':
                db_process_sql('SET group_concat_max_len = 9999999');

                $sql = "SELECT *, MAX(id_evento) AS id_evento,
						GROUP_CONCAT(DISTINCT user_comment SEPARATOR '') AS user_comment,
						MIN(estado) AS min_estado, MAX(estado) AS max_estado,
						COUNT(*) AS event_rep, MAX(utimestamp) AS timestamp_rep
					FROM ".$table_events.'
					WHERE 1=1 '.$sql_post.'
					GROUP BY evento, id_agentmodule
					ORDER BY timestamp_rep DESC
					LIMIT '.$offset.','.$pagination;
            break;

            case 'postgresql':
                $sql = "SELECT *, MAX(id_evento) AS id_evento,
						array_to_string(array_agg(DISTINCT user_comment), '') AS user_comment,
						MIN(estado) AS min_estado, MAX(estado) AS max_estado,
						COUNT(*) AS event_rep, MAX(utimestamp) AS timestamp_rep
					FROM ".$table_events.'
					WHERE 1=1 '.$sql_post.'
					GROUP BY evento, id_agentmodule
					ORDER BY timestamp_rep DESC
					LIMIT '.$pagination.' OFFSET '.$offset;
            break;

            case 'oracle':
                $set = [];
                $set['limit'] = $pagination;
                $set['offset'] = $offset;
                // TODO: Remove duplicate user comments
                $sql = 'SELECT a.*, b.event_rep, b.timestamp_rep
					FROM (SELECT *
						FROM tevento
						WHERE 1=1 '.$sql_post.") a, 
					(SELECT MAX (id_evento) AS id_evento,
						to_char(evento) AS evento, id_agentmodule,
						COUNT(*) AS event_rep, MIN(estado) AS min_estado,
						MAX(estado) AS max_estado,
						LISTAGG(user_comment, '') AS user_comment,
						MAX(utimestamp) AS timestamp_rep 
					FROM ".$table_events.' 
					WHERE 1=1 '.$sql_post.' 
					GROUP BY to_char(evento), id_agentmodule) b 
					WHERE a.id_evento=b.id_evento AND 
						to_char(a.evento)=to_char(b.evento) AND
						a.id_agentmodule=b.id_agentmodule';
                $sql = oracle_recode_query($sql, $set);
            break;
        }
    }

    if ($other['type'] == 'string') {
        if ($other['data'] != '') {
            returnError('error_parameter', 'Error in the parameters.');
            return;
        } else {
            // Default values
            $separator = ';';
        }
    } else if ($other['type'] == 'array') {
        $separator = $other['data'][0];
    }

    $result = db_get_all_rows_sql($sql);

    if (($result !== false)
        && (!$filter['total'])
        && (!$filter['more_criticity'])
    ) {
        $urlImage = ui_get_full_url(false);

        // Add the description and image
        foreach ($result as $key => $row) {
            if (defined('METACONSOLE')) {
                $row['agent_name'] = agents_meta_get_name(
                    $row['id_agente'],
                    'none',
                    $row['server_id']
                );

                $row['module_name'] = meta_modules_get_name(
                    $row['id_agentmodule'],
                    $row['server_id']
                );
            }

            // FOR THE TEST THE API IN THE ANDROID
            // $row['evento'] = $row['id_evento'];
            $row['description_event'] = events_print_type_description($row['event_type'], true);
            $row['img_description'] = events_print_type_img($row['event_type'], true, true);
            $row['criticity_name'] = get_priority_name($row['criticity']);

            switch ($row['criticity']) {
                default:
                case EVENT_CRIT_MAINTENANCE:
                    $img_sev = $urlImage.'/images/status_sets/default/severity_maintenance.png';
                break;
                case EVENT_CRIT_INFORMATIONAL:
                    $img_sev = $urlImage.'/images/status_sets/default/severity_informational.png';
                break;

                case EVENT_CRIT_NORMAL:
                    $img_sev = $urlImage.'/images/status_sets/default/severity_normal.png';
                break;

                case EVENT_CRIT_WARNING:
                    $img_sev = $urlImage.'/images/status_sets/default/severity_warning.png';
                break;

                case EVENT_CRIT_CRITICAL:
                    $img_sev = $urlImage.'/images/status_sets/default/severity_critical.png';
                break;
            }

            $row['img_criticy'] = $img_sev;

            $result[$key] = $row;
        }
    }

    $data['type'] = 'array';
    $data['data'] = $result;

    returnData($returnType, $data, $separator);

    if (empty($result)) {
        return false;
    }

    return true;
}


/**
 *
 * @param $trash1
 * @param $trah2
 * @param $other
 * @param $returnType
 * @param $user_in_db
 */
function api_get_events($trash1, $trash2, $other, $returnType, $user_in_db=null)
{
    if ($user_in_db !== null) {
        $correct = get_events_with_user(
            $trash1,
            $trash2,
            $other,
            $returnType,
            $user_in_db
        );

        $last_error = error_get_last();
        if (!$correct && !empty($last_error)) {
            $errors = [
                E_ERROR,
                E_WARNING,
                E_USER_ERROR,
                E_USER_WARNING,
            ];
            if (in_array($last_error['type'], $errors)) {
                returnError('ERROR_API_PANDORAFMS', $returnType);
            }
        }

        return;
    }

    if ($other['type'] == 'string') {
        if ($other['data'] != '') {
            returnError('error_parameter', 'Error in the parameters.');
            return;
        } else {
            // Default values
            $separator = ';';
        }
    } else if ($other['type'] == 'array') {
        $separator = $other['data'][0];

        $filterString = otherParameter2Filter($other);
    }

    if (defined('METACONSOLE')) {
        $dataRows = db_get_all_rows_filter('tmetaconsole_event', $filterString);
    } else {
        $dataRows = db_get_all_rows_filter('tevento', $filterString);
    }

    $last_error = error_get_last();
    if (empty($dataRows)) {
        if (!empty($last_error)) {
            returnError('ERROR_API_PANDORAFMS', $returnType);

            return;
        }
    }

    $data['type'] = 'array';
    $data['data'] = $dataRows;

    returnData($returnType, $data, $separator);
    return;
}


/**
 * Delete user.
 *
 * @param $id string Username to delete.
 * @param $thrash1 Don't use.
 * @param $thrash2 Don't use.
 * @param $thrash3 Don't use.
 */
function api_set_delete_user($id, $thrash1, $thrash2, $thrash3)
{
    global $config;

    // if (defined ('METACONSOLE')) {
    // return;
    // }
    if (!check_acl($config['id_user'], 0, 'UM')) {
        returnError('forbidden', 'string');
        return;
    }

    if (!delete_user($id)) {
        returnError('error_delete_user', 'Error delete user');
    } else {
        returnData('string', ['type' => 'string', 'data' => __('Delete user.')]);
    }
}


/**
 * Add user to profile and group.
 *
 * @param $id string Username to delete.
 * @param $thrash1 Don't use.
 * @param array                        $other it's array, $other as param is <group>;<profile> in this
 *                         order and separator char (after text ; ) and separator (pass in param
 *                         othermode as othermode=url_encode_separator_<separator>)
 *                         example:
 *
 *                         api.php?op=set&op2=add_user_profile&id=example_user_name&other=12|4&other_mode=url_encode_separator_|
 *
 * @param $thrash2 Don't use.
 */
function api_set_add_user_profile($id, $thrash1, $other, $thrash2)
{
    global $config;

    if (defined('METACONSOLE')) {
        return;
    }

    if (!check_acl($config['id_user'], 0, 'PM')) {
        returnError('forbidden', 'string');
        return;
    }

    $group = $other['data'][0];
    $profile = $other['data'][1];

    if (db_get_value('id_grupo', 'tgrupo', 'id_grupo', $group) === false) {
        returnError('error_set_add_user_profile', __('There is not any group with the id provided'));
        return;
    }

    if (db_get_value('id_perfil', 'tperfil', 'id_perfil', $profile) === false) {
        returnError('error_set_add_user_profile', __('There is not any profile with the id provided'));
        return;
    }

    if (!check_acl($config['id_user'], $group, 'PM')) {
        returnError('forbidden', 'string');
        return;
    }

    if (!profile_create_user_profile($id, $profile, $group, 'API')) {
        returnError('error_add_user_profile', 'Error add user profile.');
    } else {
        returnData('string', ['type' => 'string', 'data' => __('Add user profile.')]);
    }
}


/**
 * Deattach user from group and profile.
 *
 * @param $id string Username to delete.
 * @param $thrash1 Don't use.
 * @param array                        $other it's array, $other as param is <group>;<profile> in this
 *                         order and separator char (after text ; ) and separator (pass in param
 *                         othermode as othermode=url_encode_separator_<separator>)
 *                         example:
 *
 *                         api.php?op=set&op2=delete_user_profile&id=md&other=12|4&other_mode=url_encode_separator_|
 *
 * @param $thrash2 Don't use.
 */
function api_set_delete_user_profile($id, $thrash1, $other, $thrash2)
{
    global $config;

    if (defined('METACONSOLE')) {
        return;
    }

    if (!check_acl($config['id_user'], 0, 'PM')) {
        returnError('forbidden', 'string');
        return;
    }

    $group = $other['data'][0];
    $profile = $other['data'][1];

    if (db_get_value('id_grupo', 'tgrupo', 'id_grupo', $group) === false) {
        returnError('error_set_add_user_profile', __('There is not any group with the id provided'));
        return;
    }

    if (db_get_value('id_perfil', 'tperfil', 'id_perfil', $profile) === false) {
        returnError('error_set_add_user_profile', __('There is not any profile with the id provided'));
        return;
    }

    if (!check_acl($config['id_user'], $group, 'PM')) {
        returnError('forbidden', 'string');
        return;
    }

    $where = [
        'id_usuario' => $id,
        'id_perfil'  => $profile,
        'id_grupo'   => $group,
    ];
    $result = db_process_sql_delete('tusuario_perfil', $where);
    if ($return === false) {
        returnError('error_delete_user_profile', 'Error delete user profile.');
    } else {
        returnData('string', ['type' => 'string', 'data' => __('Delete user profile.')]);
    }
}


/**
 * List all user profiles.
 *
 * @param Reserved                              $thrash1
 * @param Reserved                              $thrash2
 * @param Reserved                              $thrash3
 * @param string Return type (csv, json, string...)
 *
 *  api.php?op=get&op2=user_profiles_info&return_type=json&apipass=1234&user=admin&pass=pandora
 */
function api_get_user_profiles_info($thrash1, $thrash2, $thrash3, $returnType)
{
    global $config;

    if (!check_acl($config['id_user'], 0, 'PM')) {
        returnError('forbidden', 'string');
        return;
    }

    $profiles = db_get_all_rows_filter(
        'tperfil',
        [],
        [
            'id_perfil',
            'name',
            'incident_view as IR',
            'incident_edit as IW',
            'incident_management as IM',
            'agent_view as AR',
            'agent_edit as AW',
            'agent_disable as AD',
            'alert_edit as LW',
            'alert_management as LM',
            'user_management as UM',
            'db_management as DM',
            'event_view as ER',
            'event_edit as EW',
            'event_management as EM',
            'report_view as RR',
            'report_edit as RW',
            'report_management as RM',
            'map_view as MR',
            'map_edit as MW',
            'map_management as MM',
            'vconsole_view as VR',
            'vconsole_edit as VW',
            'vconsole_management as VM',
            'pandora_management as PM',
        ]
    );

    if ($profiles === false) {
        returnError('error_list_profiles', __('Error retrieving profiles'));
    } else {
        returnData($returnType, ['type' => 'array', 'data' => $profiles]);
    }
}


/**
 * Create an user profile.
 *
 * @param Reserved                                                                                             $thrash1
 * @param Reserved                                                                                             $thrash2
 * @param array parameters in array: name|IR|IW|IM|AR|AW|AD|LW|LM|UM|DM|ER|EW|EM|RR|RW|RM|MR|MW|MM|VR|VW|VM|PM
 * @param string Return type (csv, json, string...)
 *
 *  api.php?op=set&op2=create_user_profile_info&return_type=json&other=API_profile%7C1%7C0%7C0%7C1%7C0%7C0%7C0%7C0%7C0%7C0%7C1%7C0%7C0%7C1%7C0%7C0%7C1%7C0%7C0%7C1%7C0%7C0%7C0&other_mode=url_encode_separator_%7C&apipass=1234&user=admin&pass=pandora
 */
function api_set_create_user_profile_info($thrash1, $thrash2, $other, $returnType)
{
    global $config;

    if (!check_acl($config['id_user'], 0, 'PM')) {
        returnError('forbidden', 'string');
        return;
    }

    $values = [
        'name'                => (string) $other['data'][0],
        'incident_view'       => (bool) $other['data'][1] ? 1 : 0,
        'incident_edit'       => (bool) $other['data'][2] ? 1 : 0,
        'incident_management' => (bool) $other['data'][3] ? 1 : 0,
        'agent_view'          => (bool) $other['data'][4] ? 1 : 0,
        'agent_edit'          => (bool) $other['data'][5] ? 1 : 0,
        'agent_disable'       => (bool) $other['data'][6] ? 1 : 0,
        'alert_edit'          => (bool) $other['data'][7] ? 1 : 0,
        'alert_management'    => (bool) $other['data'][8] ? 1 : 0,
        'user_management'     => (bool) $other['data'][9] ? 1 : 0,
        'db_management'       => (bool) $other['data'][10] ? 1 : 0,
        'event_view'          => (bool) $other['data'][11] ? 1 : 0,
        'event_edit'          => (bool) $other['data'][12] ? 1 : 0,
        'event_management'    => (bool) $other['data'][13] ? 1 : 0,
        'report_view'         => (bool) $other['data'][14] ? 1 : 0,
        'report_edit'         => (bool) $other['data'][15] ? 1 : 0,
        'report_management'   => (bool) $other['data'][16] ? 1 : 0,
        'map_view'            => (bool) $other['data'][17] ? 1 : 0,
        'map_edit'            => (bool) $other['data'][18] ? 1 : 0,
        'map_management'      => (bool) $other['data'][19] ? 1 : 0,
        'vconsole_view'       => (bool) $other['data'][20] ? 1 : 0,
        'vconsole_edit'       => (bool) $other['data'][21] ? 1 : 0,
        'vconsole_management' => (bool) $other['data'][22] ? 1 : 0,
        'pandora_management'  => (bool) $other['data'][23] ? 1 : 0,
    ];

    $return = db_process_sql_insert('tperfil', $values);

    if ($return === false) {
        returnError('error_create_user_profile_info', __('Error creating user profile'));
    } else {
        returnData($returnType, ['type' => 'array', 'data' => 1]);
    }
}


/**
 * Update an user profile.
 *
 * @param int Profile id
 * @param Reserved                                                                                             $thrash1
 * @param array parameters in array: name|IR|IW|IM|AR|AW|AD|LW|LM|UM|DM|ER|EW|EM|RR|RW|RM|MR|MW|MM|VR|VW|VM|PM
 * @param string Return type (csv, json, string...)
 *
 *  api.php?op=set&op2=update_user_profile_info&return_type=json&id=6&other=API_profile_updated%7C%7C%7C%7C1%7C1%7C1%7C%7C%7C%7C%7C%7C%7C%7C%7C%7C%7C%7C%7C%7C%7C%7C%7C&other_mode=url_encode_separator_%7C&apipass=1234&user=admin&pass=pandora
 */
function api_set_update_user_profile_info($id_profile, $thrash1, $other, $returnType)
{
    global $config;

    if (!check_acl($config['id_user'], 0, 'PM')) {
        returnError('forbidden', 'string');
        return;
    }

    $profile = db_get_row('tperfil', 'id_perfil', $id_profile);
    if ($profile === false) {
        returnError('id_not_found', 'string');
        return;
    }

    $values = [
        'name'                => $other['data'][0] == '' ? $profile['name'] : (string) $other['data'][0],
        'incident_view'       => $other['data'][1] == '' ? $profile['incident_view'] : (bool) $other['data'][1] ? 1 : 0,
        'incident_edit'       => $other['data'][2] == '' ? $profile['incident_edit'] : (bool) $other['data'][2] ? 1 : 0,
        'incident_management' => $other['data'][3] == '' ? $profile['incident_management'] : (bool) $other['data'][3] ? 1 : 0,
        'agent_view'          => $other['data'][4] == '' ? $profile['agent_view'] : (bool) $other['data'][4] ? 1 : 0,
        'agent_edit'          => $other['data'][5] == '' ? $profile['agent_edit'] : (bool) $other['data'][5] ? 1 : 0,
        'agent_disable'       => $other['data'][6] == '' ? $profile['agent_disable'] : (bool) $other['data'][6] ? 1 : 0,
        'alert_edit'          => $other['data'][7] == '' ? $profile['alert_edit'] : (bool) $other['data'][7] ? 1 : 0,
        'alert_management'    => $other['data'][8] == '' ? $profile['alert_management'] : (bool) $other['data'][8] ? 1 : 0,
        'user_management'     => $other['data'][9] == '' ? $profile['user_management'] : (bool) $other['data'][9] ? 1 : 0,
        'db_management'       => $other['data'][10] == '' ? $profile['db_management'] : (bool) $other['data'][10] ? 1 : 0,
        'event_view'          => $other['data'][11] == '' ? $profile['event_view'] : (bool) $other['data'][11] ? 1 : 0,
        'event_edit'          => $other['data'][12] == '' ? $profile['event_edit'] : (bool) $other['data'][12] ? 1 : 0,
        'event_management'    => $other['data'][13] == '' ? $profile['event_management'] : (bool) $other['data'][13] ? 1 : 0,
        'report_view'         => $other['data'][14] == '' ? $profile['report_view'] : (bool) $other['data'][14] ? 1 : 0,
        'report_edit'         => $other['data'][15] == '' ? $profile['report_edit'] : (bool) $other['data'][15] ? 1 : 0,
        'report_management'   => $other['data'][16] == '' ? $profile['report_management'] : (bool) $other['data'][16] ? 1 : 0,
        'map_view'            => $other['data'][17] == '' ? $profile['map_view'] : (bool) $other['data'][17] ? 1 : 0,
        'map_edit'            => $other['data'][18] == '' ? $profile['map_edit'] : (bool) $other['data'][18] ? 1 : 0,
        'map_management'      => $other['data'][19] == '' ? $profile['map_management'] : (bool) $other['data'][19] ? 1 : 0,
        'vconsole_view'       => $other['data'][20] == '' ? $profile['vconsole_view'] : (bool) $other['data'][20] ? 1 : 0,
        'vconsole_edit'       => $other['data'][21] == '' ? $profile['vconsole_edit'] : (bool) $other['data'][21] ? 1 : 0,
        'vconsole_management' => $other['data'][22] == '' ? $profile['vconsole_management'] : (bool) $other['data'][22] ? 1 : 0,
        'pandora_management'  => $other['data'][23] == '' ? $profile['pandora_management'] : (bool) $other['data'][23] ? 1 : 0,
    ];

    $return = db_process_sql_update('tperfil', $values, ['id_perfil' => $id_profile]);

    if ($return === false) {
        returnError('error_update_user_profile_info', __('Error updating user profile'));
    } else {
        returnData($returnType, ['type' => 'array', 'data' => 1]);
    }
}


/**
 * Delete an user profile.
 *
 * @param int Profile id
 * @param Reserved                              $thrash1
 * @param Reserved                              $thrash2
 * @param string Return type (csv, json, string...)
 *
 *  api.php?op=set&op2=delete_user_profile_info&return_type=json&id=7&other_mode=url_encode_separator_%7C&apipass=1234&user=admin&pass=pandora
 */
function api_set_delete_user_profile_info($id_profile, $thrash1, $thrash2, $returnType)
{
    global $config;

    if (!check_acl($config['id_user'], 0, 'PM')) {
        returnError('forbidden', 'string');
        return;
    }

    $profile = db_get_value('id_perfil', 'tperfil', 'id_perfil', $id_profile);
    if ($profile === false) {
        returnError('id_not_found', 'string');
        return;
    }

    $return = profile_delete_profile_and_clean_users($id_profile);

    if ($return === false) {
        returnError('error_delete_user_profile_info', __('Error deleting user profile'));
    } else {
        returnData($returnType, ['type' => 'array', 'data' => 1]);
    }
}


/**
 * Create new incident in Pandora.
 *
 * @param $thrash1 Don't use.
 * @param $thrash2 Don't use.
 * @param array             $other it's array, $other as param is <title>;<description>;
 *              <origin>;<priority>;<state>;<group> in this order and separator char
 *              (after text ; ) and separator (pass in param othermode as
 *              othermode=url_encode_separator_<separator>)
 *              example:
 *
 *              api.php?op=set&op2=new_incident&other=titulo|descripcion%20texto|Logfiles|2|10|12&other_mode=url_encode_separator_|
 *
 * @param $thrash3 Don't use.
 */
function api_set_new_incident($thrash1, $thrash2, $other, $thrash3)
{
    global $config;

    if (defined('METACONSOLE')) {
        return;
    }

    if (!check_acl($config['id_user'], 0, 'IW')) {
        returnError('forbidden', 'string');
        return;
    }

    $title = $other['data'][0];
    $description = $other['data'][1];
    $origin = $other['data'][2];
    $priority = $other['data'][3];
    $id_creator = 'API';
    $state = $other['data'][4];
    $group = $other['data'][5];

    $values = [
        'inicio'        => 'NOW()',
        'actualizacion' => 'NOW()',
        'titulo'        => $title,
        'descripcion'   => $description,
        'id_usuario'    => 'API',
        'origen'        => $origin,
        'estado'        => $state,
        'prioridad'     => $priority,
        'id_grupo'      => $group,
        'id_creator'    => $id_creator,
    ];
    $idIncident = db_process_sql_insert('tincidencia', $values);

    if ($return === false) {
        returnError('error_new_incident', 'Error create new incident.');
    } else {
        returnData('string', ['type' => 'string', 'data' => $idIncident]);
    }
}


/**
 * Add note into a incident.
 *
 * @param $id string Username author of note.
 * @param $id2 integer ID of incident.
 * @param $other string Note.
 * @param $thrash2 Don't use.
 */
function api_set_new_note_incident($id, $id2, $other, $thrash2)
{
    global $config;

    if (defined('METACONSOLE')) {
        return;
    }

    if (!check_acl($config['id_user'], 0, 'IW')) {
        returnError('forbidden', 'string');
        return;
    }

    $values = [
        'id_usuario'  => $id,
        'id_incident' => $id2,
        'nota'        => $other['data'],
    ];

    $idNote = db_process_sql_insert('tnota', $values);

    if ($idNote === false) {
        returnError('error_new_incident', 'Error create new incident.');
    } else {
        returnData('string', ['type' => 'string', 'data' => $idNote]);
    }
}


/**
 * Disable a module, given agent and module name.
 *
 * @param string            $agent_name  Name of agent.
 * @param string            $module_name Name of the module
 * @param $thrash3 Don't use.
 * @param $thrash4 Don't use.
// http://localhost/pandora_console/include/api.php?op=set&op2=enable_module&id=garfio&id2=Status
 */


function api_set_disable_module($agent_name, $module_name, $thrast3, $thrash4)
{
    if (defined('METACONSOLE')) {
        return;
    }

    $id_agent = agents_get_agent_id($agent_name);
    if (!util_api_check_agent_and_print_error($id_agent, 'string', 'AD')) {
        return;
    }

    $id_agent_module = db_get_value_filter('id_agente_modulo', 'tagente_modulo', ['id_agente' => $id_agent, 'nombre' => $module_name]);

    $result = modules_change_disabled($id_agent_module, 1);

    if ($result === NOERR) {
        returnData('string', ['type' => 'string', 'data' => __('Correct module disable')]);
    } else {
        returnData('string', ['type' => 'string', 'data' => __('Error disabling module')]);
    }
}


/**
 * Enable a module, given agent and module name.
 *
 * @param string            $agent_name  Name of agent.
 * @param string            $module_name Name of the module
 * @param $thrash3 Don't use.
 * @param $thrash4 Don't use.
 */


function api_set_enable_module($agent_name, $module_name, $thrast3, $thrash4)
{
    if (defined('METACONSOLE')) {
        return;
    }

    $id_agent = agents_get_agent_id($agent_name);
    if (!util_api_check_agent_and_print_error($id_agent, 'string', 'AD')) {
        return;
    }

    $id_agent_module = db_get_value_filter('id_agente_modulo', 'tagente_modulo', ['id_agente' => $id_agent, 'nombre' => $module_name]);

    $result = modules_change_disabled($id_agent_module, 0);

    if ($result === NOERR) {
        returnData('string', ['type' => 'string', 'data' => __('Correct module enable')]);
    } else {
        returnData('string', ['type' => 'string', 'data' => __('Error enabling module')]);
    }
}


/**
 * Disable an alert
 *
 * @param string            $agent_name    Name of agent (for example "myagent")
 * @param string            $module_name   Name of the module (for example "Host alive")
 * @param string            $template_name Name of the alert template (for example, "Warning event")
 * @param $thrash4 Don't use.

// http://localhost/pandora_console/include/api.php?op=set&op2=disable_alert&id=c2cea5860613e363e25f4ba185b54fe28f869ff8a5e8bb46343288337c903531&id2=Status&other=Warning%20condition
 */


function api_set_disable_alert($agent_name, $module_name, $template_name, $thrash4)
{
    global $config;

    if (defined('METACONSOLE')) {
        return;
    }

    if (!check_acl($config['id_user'], 0, 'LM')) {
        returnError('forbidden', 'string');
        return;
    }

    $id_agent = agents_get_agent_id($agent_name);
    if (!util_api_check_agent_and_print_error($id_agent, 'string', 'AD')) {
        return;
    }

    $id_agent_module = db_get_value_filter('id_agente_modulo', 'tagente_modulo', ['id_agente' => $id_agent, 'nombre' => $module_name]);
    $id_template = db_get_value_filter('id', 'talert_templates', ['name' => $template_name['data']]);

    $result = db_process_sql(
        "UPDATE talert_template_modules
		SET disabled = 1
		WHERE id_agent_module = $id_agent_module AND id_alert_template = $id_template"
    );

    if ($result) {
        returnData('string', ['type' => 'string', 'data' => 'Correct alert disable']);
    } else {
        returnData('string', ['type' => 'string', 'data' => __('Error alert disable')]);
    }
}


/**
 * Disable an alert with alias
 *
 * @param string            $agent_alias   Alias of agent (for example "myagent")
 * @param string            $module_name   Name of the module (for example "Host alive")
 * @param string            $template_name Name of the alert template (for example, "Warning event")
 * @param $thrash4 Don't use.

// http://localhost/pandora_console/include/api.php?op=set&op2=disable_alert_alias&id=garfio&id2=Status&other=Warning%20condition
 */


function api_set_disable_alert_alias($agent_alias, $module_name, $template_name, $thrash4)
{
    global $config;

    if (defined('METACONSOLE')) {
        return;
    }

    if (!check_acl($config['id_user'], 0, 'LM')) {
        returnError('forbidden', 'string');
        return;
    }

    $agent_id = agents_get_agent_id_by_alias($agent_alias);
    $result = false;
    foreach ($agent_id as $key => $id_agent) {
        if (!util_api_check_agent_and_print_error($id_agent['id_agente'], 'string', 'AD')) {
            continue;
        }

        $id_agent_module = db_get_value_filter('id_agente_modulo', 'tagente_modulo', ['id_agente' => $id_agent['id_agente'], 'nombre' => $module_name]);
        $id_template = db_get_value_filter('id', 'talert_templates', ['name' => $template_name['data']]);

        $result = db_process_sql(
            "UPDATE talert_template_modules
			SET disabled = 1
			WHERE id_agent_module = $id_agent_module AND id_alert_template = $id_template"
        );

        if ($result) {
            returnData('string', ['type' => 'string', 'data' => 'Correct alert disable']);
            return;
        }
    }

    if (!$result) {
        returnData('string', ['type' => 'string', 'data' => __('Error alert disable')]);
    }
}


/**
 * Enable an alert
 *
 * @param string            $agent_name    Name of agent (for example "myagent")
 * @param string            $module_name   Name of the module (for example "Host alive")
 * @param string            $template_name Name of the alert template (for example, "Warning event")
 * @param $thrash4 Don't use.

// http://localhost/pandora_console/include/api.php?op=set&op2=enable_alert&id=garfio&id2=Status&other=Warning%20condition
 */


function api_set_enable_alert($agent_name, $module_name, $template_name, $thrash4)
{
    global $config;

    if (defined('METACONSOLE')) {
        return;
    }

    if (!check_acl($config['id_user'], 0, 'LW')) {
        returnError('forbidden');
        return;
    }

    $id_agent = agents_get_agent_id($agent_name);
    if (!util_api_check_agent_and_print_error($id_agent, 'string', 'AW')) {
        return;
    }

    $id_agent_module = db_get_value_filter('id_agente_modulo', 'tagente_modulo', ['id_agente' => $id_agent, 'nombre' => $module_name]);
    $id_template = db_get_value_filter('id', 'talert_templates', ['name' => $template_name['data']]);

    $result = db_process_sql(
        "UPDATE talert_template_modules
		SET disabled = 0
		WHERE id_agent_module = $id_agent_module AND id_alert_template = $id_template"
    );

    if ($result) {
        returnData('string', ['type' => 'string', 'data' => 'Correct alert enable']);
    } else {
        returnData('string', ['type' => 'string', 'data' => __('Error alert enable')]);
    }
}


/**
 * Enable an alert with alias
 *
 * @param string            $agent_alias   Alias of agent (for example "myagent")
 * @param string            $module_name   Name of the module (for example "Host alive")
 * @param string            $template_name Name of the alert template (for example, "Warning event")
 * @param $thrash4 Don't use.

// http://localhost/pandora_console/include/api.php?op=set&op2=enable_alert_alias&id=garfio&id2=Status&other=Warning%20condition
 */


function api_set_enable_alert_alias($agent_alias, $module_name, $template_name, $thrash4)
{
    global $config;

    if (defined('METACONSOLE')) {
        return;
    }

    if (!check_acl($config['id_user'], 0, 'LW')) {
        returnError('forbidden');
        return;
    }

    $agent_id = agents_get_agent_id_by_alias($agent_alias);
    $result = false;
    foreach ($agent_id as $key => $id_agent) {
        if (!util_api_check_agent_and_print_error($id_agent['id_agente'], 'string', 'AW')) {
            continue;
        }

        $id_agent_module = db_get_value_filter('id_agente_modulo', 'tagente_modulo', ['id_agente' => $id_agent['id_agente'], 'nombre' => $module_name]);
        $id_template = db_get_value_filter('id', 'talert_templates', ['name' => $template_name['data']]);

        $result = db_process_sql(
            "UPDATE talert_template_modules
			SET disabled = 0
			WHERE id_agent_module = $id_agent_module AND id_alert_template = $id_template"
        );

        if ($result) {
            returnData('string', ['type' => 'string', 'data' => 'Correct alert enable']);
            return;
        }
    }

    if (!$result) {
        returnData('string', ['type' => 'string', 'data' => __('Error alert enable')]);
    }
}


/**
 * Disable all the alerts of one module
 *
 * @param string            $agent_name  Name of agent (for example "myagent")
 * @param string            $module_name Name of the module (for example "Host alive")
 * @param $thrash3 Don't use.
 * @param $thrash4 Don't use.

// http://localhost/pandora_console/include/api.php?op=set&op2=disable_module_alerts&id=garfio&id2=Status
 */


function api_set_disable_module_alerts($agent_name, $module_name, $thrash3, $thrash4)
{
    global $config;

    if (defined('METACONSOLE')) {
        return;
    }

    if (!check_acl($config['id_user'], 0, 'LW')) {
        returnError('forbidden');
        return;
    }

    $id_agent = agents_get_agent_id($agent_name);
    if (!util_api_check_agent_and_print_error($id_agent, 'string', 'AW')) {
        return;
    }

    $id_agent_module = db_get_value_filter('id_agente_modulo', 'tagente_modulo', ['id_agente' => $id_agent, 'nombre' => $module_name]);

    db_process_sql(
        "UPDATE talert_template_modules
		SET disabled = 1
		WHERE id_agent_module = $id_agent_module"
    );

    returnData('string', ['type' => 'string', 'data' => 'Correct alerts disable']);
}


/**
 * Enable all the alerts of one module
 *
 * @param string            $agent_name  Name of agent (for example "myagent")
 * @param string            $module_name Name of the module (for example "Host alive")
 * @param $thrash3 Don't use.
 * @param $thrash4 Don't use.

// http://localhost/pandora_console/include/api.php?op=set&op2=enable_module_alerts&id=garfio&id2=Status
 */


function api_set_enable_module_alerts($agent_name, $module_name, $thrash3, $thrash4)
{
    global $config;

    if (defined('METACONSOLE')) {
        return;
    }

    if (!check_acl($config['id_user'], 0, 'LW')) {
        returnError('forbidden');
        return;
    }

    $id_agent = agents_get_agent_id($agent_name);
    if (!util_api_check_agent_and_print_error($id_agent, 'string', 'AW')) {
        return;
    }

    $id_agent_module = db_get_value_filter('id_agente_modulo', 'tagente_modulo', ['id_agente' => $id_agent, 'nombre' => $module_name]);

    db_process_sql(
        "UPDATE talert_template_modules
		SET disabled = 0
		WHERE id_agent_module = $id_agent_module"
    );

    returnData('string', ['type' => 'string', 'data' => 'Correct alerts enable']);
}


function api_get_tags($thrash1, $thrash2, $other, $returnType, $user_in_db)
{
    global $config;

    if (defined('METACONSOLE')) {
        return;
    }

    if (!check_acl($config['id_user'], 0, 'AR')) {
        returnError('forbidden', $returnType);
        return;
    }

    if ($other['type'] == 'string') {
        if ($other['data'] != '') {
            returnError('error_parameter', 'Error in the parameters.');
            return;
        } else {
            // Default values
            $separator = ';';
        }
    } else if ($other['type'] == 'array') {
        $separator = $other['data'][0];
    }

    $tags = tags_get_all_tags();

    $data_tags = [];
    foreach ($tags as $id => $tag) {
        $data_tags[] = [
            $id,
            $tag,
        ];
    }

    $data['type'] = 'array';
    $data['data'] = $data_tags;

    returnData($returnType, $data, $separator);
}


/**
 * Total modules for a group given
 *
 * @param int $id_group
 **/
// http://localhost/pandora_console/include/api.php?op=get&op2=total_modules&id=1&apipass=1234&user=admin&pass=pandora
function api_get_total_modules($id_group, $trash1, $trash2, $returnType)
{
    global $config;

    if (defined('METACONSOLE')) {
        return;
    }

    if (!check_acl($config['id_user'], 0, 'AR')) {
        returnError('forbidden', $returnType);
        return;
    }

    $groups_clause = '1 = 1';
    if (!users_is_admin($config['id_user'])) {
        $user_groups = implode(',', array_keys(users_get_groups()));
        $groups_clause = "(ta.id_grupo IN ($user_groups) OR tasg.id_group IN ($user_groups))";
    }

    $sql = "SELECT COUNT(DISTINCT(id_agente_modulo))
		FROM tagente_modulo tam, tagente ta
		LEFT JOIN tagent_secondary_group tasg
			ON ta.id_agente = tasg.id_agent
		WHERE tam.id_agente = ta.id_agente AND id_module_group = $id_group
			AND delete_pending = 0 AND $groups_clause";

    $total = db_get_value_sql($sql);

    $data = [
        'type' => 'string',
        'data' => $total,
    ];

    returnData($returnType, $data);
}


/**
 * Total modules for a given group
 *
 * @param int $id_group
 **/
// http://localhost/pandora_console/include/api.php?op=get&op2=total_agents&id=2&apipass=1234&user=admin&pass=pandora
function api_get_total_agents($id_group, $trash1, $trash2, $returnType)
{
    global $config;

    if (defined('METACONSOLE')) {
        return;
    }

    // Only for agent reader of specified group
    if (!check_acl($config['id_user'], $id_group, 'AR')) {
        returnError('forbidden', $returnType);
        return;
    }

    $total_agents = agents_count_agents_filter(['id_grupo' => $id_group]);

    $data = [
        'type' => 'string',
        'data' => $total_agents,
    ];
    returnData($returnType, $data);
}


/**
 * Agent name for a given id
 *
 * @param int $id_agent
 **/
// http://localhost/pandora_console/include/api.php?op=get&op2=agent_name&id=1&apipass=1234&user=admin&pass=pandora
function api_get_agent_name($id_agent, $trash1, $trash2, $returnType)
{
    if (defined('METACONSOLE')) {
        return;
    }

    if (!util_api_check_agent_and_print_error($id_agent, $returnType)) {
        return;
    }

    $sql = sprintf(
        'SELECT nombre
		FROM tagente
		WHERE id_agente = %d',
        $id_agent
    );
    $value = db_get_value_sql($sql);

    $data = [
        'type' => 'string',
        'data' => $value,
    ];

    returnData($returnType, $data);
}


/**
 *  Return the ID or an hash of IDs of the detected given agents
 *
 * @param array or value $data
 **/
function api_get_agent_id($trash1, $trash2, $data, $returnType)
{
    $response;

    if (is_metaconsole()) {
        return;
    }

    if (empty($returnType)) {
        $returnType = 'json';
    }

    $response = [];

    if ($data['type'] == 'array') {
        $response['type'] = 'array';
        $response['data'] = [];

        foreach ($data['data'] as $name) {
            $response['data'][$name] = agents_get_agent_id($name, 1);
        }
    } else {
        $response['type'] = 'string';
        $response['data'] = agents_get_agent_id($data['data'], 1);
    }

    returnData($returnType, $response);
}


/**
 * Agent alias for a given id
 *
 * @param int $id_agent
 * @param int $id_node Only for metaconsole
 * @param $thrash1 Don't use.
 * @param $returnType
 **/
// http://localhost/pandora_console/include/api.php?op=get&op2=agent_alias&id=1&apipass=1234&user=admin&pass=pandora
// http://localhost/pandora_console/enterprise/meta/include/api.php?op=get&op2=agent_alias&id=1&id2=1&apipass=1234&user=admin&pass=pandora
function api_get_agent_alias($id_agent, $id_node, $trash1, $returnType)
{
    $table_agent_alias = 'tagente';
    $force_meta = false;

    if (is_metaconsole()) {
        $table_agent_alias = 'tmetaconsole_agent';
        $force_meta = true;
        $id_agent = db_get_value_sql("SELECT id_agente FROM tmetaconsole_agent WHERE id_tagente = $id_agent AND id_tmetaconsole_setup = $id_node");
    }

    if (!util_api_check_agent_and_print_error($id_agent, $returnType, 'AR', $force_meta)) {
        return;
    }

    $sql = sprintf(
        'SELECT alias
		FROM '.$table_agent_alias.'
		WHERE id_agente = %d',
        $id_agent
    );
    $value = db_get_value_sql($sql);

    $data = [
        'type' => 'string',
        'data' => $value,
    ];

    returnData($returnType, $data);
}


/**
 * Module name for a given id
 *
 * @param int $id_group
 **/
// http://localhost/pandora_console/include/api.php?op=get&op2=module_name&id=20&apipass=1234&user=admin&pass=pandora
function api_get_module_name($id_module, $trash1, $trash2, $returnType)
{
    if (defined('METACONSOLE')) {
        return;
    }

    if (!util_api_check_agent_and_print_error(modules_get_agentmodule_agent($id_module), $returnType)) {
        return;
    }

    $sql = sprintf(
        'SELECT nombre
		FROM tagente_modulo
		WHERE id_agente_modulo = %d',
        $id_module
    );

    $value = db_get_value_sql($sql);

    if ($value === false) {
        returnError('id_not_found', $returnType);
    }

    $data = [
        'type' => 'string',
        'data' => $value,
    ];

    returnData($returnType, $data);
}


// http://localhost/pandora_console/include/api.php?op=get&op2=alert_action_by_group&id=3&id2=1&apipass=1234&user=admin&pass=pandora
function api_get_alert_action_by_group($id_group, $id_action, $trash2, $returnType)
{
    global $config;

    if (defined('METACONSOLE')) {
        return;
    }

    if (!check_acl($config['id_user'], $id_group, 'LW')) {
        returnError('forbidden', $returnType);
        return;
    }

    // Get only the user groups
    $filter_groups = '1 = 1';
    if (!users_is_admin($config['id_user'])) {
        $user_groups = implode(',', array_keys(users_get_groups()));
        $filter_groups = "(ta.id_grupo IN ($user_groups) OR tasg.id_group IN ($user_groups))";
    }

    $sql = "SELECT SUM(internal_counter)
		FROM
			talert_template_modules tatm,
			tagente ta LEFT JOIN tagent_secondary_group tasg
				ON ta.id_agente = tasg.id_agent,
			tagente_modulo tam
		WHERE tam.id_agente = ta.id_agente
			AND tatm.id_agent_module = tam.id_agente_modulo
			AND ta.disabled = 0
			AND $filter_groups";

    $value = db_get_value_sql($sql);

    if ($value === false) {
        returnError('data_not_found', __('No alert found'));
        return;
    } else if ($value == '') {
        $value = 0;
    }

    $data = [
        'type' => 'string',
        'data' => $value,
    ];
    returnData($returnType, $data);
}


// http://localhost/pandora_console/include/api.php?op=get&op2=event_info&id=58&apipass=1234&user=admin&pass=pandora
function api_get_event_info($id_event, $trash1, $trash, $returnType)
{
    global $config;

    $table_events = 'tevento';
    if (defined('METACONSOLE')) {
        $table_events = 'tmetaconsole_event';
    }

    $sql = 'SELECT *
		FROM '.$table_events."
		WHERE id_evento=$id_event";
    $event_data = db_get_row_sql($sql);

    // Check the access to group
    if (!empty($event_data['id_grupo']) && $event_data['id_grupo'] > 0 && !$event_data['id_agente']) {
        if (!check_acl($config['id_user'], $event_data['id_grupo'], 'ER')) {
            returnError('forbidden', $returnType);
            return;
        }
    }

    // Check the access to agent
    if (!empty($event_data['id_agente']) && $event_data['id_agente'] > 0) {
        if (!util_api_check_agent_and_print_error($event_data['id_agente'], $returnType)) {
            return;
        }
    }

    $i = 0;
    foreach ($event_data as $key => $data) {
        $data = strip_tags($data);
        $data = str_replace("\n", ' ', $data);
        $data = str_replace(';', ' ', $data);
        if ($i == 0) {
            $result = $key.': '.$data.'<br>';
        } else {
            $result .= $key.': '.$data.'<br>';
        }

        $i++;
    }

    $data = [
        'type' => 'string',
        'data' => $result,
    ];

    returnData($returnType, $data);
    return;
}


// http://127.0.0.1/pandora_console/include/api.php?op=set&op2=create_tag&other=tag_name|tag_description|tag_url|tag_email&other_mode=url_encode_separator_|&apipass=1234&user=admin&pass=pandora
function api_set_create_tag($id, $trash1, $other, $returnType)
{
    global $config;

    if (defined('METACONSOLE')) {
        return;
    }

    if (!check_acl($config['id_user'], 0, 'PM')) {
        returnError('forbidden', 'string');
        return;
    }

    $data = [];

    if ($other['type'] == 'string') {
        $data['name'] = $other['data'];
    } else if ($other['type'] == 'array') {
        $data['name'] = $other['data'][0];

        if ($other['data'][1] != '') {
            $data['description'] = $other['data'][1];
        } else {
            $data['description'] = '';
        }

        if ($other['data'][1] != '') {
            $data['url'] = $other['data'][2];
        } else {
            $data['url'] = '';
        }

        if ($other['data'][1] != '') {
            $data['email'] = $other['data'][3];
        } else {
            $data['email'] = '';
        }
    }

    if (tags_create_tag($data)) {
        returnData(
            'string',
            [
                'type' => 'string',
                'data' => '1',
            ]
        );
    } else {
        returnError('error_set_tag_user_profile', 'Error create tag user profile.');
    }
}


// http://127.0.0.1/pandora_console/include/api.php?op=set&op2=create_event&id=name_event&other=2|system|3|admin|2|1|10|0|comments||Pandora||critical_inst|warning_inst|unknown_inst|other||&other_mode=url_encode_separator_|&apipass=1234&user=admin&pass=pandora
function api_set_create_event($id, $trash1, $other, $returnType)
{
    global $config;

    if (!check_acl($config['id_user'], 0, 'EW')) {
        returnError('forbidden', 'string');
        return;
    }

    if ($other['type'] == 'string') {
        returnError('error_parameter', 'Error in the parameters.');
        return;
    } else if ($other['type'] == 'array') {
        $values = [];

        if ($other['data'][0] != '') {
            $values['event'] = $other['data'][0];
        } else {
            returnError('error_parameter', 'Event text required.');
            return;
        }

        if ($other['data'][1] != '') {
            if (!check_acl($config['id_user'], $other['data'][1], 'AR')) {
                returnError('forbidden', 'string');
                return;
            }

            $values['id_grupo'] = $other['data'][1];

            if (groups_get_name($values['id_grupo']) === false) {
                returnError('error_parameter', 'Group ID does not exist');
                return;
            }
        } else {
            returnError('error_parameter', 'Group ID required.');
            return;
        }

        $error_msg = '';
        if ($other['data'][2] != '') {
            $id_agent = $other['data'][2];
            if (is_metaconsole()) {
                // On metaconsole, connect with the node to check the permissions
                $agent_cache = db_get_row('tmetaconsole_agent', 'id_agente', $id_agent);
                if ($agent_cache === false) {
                    returnError('id_not_found', 'string');
                    return;
                }

                if (!metaconsole_connect(null, $agent_cache['id_tmetaconsole_setup'])) {
                    returnError('error_create_event', __('Cannot connect with the agent node.'));
                    return;
                }

                $id_agent = $agent_cache['id_tagente'];
            }

            $values['id_agente'] = $id_agent;

            if (!util_api_check_agent_and_print_error($id_agent, 'string', 'AR')) {
                if (is_metaconsole()) {
                    metaconsole_restore_db();
                }

                return;
            }

            if (is_metaconsole()) {
                metaconsole_restore_db();
            }
        } else {
            if ($other['data'][19] != '') {
                $values['id_agente'] = db_get_value('id_agente', 'tagente', 'nombre', $other['data'][19]);
                if (!$values['id_agente']) {
                    if ($other['data'][20] == 1) {
                        $values['id_agente'] = db_process_sql_insert(
                            'tagente',
                            [
                                'nombre'   => $other['data'][19],
                                'id_grupo' => $other['data'][1],
                                'alias'    => $other['data'][19],
                            ]
                        );
                    } else {
                        $error_msg = 'name_not_exist';
                    }
                }
            } else {
                $error_msg = 'none';
            }
        }

        if ($error_msg != '') {
            if ($error_msg == 'id_not_exist') {
                returnError('error_parameter', 'Agent ID does not exist.');
            } else if ($error_msg == 'name_not_exist') {
                returnError('error_parameter', 'Agent Name does not exist.');
            } else if ($error_msg == 'none') {
                returnError('error_parameter', 'Agent ID or name required.');
            }

            return;
        }

        if ($other['data'][3] != '') {
            $values['status'] = $other['data'][3];
        } else {
            $values['status'] = 0;
        }

        $values['id_usuario'] = $other['data'][4];

        if ($other['data'][5] != '') {
            $values['event_type'] = $other['data'][5];
        } else {
            $values['event_type'] = 'unknown';
        }

        if ($other['data'][6] != '') {
            $values['priority'] = $other['data'][6];
        } else {
            $values['priority'] = 0;
        }

        if ($other['data'][7] != '') {
            $values['id_agentmodule'] = $other['data'][7];
        } else {
            $value['id_agentmodule'] = 0;
        }

        if ($other['data'][8] != '') {
            $values['id_alert_am'] = $other['data'][8];
        } else {
            $values['id_alert_am'] = 0;
        }

        if ($other['data'][9] != '') {
            $values['critical_instructions'] = $other['data'][9];
        } else {
            $values['critical_instructions'] = '';
        }

        if ($other['data'][10] != '') {
            $values['warning_instructions'] = $other['data'][10];
        } else {
            $values['warning_instructions'] = '';
        }

        if ($other['data'][11] != '') {
            $values['unknown_instructions'] = $other['data'][11];
        } else {
            $values['unknown_instructions'] = '';
        }

        if ($other['data'][14] != '') {
            $values['source'] = $other['data'][14];
        } else {
            $values['source'] = get_product_name();
        }

        if ($other['data'][15] != '') {
            $values['tags'] = $other['data'][15];
        } else {
            $values['tags'] = '';
        }

        if ($other['data'][16] != '') {
            $values['custom_data'] = $other['data'][16];
        } else {
            $values['custom_data'] = '';
        }

        if ($other['data'][17] != '') {
            $values['server_id'] = $other['data'][17];
        } else {
            $values['server_id'] = 0;
        }

        if ($other['data'][18] != '') {
            $values['id_extra'] = $other['data'][18];
            $sql_validation = 'SELECT id_evento FROM tevento where estado=0 and id_extra ="'.$other['data'][18].'";';
            $validation = db_get_all_rows_sql($sql_validation);
            if ($validation) {
                foreach ($validation as $val) {
                    api_set_validate_event_by_id($val['id_evento']);
                }
            }
        } else {
            $values['id_extra'] = '';
        }

        $return = events_create_event(
            $values['event'],
            $values['id_grupo'],
            $values['id_agente'],
            $values['status'],
            $values['id_usuario'],
            $values['event_type'],
            $values['priority'],
            $values['id_agentmodule'],
            $values['id_alert_am'],
            $values['critical_instructions'],
            $values['warning_instructions'],
            $values['unknown_instructions'],
            $values['source'],
            $values['tags'],
            $values['custom_data'],
            $values['server_id'],
            $values['id_extra']
        );

        if ($other['data'][12] != '') {
            // user comments
            if ($return !== false) {
                // event successfully created
                $user_comment = $other['data'][12];
                $res = events_comment(
                    $return,
                    $user_comment,
                    'Added comment',
                    defined('METACONSOLE'),
                    $config['history_db_enabled']
                );
                if ($other['data'][13] != '') {
                    // owner user
                    if ($res !== false) {
                        // comment added
                        $owner_user = $other['data'][13];
                        events_change_owner(
                            $return,
                            $owner_user,
                            true,
                            defined('METACONSOLE'),
                            $config['history_db_enabled']
                        );
                    }
                }
            }
        }

        $data['type'] = 'string';
        if ($return === false) {
            $data['data'] = 0;
        } else {
            $data['data'] = $return;
        }

        returnData($returnType, $data);
        return;
    }
}


/**
 * Add event commet.
 *
 * @param $id event id.
 * @param $thrash2 Don't use.
 * @param array             $other it's array, but only <csv_separator> is available.
 * @param $thrash3 Don't use.
 *
 * example:
 *   http://127.0.0.1/pandora_console/include/api.php?op=set&op2=add_event_comment&id=event_id&other=string|&other_mode=url_encode_separator_|&apipass=1234&user=admin&pass=pandora
 */
function api_set_add_event_comment($id, $thrash2, $other, $thrash3)
{
    global $config;

    if (defined('METACONSOLE')) {
        return;
    }

    if (!check_acl($config['id_user'], 0, 'EW')) {
        returnError('forbidden', 'string');
        return;
    }

    if ($other['type'] == 'string') {
        returnError('error_parameter', 'Error in the parameters.');
        return;
    } else if ($other['type'] == 'array') {
        $comment = io_safe_input($other['data'][0]);
        $meta = $other['data'][1];
        $history = $other['data'][2];

        $status = events_comment(
            $id,
            $comment,
            'Added comment',
            $meta,
            $history
        );
        if (is_error($status)) {
            returnError(
                'error_add_event_comment',
                __('Error adding event comment.')
            );
            return;
        }
    }

    returnData('string', ['type' => 'string', 'data' => $status]);
    return;
}


// http://localhost/pandora_console/include/api.php?op=get&op2=tactical_view&apipass=1234&user=admin&pass=pandora
function api_get_tactical_view($trash1, $trash2, $trash3, $returnType)
{
    if (defined('METACONSOLE')) {
        return;
    }

    $tactical_info = reporting_get_group_stats();

    switch ($returnType) {
        case 'string':
            $i = 0;
            foreach ($tactical_info as $key => $data) {
                if ($i == 0) {
                    $result = $key.': '.$data.'<br>';
                } else {
                    $result .= $key.': '.$data.'<br>';
                }

                $i++;
            }

            $data = [
                'type' => 'string',
                'data' => $result,
            ];
        break;

        case 'csv':
            $data = [
                'type' => 'array',
                'data' => [$tactical_info],
            ];
        break;
    }

    returnData($returnType, $data);
    return;

}


// http://localhost/pandora_console/include/api.php?op=get&op2=netflow_get_data&other=1348562410|1348648810|0|base64_encode(json_encode($filter))|none|50|bytes&other_mode=url_encode_separator_|&apipass=pandora&user=pandora&pass=pandora'
function api_get_netflow_get_data($discard_1, $discard_2, $params)
{
    if (defined('METACONSOLE')) {
        return;
    }

    // Parse function parameters
    $start_date = $params['data'][0];
    $end_date = $params['data'][1];
    $interval_length = $params['data'][2];
    $filter = json_decode(base64_decode($params['data'][3]), true);
    $aggregate = $params['data'][4];
    $max = $params['data'][5];
    $unit = $params['data'][6];
    $address_resolution = $params['data'][7];

    // Get netflow data
    $data = netflow_get_data($start_date, $end_date, $interval_length, $filter, $aggregate, $max, $unit, '', $address_resolution);

    returnData('json', $data);
    return;
}


// http://localhost/pandora_console/include/api.php?op=get&op2=netflow_get_stats&other=1348562410|1348648810|base64_encode(json_encode($filter))|none|50|bytes&other_mode=url_encode_separator_|&apipass=pandora&user=pandora&pass=pandora'
function api_get_netflow_get_stats($discard_1, $discard_2, $params)
{
    if (defined('METACONSOLE')) {
        return;
    }

    // Parse function parameters
    $start_date = $params['data'][0];
    $end_date = $params['data'][1];
    $filter = json_decode(base64_decode($params['data'][2]), true);
    $aggregate = $params['data'][3];
    $max = $params['data'][4];
    $unit = $params['data'][5];
    $address_resolution = $params['data'][6];

    // Get netflow data
    $data = netflow_get_stats($start_date, $end_date, $filter, $aggregate, $max, $unit, '', $address_resolution);

    returnData('json', $data);
    return;
}


// http://localhost/pandora_console/include/api.php?op=get&op2=netflow_get_summary&other=1348562410|1348648810|_base64_encode(json_encode($filter))&other_mode=url_encode_separator_|&apipass=pandora&user=pandora&pass=pandora'
function api_get_netflow_get_summary($discard_1, $discard_2, $params)
{
    if (defined('METACONSOLE')) {
        return;
    }

    // Parse function parameters
    $start_date = $params['data'][0];
    $end_date = $params['data'][1];
    $filter = json_decode(base64_decode($params['data'][2]), true);

    // Get netflow data
    $data = netflow_get_summary($start_date, $end_date, $filter);
    returnData('json', $data);
    return;
}


// http://localhost/pandora_console/include/api.php?op=set&op2=validate_event_by_id&id=23&apipass=1234&user=admin&pass=pandora
function api_set_validate_event_by_id($id, $trash1=null, $trash2=null, $returnType='string')
{
    global $config;
    $data['type'] = 'string';
    $check_id = db_get_value('id_evento', 'tevento', 'id_evento', $id);

    if ($check_id) {
        // event exists
        $status = db_get_value('estado', 'tevento', 'id_evento', $id);
        if ($status == 1) {
            // event already validated
            $data['data'] = 'Event already validated';
        } else {
            $ack_utimestamp = time();

            events_comment($id, '', 'Change status to validated');

            $values = [
                'ack_utimestamp' => $ack_utimestamp,
                'estado'         => 1,
            ];

            $result = db_process_sql_update('tevento', $values, ['id_evento' => $id]);

            if ($result === false) {
                $data['data'] = 'Error validating event';
            } else {
                $data['data'] = 'Event validate';
            }
        }
    } else {
        $data['data'] = 'Event not exists';
    }

    returnData($returnType, $data);
    return;
}


/**
 *
 * @param $trash1
 * @param $trash2
 * @param array $other it's array, but only <csv_separator> is available.
 * @param $returnType
 */
// http://localhost/pandora_console/include/api.php?op=get&op2=pandora_servers&return_type=csv&apipass=1234&user=admin&pass=pandora
function api_get_pandora_servers($trash1, $trash2, $other, $returnType)
{
    global $config;

    if (defined('METACONSOLE')) {
        return;
    }

    if (!check_acl($config['id_user'], 0, 'AW')) {
        returnError('forbidden', $returnType);
        return;
    }

    if (!isset($other['data'][0])) {
        $separator = ';';
        // by default
    } else {
        $separator = $other['data'][0];
    }

    $servers = servers_get_info();

    foreach ($servers as $server) {
        $dd = [
            'name'           => $server['name'],
            'status'         => $server['status'],
            'type'           => $server['type'],
            'master'         => $server['master'],
            'modules'        => $server['modules'],
            'modules_total'  => $server['modules_total'],
            'lag'            => $server['lag'],
            'module_lag'     => $server['module_lag'],
            'threads'        => $server['threads'],
            'queued_modules' => $server['queued_modules'],
            'keepalive'      => $server['keepalive'],
            'id_server'      => $server['id_server'],
        ];

        // servers_get_info() returns "<a http:....>servername</a>" for recon server's name.
        // i don't know why and the following line is a temprary workaround...
        $dd['name'] = preg_replace('/<[^>]*>/', '', $dd['name']);

        switch ($dd['type']) {
            case 'snmp':
            case 'event':
                $dd['modules'] = '';
                $dd['modules_total'] = '';
                $dd['lag'] = '';
                $dd['module_lag'] = '';
            break;

            case 'export':
                $dd['lag'] = '';
                $dd['module_lag'] = '';
            break;

            default:
            break;
        }

        $returnVar[] = $dd;
    }

    $data = [
        'type' => 'array',
        'data' => $returnVar,
    ];

    returnData($returnType, $data, $separator);
    return;
}


/**
 * Enable/Disable agent given an id
 *
 * @param string            $id    String Agent ID
 * @param $thrash2 not used.
 * @param array             $other it's array, $other as param is <enable/disable value> in this order and separator char
 *              (after text ; ) and separator (pass in param othermode as othermode=url_encode_separator_<separator>)
 *              example:
 *
 *                 example 1 (Enable agent 'example_id')
 *
 *              api.php?op=set&op2=enable_disable_agent&id=example_id&other=0&other_mode=url_encode_separator_|
 *
 *                 example 2 (Disable agent 'example_id')
 *
 *              api.php?op=set&op2=enable_disable_agent&id=example_id16&other=1&other_mode=url_encode_separator_|
 *
 * @param $thrash3 Don't use.
 */


function api_set_enable_disable_agent($id, $thrash2, $other, $thrash3)
{
    if (defined('METACONSOLE')) {
        return;
    }

    if ($id == '') {
        returnError(
            'error_enable_disable_agent',
            __('Error enable/disable agent. Id_agent cannot be left blank.')
        );
        return;
    }

    if (!util_api_check_agent_and_print_error($id, 'string', 'AD')) {
        return;
    }

    if ($other['data'][0] != '0' and $other['data'][0] != '1') {
        returnError(
            'error_enable_disable_agent',
            __('Error enable/disable agent. Enable/disable value cannot be left blank.')
        );
        return;
    }

    if (agents_get_name($id) == false) {
        returnError(
            'error_enable_disable_agent',
            __('Error enable/disable agent. The agent doesn\'t exist.')
        );
        return;
    }

    $disabled = ( $other['data'][0] ? 0 : 1 );

    enterprise_hook(
        'config_agents_update_config_token',
        [
            $id,
            'standby',
            $disabled ? '1' : '0',
        ]
    );

    $result = db_process_sql_update(
        'tagente',
        ['disabled' => $disabled],
        ['id_agente' => $id]
    );

    if (is_error($result)) {
        // TODO: Improve the error returning more info
        returnError('error_enable_disable_agent', __('Error in agent enabling/disabling.'));
    } else {
        if ($disabled == 0) {
            returnData(
                'string',
                [
                    'type' => 'string',
                    'data' => __('Enabled agent.'),
                ]
            );
        } else {
            returnData(
                'string',
                [
                    'type' => 'string',
                    'data' => __('Disabled agent.'),
                ]
            );
        }
    }
}


/**
 * Validate alert from Pager Duty service. This call will be setted in PagerDuty's service as a Webhook to
 * validate the alerts of Pandora FMS previously linked to PagertDuty when its were validated from PagerDuty.
 *
 * This call only have a parameter: id=alert
 *
 * Call example:
 *     http://127.0.0.1/pandora_console/include/api.php?op=set&op2=pagerduty_webhook&apipass=1234&user=admin&pass=pandora&id=alert
 *
 * TODO: Add support to events.
 */


function api_set_pagerduty_webhook($type, $matchup_path, $tresh2, $return_type)
{
    global $config;

    if (defined('METACONSOLE')) {
        return;
    }

    if (!check_acl($config['id_user'], 0, 'PM')) {
        returnError('forbidden', 'string');
        return;
    }

    $pagerduty_data = json_decode(file_get_contents('php://input'), true);

    foreach ($pagerduty_data['messages'] as $pm) {
        $incident = $pm['data']['incident'];
        $incident_type = $pm['type'];
        // incident.acknowledge
        // incident.resolve
        // incident.trigger
        switch ($type) {
            case 'alert':
                // Get all the alerts that the user can see
                $id_groups = array_keys(users_get_groups($config['id_user'], 'AR', false));
                $alerts = get_group_alerts($id_groups);

                // When an alert is resolved, the Pandoras alert will be validated
                if ($incident_type != 'incident.resolve') {
                    break;
                }

                $alert_id = 0;
                foreach ($alerts as $al) {
                        $key = file_get_contents($matchup_path.'/.pandora_pagerduty_id_'.$al['id']);
                    if ($key == $incident['incident_key']) {
                        $alert_id = $al['id'];
                        break;
                    }
                }

                if ($alert_id != 0) {
                    alerts_validate_alert_agent_module($alert_id);
                }
            break;

            case 'event':
            break;
        }
    }
}


/**
 * Get special days, and print all the result like a csv.
 *
 * @param $thrash1 Don't use.
 * @param $thrash2 Don't use.
 * @param array             $other it's array, but only <csv_separator> is available.
 * @param $thrash3 Don't use.
 *
 * example:
 *  api.php?op=get&op2=special_days&other=,;
 */
function api_get_special_days($thrash1, $thrash2, $other, $thrash3)
{
    global $config;

    if (defined('METACONSOLE')) {
        return;
    }

    if (!check_acl($config['id_user'], 0, 'LM')) {
        returnError('forbidden', 'csv');
        return;
    }

    if (!isset($other['data'][0])) {
        $separator = ';';
        // by default
    } else {
        $separator = $other['data'][0];
    }

    $filter = false;

    $special_days = @db_get_all_rows_filter('talert_special_days', $filter);

    if ($special_days !== false) {
        $data['type'] = 'array';
        $data['data'] = $special_days;
    }

    if (!$special_days) {
        returnError('error_get_special_days', __('Error getting special_days.'));
    } else {
        returnData('csv', $data, $separator);
    }
}


/**
 * Create a special day. And return the id if new special day.
 *
 * @param $thrash1 Don't use.
 * @param $thrash2 Don't use.
 * @param array             $other it's array, $other as param is <special_day>;<same_day>;<description>;<id_group>; in this order
 *              and separator char (after text ; ) and separator (pass in param othermode as othermode=url_encode_separator_<separator>)
 * @param $thrash3 Don't use
 *
 * example:
 *  api.php?op=set&op2=create_special_day&other=2014-05-03|sunday|text|0&other_mode=url_encode_separator_|
 */
function api_set_create_special_day($thrash1, $thrash2, $other, $thrash3)
{
    global $config;

    if (defined('METACONSOLE')) {
        return;
    }

    if (!check_acl($config['id_user'], 0, 'LM')) {
        returnError('forbidden', 'string');
        return;
    }

    $special_day = $other['data'][0];
    $same_day = $other['data'][1];
    $description = $other['data'][2];
    $idGroup = $other['data'][3];

    $check_id_special_day = db_get_value('id', 'talert_special_days', 'date', $special_day);

    if ($check_id_special_day) {
        returnError('error_create_special_day', __('Error creating special day. Specified day already exists.'));
        return;
    }

    if (!preg_match('/^[0-9]{4}-[0-9]{2}-[0-9]{2}$/', $special_day)) {
        returnError('error_create_special_day', __('Error creating special day. Invalid date format.'));
        return;
    }

    if (!isset($idGroup) || $idGroup == '') {
        returnError('error_create_special_day', __('Error creating special day. Group id cannot be left blank.'));
        return;
    } else {
        $group = groups_get_group_by_id($idGroup);

        if ($group == false) {
            returnError('error_create_special_day', __('Error creating special day. Id_group doesn\'t exist.'));
            return;
        }

        if (!check_acl($config['id_user'], $idGroup, 'LM')) {
            returnError('forbidden', 'string');
            return;
        }
    }

    $values = [
        'description' => $other['data'][2],
        'id_group'    => $other['data'][3],
    ];

    $idSpecialDay = alerts_create_alert_special_day($special_day, $same_day, $values);

    if (is_error($idSpecialDay)) {
        returnError('error_create_special_day', __('Error in creation special day.'));
    } else {
        returnData('string', ['type' => 'string', 'data' => $idSpecialDay]);
    }
}


/**
 * Create a service and return service id.
 *
 * @param $thrash1 Don't use.
 * @param $thrash2 Don't use.
 * @param array             $other it's array, $other as param is <description>;<id_group>;<critical>;
 *             <warning>;<id_agent>;<sla_interval>;<sla_limit>;<id_warning_module_template_alert>;
 *             <id_critical_module_template_alert>;<id_critical_module_sla_template_alert>;<quiet>;
 *             <cascade_protection>;<evaluate_sla>;
 *             in this order and separator char (after text ; ) and separator
 *             (pass in param othermode as othermode=url_encode_separator_<separator>)
 * @param $thrash3 Don't use
 *
 * example:
 * http://127.0.0.1/pandora_console/include/api.php?op=set&op2=create_service&return_type=json
 * &other=test1%7CDescripcion de prueba%7C12%7C1%7C0.5%7C1&other_mode=url_encode_separator_%7C&apipass=1234&user=admin&pass=pandora
 */
function api_set_create_service($thrash1, $thrash2, $other, $thrash3)
{
    global $config;

    if (is_metaconsole()) {
        return;
    }

    $name = $other['data'][0];
    $description = $other['data'][1];
    $id_group = $other['data'][2];
    $critical = $other['data'][3];
    $warning = $other['data'][4];
    $mode = 0;
    $id_agent = $other['data'][5];
    $sla_interval = $other['data'][6];
    $sla_limit = $other['data'][7];
    $id_warning_module_template = $other['data'][8];
    $id_critical_module_template = $other['data'][9];
    $id_unknown_module_template = 0;
    $id_critical_module_sla = $other['data'][10];
    $quiet = $other['data'][11];
    $cascade_protection = $other['data'][12];
    $evaluate_sla = $other['data'][13];

    if (empty($name)) {
        returnError('error_create_service', __('Error in creation service. No name'));
        return;
    }

    if (empty($id_group)) {
        // By default applications
        $id_group = 12;
    }

    if (!check_acl($config['id_user'], $id_group, 'AR')) {
        returnError('forbidden', 'string');
        return;
    }

    if (empty($critical)) {
        $critical = 1;
    }

    if (empty($warning)) {
        $warning = 0.5;
    }

    if (empty($id_agent)) {
        returnError('error_create_service', __('Error in creation service. No agent id'));
        return;
    } else {
        if (!util_api_check_agent_and_print_error($id_agent, 'string', 'AR')) {
            return;
        }
    }

    if (empty($sla_interval)) {
        // By default one month
        $sla_interval = 2592000;
    }

    if (empty($sla_limit)) {
        $sla_limit = 95;
    }

    if (empty($id_warning_module_template)) {
        $id_warning_module_template = 0;
    }

    if (empty($id_critical_module_template)) {
        $id_critical_module_template = 0;
    }

    if (empty($id_critical_module_sla)) {
        $id_critical_module_sla = 0;
    }

    if (empty($quiet)) {
        $quiet = 0;
    }

    if (empty($cascade_protection)) {
        $cascade_protection = 0;
    }

    if (empty($evaluate_sla)) {
        $evaluate_sla = 0;
    }

    $result = services_create_service(
        $name,
        $description,
        $id_group,
        $critical,
        $warning,
        SECONDS_5MINUTES,
        $mode,
        $id_agent,
        $sla_interval,
        $sla_limit,
        $id_warning_module_template,
        $id_critical_module_template,
        $id_unknown_module_template,
        $id_critical_module_sla,
        $quiet,
        $cascade_protection,
        $evaluate_sla
    );

    if ($result) {
        returnData('string', ['type' => 'string', 'data' => $result]);
    } else {
        returnError('error_create_service', __('Error in creation service'));
    }
}


/**
 * Update a service.
 *
 * @param $thrash1 service id.
 * @param $thrash2 Don't use.
 * @param array              $other it's array, $other as param is <name>;<description>;<id_group>;<critical>;
 *              <warning>;<id_agent>;<sla_interval>;<sla_limit>;<id_warning_module_template_alert>;
 *              <id_critical_module_template_alert>;<id_critical_module_sla_template_alert>;<quiet>;
 *              <cascade_protection>;<evaluate_sla>;
 *              in this order and separator char (after text ; ) and separator
 *              (pass in param othermode as othermode=url_encode_separator_<separator>)
 * @param $thrash3 Don't use
 *
 * example:
 * http://172.17.0.1/pandora_console/include/api.php?op=set&op2=update_service&return_type=json
 * &id=4&other=test2%7CDescripcion%7C%7C%7C0.6%7C&other_mode=url_encode_separator_%7C&apipass=1234&user=admin&pass=pandora
 */
function api_set_update_service($thrash1, $thrash2, $other, $thrash3)
{
    global $config;

    if (is_metaconsole()) {
        return;
    }

    $id_service = $thrash1;
    if (empty($id_service)) {
        returnError('error_update_service', __('Error in update service. No service id'));
        return;
    }

    $service = db_get_row(
        'tservice',
        'id',
        $id_service
    );

    if (!check_acl($config['id_user'], $service['id_group'], 'AD')) {
        returnError('forbidden', 'string');
        return;
    }

    $name = $other['data'][0];
    if (empty($name)) {
        $name = $service['name'];
    }

    $description = $other['data'][1];
    if (empty($description)) {
        $description = $service['description'];
    }

    $id_group = $other['data'][2];
    if (empty($id_group)) {
        $id_group = $service['id_group'];
    } else {
        if (!check_acl($config['id_user'], $id_group, 'AD')) {
            returnError('forbidden', 'string');
            return;
        }
    }

    $critical = $other['data'][3];
    if (empty($critical)) {
        $critical = $service['critical'];
    }

    $warning = $other['data'][4];
    if (empty($warning)) {
        $warning = $service['warning'];
    }

    $mode = 0;

    $id_agent = $other['data'][5];
    if (empty($id_agent)) {
        $id_agent = $service['id_agent_module'];
    } else {
        if (!util_api_check_agent_and_print_error($id_agent, 'string', 'AR')) {
            return;
        }
    }

    $sla_interval = $other['data'][6];
    if (empty($sla_interval)) {
        $sla_interval = $service['sla_interval'];
    }

    $sla_limit = $other['data'][7];
    if (empty($sla_limit)) {
        $sla_limit = $service['sla_limit'];
    }

    $id_warning_module_template = $other['data'][8];
    if (empty($id_warning_module_template)) {
        $id_warning_module_template = $service['id_template_alert_warning'];
    }

    $id_critical_module_template = $other['data'][9];
    if (empty($id_critical_module_template)) {
        $id_critical_module_template = $service['id_template_alert_critical'];
    }

    $id_unknown_module_template = 0;

    $id_critical_module_sla = $other['data'][10];
    if (empty($id_critical_module_sla)) {
        $id_critical_module_sla = $service['id_template_alert_critical_sla'];
    }

    $quiet = $other['data'][11];
    if (empty($quiet)) {
        $quiet = $service['quiet'];
    }

    $cascade_protection = $other['data'][12];
    if (empty($cascade_protection)) {
        $cascade_protection = $service['cascade_protection'];
    }

    $evaluate_sla = $other['data'][13];
    if (empty($evaluate_sla)) {
        $evaluate_sla = $service['evaluate_sla'];
    }

    $result = services_update_service(
        $id_service,
        $name,
        $description,
        $id_group,
        $critical,
        $warning,
        SECONDS_5MINUTES,
        $mode,
        $id_agent,
        $sla_interval,
        $sla_limit,
        $id_warning_module_template,
        $id_critical_module_template,
        $id_unknown_module_template,
        $id_critical_module_sla,
        $quiet,
        $cascade_protection,
        $evaluate_sla
    );

    if ($result) {
        returnData('string', ['type' => 'string', 'data' => $result]);
    } else {
        returnError('error_update_service', __('Error in update service'));
    }
}


/**
 * Add elements to service.
 *
 * @param $thrash1 service id.
 * @param $thrash2 Don't use.
 * @param array              $other it's a json, $other as param is <description>;<id_group>;<critical>;
 *              <warning>;<id_agent>;<sla_interval>;<sla_limit>;<id_warning_module_template_alert>;
 *              <id_critical_module_template_alert>;<id_critical_module_sla_template_alert>;
 *              in this order and separator char (after text ; ) and separator
 *              (pass in param othermode as othermode=url_encode_separator_<separator>)
 * @param $thrash3 Don't use
 *
 * example:
 * http://172.17.0.1/pandora_console/include/api.php?op=set&op2=add_element_service&return_type=json&id=1
 * &other=W3sidHlwZSI6ImFnZW50IiwiaWQiOjIsImRlc2NyaXB0aW9uIjoiamlqaWppIiwid2VpZ2h0X2NyaXRpY2FsIjowLCJ3ZWlnaHRfd2FybmluZyI6MCwid2VpZ2h0X3Vua25vd24iOjAsIndlaWdodF9vayI6MH0seyJ0eXBlIjoibW9kdWxlIiwiaWQiOjEsImRlc2NyaXB0aW9uIjoiSG9sYSBxdWUgdGFsIiwid2VpZ2h0X2NyaXRpY2FsIjowLCJ3ZWlnaHRfd2FybmluZyI6MCwid2VpZ2h0X3Vua25vd24iOjAsIndlaWdodF9vayI6MH0seyJ0eXBlIjoic2VydmljZSIsImlkIjozLCJkZXNjcmlwdGlvbiI6ImplamVqZWplIiwid2VpZ2h0X2NyaXRpY2FsIjowLCJ3ZWlnaHRfd2FybmluZyI6MCwid2VpZ2h0X3Vua25vd24iOjAsIndlaWdodF9vayI6MH1d
 * &other_mode=url_encode_separator_%7C&apipass=1234&user=admin&pass=pandora
 */
function api_set_add_element_service($thrash1, $thrash2, $other, $thrash3)
{
    global $config;

    if (is_metaconsole()) {
        return;
    }

    $id = $thrash1;

    if (empty($id)) {
        returnError('error_add_service_element', __('Error adding elements to service. No service id'));
        return;
    }

    $service_group = db_get_value('id_group', 'tservice', 'id', $id);

    if (!check_acl($config['id_user'], $service_group, 'AD')) {
        returnError('forbidden', 'string');
        return;
    }

    $array_json = json_decode(base64_decode(io_safe_output($other['data'][0])), true);
    if (!empty($array_json)) {
        $results = false;
        foreach ($array_json as $key => $element) {
            if ($element['id'] == 0) {
                continue;
            }

            switch ($element['type']) {
                case 'agent':
                    $id_agente_modulo = 0;
                    $id_service_child = 0;
                    $agent_id = $element['id'];
                    if (!agents_check_access_agent($agent_id, 'AR')) {
                        continue;
                    }
                break;

                case 'module':
                    $agent_id = 0;
                    $id_service_child = 0;
                    $id_agente_modulo = $element['id'];
                    if (!agents_check_access_agent(modules_get_agentmodule_agent($id_agente_modulo), 'AR')) {
                        continue;
                    }
                break;

                case 'service':
                    $agent_id = 0;
                    $id_agente_modulo = 0;
                    $id_service_child = $element['id'];
                    $service_group = db_get_value(
                        'id_group',
                        'tservice',
                        'id',
                        $id_service_child
                    );
                    if ($service_group === false || !check_acl($config['id_user'], $service_group, 'AD')) {
                        continue;
                    }
                break;
            }

            $values = [
                'id_agente_modulo' => $id_agente_modulo,
                'description'      => $element['description'],
                'id_service'       => $id,
                'weight_critical'  => $element['weight_critical'],
                'weight_warning'   => $element['weight_warning'],
                'weight_unknown'   => $element['weight_unknown'],
                'weight_ok'        => $element['weight_ok'],
                'id_agent'         => $agent_id,
                'id_service_child' => $id_service_child,
                'id_server_meta'   => 0,
            ];

            $result = db_process_sql_insert('tservice_element', $values);
            if ($result && !$results) {
                $results = $result;
            }
        }
    }

    if ($results) {
        returnData('string', ['type' => 'string', 'data' => 1]);
    } else {
        returnError('error_add_service_element', __('Error adding elements to service'));
    }

}


/**
 * Update a special day. And return a message with the result of the operation.
 *
 * @param string            $id    Id of the special day to update.
 * @param $thrash2 Don't use.
 * @param array             $other it's array, $other as param is <special_day>;<same_day>;<description>;<id_group>; in this order
 *              and separator char (after text ; ) and separator (pass in param othermode as othermode=url_encode_separator_<separator>)
 * @param $thrash3 Don't use
 *
 * example:
 *  api.php?op=set&op2=update_special_day&id=1&other=2014-05-03|sunday|text|0&other_mode=url_encode_separator_|
 */
function api_set_update_special_day($id_special_day, $thrash2, $other, $thrash3)
{
    global $config;

    if (defined('METACONSOLE')) {
        return;
    }

    if (!check_acl($config['id_user'], 0, 'LM')) {
        returnError('forbidden', 'string');
        return;
    }

    $special_day = $other['data'][0];
    $same_day = $other['data'][1];
    $description = $other['data'][2];
    $idGroup = $other['data'][3];

    if ($id_special_day == '') {
        returnError('error_update_special_day', __('Error updating special day. Id cannot be left blank.'));
        return;
    }

    $check_id_special_day = db_get_value('id', 'talert_special_days', 'id', $id_special_day);

    if (!$check_id_special_day) {
        returnError('error_update_special_day', __('Error updating special day. Id doesn\'t exist.'));
        return;
    }

    if (!preg_match('/^[0-9]{4}-[0-9]{2}-[0-9]{2}$/', $special_day)) {
        returnError('error_update_special_day', __('Error updating special day. Invalid date format.'));
        return;
    }

    $return = db_process_sql_update(
        'talert_special_days',
        [
            'date'        => $special_day,
            'same_day'    => $same_day,
            'description' => $description,
            'id_group'    => $idGroup,
        ],
        ['id' => $id_special_day]
    );

    returnData(
        'string',
        [
            'type' => 'string',
            'data' => (int) ((bool) $return),
        ]
    );
}


/**
 * Delete a special day. And return a message with the result of the operation.
 *
 * @param string            $id Id of the special day to delete.
 * @param $thrash2 Don't use.
 * @param $thrash3 Don't use.
 * @param $thrash4 Don't use.
 *
 * example:
 *  api.php?op=set&op2=delete_special_day&id=1
 */
function api_set_delete_special_day($id_special_day, $thrash2, $thrash3, $thrash4)
{
    global $config;

    if (defined('METACONSOLE')) {
        return;
    }

    if (!check_acl($config['id_user'], 0, 'LM')) {
        returnError('forbidden', 'string');
        return;
    }

    if ($id_special_day == '') {
        returnError('error_update_special_day', __('Error deleting special day. Id cannot be left blank.'));
        return;
    }

    $check_id_special_day = db_get_value('id', 'talert_special_days', 'id', $id_special_day);

    if (!$check_id_special_day) {
        returnError('error_delete_special_day', __('Error deleting special day. Id doesn\'t exist.'));
        return;
    }

    $return = alerts_delete_alert_special_day($id_special_day);

    if (is_error($return)) {
        returnError('error_delete_special_day', __('Error in deletion special day.'));
    } else {
        returnData('string', ['type' => 'string', 'data' => $return]);
    }
}


/**
 * Get a module graph image encoded with base64.
 * The value returned by this function will be always a string.
 *
 * @param integer           $id    Id of the module.
 * @param $thrash2 Don't use.
 * @param array             $other Array array('type' => 'string', 'data' => '<Graph seconds>').
 * @param $thrash4 Don't use.
 *
 * example:
 *  http://localhost/pandora_console/include/
 *        api.php?op=get&op2=module_graph&id=5&other=40000%7C1&other_mode=url_encode_separator_%7C&apipass=1234
 *        &api=1&user=admin&pass=pandora
 */
function api_get_module_graph($id_module, $thrash2, $other, $thrash4)
{
    global $config;

    if (defined('METACONSOLE')) {
        return;
    }

    if (is_nan($id_module) || $id_module <= 0) {
        returnError('error_module_graph', __(''));
        return;
    }

    if (!util_api_check_agent_and_print_error(modules_get_agentmodule_agent($id_module), 'string')) {
        return;
    }

    $graph_seconds = (!empty($other) && isset($other['data'][0])) ? $other['data'][0] : SECONDS_1HOUR;
    // 1 hour by default
    $graph_threshold = (!empty($other) && isset($other['data'][2]) && $other['data'][2]) ? $other['data'][2] : 0;

    if (is_nan($graph_seconds) || $graph_seconds <= 0) {
        // returnError('error_module_graph', __(''));
        return;
    }

    $params = [
        'agent_module_id'    => $id_module,
        'period'             => $graph_seconds,
        'show_events'        => false,
        'width'              => $width,
        'height'             => $height,
        'show_alerts'        => false,
        'date'               => time(),
        'unit'               => '',
        'baseline'           => 0,
        'return_data'        => 0,
        'show_title'         => true,
        'only_image'         => true,
        'homeurl'            => ui_get_full_url(false).'/',
        'compare'            => false,
        'show_unknown'       => true,
        'backgroundColor'    => 'white',
        'percentil'          => null,
        'type_graph'         => $config['type_module_charts'],
        'fullscale'          => false,
        'return_img_base_64' => true,
        'image_treshold'     => $graph_threshold,
    ];

    $graph_html = grafico_modulo_sparse($params);

    if ($other['data'][1]) {
        header('Content-type: text/html');
        returnData('string', ['type' => 'string', 'data' => '<img src="data:image/jpeg;base64,'.$graph_html.'">']);
    } else {
        returnData('string', ['type' => 'string', 'data' => $graph_html]);
    }
}


function api_set_metaconsole_synch($keys)
{
    global $config;

    if (defined('METACONSOLE')) {
        if (!check_acl($config['id_user'], 0, 'PM')) {
            returnError('forbidden', 'string');
            return;
        }

        $data['keys'] = ['customer_key' => $keys];
        foreach ($data['keys'] as $key => $value) {
            db_process_sql_update(
                'tupdate_settings',
                [db_escape_key_identifier('value') => $value],
                [db_escape_key_identifier('key') => $key]
            );
        }

        // Validate update the license in nodes:
        enterprise_include_once('include/functions_metaconsole.php');
        $array_metaconsole_update = metaconsole_update_all_nodes_license();
        if ($array_metaconsole_update[0] === 0) {
            ui_print_success_message(__('Metaconsole and all nodes license updated'));
        } else {
            ui_print_error_message(__('Metaconsole license updated but %d of %d node synchronization failed', $array_metaconsole_update[0], $array_metaconsole_update[1]));
        }
    } else {
        echo __('This function is only for metaconsole');
    }
}


function api_set_new_cluster($thrash1, $thrash2, $other, $thrash3)
{
    global $config;

    if (defined('METACONSOLE')) {
        return;
    }

    $name = $other['data'][0];
    $cluster_type = $other['data'][1];
    $description = $other['data'][2];
    $idGroup = $other['data'][3];

    if (!check_acl($config['id_user'], $idGroup, 'AW')) {
        returnError('forbidden', 'string');
        return;
    }

    $name_exist = db_process_sql('select count(name) as already_exist from tcluster as already_exist where name = "'.$name.'"');

    if ($name_exist[0]['already_exist'] > 0) {
        returnError('error_set_new_cluster', __('A cluster with this name already exists.'));
        return false;
    }

    $server_name = db_process_sql('select name from tserver where server_type=5 limit 1');

    $server_name_agent = $server_name[0]['name'];

    $values_agent = [
        'nombre'      => $name,
        'alias'       => $name,
        'comentarios' => $description,
        'id_grupo'    => $idGroup,
        'id_os'       => 100,
        'server_name' => $server_name_agent,
        'modo'        => 1,
    ];

    if (!isset($name)) {
        // avoid warnings
        $name = '';
    }

    if (trim($name) != '') {
        $id_agent = agents_create_agent($values_agent['nombre'], $values_agent['id_grupo'], 300, '', $values_agent);

        if ($id_agent !== false) {
            // Create cluster
            $values_cluster = [
                'name'         => $name,
                'cluster_type' => $cluster_type,
                'description'  => $description,
                'group'        => $idGroup,
                'id_agent'     => $id_agent,
            ];

            $id_cluster = db_process_sql_insert('tcluster', $values_cluster);

            if ($id_cluster === false) {
                // failed to create cluster, rollback previously created agent
                agents_delete_agent($id_agent, true);
            }

            $values_module = [
                'nombre'            => io_safe_input('Cluster status'),
                'id_modulo'         => 5,
                'prediction_module' => 5,
                'id_agente'         => $id_agent,
                'custom_integer_1'  => $id_cluster,
                'id_tipo_modulo'    => 1,
                'descripcion'       => io_safe_input('Cluster status information module'),
                'min_warning'       => 1,
                'min_critical'      => 2,
            ];

            $id_module = modules_create_agent_module($id_agent, $values_module['nombre'], $values_module, true);
            if ($id_module === false) {
                db_pandora_audit('Report management', "Failed to create cluster status module in cluster $name (#$id_agent)");
            }
        }

        if ($id_cluster !== false) {
            db_pandora_audit('Report management', "Created cluster $name (#$id_cluster)");
        } else {
            db_pandora_audit('Report management', "Failed to create cluster $name");
        }

        if ($id_agent !== false) {
            db_pandora_audit('Report management', "Created new cluster agent $name (#$id_agent)");
        } else {
            db_pandora_audit('Report management', "Failed to create cluster agent $name");
        }

        if ($id_cluster !== false) {
            returnData(
                'string',
                [
                    'type' => 'string',
                    'data' => (int) $id_cluster,
                ]
            );
        } else {
            returnError('error_set_new_cluster', __('Failed to create cluster.'));
        }
    } else {
        returnError('error_set_new_cluster', __('Agent name cannot be empty.'));
        return;
    }

    return;
}


function api_set_add_cluster_agent($thrash1, $thrash2, $other, $thrash3)
{
    global $config;

    if (defined('METACONSOLE')) {
        return;
    }

    $array_json = json_decode(base64_decode(io_safe_output($other['data'][0])), true);
    if (!empty($array_json)) {
        foreach ($array_json as $key => $element) {
            $check_cluster_group = clusters_get_group($element['id']);
            if ((!check_acl($config['id_user'], $check_cluster_group, 'AW'))
                || (!agents_check_access_agent($element['id_agent'], 'AW'))
            ) {
                continue;
            }

            $tcluster_agent = db_process_sql('insert into tcluster_agent values ('.$element['id'].','.$element['id_agent'].')');
        }
    }

    if ($tcluster_agent !== false) {
        returnData('string', ['type' => 'string', 'data' => 1]);
    } else {
        returnError('error_add_cluster_element', __('Error adding elements to cluster'));
    }

}


function api_set_add_cluster_item($thrash1, $thrash2, $other, $thrash3)
{
    global $config;

    if (defined('METACONSOLE')) {
        return;
    }

    $array_json = json_decode(base64_decode(io_safe_output($other['data'][0])), true);
    if (is_array($array_json)) {
        foreach ($array_json as $key => $element) {
            $cluster_group = clusters_get_group($element['id']);
            if (!check_acl($config['id_user'], $cluster_group, 'AW')) {
                continue;
            }

            if ($element['type'] == 'AA') {
                $tcluster_module = db_process_sql_insert('tcluster_item', ['name' => io_safe_input($element['name']), 'id_cluster' => $element['id_cluster'], 'critical_limit' => $element['critical_limit'], 'warning_limit' => $element['warning_limit']]);

                $id_agent = db_process_sql('select id_agent from tcluster where id = '.$element['id_cluster']);

                $id_parent_modulo = db_process_sql(
                    'select id_agente_modulo from tagente_modulo where id_agente = '.$id_agent[0]['id_agent'].' and nombre = "'.io_safe_input('Cluster status').'"'
                );

                $get_module_type = db_process_sql('select id_tipo_modulo,descripcion,min_warning,min_critical,module_interval from tagente_modulo where nombre = "'.io_safe_input($element['name']).'" limit 1');

                $get_module_type_value = $get_module_type[0]['id_tipo_modulo'];
                $get_module_description_value = $get_module_type[0]['descripcion'];
                $get_module_warning_value = $get_module_type[0]['min_warning'];
                $get_module_critical_value = $get_module_type[0]['min_critical'];
                $get_module_interval_value = $get_module_type[0]['module_interval'];

                $values_module = [
                    'nombre'            => io_safe_input($element['name']),
                    'id_modulo'         => 0,
                    'prediction_module' => 6,
                    'id_agente'         => $id_agent[0]['id_agent'],
                    'parent_module_id'  => $id_parent_modulo[0]['id_agente_modulo'],
                    'custom_integer_1'  => $element['id_cluster'],
                    'custom_integer_2'  => $tcluster_module,
                    'id_tipo_modulo'    => 1,
                    'descripcion'       => $get_module_description_value,
                    'min_warning'       => $element['warning_limit'],
                    'min_critical'      => $element['critical_limit'],
                    'tcp_port'          => 1,
                    'module_interval'   => $get_module_interval_value,
                ];

                $id_module = modules_create_agent_module($values_module['id_agente'], $values_module['nombre'], $values_module, true);

                $launch_cluster = db_process_sql(
                    'update tagente_modulo set flag = 1 where custom_integer_1 = '.$element['id_cluster'].' and nombre = "'.io_safe_input('Cluster status').'"'
                );

                if ($tcluster_module !== false) {
                    db_pandora_audit('Report management', 'Module #'.$element['name'].' assigned to cluster #'.$element['id_cluster']);
                } else {
                    db_pandora_audit('Report management', 'Failed to assign AA item module to cluster '.$element['name']);
                }
            } else if ($element['type'] == 'AP') {
                $id_agent = db_process_sql('select id_agent from tcluster where id = '.$element['id_cluster']);

                $id_parent_modulo = db_process_sql(
                    'select id_agente_modulo from tagente_modulo where id_agente = '.$id_agent[0]['id_agent'].' and nombre = "'.io_safe_input('Cluster status').'"'
                );

                $tcluster_balanced_module = db_process_sql_insert('tcluster_item', ['name' => $element['name'], 'id_cluster' => $element['id_cluster'], 'item_type' => 'AP', 'is_critical' => $element['is_critical']]);

                $get_module_type = db_process_sql('select id_tipo_modulo,descripcion,min_warning,min_critical,module_interval from tagente_modulo where nombre = "'.io_safe_input($element['name']).'" limit 1');

                $get_module_type_value = $get_module_type[0]['id_tipo_modulo'];
                $get_module_description_value = $get_module_type[0]['descripcion'];
                $get_module_warning_value = $get_module_type[0]['min_warning'];
                $get_module_critical_value = $get_module_type[0]['min_critical'];
                $get_module_interval_value = $get_module_type[0]['module_interval'];
                $get_module_type_nombre = db_process_sql('select nombre from ttipo_modulo where id_tipo = '.$get_module_type_value);
                $get_module_type_nombre_value = $get_module_type_nombre[0]['nombre'];

                if (strpos($get_module_type_nombre_value, 'inc') != false) {
                    $get_module_type_value_normal = 4;
                } else if (strpos($get_module_type_nombre_value, 'proc') != false) {
                    $get_module_type_value_normal = 2;
                } else if (strpos($get_module_type_nombre_value, 'data') != false) {
                    $get_module_type_value_normal = 1;
                } else if (strpos($get_module_type_nombre_value, 'string') != false) {
                    $get_module_type_value_normal = 3;
                } else {
                    $get_module_type_value_normal = 1;
                }

                $values_module = [
                    'nombre'            => $element['name'],
                    'id_modulo'         => 5,
                    'prediction_module' => 7,
                    'id_agente'         => $id_agent[0]['id_agent'],
                    'parent_module_id'  => $id_parent_modulo[0]['id_agente_modulo'],
                    'custom_integer_1'  => $element['id_cluster'],
                    'custom_integer_2'  => $tcluster_balanced_module,
                    'id_tipo_modulo'    => $get_module_type_value_normal,
                    'descripcion'       => $get_module_description_value,
                    'min_warning'       => $get_module_warning_value,
                    'min_critical'      => $get_module_critical_value,
                    'tcp_port'          => $element['is_critical'],
                    'module_interval'   => $get_module_interval_value,
                ];

                $id_module = modules_create_agent_module($values_module['id_agente'], $values_module['nombre'], $values_module, true);

                $launch_cluster = db_process_sql(
                    'update tagente_modulo set flag = 1 where custom_integer_1 = '.$element['id_cluster'].' and nombre = "'.io_safe_input('Cluster status').'"'
                );

                if ($tcluster_balanced_module !== false) {
                    db_pandora_audit('Report management', 'Module #'.$element['name'].' assigned to cluster #'.$element['id_cluster']);
                } else {
                    db_pandora_audit('Report management', 'Fail try to assign module to cluster');
                }
            }
        }
    } else {
        $id_module = false;
    }

    if ($id_module !== false) {
        returnData('string', ['type' => 'string', 'data' => 1]);
    } else {
        returnError('error_add_cluster_element', __('Error adding elements to cluster'));
    }

}


function api_set_delete_cluster($id, $thrash1, $thrast2, $thrash3)
{
    global $config;

    if (defined('METACONSOLE')) {
        return;
    }

    $cluster_group = clusters_get_group($id);
    if (!check_acl($config['id_user'], $cluster_group, 'AD')) {
        returnError('error_set_delete_cluster', __('The user cannot access to the cluster'));
        return;
    }

    $temp_id_cluster = db_process_sql('select id_agent from tcluster where id ='.$id);

    $tcluster_modules_delete_get = db_process_sql('select id_agente_modulo from tagente_modulo where custom_integer_1 = '.$id);

    foreach ($tcluster_modules_delete_get as $key => $value) {
        $tcluster_modules_delete_get_values[] = $value['id_agente_modulo'];
    }

    $tcluster_modules_delete = modules_delete_agent_module($tcluster_modules_delete_get_values);
    $tcluster_items_delete = db_process_sql('delete from tcluster_item where id_cluster = '.$id);
    $tcluster_agents_delete = db_process_sql('delete from tcluster_agent where id_cluster = '.$id);
    $tcluster_delete = db_process_sql('delete from tcluster where id = '.$id);
    $tcluster_agent_delete = agents_delete_agent($temp_id_cluster[0]['id_agent']);

    if (($tcluster_modules_delete + $tcluster_items_delete + $tcluster_agents_delete + $tcluster_delete + $tcluster_agent_delete) == 0) {
        returnError('error_delete', 'Error in delete operation.');
    } else {
        returnData('string', ['type' => 'string', 'data' => __('Successfully deleted')]);
    }
}


function api_set_delete_cluster_agents($thrash1, $thrast2, $other, $thrash3)
{
    global $config;

    if (defined('METACONSOLE')) {
        return;
    }

    $id_agent = $other['data'][0];
    $id_cluster = $other['data'][1];

    $target_agents = json_decode(base64_decode(io_safe_output($other['data'][0])), true);

    $cluster_group = clusters_get_group($id_agent);
    if (!users_is_admin($config['id_user'])) {
        if (!$cluster_group
            || (!check_acl($config['id_user'], $cluster_group, 'AW'))
            || (!agents_check_access_agent($id_agent, 'AW'))
        ) {
            returnError('error_set_delete_cluster_agent', __('The user cannot access to the cluster'));
            return;
        }
    }

    $n_agents_deleted = 0;
    $n_agents = 0;

    if (is_array($target_agents)) {
        $target_clusters = [];
        foreach ($target_agents as $data) {
            $n_agents++;
            if (!isset($target_clusters[$data['id']])) {
                $target_clusters[$data['id']] = [];
            }

            array_push($target_clusters[$data['id']], $data['id_agent']);
        }

        foreach ($target_clusters as $id_cluster => $id_agent_array) {
            $rs = cluster_delete_agents($id_cluster, $id_agent_array);
            if ($rs !== false) {
                $n_agents_deleted += $rs;
            }
        }
    }

    if ($n_agents > $n_agents_deleted) {
        returnError('error_delete', 'Error in delete operation.');
    } else {
        returnData('string', ['type' => 'string', 'data' => $n_agents_deleted]);
    }

}


function api_set_delete_cluster_item($id, $thrash1, $thrast2, $thrast3)
{
    global $config;

    if (defined('METACONSOLE')) {
        return;
    }

    $cluster_group = clusters_get_group($id);
    if (!check_acl($config['id_user'], $cluster_group, 'AD')) {
        returnError('error_set_delete_cluster_item', __('The user cannot access to the cluster'));
        return;
    }

    $delete_module_aa_get = db_process_sql('select id_agente_modulo from tagente_modulo where custom_integer_2 = '.$id);
    $delete_module_aa_get_result = modules_delete_agent_module($delete_module_aa_get[0]['id_agente_modulo']);
    $delete_item = db_process_sql('delete from tcluster_item where id = '.$id);

    if (!$delete_item) {
        returnError('error_delete', 'Error in delete operation.');
    } else {
        returnData('string', ['type' => 'string', 'data' => __('Correct Delete')]);
    }

}


function api_set_apply_module_template($id_template, $id_agent, $thrash3, $thrash4)
{
    global $config;

    if (isset($id_template)) {
        if (!util_api_check_agent_and_print_error($id_agent, 'string', 'AW')) {
            return;
        }

        // Take agent data
        $row = db_get_row('tagente', 'id_agente', $id_agent);

        $intervalo = $row['intervalo'];
        $nombre_agente = $row['nombre'];
        $direccion_agente = $row['direccion'];
        $ultima_act = $row['ultimo_contacto'];
        $ultima_act_remota = $row['ultimo_contacto_remoto'];
        $comentarios = $row['comentarios'];
        $id_grupo = $row['id_grupo'];
        $id_os = $row['id_os'];
        $os_version = $row['os_version'];
        $agent_version = $row['agent_version'];
        $disabled = $row['disabled'];

        $id_np = $id_template;
        $name_template = db_get_value('name', 'tnetwork_profile', 'id_np', $id_np);
        $npc = db_get_all_rows_field_filter('tnetwork_profile_component', 'id_np', $id_np);

        if ($npc === false) {
            $npc = [];
        }

        $success_count = $error_count = 0;
        $modules_already_added = [];

        foreach ($npc as $row) {
            $nc = db_get_all_rows_field_filter('tnetwork_component', 'id_nc', $row['id_nc']);

            if ($nc === false) {
                $nc = [];
            }

            foreach ($nc as $row2) {
                // Insert each module from tnetwork_component into agent
                $values = [
                    'id_agente'             => $id_agent,
                    'id_tipo_modulo'        => $row2['type'],
                    'descripcion'           => __('Created by template ').$name_template.' . '.$row2['description'],
                    'max'                   => $row2['max'],
                    'min'                   => $row2['min'],
                    'module_interval'       => $row2['module_interval'],
                    'tcp_port'              => $row2['tcp_port'],
                    'tcp_send'              => $row2['tcp_send'],
                    'tcp_rcv'               => $row2['tcp_rcv'],
                    'snmp_community'        => $row2['snmp_community'],
                    'snmp_oid'              => $row2['snmp_oid'],
                    'ip_target'             => $direccion_agente,
                    'id_module_group'       => $row2['id_module_group'],
                    'id_modulo'             => $row2['id_modulo'],
                    'plugin_user'           => $row2['plugin_user'],
                    'plugin_pass'           => $row2['plugin_pass'],
                    'plugin_parameter'      => $row2['plugin_parameter'],
                    'unit'                  => $row2['unit'],
                    'max_timeout'           => $row2['max_timeout'],
                    'max_retries'           => $row2['max_retries'],
                    'id_plugin'             => $row2['id_plugin'],
                    'post_process'          => $row2['post_process'],
                    'dynamic_interval'      => $row2['dynamic_interval'],
                    'dynamic_max'           => $row2['dynamic_max'],
                    'dynamic_min'           => $row2['dynamic_min'],
                    'dynamic_two_tailed'    => $row2['dynamic_two_tailed'],
                    'min_warning'           => $row2['min_warning'],
                    'max_warning'           => $row2['max_warning'],
                    'str_warning'           => $row2['str_warning'],
                    'min_critical'          => $row2['min_critical'],
                    'max_critical'          => $row2['max_critical'],
                    'str_critical'          => $row2['str_critical'],
                    'critical_inverse'      => $row2['critical_inverse'],
                    'warning_inverse'       => $row2['warning_inverse'],
                    'critical_instructions' => $row2['critical_instructions'],
                    'warning_instructions'  => $row2['warning_instructions'],
                    'unknown_instructions'  => $row2['unknown_instructions'],
                    'id_category'           => $row2['id_category'],
                    'macros'                => $row2['macros'],
                    'each_ff'               => $row2['each_ff'],
                    'min_ff_event'          => $row2['min_ff_event'],
                    'min_ff_event_normal'   => $row2['min_ff_event_normal'],
                    'min_ff_event_warning'  => $row2['min_ff_event_warning'],
                    'min_ff_event_critical' => $row2['min_ff_event_critical'],
                ];

                $name = $row2['name'];

                // Put tags in array if the component has to add them later
                if (!empty($row2['tags'])) {
                    $tags = explode(',', $row2['tags']);
                } else {
                    $tags = [];
                }

                // Check if this module exists in the agent
                $module_name_check = db_get_value_filter('id_agente_modulo', 'tagente_modulo', ['delete_pending' => 0, 'nombre' => $name, 'id_agente' => $id_agent]);

                if ($module_name_check !== false) {
                    $modules_already_added[] = $row2['name'];
                    $error_count++;
                } else {
                    $id_agente_modulo = modules_create_agent_module($id_agent, $name, $values);

                    if ($id_agente_modulo === false) {
                        $error_count++;
                    } else {
                        if (!empty($tags)) {
                            // Creating tags
                            $tag_ids = [];
                            foreach ($tags as $tag_name) {
                                $tag_id = tags_get_id($tag_name);

                                // If tag exists in the system we store to create it
                                $tag_ids[] = $tag_id;
                            }

                            tags_insert_module_tag($id_agente_modulo, $tag_ids);
                        }

                        $success_count++;
                    }
                }
            }
        }

        if ($error_count > 0) {
            if (empty($modules_already_added)) {
                returnError('set_apply_module_template', __('Error adding modules').sprintf(' (%s)', $error_count));
            } else {
                returnError('set_apply_module_template', __('Error adding modules. The following errors already exists: ').implode(', ', $modules_already_added));
            }
        }

        if ($success_count > 0) {
            returnData('string', ['type' => 'string', 'data' => __('Modules successfully added')]);
        }
    }

}


function api_get_cluster_status($id_cluster, $trash1, $trash2, $returnType)
{
    global $config;

    if (defined('METACONSOLE')) {
        return;
    }

    $cluster_group = clusters_get_group($id_cluster);
    if (!check_acl($config['id_user'], $cluster_group, 'AR')) {
        returnError('error_get_cluster_status', __('The user cannot access to the cluster'));
        return;
    }

    $sql = 'select ae.estado from tagente_estado ae, tagente_modulo tam, tcluster tc'.' where tam.id_agente=tc.id_agent and ae.id_agente_modulo=tam.id_agente_modulo '.' and tc.id='.$id_cluster.' and tam.nombre = "'.io_safe_input('Cluster status').'" ';

    $value = db_get_value_sql($sql);

    if ($value === false) {
        returnError('id_not_found', $returnType);
        return;
    }

    $data = [
        'type' => 'string',
        'data' => $value,
    ];

    returnData($returnType, $data);
}


function api_get_cluster_id_by_name($cluster_name, $trash1, $trash2, $returnType)
{
    global $config;

    if (defined('METACONSOLE')) {
        return;
    }

    $value = cluster_get_id_by_name($cluster_name);
    if (($value === false) || ($value === null)) {
        returnError('id_not_found', $returnType);
        return;
    }

    $cluster_group = clusters_get_group($value);
    if (!check_acl($config['id_user'], $cluster_group, 'AR')) {
        returnError('error_get_cluster_status', __('The user cannot access to the cluster'));
        return;
    }

    $data = [
        'type' => 'string',
        'data' => $value,
    ];

    returnData($returnType, $data);
}


function api_get_agents_id_name_by_cluster_id($cluster_id, $trash1, $trash2, $returnType)
{
    global $config;

    if (defined('METACONSOLE')) {
        return;
    }

    $cluster_group = clusters_get_group($cluster_id);
    if (!check_acl($config['id_user'], $cluster_group, 'AR')) {
        returnError('error_get_cluster_status', __('The user cannot access to the cluster'));
        return;
    }

    $all_agents = cluster_get_agents_id_name_by_cluster_id($cluster_id);

    if ($all_agents !== false) {
        $data = [
            'type' => 'json',
            'data' => $all_agents,
        ];

        returnData('json', $data, JSON_FORCE_OBJECT);
    } else {
        returnError('error_agents', 'No agents retrieved.');
    }
}


function api_get_agents_id_name_by_cluster_name($cluster_name, $trash1, $trash2, $returnType)
{
    global $config;

    if (defined('METACONSOLE')) {
        return;
    }

    $value = cluster_get_id_by_name($cluster_name);
    if (($value === false) || ($value === null)) {
        returnError('id_not_found', $returnType);
    }

    $cluster_group = clusters_get_group($value);
    if (!check_acl($config['id_user'], $cluster_group, 'AR')) {
        returnError('error_get_cluster_status', __('The user cannot access to the cluster'));
        return;
    }

    $all_agents = cluster_get_agents_id_name_by_cluster_id($value);

    if (count($all_agents) > 0 and $all_agents !== false) {
        $data = [
            'type' => 'json',
            'data' => $all_agents,
        ];

        returnData('json', $data, JSON_FORCE_OBJECT);
    } else {
        returnError('error_agents', 'No agents retrieved.');
    }
}


function api_get_modules_id_name_by_cluster_id($cluster_id)
{
    global $config;

    if (defined('METACONSOLE')) {
        return;
    }

    $cluster_group = clusters_get_group($cluster_id);
    if (!check_acl($config['id_user'], $cluster_group, 'AR')) {
        returnError('error_get_cluster_status', __('The user cannot access to the cluster'));
        return;
    }

    $all_modules = cluster_get_modules_id_name_by_cluster_id($cluster_id);

    if (count($all_modules) > 0 and $all_modules !== false) {
        $data = [
            'type' => 'json',
            'data' => $all_modules,
        ];

        returnData('json', $data);
    } else {
        returnError('error_agent_modules', 'No modules retrieved.');
    }

}


function api_get_modules_id_name_by_cluster_name($cluster_name)
{
    global $config;

    if (defined('METACONSOLE')) {
        return;
    }

    $value = cluster_get_id_by_name($cluster_name);
    if (($value === false) || ($value === null)) {
        returnError('id_not_found', $returnType);
    }

    $cluster_group = clusters_get_group($value);
    if (!check_acl($config['id_user'], $cluster_group, 'AR')) {
        returnError('error_get_cluster_status', __('The user cannot access to the cluster'));
        return;
    }

    $all_modules = cluster_get_modules_id_name_by_cluster_id($value);

    if (count($all_modules) > 0 and $all_modules !== false) {
        $data = [
            'type' => 'json',
            'data' => $all_modules,
        ];

        returnData('json', $data);
    } else {
        returnError('error_agent_modules', 'No modules retrieved.');
    }

}


 /**
  * @param $trash1
  * @param $trash2
  * @param mixed      $trash3
  * @param $returnType
  *    Example:
  *    api.php?op=get&op2=event_responses&return_type=csv&apipass=1234&user=admin&pass=pandora
  */
function api_get_event_responses($trash1, $trash2, $trash3, $returnType)
{
    global $config;

    // Error if user cannot read event responses.
    if (!check_acl($config['id_user'], 0, 'PM')) {
        returnError('forbidden', $returnType);
        return;
    }

    $responses = event_responses_get_responses();
    if (empty($responses)) {
        returnError('no_data_to_show', $returnType);
        return;
    }

    returnData($returnType, ['type' => 'array', 'data' => $responses]);
}


 /**
  * @param $id_response
  * @param $trash2
  * @param mixed       $trash3
  * @param $returnType
  *    Example:
  *    api.php?op=set&op2=delete_event_response&id=7&apipass=1234&user=admin&pass=pandora
  */
function api_set_delete_event_response($id_response, $trash1, $trash2, $returnType)
{
    global $config;

    // Error if user cannot read event responses.
    if (!check_acl($config['id_user'], 0, 'PM')) {
        returnError('forbidden', $returnType);
        return;
    }

    // Check if id exists
    $event_group = db_get_value('id_group', 'tevent_response', 'id', $id_response);
    if ($event_group === false) {
        returnError('id_not_found', $returnType);
        return;
    }

    // Check user if can edit the module
    if (!check_acl($config['id_user'], $event_group, 'PM')) {
        returnError('forbidden', $returnType);
        return;
    }

    $result = db_process_sql_delete('tevent_response', ['id' => $id_response]);
    returnData($returnType, ['type' => 'string', 'data' => $result]);
}


/**
 * @param $trash1
 * @param $trash2
 * @param mixed      $other. Serialized params
 * @param $returnType
 *    Example:
 *    api.php?op=set&op2=create_event_response&other=response%7Cdescription%20response%7Ctouch%7Ccommand%7C0%7C650%7C400%7C0%7Cresponse%7C0&other_mode=url_encode_separator_%7C&apipass=1234&user=admin&pass=pandora
 */
function api_set_create_event_response($trash1, $trash2, $other, $returnType)
{
    global $config;

    // Error if user cannot read event responses.
    if (!check_acl($config['id_user'], 0, 'PM')) {
        returnError('forbidden', $returnType);
        return;
    }

    $values = [];
    $values['name'] = $other['data'][0];
    $values['description'] = $other['data'][1];
    $values['target'] = $other['data'][2];
    $values['type'] = $other['data'][3];
    $values['id_group'] = $other['data'][4];
    $values['modal_width'] = $other['data'][5];
    $values['modal_height'] = $other['data'][6];
    $values['new_window'] = $other['data'][7];
    $values['params'] = $other['data'][8];
    $values['server_to_exec'] = $other['data'][9];

    // Error if user has not permission for the group.
    if (!check_acl($config['id_user'], $values['id_group'], 'PM')) {
        returnError('forbidden', $returnType);
        return;
    }

    $return = event_responses_create_response($values) ? 1 : 0;

    returnData($returnType, ['type' => 'string', 'data' => $return]);
}


/**
 * @param $id_response
 * @param $trash2
 * @param mixed       $other. Serialized params
 * @param $returnType
 *    Example:
 *    api.php?op=set&op2=update_event_response&id=7&other=response%7Cdescription%20response%7Ctouch%7Ccommand%7C0%7C650%7C400%7C0%7Cresponse%7C0&other_mode=url_encode_separator_%7C&apipass=1234&user=admin&pass=pandora
 */
function api_set_update_event_response($id_response, $trash1, $other, $returnType)
{
    global $config;

    // Error if user cannot read event responses.
    if (!check_acl($config['id_user'], 0, 'PM')) {
        returnError('forbidden', $returnType);
        return;
    }

    // Check if id exists
    $event_response = db_get_row('tevent_response', 'id', $id_response);
    if ($event_response === false) {
        returnError('id_not_found', $returnType);
        return;
    }

    // Check user if can edit the module
    if (!check_acl($config['id_user'], $event_response['id_group'], 'PM')) {
        returnError('forbidden', $returnType);
        return;
    }

    $values = [];
    $values['name'] = $other['data'][0] == '' ? $event_response['name'] : $other['data'][0];
    $values['description'] = $other['data'][1] == '' ? $event_response['description'] : $other['data'][1];
    $values['target'] = $other['data'][2] == '' ? $event_response['target'] : $other['data'][2];
    $values['type'] = $other['data'][3] == '' ? $event_response['type'] : $other['data'][3];
    $values['id_group'] = $other['data'][4] == '' ? $event_response['id_group'] : $other['data'][4];
    $values['modal_width'] = $other['data'][5] == '' ? $event_response['modal_width'] : $other['data'][5];
    $values['modal_height'] = $other['data'][6] == '' ? $event_response['modal_height'] : $other['data'][6];
    $values['new_window'] = $other['data'][7] == '' ? $event_response['new_window'] : $other['data'][7];
    $values['params'] = $other['data'][8] == '' ? $event_response['params'] : $other['data'][8];
    $values['server_to_exec'] = $other['data'][9] == '' ? $event_response['server_to_exec'] : $other['data'][9];

    // Error if user has not permission for the group.
    if (!check_acl($config['id_user'], $values['id_group'], 'PM')) {
        returnError('forbidden', $returnType);
        return;
    }

    $return = event_responses_update_response($id_response, $values) ? 1 : 0;

    returnData($returnType, ['type' => 'string', 'data' => $return]);
}


function api_get_cluster_items($cluster_id)
{
    global $config;

    if (defined('METACONSOLE')) {
        return;
    }

    $cluster_group = clusters_get_group($cluster_id);
    if (!check_acl($config['id_user'], $cluster_group, 'AR')) {
        returnError('error_get_cluster_status', __('The user cannot access to the cluster'));
        return;
    }

    $all_items = cluster_get_items($cluster_id);

    if (count($all_items) > 0 and $all_items !== false) {
        $data = [
            'type' => 'json',
            'data' => $all_items,
        ];

        returnData('json', $data);
    } else {
        returnError('error_cluster_items', 'No items retrieved.');
    }
}


/**
 * Create an event filter.
 *
 * @param string            $id    Name of event filter to add.
 * @param $thrash1 Don't use.
 * @param array             $other it's array, $other as param is<id_group_filter>;<id_group>;<event_type>;
 *              <severity>;<event_status>;<free_search>;<agent_search_id>;<pagination_size>;<max_hours_old>;<id_user_ack>;<duplicate>;
 *              <date_from>;<date_to>;<events_with_tags>;<events_without_tags>;<alert_events>;<module_search_id>;<source>;
 *              <id_extra>;<user_comment> in this order
 *              and separator char (after text ; ) and separator (pass in param othermode as othermode=url_encode_separator_<separator>)
 *
 *                 example: api.php?op=set&op2=create_event_filter&id=test&other=||error|4|||1||12|||2018-12-09|2018-12-13|[%226%22]|[%2210%22,%226%22,%223%22]|1|10|||&other_mode=url_encode_separator_|
 *
 * @param $thrash3 Don't use
 */
function api_set_create_event_filter($name, $thrash1, $other, $thrash3)
{
    if ($name == '') {
        returnError(
            'error_create_event_filter',
            __('Error creating event filter. Event filter name cannot be left blank.')
        );
        return;
    }

    $event_w = check_acl($config['id_user'], 0, 'EW');
    $event_m = check_acl($config['id_user'], 0, 'EM');
    $access = ($event_w == true) ? 'EW' : (($event_m == true) ? 'EM' : 'EW');

    $event_filter_name = $name;

    $user_groups = users_get_groups($config['id_user'], 'AR', true);

    $id_group_filter = (array_key_exists($other['data'][0], $user_groups)) ? $other['data'][0] : 0;

    $id_group = (array_key_exists($other['data'][1], $user_groups)) ? $other['data'][1] : 0;

    $event_type = (array_key_exists($other['data'][2], get_event_types()) || $other['data'][2] == '') ? $other['data'][2] : '';

    $severity = (array_key_exists($other['data'][3], get_priorities()) || $other['data'][3] == -1) ? $other['data'][3] : -1;

    $status = (array_key_exists($other['data'][4], events_get_all_status()) || $other['data'][4] == -1) ? $other['data'][4] : -1;

    if (!is_numeric($other['data'][6]) || empty($other['data'][6])) {
        $text_agent = '';
        $id_agent = 0;
    } else {
        $filter = [];

        if ($id_group == 0) {
            $filter['id_grupo'] = array_keys($user_groups);
        } else {
            $filter['id_grupo'] = $id_group;
        }

        $filter[] = '(id_agente = '.$other['data'][6].')';
        $agent = agents_get_agents($filter, ['id_agente']);

        if ($agent === false) {
            $text_agent = '';
        } else {
            $sql = sprintf(
                'SELECT alias
				FROM tagente
				WHERE id_agente = %d',
                $agent[0]['id_agente']
            );

            $id_agent = $other['data'][6];
            $text_agent = db_get_value_sql($sql);
        }
    }

    $pagination = (in_array($other['data'][7], [20, 25, 50, 100, 200, 500])) ? $other['data'][7] : 20;

    $users = users_get_user_users($config['id_user'], $access, users_can_manage_group_all());

    $id_user_ack = (in_array($other['data'][9], $users)) ? $other['data'][9] : 0;

    $group_rep = ($other['data'][10] == 0 || $other['data'][10] == 1) ? $other['data'][10] : 0;

    $date_from = (preg_match('/^[0-9]{4}-(0[1-9]|1[0-2])-(0[1-9]|[1-2][0-9]|3[0-1])$/', $other['data'][11])) ? $other['data'][11] : '0000-00-00';

    $date_to = (preg_match('/^[0-9]{4}-(0[1-9]|1[0-2])-(0[1-9]|[1-2][0-9]|3[0-1])$/', $other['data'][12])) ? $other['data'][12] : '0000-00-00';

    $tag_with = (preg_match('/^\[(("\d+"((,|\])("\d+"))+)|"\d+")\]$/', io_safe_output($other['data'][13]))) ? $other['data'][13] : '[]';

    $tag_without = (preg_match('/^\[(("\d+"((,|\])("\d+"))+)|"\d+")\]$/', io_safe_output($other['data'][14]))) ? $other['data'][14] : '[]';

    $filter_only_alert = (in_array($other['data'][15], [-1, 0, 1])) ? $other['data'][15] : -1;

    if (!is_numeric($other['data'][16]) || empty($other['data'][16])) {
        $id_agent_module = 0;
    } else {
        $groups = [];

        $groups = users_get_groups($config['id_user'], 'AW', false);
        $groups = array_keys($groups);

        if (empty($groups)) {
            $id_groups = 0;
        } else {
            $id_groups = implode(',', $groups);
        }

        $agents = db_get_all_rows_sql(
            'SELECT id_agente
			FROM tagente
			WHERE id_grupo IN ('.$id_groups.')'
        );

        if ($agents === false) {
            $agents = [];
        }

        $id_agents = [];
        foreach ($agents as $agent) {
            $id_agents[] = $agent['id_agente'];
        }

        $filter = '('.$other['data'][16].')';

        $modules = agents_get_modules(
            $id_agents,
            false,
            (['tagente_modulo.id_agente_modulo in' => $filter])
        );

        $id_agent_module = (array_key_exists($other['data'][16], $modules)) ? $other['data'][16] : 0;
    }

    $values = [
        'id_group_filter'   => $id_group_filter,
        'id_group'          => $id_group,
        'event_type'        => $event_type,
        'severity'          => $severity,
        'status'            => $status,
        'search'            => $other['data'][5],
        'text_agent'        => $text_agent,
        'id_agent'          => $id_agent,
        'pagination'        => $pagination,
        'event_view_hr'     => $other['data'][8],
        'id_user_ack'       => $id_user_ack,
        'group_rep'         => $group_rep,
        'date_from'         => $date_from,
        'date_to'           => $date_to,
        'tag_with'          => $tag_with,
        'tag_without'       => $tag_without,
        'filter_only_alert' => $filter_only_alert,
        'id_agent_module'   => $id_agent_module,
        'source'            => $other['data'][17],
        'id_extra'          => $other['data'][18],
        'user_comment'      => $other['data'][19],
    ];

    $values['id_name'] = $event_filter_name;

    $id_filter = db_process_sql_insert('tevent_filter', $values);

    if ($id_filter === false) {
        returnError('error_create_event_filter', __('Error creating event filter.'));
    } else {
        returnData(
            'string',
            [
                'type' => 'string',
                'data' => __('Event filter successfully created.'),
            ]
        );
    }

}


/**
 * Update an event filter. And return a message with the result of the operation.
 *
 * @param string            $id_event_filter Id of the event filter to update.
 * @param $thrash1 Don't use.
 * @param array             $other           it's array, $other as param is <filter_name>;<id_group>;<event_type>;
 *                        <severity>;<event_status>;<free_search>;<agent_search_id>;<pagination_size>;<max_hours_old>;<id_user_ack>;<duplicate>;
 *                        <date_from>;<date_to>;<events_with_tags>;<events_without_tags>;<alert_events>;<module_search_id>;<source>;
 *                        <id_extra>;<user_comment> in this order
 *                        and separator char (after text ; ) and separator (pass in param othermode as othermode=url_encode_separator_<separator>)
 *
 *                        example:
 *
 *                       api.php?op=set&op2=update_event_filter&id=198&other=new_name|||alert_recovered|||||||||||||||||&other_mode=url_encode_separator_%7C
 *
 * @param $thrash3 Don't use
 */
function api_set_update_event_filter($id_event_filter, $thrash1, $other, $thrash3)
{
    global $config;

    if (!check_acl($config['id_user'], 0, 'LM')) {
        returnError('forbidden', 'string');
        return;
    }

    if ($id_event_filter == '') {
        returnError(
            'error_update_event_filter',
            __('Error updating event filter. Event filter ID cannot be left blank.')
        );
        return;
    }

    $sql = "SELECT * FROM tevent_filter WHERE id_filter=$id_event_filter";
    $result_event_filter = db_get_row_sql($sql);

    if (!$result_event_filter) {
        returnError(
            'error_update_event_filter',
            __('Error updating event filter. Event filter ID doesn\'t exist.')
        );
        return;
    }

    $values = [];

    for ($i = 0; $i < 21; $i++) {
        if ($other['data'][$i] != '') {
            switch ($i) {
                case 0:
                    $values['id_name'] = $other['data'][0];
                break;

                case 1:
                    $user_groups = users_get_groups($config['id_user'], 'AR', true);
                    $values['id_group_filter'] = (array_key_exists($other['data'][1], $user_groups)) ? $other['data'][1] : 0;
                break;

                case 2:
                    $user_groups = users_get_groups($config['id_user'], 'AR', true);
                    $values['id_group'] = (array_key_exists($other['data'][2], $user_groups)) ? $other['data'][2] : 0;
                break;

                case 3:
                    $values['event_type'] = (array_key_exists($other['data'][3], get_event_types()) || $other['data'][3] == '') ? $other['data'][3] : '';
                break;

                case 4:
                    $values['severity'] = (array_key_exists($other['data'][4], get_priorities()) || $other['data'][4] == -1) ? $other['data'][4] : -1;
                break;

                case 5:
                    $values['status'] = (array_key_exists($other['data'][5], events_get_all_status()) || $other['data'][5] == -1) ? $other['data'][5] : -1;
                break;

                case 6:
                    $values['search'] = $other['data'][6];
                break;

                case 7:
                    $user_groups = users_get_groups($config['id_user'], 'AR', true);

                    if (!is_numeric($other['data'][7]) || empty($other['data'][7])) {
                        $values['text_agent'] = '';
                        $values['id_agent'] = 0;
                    } else {
                        $filter = [];

                        if ($id_group == 0) {
                            $filter['id_grupo'] = array_keys($user_groups);
                        } else {
                            $filter['id_grupo'] = $id_group;
                        }

                        $filter[] = '(id_agente = '.$other['data'][7].')';
                        $agent = agents_get_agents($filter, ['id_agente']);

                        if ($agent === false) {
                            $values['text_agent'] = '';
                        } else {
                            $sql = sprintf(
                                'SELECT alias
								FROM tagente
								WHERE id_agente = %d',
                                $agent[0]['id_agente']
                            );

                            $values['id_agent'] = $other['data'][7];
                            $values['text_agent'] = db_get_value_sql($sql);
                        }
                    }
                break;

                case 8:
                    $values['pagination'] = (in_array($other['data'][8], [20, 25, 50, 100, 200, 500])) ? $other['data'][8] : 20;
                break;

                case 9:
                    $values['event_view_hr'] = $other['data'][9];
                break;

                case 10:

                    $event_w = check_acl($config['id_user'], 0, 'EW');
                    $event_m = check_acl($config['id_user'], 0, 'EM');
                    $access = ($event_w == true) ? 'EW' : (($event_m == true) ? 'EM' : 'EW');

                    $users = users_get_user_users($config['id_user'], $access, users_can_manage_group_all());

                    $values['id_user_ack'] = (in_array($other['data'][10], $users)) ? $other['data'][10] : 0;
                break;

                case 11:
                    $values['group_rep'] = ($other['data'][11] == 0 || $other['data'][11] == 1) ? $other['data'][11] : 0;
                break;

                case 12:
                    $values['date_from'] = (preg_match('/^[0-9]{4}-(0[1-9]|1[0-2])-(0[1-9]|[1-2][0-9]|3[0-1])$/', $other['data'][12])) ? $other['data'][12] : '0000-00-00';
                break;

                case 13:
                    $values['date_to'] = (preg_match('/^[0-9]{4}-(0[1-9]|1[0-2])-(0[1-9]|[1-2][0-9]|3[0-1])$/', $other['data'][13])) ? $other['data'][13] : '0000-00-00';
                break;

                case 14:
                    print_r('14444444');
                    $values['tag_with'] = (preg_match('/^\[(("\d+"((,|\])("\d+"))+)|"\d+")\]$/', io_safe_output($other['data'][14]))) ? $other['data'][14] : '[]';
                break;

                case 15:
                    print_r('1555555555');
                    $values['tag_without'] = (preg_match('/^\[(("\d+"((,|\])("\d+"))+)|"\d+")\]$/', io_safe_output($other['data'][15]))) ? $other['data'][15] : '[]';
                break;

                case 16:
                    $values['filter_only_alert'] = (in_array($other['data'][16], [-1, 0, 1])) ? $other['data'][16] : -1;
                break;

                case 17:
                    if (!is_numeric($other['data'][17]) || empty($other['data'][17])) {
                        $values['id_agent_module'] = 0;
                    } else {
                        $groups = [];

                        $groups = users_get_groups($config['id_user'], 'AW', false);
                        $groups = array_keys($groups);

                        if (empty($groups)) {
                            $id_groups = 0;
                        } else {
                            $id_groups = implode(',', $groups);
                        }

                        $agents = db_get_all_rows_sql(
                            'SELECT id_agente
							FROM tagente
							WHERE id_grupo IN ('.$id_groups.')'
                        );

                        if ($agents === false) {
                            $agents = [];
                        }

                        $id_agents = [];
                        foreach ($agents as $agent) {
                            $id_agents[] = $agent['id_agente'];
                        }

                        $filter = '('.$other['data'][17].')';

                        $modules = agents_get_modules(
                            $id_agents,
                            false,
                            (['tagente_modulo.id_agente_modulo in' => $filter])
                        );

                        $values['id_agent_module'] = (array_key_exists($other['data'][17], $modules)) ? $other['data'][17] : 0;
                    }
                break;

                case 18:
                    $values['source'] = $other['data'][18];
                break;

                case 19:
                    $values['id_extra'] = $other['data'][19];
                break;

                case 20:
                    print_r('adadadasds');
                    $values['user_comment'] = $other['data'][20];
                break;
            }
        }
    }

    $result = db_process_sql_update(
        'tevent_filter',
        $values,
        ['id_filter' => $id_event_filter]
    );

    if ($result === false) {
        returnError('error_update_event_filter', __('Error updating event filter.'));
    } else {
        returnData(
            'string',
            [
                'type' => 'string',
                'data' => __('Event filter successfully updated.'),
            ]
        );
    }

}


/**
 * Delete an event filter. And return a message with the result of the operation.
 *
 * @param string            $id_template Id of the event filter to delete.
 * @param $thrash1 Don't use.
 * @param array             $other       Don't use
 *
 *                    example:
 *
 *                   api.php?op=set&op2=delete_event_filter&id=38
 *
 * @param $thrash3 Don't use
 */
function api_set_delete_event_filter($id_event_filter, $thrash1, $other, $thrash3)
{
    if ($id_event_filter == '') {
        returnError(
            'error_delete_event_filter',
            __('Error deleting event_filter. Event filter ID cannot be left blank.')
        );
        return;
    }

    $result = db_process_sql_delete('tevent_filter', ['id_filter' => $id_event_filter]);

    if ($result == 0) {
        returnError(
            'error_delete_event_filter',
            __('Error deleting event filter.')
        );
    } else {
        returnData(
            'string',
            [
                'type' => 'string',
                'data' => __('Event filter successfully deleted.'),
            ]
        );
    }
}


/**
 * Get all event filters, and print all the result like a csv.
 *
 * @param $thrash1 Don't use.
 * @param $thrash2 Don't use.
 * @param array             $other it's array, but only <csv_separator> is available.
 *              example:
 *
 *              api.php?op=get&op2=all_event_filters&return_type=csv&other=;
 *
 * @param $thrash3 Don't use.
 */
function api_get_all_event_filters($thrash1, $thrash2, $other, $thrash3)
{
    global $config;

    if (!isset($other['data'][0])) {
        $separator = ';';
        // by default
    } else {
        $separator = $other['data'][0];
    }

    if (!check_acl($config['id_user'], 0, 'LM')) {
        returnError('forbidden', 'csv');
        return;
    }

    $filter = false;

    $sql = 'SELECT * FROM tevent_filter';
      $event_filters = db_get_all_rows_sql($sql);

    if ($event_filters !== false) {
        $data['type'] = 'array';
        $data['data'] = $event_filters;
    }

    if (!$event_filters) {
        returnError(
            'error_get_all_event_filters',
            __('Error getting all event filters.')
        );
    } else {
        returnData('csv', $data, $separator);
    }
}


//
// AUX FUNCTIONS
//
function util_api_check_agent_and_print_error($id_agent, $returnType, $access='AR', $force_meta=false)
{
    global $config;

    $check_agent = agents_check_access_agent($id_agent, $access, $force_meta);
    if ($check_agent === true) {
        return true;
    }

    if ($check_agent === false || !check_acl($config['id_user'], 0, $access)) {
        returnError('forbidden', $returnType);
    } else if ($check_agent === null) {
        returnError('id_not_found', $returnType);
    }

    return false;
}


function api_get_user_info($thrash1, $thrash2, $other, $returnType)
{
    $separator = ';';

    $other = json_decode(base64_decode($other['data']), true);

    $sql = 'select * from tusuario where id_user = "'.$other[0]['id_user'].'" and password = "'.$other[0]['password'].'"';

    $user_info = db_get_all_rows_sql($sql);

    if (count($user_info) > 0 and $user_info !== false) {
        $data = [
            'type' => 'array',
            'data' => $user_info,
        ];
        returnData($returnType, $data, $separator);
    } else {
        return 0;
    }
}


/*
    This function receives different parameters to process one of these actions the logging process in our application from the records in the audit of pandora fms, to avoid concurrent access of administrator users, and optionally to prohibit access to non-administrator users:

    Parameter 0

    The User ID that attempts the action is used to check the status of the application for access.

    Parameter 1

    Login, logout, exclude, browse.

    These requests receive a response that we can treat as we consider, this function only sends answers, does not perform any action in your application, you must customize them.

    Login action: free (register our access), taken, denied (if you are not an administrator user and parameter four is set to 1, register the expulsion).

    Browse action: It has the same answers as login, but does not register anything in the audit.

    Logout action: It records the deslogeo but does not send a response.

    All other actions do not return a response,

    Parameter 2

    IP address of the application is also used to check the status of the application for access.

    Parameter 3

    Name of the application, it is also used to check the status of the application for access.

    Parameter 4

    If you mark 1 you will avoid the access to the non-administrators users, returning the response `denied' and registering that expulsion in the audit of pandora fms.

*/



<<<<<<< HEAD
function api_set_access_process($thrash1, $thrash2, $other, $returnType) {
	if (defined ('METACONSOLE')) {
		return;
	}
	
	$other['data'] = explode('|',$other['data']);
	
	$sql = 'select id_usuario,utimestamp from tsesion where descripcion like "%'.$other['data'][2].'%" and accion like "%'.$other['data'][3].'&#x20;Logon%" and id_usuario IN (select id_user from tusuario where is_admin = 1) and id_usuario != "'.$other['data'][0].'" order by utimestamp DESC limit 1';
	$audit_concurrence = db_get_all_rows_sql($sql);
	$sql_user = 'select id_usuario,utimestamp from tsesion where descripcion like "%'.$other['data'][2].'%" and accion like "%'.$other['data'][3].'&#x20;Logon%" and id_usuario IN (select id_user from tusuario where is_admin = 1) and id_usuario = "'.$other['data'][0].'" order by utimestamp DESC limit 1';
	$audit_concurrence_user = db_get_all_rows_sql($sql_user);
	$sql2 = 'select id_usuario,utimestamp,accion from tsesion where descripcion like "%'.$other['data'][2].'%" and accion like "%'.$other['data'][3].'&#x20;Logoff%" and id_usuario = "'.$audit_concurrence[0]['id_usuario'].'" order by utimestamp DESC limit 1';
	$audit_concurrence_2 = db_get_all_rows_sql($sql2);
	
	//The user trying to log in is an administrator	
	if(users_is_admin($other['data'][0])){
	//The admin user is trying to login
	if($other['data'][1] == 'login'){
		// Check if there is an administrator user logged in prior to our last login
		if($audit_concurrence[0]['utimestamp'] > $audit_concurrence_user[0]['utimestamp']){
			// Check if the administrator user logged in later to us has unlogged and left the node free
			if($audit_concurrence[0]['utimestamp'] > $audit_concurrence_2[0]['utimestamp']){
				// The administrator user logged in later has not yet unlogged
				returnData('string', array('type' => 'string', 'data' => 'taken'));	
			}
			else{
				// The administrator user logged in later has already unlogged
				returnData('string', array('type' => 'string', 'data' => 'free'));	
			}			
		}
		else{
			// There is no administrator user who has logged in since then to log us in.
			db_pandora_audit($other['data'][3].' Logon', 'Logged in '.$other['data'][3].' node '.$other['data'][2] , $other['data'][0]);
			returnData('string', array('type' => 'string', 'data' => 'free'));
		}
		
	}
	elseif ($other['data'][1] == 'logout') {
		// The administrator user wants to log out
		db_pandora_audit($other['data'][3].' Logoff', 'Logout from '.$other['data'][3].' node '.$other['data'][2], $other['data'][0]);
	}
	elseif ($other['data'][1] == 'exclude') {
		// The administrator user has ejected another administrator user who was logged in
		db_pandora_audit($other['data'][3].' Logon', 'Logged in '.$other['data'][3].' node '.$other['data'][2] , $other['data'][0]);
		db_pandora_audit($other['data'][3].' Logoff', 'Logout from '.$other['data'][3].' node '.$other['data'][2] , $audit_concurrence[0]['id_usuario']);
		
	}
	//The admin user is trying to browse
	elseif ($other['data'][1] == 'browse') {
		// Check if there is an administrator user logged in prior to our last login
		if($audit_concurrence[0]['utimestamp'] > $audit_concurrence_user[0]['utimestamp']){
			// Check if the administrator user logged in later to us has unlogged and left the node free
			if($audit_concurrence[0]['utimestamp'] > $audit_concurrence_2[0]['utimestamp']){
				// The administrator user logged in later has not yet unlogged
				returnData('string', array('type' => 'string', 'data' => $audit_concurrence[0]['id_usuario']));	
			}
			else{
				// The administrator user logged in later has already unlogged
				returnData('string', array('type' => 'string', 'data' => 'free'));	
			}			
		}
		else{
			// There is no administrator user who has logged in since then to log us in.
			returnData('string', array('type' => 'string', 'data' => 'free'));
		}
		
	}
	elseif ($other['data'][1] == 'cancelled'){
		//The administrator user tries to log in having another administrator logged in, but instead of expelling him he cancels his log in.
		db_pandora_audit($other['data'][3].' cancelled access', 'Cancelled access in '.$other['data'][3].' node '.$other['data'][2] , $other['data'][0]);
		returnData('string', array('type' => 'string', 'data' => 'cancelled'));			
	}
	
}
else{
		
		if($other['data'][4] == 1){
			//The user trying to log in is not an administrator and is not allowed no admin access
			db_pandora_audit($other['data'][3].' denied access', 'Denied access to non-admin user '.$other['data'][3].' node '.$other['data'][2] , $other['data'][0]);
			returnData('string', array('type' => 'string', 'data' => 'denied'));
		}
		else{
		//The user trying to log in is not an administrator and is allowed no admin access
			if($other['data'][1] == 'login'){
				//The user trying to login is not admin, can enter without concurrent use filter
				db_pandora_audit($other['data'][3].' Logon', 'Logged in '.$other['data'][3].' node '.$other['data'][2] , $other['data'][0]);
				returnData('string', array('type' => 'string', 'data' => 'free'));
				
			}
			elseif ($other['data'][1] == 'logout') {
			//The user trying to logoff is not admin
				db_pandora_audit($other['data'][3].' Logoff', 'Logout from '.$other['data'][3].' node '.$other['data'][2], $other['data'][0]);
			}
			elseif ($other['data'][1] == 'browse'){
			//The user trying to browse in an app page is not admin, can enter without concurrent use filter
				returnData('string', array('type' => 'string', 'data' => 'free'));		
			}
		}
	}
}


function api_get_traps($thrash1, $thrash2, $other, $returnType) {
	
	if (defined ('METACONSOLE')) {
		return;
	}
	
	$other['data'] = explode('|',$other['data']);
	
	$other['data'][1] = date("Y-m-d H:i:s",$other['data'][1]);
	
	$sql = 'SELECT * from ttrap where timestamp >= "'.$other['data'][1].'"';
	
	// $sql = 'SELECT * from ttrap where source = "'.$other['data'][0].'" and timestamp >= "'.$other['data'][1].'"';
	
	if($other['data'][4]){
		$other['data'][4] = date("Y-m-d H:i:s",$other['data'][4]);
		$sql .= ' and timestamp <= "'.$other['data'][4].'"';
	}
	
	if($other['data'][2]){
		$sql .= ' limit '.$other['data'][2];
	}
	
	if($other['data'][3]){
		$sql .= ' offset '.$other['data'][3];
	}
	
	if($other['data'][5]){
		$sql .= ' and status = 0';
	}
	
	if(sizeof($other['data']) == 0){
		$sql = 'SELECT * from ttrap';
	}
	
	
	$traps = db_get_all_rows_sql($sql);
	
	if($other['data'][6]){
		
		foreach ($traps as $key => $value) {
			
			if(!strpos($value['oid_custom'],$other['data'][6]) && $other['data'][7] == 'false'){
				unset($traps[$key]);
			}
			
			if(strpos($value['oid_custom'],$other['data'][6]) && $other['data'][7] == 'true'){
				unset($traps[$key]);
			}
			
		}
			
	}
		
	$traps_json = json_encode($traps);

	if (count($traps) > 0 and $traps !== false) {
		returnData('string', array('type' => 'string', 'data' => $traps_json));
	}
	else {
		return 0;
	}
				
}

function api_set_validate_traps ($id, $thrash2, $other, $thrash3) {
	
	if (defined ('METACONSOLE')) {
		return;
	}
	
	if($id == 'all'){
		$result = db_process_sql_update('ttrap',array('status' => 1));	
	}
	else{
		$result = db_process_sql_update('ttrap',
			array('status' => 1), array('id_trap' => $id));	
	}
	
	if (is_error($result)) {
		// TODO: Improve the error returning more info
		returnError('error_update_trap', __('Error in trap update.'));
	}
	else {
			returnData('string',
				array('type' => 'string',
					'data' => __('Validated traps.')));
		}
	}
	
function api_set_delete_traps ($id, $thrash2, $other, $thrash3) {
	
	if (defined ('METACONSOLE')) {
		return;
	}
	
	if($id == 'all'){
		$result = db_process_sql ('delete from ttrap');
	}
	else{
		$result = db_process_sql_delete('ttrap',array('id_trap' => $id));	
	}
	
	if (is_error($result)) {
		// TODO: Improve the error returning more info
		returnError('error_delete_trap', __('Error in trap delete.'));
	}
	else {
			returnData('string',
				array('type' => 'string',
					'data' => __('Deleted traps.')));
		}
	}


		
function api_get_group_id_by_name($thrash1, $thrash2, $other, $thrash3) {
	if (defined ('METACONSOLE')) {
		return;
	}
				
	$sql = sprintf('SELECT id_grupo
		FROM tgrupo WHERE nombre = "'.$other['data'].'"');
	
	$group_id = db_get_all_rows_sql($sql);
	
	if (count($group_id) > 0 and $group_id !== false) {
		$data = array('type' => 'array', 'data' => $group_id);
		
		returnData('csv', $data, ';');
	}
	else {
		returnError('error_group_name', 'No groups retrieved.');
	}
}

function api_get_timezone($thrash1, $thrash2, $other, $thrash3) {
	if (defined ('METACONSOLE')) {
		return;
	}
				
	$sql = sprintf('SELECT value
		FROM tconfig WHERE token = "timezone"');
	
	$timezone = db_get_all_rows_sql($sql);
	
	if (count($timezone) > 0 and $timezone !== false) {
		
		$data = array('type' => 'string', 'data' => $timezone);
		
		returnData('string',array('type' => 'string','data' => $data['data'][0]['value']));
		
	}
	else {
		returnError('error_timezone', 'No timezone retrieved.');
	}
}

function api_get_language($thrash1, $thrash2, $other, $thrash3) {
	if (defined ('METACONSOLE')) {
		return;
	}
				
	$sql = sprintf('SELECT value
		FROM tconfig WHERE token = "language"');
	
	$language = db_get_all_rows_sql($sql);
	
	if (count($language) > 0 and $language !== false) {
		
		$data = array('type' => 'string', 'data' => $language);
		
		returnData('string',array('type' => 'string','data' => $data['data'][0]['value']));
		
	}
	else {
		returnError('error_language', 'No language retrieved.');
	}
}

function api_get_session_timeout($thrash1, $thrash2, $other, $thrash3) {
	if (defined ('METACONSOLE')) {
		return;
	}
				
	$sql = sprintf('SELECT value
		FROM tconfig WHERE token = "session_timeout"');
	
	$language = db_get_all_rows_sql($sql);
	
	if (count($language) > 0 and $language !== false) {
		
		$data = array('type' => 'string', 'data' => $language);
		
		returnData('string',array('type' => 'string','data' => $data['data'][0]['value']));
		
	}
	else {
		returnError('error_session_timeout', 'No session timeout retrieved.');
	}
}

/**
 * Resets module counts and alert counts in the agents
 * @param $id id of the agent you want to synchronize. Add "All" to synchronize all agents
 * @param $trash1
 * @param $trash2
 * @param $trash3
 * 
 * Example: 
 * api.php?op=set&op2=reset_agent_counts&apipass=1234&user=admin&pass=pandora&id=All
 */
function api_set_reset_agent_counts ($id, $thrash1, $thrash2, $thrash3) {
	global $config;

	if (!check_acl($config['id_user'], 0, "AW")){
		returnError('forbidden', 'string');
		return;
	}

	if ($id == '' || !$id) {
		returnError('error_parameter', __('Error. Agent cannot be left blank.'));
		return;
	}

	if ($id != "All"){
		$agent = db_get_row_filter('tagente', array('id_agente' => $id));
		if (empty ($agent)){
			returnError('error_agent', __('This agent does not exist.'));
			return;
		}else {
			$return = db_process_sql_update ('tagente',
				array ('update_module_count' => 1, 'update_alert_count' => 1),
				array('id_agente' => $id)
			);
		}
	}
	else {
		$return = db_process_sql_update ('tagente',
		array ('update_module_count' => 1, 'update_alert_count' => 1)
		);
	}


	$data = __('Successfully updated module/alert count in id agent %d.', $id);
	if ($id == "All")
		$data = __('Successfully updated module/alert count in all agents');

	if ($return === false)
		returnError('error_reset_agent_counts', 'Could not be updated module/alert counts in id agent %d.', $id);
	else
		returnData('string', array('type' => 'string', 'data' => $data));


}

?>
=======
function api_set_access_process($thrash1, $thrash2, $other, $returnType)
{
    if (defined('METACONSOLE')) {
        return;
    }

    $other['data'] = explode('|', $other['data']);

    $sql = 'select id_usuario,utimestamp from tsesion where descripcion like "%'.$other['data'][2].'%" and accion like "%'.$other['data'][3].'&#x20;Logon%" and id_usuario IN (select id_user from tusuario where is_admin = 1) and id_usuario != "'.$other['data'][0].'" order by utimestamp DESC limit 1';
    $audit_concurrence = db_get_all_rows_sql($sql);
    $sql_user = 'select id_usuario,utimestamp from tsesion where descripcion like "%'.$other['data'][2].'%" and accion like "%'.$other['data'][3].'&#x20;Logon%" and id_usuario IN (select id_user from tusuario where is_admin = 1) and id_usuario = "'.$other['data'][0].'" order by utimestamp DESC limit 1';
    $audit_concurrence_user = db_get_all_rows_sql($sql_user);
    $sql2 = 'select id_usuario,utimestamp,accion from tsesion where descripcion like "%'.$other['data'][2].'%" and accion like "%'.$other['data'][3].'&#x20;Logoff%" and id_usuario = "'.$audit_concurrence[0]['id_usuario'].'" order by utimestamp DESC limit 1';
    $audit_concurrence_2 = db_get_all_rows_sql($sql2);

    // The user trying to log in is an administrator
    if (users_is_admin($other['data'][0])) {
        // The admin user is trying to login
        if ($other['data'][1] == 'login') {
            // Check if there is an administrator user logged in prior to our last login
            if ($audit_concurrence[0]['utimestamp'] > $audit_concurrence_user[0]['utimestamp']) {
                // Check if the administrator user logged in later to us has unlogged and left the node free
                if ($audit_concurrence[0]['utimestamp'] > $audit_concurrence_2[0]['utimestamp']) {
                    // The administrator user logged in later has not yet unlogged
                    returnData('string', ['type' => 'string', 'data' => 'taken']);
                } else {
                    // The administrator user logged in later has already unlogged
                    returnData('string', ['type' => 'string', 'data' => 'free']);
                }
            } else {
                // There is no administrator user who has logged in since then to log us in.
                db_pandora_audit($other['data'][3].' Logon', 'Logged in '.$other['data'][3].' node '.$other['data'][2], $other['data'][0]);
                returnData('string', ['type' => 'string', 'data' => 'free']);
            }
        } else if ($other['data'][1] == 'logout') {
            // The administrator user wants to log out
            db_pandora_audit($other['data'][3].' Logoff', 'Logout from '.$other['data'][3].' node '.$other['data'][2], $other['data'][0]);
        } else if ($other['data'][1] == 'exclude') {
            // The administrator user has ejected another administrator user who was logged in
            db_pandora_audit($other['data'][3].' Logon', 'Logged in '.$other['data'][3].' node '.$other['data'][2], $other['data'][0]);
            db_pandora_audit($other['data'][3].' Logoff', 'Logout from '.$other['data'][3].' node '.$other['data'][2], $audit_concurrence[0]['id_usuario']);
        }
        // The admin user is trying to browse
        else if ($other['data'][1] == 'browse') {
            // Check if there is an administrator user logged in prior to our last login
            if ($audit_concurrence[0]['utimestamp'] > $audit_concurrence_user[0]['utimestamp']) {
                // Check if the administrator user logged in later to us has unlogged and left the node free
                if ($audit_concurrence[0]['utimestamp'] > $audit_concurrence_2[0]['utimestamp']) {
                    // The administrator user logged in later has not yet unlogged
                    returnData('string', ['type' => 'string', 'data' => $audit_concurrence[0]['id_usuario']]);
                } else {
                    // The administrator user logged in later has already unlogged
                    returnData('string', ['type' => 'string', 'data' => 'free']);
                }
            } else {
                // There is no administrator user who has logged in since then to log us in.
                returnData('string', ['type' => 'string', 'data' => 'free']);
            }
        } else if ($other['data'][1] == 'cancelled') {
            // The administrator user tries to log in having another administrator logged in, but instead of expelling him he cancels his log in.
            db_pandora_audit($other['data'][3].' cancelled access', 'Cancelled access in '.$other['data'][3].' node '.$other['data'][2], $other['data'][0]);
            returnData('string', ['type' => 'string', 'data' => 'cancelled']);
        }
    } else {
        if ($other['data'][4] == 1) {
            // The user trying to log in is not an administrator and is not allowed no admin access
            db_pandora_audit($other['data'][3].' denied access', 'Denied access to non-admin user '.$other['data'][3].' node '.$other['data'][2], $other['data'][0]);
            returnData('string', ['type' => 'string', 'data' => 'denied']);
        } else {
            // The user trying to log in is not an administrator and is allowed no admin access
            if ($other['data'][1] == 'login') {
                // The user trying to login is not admin, can enter without concurrent use filter
                db_pandora_audit($other['data'][3].' Logon', 'Logged in '.$other['data'][3].' node '.$other['data'][2], $other['data'][0]);
                returnData('string', ['type' => 'string', 'data' => 'free']);
            } else if ($other['data'][1] == 'logout') {
                // The user trying to logoff is not admin
                db_pandora_audit($other['data'][3].' Logoff', 'Logout from '.$other['data'][3].' node '.$other['data'][2], $other['data'][0]);
            } else if ($other['data'][1] == 'browse') {
                // The user trying to browse in an app page is not admin, can enter without concurrent use filter
                returnData('string', ['type' => 'string', 'data' => 'free']);
            }
        }
    }
}


function api_get_traps($thrash1, $thrash2, $other, $returnType)
{
    if (defined('METACONSOLE')) {
        return;
    }

    $other['data'] = explode('|', $other['data']);

    $other['data'][1] = date('Y-m-d H:i:s', $other['data'][1]);

    $sql = 'SELECT * from ttrap where timestamp >= "'.$other['data'][1].'"';

    // $sql = 'SELECT * from ttrap where source = "'.$other['data'][0].'" and timestamp >= "'.$other['data'][1].'"';
    if ($other['data'][4]) {
        $other['data'][4] = date('Y-m-d H:i:s', $other['data'][4]);
        $sql .= ' and timestamp <= "'.$other['data'][4].'"';
    }

    if ($other['data'][2]) {
        $sql .= ' limit '.$other['data'][2];
    }

    if ($other['data'][3]) {
        $sql .= ' offset '.$other['data'][3];
    }

    if ($other['data'][5]) {
        $sql .= ' and status = 0';
    }

    if (sizeof($other['data']) == 0) {
        $sql = 'SELECT * from ttrap';
    }

    $traps = db_get_all_rows_sql($sql);

    if ($other['data'][6]) {
        foreach ($traps as $key => $value) {
            if (!strpos($value['oid_custom'], $other['data'][6]) && $other['data'][7] == 'false') {
                unset($traps[$key]);
            }

            if (strpos($value['oid_custom'], $other['data'][6]) && $other['data'][7] == 'true') {
                unset($traps[$key]);
            }
        }
    }

    $traps_json = json_encode($traps);

    if (count($traps) > 0 and $traps !== false) {
        returnData('string', ['type' => 'string', 'data' => $traps_json]);
    } else {
        return 0;
    }

}


function api_set_validate_traps($id, $thrash2, $other, $thrash3)
{
    if (defined('METACONSOLE')) {
        return;
    }

    if ($id == 'all') {
        $result = db_process_sql_update('ttrap', ['status' => 1]);
    } else {
        $result = db_process_sql_update(
            'ttrap',
            ['status' => 1],
            ['id_trap' => $id]
        );
    }

    if (is_error($result)) {
        // TODO: Improve the error returning more info
        returnError('error_update_trap', __('Error in trap update.'));
    } else {
            returnData(
                'string',
                [
                    'type' => 'string',
                    'data' => __('Validated traps.'),
                ]
            );
    }
}


function api_set_delete_traps($id, $thrash2, $other, $thrash3)
{
    if (defined('METACONSOLE')) {
        return;
    }

    if ($id == 'all') {
        $result = db_process_sql('delete from ttrap');
    } else {
        $result = db_process_sql_delete('ttrap', ['id_trap' => $id]);
    }

    if (is_error($result)) {
        // TODO: Improve the error returning more info
        returnError('error_delete_trap', __('Error in trap delete.'));
    } else {
            returnData(
                'string',
                [
                    'type' => 'string',
                    'data' => __('Deleted traps.'),
                ]
            );
    }
}


function api_get_group_id_by_name($thrash1, $thrash2, $other, $thrash3)
{
    if (defined('METACONSOLE')) {
        return;
    }

    $sql = sprintf(
        'SELECT id_grupo
		FROM tgrupo WHERE nombre = "'.$other['data'].'"'
    );

    $group_id = db_get_all_rows_sql($sql);

    if (count($group_id) > 0 and $group_id !== false) {
        $data = [
            'type' => 'array',
            'data' => $group_id,
        ];

        returnData('csv', $data, ';');
    } else {
        returnError('error_group_name', 'No groups retrieved.');
    }
}


function api_get_timezone($thrash1, $thrash2, $other, $thrash3)
{
    if (defined('METACONSOLE')) {
        return;
    }

    $sql = sprintf(
        'SELECT value
		FROM tconfig WHERE token = "timezone"'
    );

    $timezone = db_get_all_rows_sql($sql);

    if (count($timezone) > 0 and $timezone !== false) {
        $data = [
            'type' => 'string',
            'data' => $timezone,
        ];

        returnData('string', ['type' => 'string', 'data' => $data['data'][0]['value']]);
    } else {
        returnError('error_timezone', 'No timezone retrieved.');
    }
}


function api_get_language($thrash1, $thrash2, $other, $thrash3)
{
    if (defined('METACONSOLE')) {
        return;
    }

    $sql = sprintf(
        'SELECT value
		FROM tconfig WHERE token = "language"'
    );

    $language = db_get_all_rows_sql($sql);

    if (count($language) > 0 and $language !== false) {
        $data = [
            'type' => 'string',
            'data' => $language,
        ];

        returnData('string', ['type' => 'string', 'data' => $data['data'][0]['value']]);
    } else {
        returnError('error_language', 'No language retrieved.');
    }
}


function api_get_session_timeout($thrash1, $thrash2, $other, $thrash3)
{
    if (defined('METACONSOLE')) {
        return;
    }

    $sql = sprintf(
        'SELECT value
		FROM tconfig WHERE token = "session_timeout"'
    );

    $language = db_get_all_rows_sql($sql);

    if (count($language) > 0 and $language !== false) {
        $data = [
            'type' => 'string',
            'data' => $language,
        ];

        returnData('string', ['type' => 'string', 'data' => $data['data'][0]['value']]);
    } else {
        returnError('error_session_timeout', 'No session timeout retrieved.');
    }
}


function api_get_users($thrash1, $thrash2, $other, $returnType)
{
            global $config;

            $user_info = get_users();

    if (!isset($returnType) || empty($returnType) || $returnType == '') {
        $returnType = 'json';
        $data['data'] = 'json';
    }

    if (!isset($separator) || empty($separator) || $separator == '') {
        $separator = ';';
    }

            $data['data'] = $user_info;

    if (count($data) > 0 and $data !== false) {
        returnData($returnType, $data, $separator);
    } else {
        returnError('error_users', 'No users retrieved.');
    }

}
>>>>>>> f098b72f
<|MERGE_RESOLUTION|>--- conflicted
+++ resolved
@@ -14278,367 +14278,6 @@
 
 
 
-<<<<<<< HEAD
-function api_set_access_process($thrash1, $thrash2, $other, $returnType) {
-	if (defined ('METACONSOLE')) {
-		return;
-	}
-	
-	$other['data'] = explode('|',$other['data']);
-	
-	$sql = 'select id_usuario,utimestamp from tsesion where descripcion like "%'.$other['data'][2].'%" and accion like "%'.$other['data'][3].'&#x20;Logon%" and id_usuario IN (select id_user from tusuario where is_admin = 1) and id_usuario != "'.$other['data'][0].'" order by utimestamp DESC limit 1';
-	$audit_concurrence = db_get_all_rows_sql($sql);
-	$sql_user = 'select id_usuario,utimestamp from tsesion where descripcion like "%'.$other['data'][2].'%" and accion like "%'.$other['data'][3].'&#x20;Logon%" and id_usuario IN (select id_user from tusuario where is_admin = 1) and id_usuario = "'.$other['data'][0].'" order by utimestamp DESC limit 1';
-	$audit_concurrence_user = db_get_all_rows_sql($sql_user);
-	$sql2 = 'select id_usuario,utimestamp,accion from tsesion where descripcion like "%'.$other['data'][2].'%" and accion like "%'.$other['data'][3].'&#x20;Logoff%" and id_usuario = "'.$audit_concurrence[0]['id_usuario'].'" order by utimestamp DESC limit 1';
-	$audit_concurrence_2 = db_get_all_rows_sql($sql2);
-	
-	//The user trying to log in is an administrator	
-	if(users_is_admin($other['data'][0])){
-	//The admin user is trying to login
-	if($other['data'][1] == 'login'){
-		// Check if there is an administrator user logged in prior to our last login
-		if($audit_concurrence[0]['utimestamp'] > $audit_concurrence_user[0]['utimestamp']){
-			// Check if the administrator user logged in later to us has unlogged and left the node free
-			if($audit_concurrence[0]['utimestamp'] > $audit_concurrence_2[0]['utimestamp']){
-				// The administrator user logged in later has not yet unlogged
-				returnData('string', array('type' => 'string', 'data' => 'taken'));	
-			}
-			else{
-				// The administrator user logged in later has already unlogged
-				returnData('string', array('type' => 'string', 'data' => 'free'));	
-			}			
-		}
-		else{
-			// There is no administrator user who has logged in since then to log us in.
-			db_pandora_audit($other['data'][3].' Logon', 'Logged in '.$other['data'][3].' node '.$other['data'][2] , $other['data'][0]);
-			returnData('string', array('type' => 'string', 'data' => 'free'));
-		}
-		
-	}
-	elseif ($other['data'][1] == 'logout') {
-		// The administrator user wants to log out
-		db_pandora_audit($other['data'][3].' Logoff', 'Logout from '.$other['data'][3].' node '.$other['data'][2], $other['data'][0]);
-	}
-	elseif ($other['data'][1] == 'exclude') {
-		// The administrator user has ejected another administrator user who was logged in
-		db_pandora_audit($other['data'][3].' Logon', 'Logged in '.$other['data'][3].' node '.$other['data'][2] , $other['data'][0]);
-		db_pandora_audit($other['data'][3].' Logoff', 'Logout from '.$other['data'][3].' node '.$other['data'][2] , $audit_concurrence[0]['id_usuario']);
-		
-	}
-	//The admin user is trying to browse
-	elseif ($other['data'][1] == 'browse') {
-		// Check if there is an administrator user logged in prior to our last login
-		if($audit_concurrence[0]['utimestamp'] > $audit_concurrence_user[0]['utimestamp']){
-			// Check if the administrator user logged in later to us has unlogged and left the node free
-			if($audit_concurrence[0]['utimestamp'] > $audit_concurrence_2[0]['utimestamp']){
-				// The administrator user logged in later has not yet unlogged
-				returnData('string', array('type' => 'string', 'data' => $audit_concurrence[0]['id_usuario']));	
-			}
-			else{
-				// The administrator user logged in later has already unlogged
-				returnData('string', array('type' => 'string', 'data' => 'free'));	
-			}			
-		}
-		else{
-			// There is no administrator user who has logged in since then to log us in.
-			returnData('string', array('type' => 'string', 'data' => 'free'));
-		}
-		
-	}
-	elseif ($other['data'][1] == 'cancelled'){
-		//The administrator user tries to log in having another administrator logged in, but instead of expelling him he cancels his log in.
-		db_pandora_audit($other['data'][3].' cancelled access', 'Cancelled access in '.$other['data'][3].' node '.$other['data'][2] , $other['data'][0]);
-		returnData('string', array('type' => 'string', 'data' => 'cancelled'));			
-	}
-	
-}
-else{
-		
-		if($other['data'][4] == 1){
-			//The user trying to log in is not an administrator and is not allowed no admin access
-			db_pandora_audit($other['data'][3].' denied access', 'Denied access to non-admin user '.$other['data'][3].' node '.$other['data'][2] , $other['data'][0]);
-			returnData('string', array('type' => 'string', 'data' => 'denied'));
-		}
-		else{
-		//The user trying to log in is not an administrator and is allowed no admin access
-			if($other['data'][1] == 'login'){
-				//The user trying to login is not admin, can enter without concurrent use filter
-				db_pandora_audit($other['data'][3].' Logon', 'Logged in '.$other['data'][3].' node '.$other['data'][2] , $other['data'][0]);
-				returnData('string', array('type' => 'string', 'data' => 'free'));
-				
-			}
-			elseif ($other['data'][1] == 'logout') {
-			//The user trying to logoff is not admin
-				db_pandora_audit($other['data'][3].' Logoff', 'Logout from '.$other['data'][3].' node '.$other['data'][2], $other['data'][0]);
-			}
-			elseif ($other['data'][1] == 'browse'){
-			//The user trying to browse in an app page is not admin, can enter without concurrent use filter
-				returnData('string', array('type' => 'string', 'data' => 'free'));		
-			}
-		}
-	}
-}
-
-
-function api_get_traps($thrash1, $thrash2, $other, $returnType) {
-	
-	if (defined ('METACONSOLE')) {
-		return;
-	}
-	
-	$other['data'] = explode('|',$other['data']);
-	
-	$other['data'][1] = date("Y-m-d H:i:s",$other['data'][1]);
-	
-	$sql = 'SELECT * from ttrap where timestamp >= "'.$other['data'][1].'"';
-	
-	// $sql = 'SELECT * from ttrap where source = "'.$other['data'][0].'" and timestamp >= "'.$other['data'][1].'"';
-	
-	if($other['data'][4]){
-		$other['data'][4] = date("Y-m-d H:i:s",$other['data'][4]);
-		$sql .= ' and timestamp <= "'.$other['data'][4].'"';
-	}
-	
-	if($other['data'][2]){
-		$sql .= ' limit '.$other['data'][2];
-	}
-	
-	if($other['data'][3]){
-		$sql .= ' offset '.$other['data'][3];
-	}
-	
-	if($other['data'][5]){
-		$sql .= ' and status = 0';
-	}
-	
-	if(sizeof($other['data']) == 0){
-		$sql = 'SELECT * from ttrap';
-	}
-	
-	
-	$traps = db_get_all_rows_sql($sql);
-	
-	if($other['data'][6]){
-		
-		foreach ($traps as $key => $value) {
-			
-			if(!strpos($value['oid_custom'],$other['data'][6]) && $other['data'][7] == 'false'){
-				unset($traps[$key]);
-			}
-			
-			if(strpos($value['oid_custom'],$other['data'][6]) && $other['data'][7] == 'true'){
-				unset($traps[$key]);
-			}
-			
-		}
-			
-	}
-		
-	$traps_json = json_encode($traps);
-
-	if (count($traps) > 0 and $traps !== false) {
-		returnData('string', array('type' => 'string', 'data' => $traps_json));
-	}
-	else {
-		return 0;
-	}
-				
-}
-
-function api_set_validate_traps ($id, $thrash2, $other, $thrash3) {
-	
-	if (defined ('METACONSOLE')) {
-		return;
-	}
-	
-	if($id == 'all'){
-		$result = db_process_sql_update('ttrap',array('status' => 1));	
-	}
-	else{
-		$result = db_process_sql_update('ttrap',
-			array('status' => 1), array('id_trap' => $id));	
-	}
-	
-	if (is_error($result)) {
-		// TODO: Improve the error returning more info
-		returnError('error_update_trap', __('Error in trap update.'));
-	}
-	else {
-			returnData('string',
-				array('type' => 'string',
-					'data' => __('Validated traps.')));
-		}
-	}
-	
-function api_set_delete_traps ($id, $thrash2, $other, $thrash3) {
-	
-	if (defined ('METACONSOLE')) {
-		return;
-	}
-	
-	if($id == 'all'){
-		$result = db_process_sql ('delete from ttrap');
-	}
-	else{
-		$result = db_process_sql_delete('ttrap',array('id_trap' => $id));	
-	}
-	
-	if (is_error($result)) {
-		// TODO: Improve the error returning more info
-		returnError('error_delete_trap', __('Error in trap delete.'));
-	}
-	else {
-			returnData('string',
-				array('type' => 'string',
-					'data' => __('Deleted traps.')));
-		}
-	}
-
-
-		
-function api_get_group_id_by_name($thrash1, $thrash2, $other, $thrash3) {
-	if (defined ('METACONSOLE')) {
-		return;
-	}
-				
-	$sql = sprintf('SELECT id_grupo
-		FROM tgrupo WHERE nombre = "'.$other['data'].'"');
-	
-	$group_id = db_get_all_rows_sql($sql);
-	
-	if (count($group_id) > 0 and $group_id !== false) {
-		$data = array('type' => 'array', 'data' => $group_id);
-		
-		returnData('csv', $data, ';');
-	}
-	else {
-		returnError('error_group_name', 'No groups retrieved.');
-	}
-}
-
-function api_get_timezone($thrash1, $thrash2, $other, $thrash3) {
-	if (defined ('METACONSOLE')) {
-		return;
-	}
-				
-	$sql = sprintf('SELECT value
-		FROM tconfig WHERE token = "timezone"');
-	
-	$timezone = db_get_all_rows_sql($sql);
-	
-	if (count($timezone) > 0 and $timezone !== false) {
-		
-		$data = array('type' => 'string', 'data' => $timezone);
-		
-		returnData('string',array('type' => 'string','data' => $data['data'][0]['value']));
-		
-	}
-	else {
-		returnError('error_timezone', 'No timezone retrieved.');
-	}
-}
-
-function api_get_language($thrash1, $thrash2, $other, $thrash3) {
-	if (defined ('METACONSOLE')) {
-		return;
-	}
-				
-	$sql = sprintf('SELECT value
-		FROM tconfig WHERE token = "language"');
-	
-	$language = db_get_all_rows_sql($sql);
-	
-	if (count($language) > 0 and $language !== false) {
-		
-		$data = array('type' => 'string', 'data' => $language);
-		
-		returnData('string',array('type' => 'string','data' => $data['data'][0]['value']));
-		
-	}
-	else {
-		returnError('error_language', 'No language retrieved.');
-	}
-}
-
-function api_get_session_timeout($thrash1, $thrash2, $other, $thrash3) {
-	if (defined ('METACONSOLE')) {
-		return;
-	}
-				
-	$sql = sprintf('SELECT value
-		FROM tconfig WHERE token = "session_timeout"');
-	
-	$language = db_get_all_rows_sql($sql);
-	
-	if (count($language) > 0 and $language !== false) {
-		
-		$data = array('type' => 'string', 'data' => $language);
-		
-		returnData('string',array('type' => 'string','data' => $data['data'][0]['value']));
-		
-	}
-	else {
-		returnError('error_session_timeout', 'No session timeout retrieved.');
-	}
-}
-
-/**
- * Resets module counts and alert counts in the agents
- * @param $id id of the agent you want to synchronize. Add "All" to synchronize all agents
- * @param $trash1
- * @param $trash2
- * @param $trash3
- * 
- * Example: 
- * api.php?op=set&op2=reset_agent_counts&apipass=1234&user=admin&pass=pandora&id=All
- */
-function api_set_reset_agent_counts ($id, $thrash1, $thrash2, $thrash3) {
-	global $config;
-
-	if (!check_acl($config['id_user'], 0, "AW")){
-		returnError('forbidden', 'string');
-		return;
-	}
-
-	if ($id == '' || !$id) {
-		returnError('error_parameter', __('Error. Agent cannot be left blank.'));
-		return;
-	}
-
-	if ($id != "All"){
-		$agent = db_get_row_filter('tagente', array('id_agente' => $id));
-		if (empty ($agent)){
-			returnError('error_agent', __('This agent does not exist.'));
-			return;
-		}else {
-			$return = db_process_sql_update ('tagente',
-				array ('update_module_count' => 1, 'update_alert_count' => 1),
-				array('id_agente' => $id)
-			);
-		}
-	}
-	else {
-		$return = db_process_sql_update ('tagente',
-		array ('update_module_count' => 1, 'update_alert_count' => 1)
-		);
-	}
-
-
-	$data = __('Successfully updated module/alert count in id agent %d.', $id);
-	if ($id == "All")
-		$data = __('Successfully updated module/alert count in all agents');
-
-	if ($return === false)
-		returnError('error_reset_agent_counts', 'Could not be updated module/alert counts in id agent %d.', $id);
-	else
-		returnData('string', array('type' => 'string', 'data' => $data));
-
-
-}
-
-?>
-=======
 function api_set_access_process($thrash1, $thrash2, $other, $returnType)
 {
     if (defined('METACONSOLE')) {
@@ -14970,4 +14609,58 @@
     }
 
 }
->>>>>>> f098b72f
+
+/**
+ * Resets module counts and alert counts in the agents
+ * @param $id id of the agent you want to synchronize. Add "All" to synchronize all agents
+ * @param $trash1
+ * @param $trash2
+ * @param $trash3
+ * 
+ * Example: 
+ * api.php?op=set&op2=reset_agent_counts&apipass=1234&user=admin&pass=pandora&id=All
+ */
+function api_set_reset_agent_counts ($id, $thrash1, $thrash2, $thrash3)
+{
+	global $config;
+
+	if (!check_acl($config['id_user'], 0, "AW")) {
+		returnError('forbidden', 'string');
+		return;
+	}
+
+	if ($id == '' || !$id) {
+		returnError('error_parameter', __('Error. Agent cannot be left blank.'));
+		return;
+	}
+
+	if ($id != "All"){
+		$agent = db_get_row_filter('tagente', array('id_agente' => $id));
+		if (empty ($agent)){
+			returnError('error_agent', __('This agent does not exist.'));
+			return;
+		}else {
+			$return = db_process_sql_update ('tagente',
+				array ('update_module_count' => 1, 'update_alert_count' => 1),
+				array('id_agente' => $id)
+			);
+		}
+	}
+	else {
+		$return = db_process_sql_update ('tagente',
+		array ('update_module_count' => 1, 'update_alert_count' => 1)
+		);
+	}
+
+
+	$data = __('Successfully updated module/alert count in id agent %d.', $id);
+	if ($id == "All")
+		$data = __('Successfully updated module/alert count in all agents');
+
+	if ($return === false)
+		returnError('error_reset_agent_counts', 'Could not be updated module/alert counts in id agent %d.', $id);
+	else
+		returnData('string', array('type' => 'string', 'data' => $data));
+
+
+}