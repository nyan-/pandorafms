--- conflicted
+++ resolved
@@ -7066,7 +7066,6 @@
 	}
 	
 	$cont = 0;
-	
 	foreach ($fields_user as $field) {
 		if ($other['data'][$cont] != "" and $field != "password") {
 			$values[$field] = $other['data'][$cont];
@@ -12715,7 +12714,36 @@
 		
 		$data = array('type' => 'string', 'data' => $language);
 		
-<<<<<<< HEAD
+		returnData('string',array('type' => 'string','data' => $data['data'][0]['value']));
+		
+	}
+	else {
+		returnError('error_language', 'No language retrieved.');
+	}
+}
+
+function api_get_session_timeout($thrash1, $thrash2, $other, $thrash3) {
+	if (defined ('METACONSOLE')) {
+		return;
+	}
+				
+	$sql = sprintf('SELECT value
+		FROM tconfig WHERE token = "session_timeout"');
+	
+	$language = db_get_all_rows_sql($sql);
+	
+	if (count($language) > 0 and $language !== false) {
+		
+		$data = array('type' => 'string', 'data' => $language);
+		
+		returnData('string',array('type' => 'string','data' => $data['data'][0]['value']));
+		
+	}
+	else {
+		returnError('error_session_timeout', 'No session timeout retrieved.');
+	}
+}
+
 function api_get_users($thrash1, $thrash2, $other, $returnType) {
 			
 			global $config;
@@ -12741,38 +12769,4 @@
 			}
 			
 		}
-
-
-=======
-		returnData('string',array('type' => 'string','data' => $data['data'][0]['value']));
-		
-	}
-	else {
-		returnError('error_language', 'No language retrieved.');
-	}
-}
->>>>>>> f8ac5252
-
-function api_get_session_timeout($thrash1, $thrash2, $other, $thrash3) {
-	if (defined ('METACONSOLE')) {
-		return;
-	}
-				
-	$sql = sprintf('SELECT value
-		FROM tconfig WHERE token = "session_timeout"');
-	
-	$language = db_get_all_rows_sql($sql);
-	
-	if (count($language) > 0 and $language !== false) {
-		
-		$data = array('type' => 'string', 'data' => $language);
-		
-		returnData('string',array('type' => 'string','data' => $data['data'][0]['value']));
-		
-	}
-	else {
-		returnError('error_session_timeout', 'No session timeout retrieved.');
-	}
-}
-
 ?>