<?php

// Pandora FMS- http://pandorafms.com
// ==================================================
// Copyright (c) 2005-2009 Artica Soluciones Tecnologicas
// Please see http://pandorafms.org for full contribution list
// This program is free software; you can redistribute it and/or
// modify it under the terms of the  GNU Lesser General Public License
// as published by the Free Software Foundation; version 2
// This program is distributed in the hope that it will be useful,
// but WITHOUT ANY WARRANTY; without even the implied warranty of
// MERCHANTABILITY or FITNESS FOR A PARTICULAR PURPOSE.  See the
// GNU General Public License for more details.
global $config;

// Set character encoding to UTF-8 - fixes a lot of multibyte character headaches
require_once 'functions_agents.php';
require_once 'functions_modules.php';
require_once $config['homedir'].'/include/functions_profile.php';
require_once $config['homedir'].'/include/functions.php';
require_once $config['homedir'].'/include/functions_ui.php';
require_once $config['homedir'].'/include/functions_graph.php';
require_once $config['homedir'].'/include/functions_events.php';
require_once $config['homedir'].'/include/functions_groups.php';
require_once $config['homedir'].'/include/functions_network_components.php';
require_once $config['homedir'].'/include/functions_netflow.php';
require_once $config['homedir'].'/include/functions_servers.php';
require_once $config['homedir'].'/include/functions_planned_downtimes.php';
require_once $config['homedir'].'/include/functions_db.php';
require_once $config['homedir'].'/include/functions_event_responses.php';
enterprise_include_once('include/functions_local_components.php');
enterprise_include_once('include/functions_events.php');
enterprise_include_once('include/functions_agents.php');
enterprise_include_once('include/functions_modules.php');
enterprise_include_once('include/functions_clusters.php');
enterprise_include_once('include/functions_alerts.php');


/**
 * Parse the "other" parameter.
 *
 * @param  string $other
 * @param  mixed  $otherType
 * @return mixed
 */
function parseOtherParameter($other, $otherType)
{
    switch ($otherType) {
        case 'url_encode':
            $returnVar = [
                'type' => 'string',
                'data' => urldecode($other),
            ];
        break;

        default:
            if (strpos($otherType, 'url_encode_separator_') !== false) {
                $separator = str_replace('url_encode_separator_', '', $otherType);
                $returnVar = [
                    'type' => 'array',
                    'data' => explode($separator, $other),
                ];
                foreach ($returnVar['data'] as $index => $element) {
                    $returnVar['data'][$index] = urldecode($element);
                }
            } else {
                $returnVar = [
                    'type' => 'string',
                    'data' => urldecode($other),
                ];
            }
        break;
    }

    return $returnVar;
}


/**
 *
 * @param  $typeError
 * @param  $returnType
 * @return unknown_type
 */
function returnError($typeError, $returnType='string')
{
    switch ($typeError) {
        case 'no_set_no_get_no_help':
            returnData(
                $returnType,
                [
                    'type' => 'string',
                    'data' => __('No set or get or help operation.'),
                ]
            );
        break;

        case 'no_exist_operation':
            returnData(
                $returnType,
                [
                    'type' => 'string',
                    'data' => __('This operation does not exist.'),
                ]
            );
        break;

        case 'id_not_found':
            returnData(
                $returnType,
                [
                    'type' => 'string',
                    'data' => __('Id does not exist in BD.'),
                ]
            );
        break;

        case 'not_allowed_operation_cluster':
            returnData(
                $returnType,
                [
                    'type' => 'string',
                    'data' => __('This operation can not be used in cluster elements.'),
                ]
            );
        break;

        case 'forbidden':
            returnData(
                $returnType,
                [
                    'type' => 'string',
                    'data' => __('The user has not enough permission to make this action.'),
                ]
            );
        break;

        case 'no_data_to_show':
            returnData(
                $returnType,
                [
                    'type' => 'string',
                    'data' => __('No data to show.'),
                ]
            );
        break;

        case 'centralized':
            returnData(
                $returnType,
                [
                    'type' => 'string',
                    'data' => __('This console is not manager of this environment, please manage this feature from centralized manager console (Metaconsole).'),
                ]
            );
        break;

        default:
            returnData(
                'string',
                [
                    'type' => 'string',
                    'data' => __($returnType),
                ]
            );
        break;
    }
}


/**
 * @param  $returnType
 * @param  $data
 * @param  $separator
 * @return
 */
function returnData($returnType, $data, $separator=';')
{
    switch ($returnType) {
        case 'string':
            if (is_array($data['data'])) {
                echo convert_array_multi($data['data'], $separator);
            } else {
                echo $data['data'];
            }
        break;

        case 'csv':
        case 'csv_head':
            if (is_array($data['data'])) {
                if (array_key_exists('list_index', $data)) {
                    if ($returnType == 'csv_head') {
                        foreach ($data['list_index'] as $index) {
                            echo $index;
                            if (end($data['list_index']) == $index) {
                                echo "\n";
                            } else {
                                echo $separator;
                            }
                        }
                    }

                    foreach ($data['data'] as $dataContent) {
                        foreach ($data['list_index'] as $index) {
                            if (array_key_exists($index, $dataContent)) {
                                echo str_replace("\n", ' ', $dataContent[$index]);
                            }

                            if (end($data['list_index']) == $index) {
                                echo "\n";
                            } else {
                                echo $separator;
                            }
                        }
                    }
                } else {
                    if (!empty($data['data'])) {
                        foreach ($data['data'] as $dataContent) {
                            $clean = array_map('array_apply_io_safe_output', (array) $dataContent);
                            foreach ($clean as $k => $v) {
                                $clean[$k] = str_replace("\r", "\n", $clean[$k]);
                                $clean[$k] = str_replace("\n", ' ', $clean[$k]);
                                $clean[$k] = strip_tags($clean[$k]);
                                $clean[$k] = str_replace(';', ' ', $clean[$k]);
                            }

                            $row = implode($separator, $clean);
                            echo $row."\n";
                        }
                    }
                }
            } else {
                echo $data['data'];
            }
        break;

        case 'json':
            $data = array_apply_io_safe_output($data);
            header('Content-type: application/json');
            // Allows extra parameters to json_encode, like JSON_FORCE_OBJECT
            if ($separator == ';') {
                $separator = null;
            }

            if (empty($separator)) {
                echo json_encode($data);
            } else {
                echo json_encode($data, $separator);
            }
        break;
    }
}


function array_apply_io_safe_output($item)
{
    return io_safe_output($item);
}


/**
 *
 * @param  $ip
 * @return unknown_type
 */
function isInACL($ip)
{
    global $config;

    if (in_array($ip, $config['list_ACL_IPs_for_API'])) {
        return true;
    }

    // If the IP is not in the list, we check one by one, all the wildcard registers
    foreach ($config['list_ACL_IPs_for_API'] as $acl_ip) {
        if (preg_match('/\*/', $acl_ip)) {
            if ($acl_ip[0] == '*' && strlen($acl_ip) > 1) {
                // example *.lab.artica.es == 151.80.15.*
                $acl_ip = str_replace('*.', '', $acl_ip);
                $name = [];
                $name = gethostbyname($acl_ip);
                $names = explode('.', $name);
                $names[3] = '';
                $names = implode('.', $names);
                if (preg_match('/'.$names.'/', $ip)) {
                    return true;
                }
            } else {
                // example 192.168.70.* or *
                $acl_ip = str_replace('.', '\.', $acl_ip);
                // Replace wilcard by .* to do efective in regular expression
                $acl_ip = str_replace('*', '.*', $acl_ip);
                // If the string match with the beginning of the IP give it access
                if (preg_match('/'.$acl_ip.'/', $ip)) {
                    return true;
                }
            }

            // Scape for protection
        } else {
            // example lab.artica.es without '*'
            $name = [];
            $name = gethostbyname($acl_ip);
            if (preg_match('/'.$name.'/', $ip)) {
                return true;
            }
        }
    }

    return false;
}


// Return string OK,[version],[build]
function api_get_test()
{
    global $pandora_version;
    global $build_version;

    echo "OK,$pandora_version,$build_version";

    if (defined('METACONSOLE')) {
        echo ',meta';
    }
}


// Return OK if agent cache is activated
function api_get_test_agent_cache()
{
    if (defined('METACONSOLE')) {
        return;
    }

    $status = enterprise_hook('test_agent_cache', []);
    if ($status === ENTERPRISE_NOT_HOOK) {
        echo 'ERR';
        return;
    }

    echo $status;

}


// Returs the string OK if a connection to the event replication DB can be established.
function api_get_test_event_replication_db()
{
    if (defined('METACONSOLE')) {
        return;
    }

    $status = enterprise_hook('events_test_replication_db', []);
    if ($status === ENTERPRISE_NOT_HOOK) {
        echo 'ERR';
        return;
    }

    echo $status;
}


// -------------------------DEFINED OPERATIONS FUNCTIONS-----------------
function api_get_groups($thrash1, $thrash2, $other, $returnType, $user_in_db)
{
    if (defined('METACONSOLE')) {
        return;
    }

    if ($other['type'] == 'string') {
        if ($other['data'] != '') {
            returnError('error_parameter', 'Error in the parameters.');
            return;
        } else {
            // Default values
            $separator = ';';
        }
    } else if ($other['type'] == 'array') {
        $separator = $other['data'][0];
    }

    $groups = users_get_groups($user_in_db, 'IR');

    $data_groups = [];
    foreach ($groups as $id => $group) {
        $data_groups[] = [
            $id,
            $group,
        ];
    }

    $data['type'] = 'array';
    $data['data'] = $data_groups;

    returnData($returnType, $data, $separator);
}


function api_get_agent_module_name_last_value($agentName, $moduleName, $other=';', $returnType)
{
    $idAgent = agents_get_agent_id($agentName);
    $sql = sprintf(
        'SELECT id_agente_modulo
		FROM tagente_modulo
		WHERE id_agente = %d AND nombre LIKE "%s"',
        $idAgent,
        $moduleName
    );
    $idModuleAgent = db_get_value_sql($sql);

    api_get_module_last_value($idModuleAgent, null, $other, $returnType);
}


function api_get_agent_module_name_last_value_alias($alias, $moduleName, $other=';', $returnType)
{
    $sql = sprintf(
        'SELECT tagente_modulo.id_agente_modulo FROM tagente_modulo
			INNER JOIN tagente ON tagente_modulo.id_agente = tagente.id_agente
			WHERE tagente.alias LIKE "%s" AND tagente_modulo.nombre LIKE "%s"',
        $alias,
        $moduleName
    );
    $idModuleAgent = db_get_value_sql($sql);

    api_get_module_last_value($idModuleAgent, null, $other, $returnType);
}


function api_get_module_last_value($idAgentModule, $trash1, $other=';', $returnType)
{
    global $config;
    if (defined('METACONSOLE')) {
        return;
    }

    $check_access = agents_check_access_agent(modules_get_agentmodule_agent($idAgentModule));
    if ($check_access === false || !check_acl($config['id_user'], 0, 'AR')) {
        returnError('forbidden', $returnType);
        return;
    }

    $sql = sprintf(
        'SELECT datos
		FROM tagente_estado
		WHERE id_agente_modulo = %d',
        $idAgentModule
    );
    $value = db_get_value_sql($sql);

    if ($value === false) {
        if (isset($other['data'][1]) && $other['data'][0] == 'error_value') {
            returnData($returnType, ['type' => 'string', 'data' => $other['data'][1]]);
        } else if ($check_access) {
            returnError('no_data_to_show', $returnType);
        } else {
            returnError('id_not_found', $returnType);
        }

        return;
    }

    $data = [
        'type' => 'string',
        'data' => $value,
    ];
    returnData($returnType, $data);
}


/*
    DB column mapping table used by tree_agents (and get module_properties)
*/

/*
 * Agent related field mappings (output field => column designation for 'tagente').
 * agent_id is not in this list (because it is mandatory).
 * agent_id_group is not in this list.
 */
$agent_field_column_mapping = [
    'agent_name'                      => 'nombre as agent_name',
    'agent_direction'                 => 'direccion as agent_direction',
    'agent_comentary'                 => 'comentarios as agent_comentary',
    'agent_last_contant'              => 'ultimo_contacto as agent_last_contant',
    'agent_mode'                      => 'modo as agent_mode',
    'agent_interval'                  => 'intervalo as agent_interval',
    'agent_id_os'                     => 'id_os as agent_id_os',
    'agent_os_version'                => 'os_version as agent_os_version',
    'agent_version'                   => 'agent_version as agent_version',
    'agent_last_remote_contact'       => 'ultimo_contacto_remoto as agent_last_remote_contact',
    'agent_disabled'                  => 'disabled as agent_disabled',
    'agent_id_parent'                 => 'id_parent as agent_id_parent',
    'agent_custom_id'                 => 'custom_id as agent_custom_id',
    'agent_server_name'               => 'server_name as agent_server_name',
    'agent_cascade_protection'        => 'cascade_protection as agent_cascade_protection',
    'agent_cascade_protection_module' => 'cascade_protection_module as agent_cascade_protection_module',
];

// module related field mappings 1/2 (output field => column for 'tagente_modulo')
// module_id_agent_modulo  is not in this list
$module_field_column_mampping = [
    'module_id_agent'          => 'id_agente as module_id_agent',
    'module_id_module_type'    => 'id_tipo_modulo as module_id_module_type',
    'module_description'       => 'descripcion as module_description',
    'module_name'              => 'nombre as module_name',
    'module_max'               => 'max as module_max',
    'module_min'               => 'min as module_min',
    'module_interval'          => 'module_interval',
    'module_tcp_port'          => 'tcp_port as module_tcp_port',
    'module_tcp_send'          => 'tcp_send as module_tcp_send',
    'module_tcp_rcv'           => 'tcp_rcv as module_tcp_rcv',
    'module_snmp_community'    => 'snmp_community as module_snmp_community',
    'module_snmp_oid'          => 'snmp_oid as module_snmp_oid',
    'module_ip_target'         => 'ip_target as module_ip_target',
    'module_id_module_group'   => 'id_module_group as module_id_module_group',
    'module_flag'              => 'flag as module_flag',
    'module_id_module'         => 'id_modulo as module_id_module',
    'module_disabled'          => 'disabled as module_disabled',
    'module_id_export'         => 'id_export as module_id_export',
    'module_plugin_user'       => 'plugin_user as module_plugin_user',
    'module_plugin_pass'       => 'plugin_pass as module_plugin_pass',
    'module_plugin_parameter'  => 'plugin_parameter as module_plugin_parameter',
    'module_id_plugin'         => 'id_plugin as module_id_plugin',
    'module_post_process'      => 'post_process as module_post_process',
    'module_prediction_module' => 'prediction_module as module_prediction_module',
    'module_max_timeout'       => 'max_timeout as module_max_timeout',
    'module_max_retries'       => 'max_retries as module_max_retries',
    'module_custom_id'         => 'custom_id as module_custom_id',
    'module_history_data'      => 'history_data as module_history_data',
    'module_min_warning'       => 'min_warning as module_min_warning',
    'module_max_warning'       => 'max_warning as module_max_warning',
    'module_str_warning'       => 'str_warning as module_str_warning',
    'module_min_critical'      => 'min_critical as module_min_critical',
    'module_max_critical'      => 'max_critical as module_max_critical',
    'module_str_critical'      => 'str_critical as module_str_critical',
    'module_min_ff_event'      => 'min_ff_event as module_min_ff_event',
    'module_delete_pending'    => 'delete_pending as module_delete_pending',
    'module_plugin_macros'     => 'macros as module_plugin_macros',
    'module_macros'            => 'module_macros as module_macros',
    'module_critical_inverse'  => 'critical_inverse as module_critical_inverse',
    'module_warning_inverse'   => 'warning_inverse as module_warning_inverse',
];

// module related field mappings 2/2 (output field => column for 'tagente_estado')
// module_id_agent_modulo  is not in this list
$estado_fields_to_columns_mapping = [
    'module_id_agent_state'     => 'id_agente_estado as module_id_agent_state',
    'module_data'               => 'datos as module_data',
    'module_timestamp'          => 'timestamp as module_timestamp',
    'module_state'              => 'estado as module_state',
    'module_last_try'           => 'last_try as module_last_try',
    'module_utimestamp'         => 'utimestamp as module_utimestamp',
    'module_current_interval'   => 'current_interval as module_current_interval',
    'module_running_by'         => 'running_by as module_running_by',
    'module_last_execution_try' => 'last_execution_try as module_last_execution_try',
    'module_status_changes'     => 'status_changes as module_status_changes',
    'module_last_status'        => 'last_status as module_last_status',
];

/***
 * end of DB column mapping table
 ***/


/**
 *
 * @param $trash1
 * @param $trahs2
 * @param mixed      $other If $other is string is only the separator,
 *       but if it's array, $other as param is <separator>;<replace_return>;(<field_1>,<field_2>...<field_n>) in this order
 *       and separator char (after text ; ) must be diferent that separator (and other) url (pass in param othermode as othermode=url_encode_separator_<separator>)
 *       example:
 *
 *       return csv with fields type_row,group_id and agent_name, separate with ";" and the return of the text replace for " "
 *       api.php?op=get&op2=tree_agents&return_type=csv&other=;| |type_row,group_id,agent_name&other_mode=url_encode_separator_|
 *
 * @param  $returnType
 * @return unknown_type
 */
function api_get_tree_agents($trash1, $trahs2, $other, $returnType)
{
    global $config;

    if (defined('METACONSOLE')) {
        return;
    }

    if ($other['type'] == 'array') {
        $separator = $other['data'][0];
        $returnReplace = $other['data'][1];
        if (trim($other['data'][2]) == '') {
            $fields = false;
        } else {
            $fields = explode(',', $other['data'][2]);
            foreach ($fields as $index => $field) {
                $fields[$index] = trim($field);
            }
        }
    } else {
        if (strlen($other['data']) == 0) {
            $separator = ';';
            // by default
        } else {
            $separator = $other['data'];
        }

        $returnReplace = ' ';
        $fields = false;
    }

    /*
        NOTE: if you want to add an output field, you have to add it to;
        1. $master_fields (field name)
        2. one of following field_column_mapping array (a pair of field name and corresponding column designation)

        e.g. To add a new field named 'agent_NEWFIELD' that comes from tagente's COLUMN_X , you have to add;
        1. "agent_NEW_FIELD"  to $master_fields
        2. "'agent_NEW_FIELD' => 'agent_NEWFIELD as COLUMN_X'"  to $agent_field_column_mapping
    */

    // all of output field names
    $master_fields = [
        'type_row',

        'group_id',
        'group_name',
        'group_parent',
        'disabled',
        'custom_id',
        'group_description',
        'group_contact',
        'group_other',

        'agent_id',
        'alias',
        'agent_direction',
        'agent_comentary',
        'agent_id_group',
        'agent_last_contant',
        'agent_mode',
        'agent_interval',
        'agent_id_os',
        'agent_os_version',
        'agent_version',
        'agent_last_remote_contact',
        'agent_disabled',
        'agent_id_parent',
        'agent_custom_id',
        'agent_server_name',
        'agent_cascade_protection',
        'agent_cascade_protection_module',
        'agent_name',

        'module_id_agent_modulo',
        'module_id_agent',
        'module_id_module_type',
        'module_description',
        'module_name',
        'module_max',
        'module_min',
        'module_interval',
        'module_tcp_port',
        'module_tcp_send',
        'module_tcp_rcv',
        'module_snmp_community',
        'module_snmp_oid',
        'module_ip_target',
        'module_id_module_group',
        'module_flag',
        'module_id_module',
        'module_disabled',
        'module_id_export',
        'module_plugin_user',
        'module_plugin_pass',
        'module_plugin_parameter',
        'module_id_plugin',
        'module_post_process',
        'module_prediction_module',
        'module_max_timeout',
        'module_max_retries',
        'module_custom_id',
        'module_history_data',
        'module_min_warning',
        'module_max_warning',
        'module_str_warning',
        'module_min_critical',
        'module_max_critical',
        'module_str_critical',
        'module_min_ff_event',
        'module_delete_pending',
        'module_id_agent_state',
        'module_data',
        'module_timestamp',
        'module_state',
        'module_last_try',
        'module_utimestamp',
        'module_current_interval',
        'module_running_by',
        'module_last_execution_try',
        'module_status_changes',
        'module_last_status',
        'module_plugin_macros',
        'module_macros',
        'module_critical_inverse',
        'module_warning_inverse',

        'alert_id_agent_module',
        'alert_id_alert_template',
        'alert_internal_counter',
        'alert_last_fired',
        'alert_last_reference',
        'alert_times_fired',
        'alert_disabled',
        'alert_force_execution',
        'alert_id_alert_action',
        'alert_type',
        'alert_value',
        'alert_matches_value',
        'alert_max_value',
        'alert_min_value',
        'alert_time_threshold',
        'alert_max_alerts',
        'alert_min_alerts',
        'alert_time_from',
        'alert_time_to',
        'alert_monday',
        'alert_tuesday',
        'alert_wednesday',
        'alert_thursday',
        'alert_friday',
        'alert_saturday',
        'alert_sunday',
        'alert_recovery_notify',
        'alert_field2_recovery',
        'alert_field3_recovery',
        'alert_id_alert_template_module',
        'alert_fires_min',
        'alert_fires_max',
        'alert_id_alert_command',
        'alert_command',
        'alert_internal',
        'alert_template_modules_id',
        'alert_templates_id',
        'alert_template_module_actions_id',
        'alert_actions_id',
        'alert_commands_id',
        'alert_templates_name',
        'alert_actions_name',
        'alert_commands_name',
        'alert_templates_description',
        'alert_commands_description',
        'alert_template_modules_priority',
        'alert_templates_priority',
        'alert_templates_field1',
        'alert_actions_field1',
        'alert_templates_field2',
        'alert_actions_field2',
        'alert_templates_field3',
        'alert_actions_field3',
        'alert_templates_id_group',
        'alert_actions_id_group',
    ];

    // agent related field mappings (output field => column designation for 'tagente')
    global $agent_field_column_mapping;

    // module related field mappings 1/2 (output field => column for 'tagente_modulo')
    global $module_field_column_mampping;

    // module related field mappings 2/2 (output field => column for 'tagente_estado')
    global    $estado_fields_to_columns_mapping;

    // alert related field mappings (output field => column for 'talert_template_modules', ... )
    $alert_fields_to_columns_mapping = [
        // 'alert_id_agent_module (id_agent_module) is not in this list
        'alert_template_modules_id'        => 't1.id as alert_template_modules_id',
        'alert_id_alert_template'          => 't1.id_alert_template as alert_id_alert_template',
        'alert_internal_counter'           => 't1.internal_counter as alert_internal_counter',
        'alert_last_fired'                 => 't1.last_fired as alert_last_fired',
        'alert_last_reference'             => 't1.last_reference as alert_last_reference',
        'alert_times_fired'                => 't1.times_fired as alert_times_fired',
        'alert_disabled'                   => 't1.disabled as alert_disabled',
        'alert_force_execution'            => 't1.force_execution as alert_force_execution',
        'alert_template_modules_priority'  => 't1.priority as alert_template_modules_priority',

        'alert_templates_id'               => 't2.id as alert_templates_id',
        'alert_type'                       => 't2.type as alert_type',
        'alert_value'                      => 't2.value as alert_value',
        'alert_matches_value'              => 't2.matches_value as alert_matches_value',
        'alert_max_value'                  => 't2.max_value as alert_max_value',
        'alert_min_value'                  => 't2.min_value as alert_min_value',
        'alert_time_threshold'             => 't2.time_threshold as alert_time_threshold',
        'alert_max_alerts'                 => 't2.max_alerts as alert_max_alerts',
        'alert_min_alerts'                 => 't2.min_alerts as alert_min_alerts',
        'alert_time_from'                  => 't2.time_from as alert_time_from',
        'alert_time_to'                    => 't2.time_to as alert_time_to',
        'alert_monday'                     => 't2.monday as alert_monday',
        'alert_tuesday'                    => 't2.tuesday as alert_tuesday',
        'alert_wednesday'                  => 't2.wednesday as alert_wednesday',
        'alert_thursday'                   => 't2.thursday as alert_thursday',
        'alert_friday'                     => 't2.friday as alert_friday',
        'alert_saturday'                   => 't2.saturday as alert_saturday',
        'alert_sunday'                     => 't2.sunday as alert_sunday',
        'alert_templates_name'             => 't2.name as alert_templates_name',
        'alert_templates_description'      => 't2.description as alert_templates_description',
        'alert_templates_priority'         => 't2.priority as alert_templates_priority',
        'alert_templates_id_group'         => 't2.id_group as alert_templates_id_group',
        'alert_recovery_notify'            => 't2.recovery_notify as alert_recovery_notify',
        'alert_field2_recovery'            => 't2.field2_recovery as alert_field2_recovery',
        'alert_field3_recovery'            => 't2.field3_recovery as alert_field3_recovery',
        'alert_templates_field1'           => 't2.field1 as alert_templates_field1',
        'alert_templates_field2'           => 't2.field2 as alert_templates_field2',
        'alert_templates_field3'           => 't2.field3 as alert_templates_field3',

        'alert_template_module_actions_id' => 't3.id as alert_template_module_actions_id',
        'alert_id_alert_action'            => 't3.id_alert_action as alert_id_alert_action',
        'alert_id_alert_template_module'   => 't3.id_alert_template_module as alert_id_alert_template_module',
        'alert_fires_min'                  => 't3.fires_min as alert_fires_min',
        'alert_fires_max'                  => 't3.fires_max as alert_fires_max',

        'alert_actions_id'                 => 't4.id as alert_actions_id',
        'alert_actions_name'               => 't4.name as alert_actions_name',
        'alert_id_alert_command'           => 't4.id_alert_command as alert_id_alert_command',
        'alert_actions_id_group'           => 't4.id_group as alert_actions_id_group',
        'alert_actions_field1'             => 't4.field1 as alert_actions_field1',
        'alert_actions_field2'             => 't4.field2 as alert_actions_field2',
        'alert_actions_field3'             => 't4.field3 as alert_actions_field3',

        'alert_command'                    => 't5.command as alert_command',
        'alert_internal'                   => 't5.internal as alert_internal',
        'alert_commands_id'                => 't5.id as alert_commands_id',
        'alert_commands_name'              => 't5.name as alert_commands_name',
        'alert_commands_description'       => 't5.description as alert_commands_description',
    ];

    if ($fields == false) {
        $fields = $master_fields;
    }

    // construct column list to query for tagente, tagente_modulo, tagente_estado and alert-related tables
    {
        $agent_additional_columns  = '';
        $module_additional_columns = '';
        $estado_additional_columns = '';
        $alert_additional_columns  = '';

    foreach ($fields as $fld) {
        if (array_key_exists($fld, $agent_field_column_mapping)) {
            $agent_additional_columns .= (', '.$agent_field_column_mapping[$fld] );
        }

        if (array_key_exists($fld, $module_field_column_mampping)) {
            $module_additional_columns .= (', '.$module_field_column_mampping[$fld]);
        }

        if (array_key_exists($fld, $estado_fields_to_columns_mapping)) {
            $estado_additional_columns .= (', '.$estado_fields_to_columns_mapping[$fld]);
        }

        if (array_key_exists($fld, $alert_fields_to_columns_mapping)) {
            $alert_additional_columns .= (', '.$alert_fields_to_columns_mapping[$fld]);
        }
    }

    }

    $returnVar = [];

    // Get only the user groups
    $filter_groups = '1 = 1';
    if (!users_is_admin($config['id_user'])) {
        $user_groups = implode(',', array_keys(users_get_groups()));
        $filter_groups = "id_grupo IN ($user_groups)";
    }

    $groups = db_get_all_rows_sql(
        'SELECT id_grupo as group_id, '.'nombre as group_name, parent as group_parent, disabled, custom_id, '.'description as group_description, contact as group_contact, '.'other as group_other FROM tgrupo WHERE '.$filter_groups
    );
    if ($groups === false) {
        $groups = [];
    }

    $groups = str_replace('\n', $returnReplace, $groups);

    foreach ($groups as &$group) {
        $group['type_row'] = 'group';
        $returnVar[] = $group;

        // Get the agents for this group
        $id_group = $group['group_id'];
        $agents = db_get_all_rows_sql(
            "SELECT id_agente AS agent_id, id_grupo AS agent_id_group , alias $agent_additional_columns
			FROM tagente ta LEFT JOIN tagent_secondary_group tasg
				ON ta.id_agente = tasg.id_agent
			WHERE ta.id_grupo = $id_group OR tasg.id_group = $id_group"
        );
        if ($agents === false) {
            $agents = [];
        }

        $agents = str_replace('\n', $returnReplace, $agents);

        foreach ($agents as $index => &$agent) {
            $agent['type_row']  = 'agent';
            $returnVar[] = $agent;

            if (strlen($module_additional_columns) <= 0
                && strlen($estado_additional_columns) <= 0
                && strlen($alert_additional_columns) <= 0
            ) {
                continue;
                // SKIP collecting MODULES and ALERTS
            }

            $modules = db_get_all_rows_sql(
                'SELECT *
				FROM (SELECT id_agente_modulo as module_id_agent_modulo '.$module_additional_columns.'
						FROM tagente_modulo 
						WHERE id_agente = '.$agent['agent_id'].') t1 
					INNER JOIN (SELECT id_agente_modulo as module_id_agent_modulo '.$estado_additional_columns.'
						FROM tagente_estado
						WHERE id_agente = '.$agent['agent_id'].') t2
					ON t1.module_id_agent_modulo = t2.module_id_agent_modulo'
            );

            if ($modules === false) {
                $modules = [];
            }

            $modules = str_replace('\n', $returnReplace, $modules);

            foreach ($modules as &$module) {
                $module['type_row'] = 'module';

                if ($module['module_macros']) {
                    $module['module_macros'] = base64_decode($module['module_macros']);
                }

                $returnVar[] = $module;

                if (strlen($alert_additional_columns) <= 0) {
                    continue;
                    // SKIP collecting ALERTS info
                }

                $alerts = db_get_all_rows_sql(
                    'SELECT t1.id_agent_module as alert_id_agent_module '.$alert_additional_columns.'
					FROM (SELECT * FROM talert_template_modules
						WHERE id_agent_module = '.$module['module_id_agent_modulo'].') t1 
					INNER JOIN talert_templates t2
						ON t1.id_alert_template = t2.id
					LEFT JOIN talert_template_module_actions t3
						ON t1.id = t3.id_alert_template_module
					LEFT JOIN talert_actions t4
						ON t3.id_alert_action = t4.id
					LEFT JOIN talert_commands t5
						ON t4.id_alert_command = t5.id'
                );

                if ($alerts === false) {
                    $alerts = [];
                }

                $alerts = str_replace('\n', $returnReplace, $alerts);

                foreach ($alerts as &$alert) {
                    $alert['type_row'] = 'alert';
                    $returnVar[] = $alert;
                }
            }
        }
    }

    $data = [
        'type' => 'array',
        'data' => $returnVar,
    ];

    $data['list_index'] = $fields;

    returnData($returnType, $data, $separator);
}


/**
 *
 * @param $id_module
 * @param $trahs2
 * @param mixed      $other If $other is string is only the separator,
 *       but if it's array, $other as param is <separator>;<replace_return>;(<field_1>,<field_2>...<field_n>) in this order
 *       and separator char (after text ; ) must be diferent that separator (and other) url (pass in param othermode as othermode=url_encode_separator_<separator>)
 *       example:
 *
 *       return csv with fields type_row,group_id and agent_name, separate with ";" and the return of the text replace for " "
 *       api.php?op=get&op2=module_properties&id=1116&return_type=csv&other=;| |module_id_agent,module_name,module_description,module_last_try,module_data&other_mode=url_encode_separator_|
 *
 * @param  $returnType
 * @return unknown_type
 */
function api_get_module_properties($id_module, $trahs2, $other, $returnType)
{
    if (!util_api_check_agent_and_print_error(modules_get_agentmodule_agent($id_module), $returnType)) {
        return;
    }

    if ($other['type'] == 'array') {
        $separator = $other['data'][0];
        $returnReplace = $other['data'][1];
        if (trim($other['data'][2]) == '') {
            $fields = false;
        } else {
            $fields = explode(',', $other['data'][2]);
            foreach ($fields as $index => $field) {
                $fields[$index] = trim($field);
            }
        }
    } else {
        if (strlen($other['data']) == 0) {
            $separator = ';';
            // by default
        } else {
            $separator = $other['data'];
        }

        $returnReplace = ' ';
        $fields = false;
    }

    get_module_properties($id_module, $fields, $separator, $returnType, $returnReplace);
}


/**
 *
 * @param $agent_name
 * @param $module_name
 * @param mixed       $other If $other is string is only the separator,
 *        but if it's array, $other as param is <separator>;<replace_return>;(<field_1>,<field_2>...<field_n>) in this order
 *        and separator char (after text ; ) must be diferent that separator (and other) url (pass in param othermode as othermode=url_encode_separator_<separator>)
 *        example:
 *
 *        return csv with fields type_row,group_id and agent_name, separate with ";" and the return of the text replace for " "
 *        api.php?op=get&op2=module_properties_by_name&id=sample_agent&id2=sample_module&return_type=csv&other=;| |module_id_agent,module_name,module_str_critical,module_str_warning&other_mode=url_encode_separator_|
 *
 * @param  $returnType
 * @return unknown_type
 */
function api_get_module_properties_by_name($agent_name, $module_name, $other, $returnType)
{
    if ($other['type'] == 'array') {
        $separator = $other['data'][0];
        $returnReplace = $other['data'][1];
        if (trim($other['data'][2]) == '') {
            $fields = false;
        } else {
            $fields = explode(',', $other['data'][2]);
            foreach ($fields as $index => $field) {
                $fields[$index] = trim($field);
            }
        }
    } else {
        if (strlen($other['data']) == 0) {
            $separator = ';';
            // by default
        } else {
            $separator = $other['data'];
        }

        $returnReplace = ' ';
        $fields = false;
    }

    $agent_id = agents_get_agent_id($agent_name);
    if ($agent_id == 0) {
        returnError('error_get_module_properties_by_name', __('Does not exist agent with this name.'));
        return;
    }

    if (!util_api_check_agent_and_print_error($agent_id, $returnType)) {
        return;
    }

    $tagente_modulo = modules_get_agentmodule_id($module_name, $agent_id);
    if ($tagente_modulo === false) {
        returnError('error_get_module_properties_by_name', __('Does not exist module with this name.'));
        return;
    }

    $module_id = $tagente_modulo['id_agente_modulo'];

    get_module_properties($module_id, $fields, $separator, $returnType, $returnReplace);
}


/*
 * subroutine for api_get_module_properties() and api_get_module_properties_by_name().
 */


 /**
  *
  * @param $alias
  * @param $module_name
  * @param mixed       $other If $other is string is only the separator,
  *        but if it's array, $other as param is <separator>;<replace_return>;(<field_1>,<field_2>...<field_n>) in this order
  *        and separator char (after text ; ) must be diferent that separator (and other) url (pass in param othermode as othermode=url_encode_separator_<separator>)
  *        example:
  *
  *        return csv with fields type_row,group_id and agent_name, separate with ";" and the return of the text replace for " "
  *        api.php?op=get&op2=module_properties_by_name&id=sample_agent&id2=sample_module&return_type=csv&other=;| |module_id_agent,module_name,module_str_critical,module_str_warning&other_mode=url_encode_separator_|
  *
  * @param  $returnType
  * @return unknown_type
  */
function api_get_module_properties_by_alias($alias, $module_name, $other, $returnType)
{
    if ($other['type'] == 'array') {
        $separator = $other['data'][0];
        $returnReplace = $other['data'][1];
        if (trim($other['data'][2]) == '') {
            $fields = false;
        } else {
            $fields = explode(',', $other['data'][2]);
            foreach ($fields as $index => $field) {
                $fields[$index] = trim($field);
            }
        }
    } else {
        if (strlen($other['data']) == 0) {
            $separator = ';';
            // by default
        } else {
            $separator = $other['data'];
        }

        $returnReplace = ' ';
        $fields = false;
    }

    $sql = sprintf(
        'SELECT tagente_modulo.id_agente_modulo, tagente.id_agente FROM tagente_modulo 
					INNER JOIN tagente ON tagente_modulo.id_agente = tagente.id_agente 
					WHERE tagente.alias LIKE "%s" AND tagente_modulo.nombre LIKE "%s"',
        $alias,
        $module_name
    );

    $data = db_get_row_sql($sql);
    if ($data === false) {
        returnError('error_get_module_properties_by_name', __('Does not exist the pair alias/module required.'));
    }

    if (!util_api_check_agent_and_print_error($data['id_agente'], $returnType)) {
        return;
    }

    $module_id = $data['id_agente_modulo'];

    get_module_properties($module_id, $fields, $separator, $returnType, $returnReplace);
}


/*
 * subroutine for api_get_module_properties() and api_get_module_properties_by_name().
 */

function get_module_properties($id_module, $fields, $separator, $returnType, $returnReplace)
{
    /*
        NOTE: if you want to add an output field, you have to add it to;
        1. $module_properties_master_fields (field name in order)
        2. Update field_column_mapping array (arraies are shared with get_tree_agents()).
            Each entry is  (DB coloum name => query fragment)
    */

    // all of output field names
    $module_properties_master_fields = [
        'module_id_agent_modulo',
        'module_id_agent',
        'module_id_module_type',
        'module_description',
        'module_name',
        'module_max',
        'module_min',
        'module_interval',
        'module_tcp_port',
        'module_tcp_send',
        'module_tcp_rcv',
        'module_snmp_community',
        'module_snmp_oid',
        'module_ip_target',
        'module_id_module_group',
        'module_flag',
        'module_id_module',
        'module_disabled',
        'module_id_export',
        'module_plugin_user',
        'module_plugin_pass',
        'module_plugin_parameter',
        'module_id_plugin',
        'module_post_process',
        'module_prediction_module',
        'module_max_timeout',
        'module_max_retries',
        'module_custom_id',
        'module_history_data',
        'module_min_warning',
        'module_max_warning',
        'module_str_warning',
        'module_min_critical',
        'module_max_critical',
        'module_str_critical',
        'module_min_ff_event',
        'module_delete_pending',
        'module_id_agent_state',
        'module_data',
        'module_timestamp',
        'module_state',
        'module_last_try',
        'module_utimestamp',
        'module_current_interval',
        'module_running_by',
        'module_last_execution_try',
        'module_status_changes',
        'module_last_status',
        'module_plugin_macros',
        'module_macros',
        'module_critical_inverse',
        'module_warning_inverse',
    ];

    // module related field mappings 1/2 (output field => column for 'tagente_modulo')
    global $module_field_column_mampping;

    // module related field mappings 2/2 (output field => column for 'tagente_estado')
    global $estado_fields_to_columns_mapping;

    if ($fields == false) {
        $fields = $module_properties_master_fields;
    }

    // construct column list to query for tagente, tagente_modulo, tagente_estado and alert-related tables
    $module_additional_columns = '';
    $estado_additional_columns = '';
    foreach ($fields as $fld) {
        if (array_key_exists($fld, $module_field_column_mampping)) {
            $module_additional_columns .= (', '.$module_field_column_mampping[$fld]);
        }

        if (array_key_exists($fld, $estado_fields_to_columns_mapping)) {
            $estado_additional_columns .= (', '.$estado_fields_to_columns_mapping[$fld]);
        }
    }

    // query to the DB
    $returnVar = [];
    $modules = db_get_all_rows_sql(
        'SELECT *
		FROM (SELECT id_agente_modulo as module_id_agent_modulo '.$module_additional_columns.'
				FROM tagente_modulo 
				WHERE id_agente_modulo = '.$id_module.') t1 
			INNER JOIN (SELECT id_agente_modulo as module_id_agent_modulo '.$estado_additional_columns.'
				FROM tagente_estado
				WHERE id_agente_modulo = '.$id_module.') t2
			ON t1.module_id_agent_modulo = t2.module_id_agent_modulo'
    );

    if ($modules === false) {
        $modules = [];
    }

    $modules = str_replace('\n', $returnReplace, $modules);

    foreach ($modules as &$module) {
        $module['type_row'] = 'module';

        if ($module['module_macros']) {
            $module['module_macros'] = base64_decode($module['module_macros']);
        }

        $returnVar[] = $module;
    }

    $data = [
        'type' => 'array',
        'data' => $returnVar,
    ];

    $data['list_index'] = $fields;

    returnData($returnType, $data, $separator);
}


function api_set_update_agent($id_agent, $thrash2, $other, $thrash3)
{
    global $config;

    if (defined('METACONSOLE')) {
        return;
    }

    if (!check_acl($config['id_user'], 0, 'AW')) {
        returnError('forbidden', 'string');
        return;
    }

    if (!util_api_check_agent_and_print_error($id_agent, 'string', 'AW')) {
        return;
    }

    $alias = $other['data'][0];
    $ip = $other['data'][1];
    $idParent = $other['data'][2];
    $idGroup = $other['data'][3];
    $cascadeProtection = $other['data'][4];
    $cascadeProtectionModule = $other['data'][5];
    $intervalSeconds = $other['data'][6];
    $idOS = $other['data'][7];
    $nameServer = $other['data'][8];
    $customId = $other['data'][9];
    $learningMode = $other['data'][10];
    $disabled = $other['data'][11];
    $description = $other['data'][12];

    if ($cascadeProtection == 1) {
        if (($idParent != 0) && (db_get_value_sql(
            'SELECT id_agente_modulo
									FROM tagente_modulo
									WHERE id_agente = '.$idParent.' AND id_agente_modulo = '.$cascadeProtectionModule
        ) === false)
        ) {
                returnError('parent_agent_not_exist', 'Is not a parent module to do cascade protection.');
        }
    } else {
        $cascadeProtectionModule = 0;
    }

    // Check ACL group
    if (!check_acl($config['id_user'], $idGroup, 'AW')) {
        returnError('forbidden', 'string');
        return;
    }

    // Check selected parent
    if ($idParent != 0) {
        $parentCheck = agents_check_access_agent($idParent);
        if ($parentCheck === null) {
            returnError('parent_agent_not_exist', __('The agent parent don`t exist.'));
            return;
        }

        if ($parentCheck === false) {
            returnError('parent_agent_forbidden', __('The user cannot access to parent agent.'));
            return;
        }
    }

    $values_old = db_get_row_filter(
        'tagente',
        ['id_agente' => $id_agent],
        [
            'id_grupo',
            'disabled',
        ]
    );
    $tpolicy_group_old = db_get_all_rows_sql(
        'SELECT id_policy FROM tpolicy_groups
			WHERE id_group = '.$values_old['id_grupo']
    );

    $return = db_process_sql_update(
        'tagente',
        [
            'alias'                     => $alias,
            'direccion'                 => $ip,
            'id_grupo'                  => $idGroup,
            'intervalo'                 => $intervalSeconds,
            'comentarios'               => $description,
            'modo'                      => $learningMode,
            'id_os'                     => $idOS,
            'disabled'                  => $disabled,
            'cascade_protection'        => $cascadeProtection,
            'cascade_protection_module' => $cascadeProtectionModule,
            'server_name'               => $nameServer,
            'id_parent'                 => $idParent,
            'custom_id'                 => $customId,
        ],
        ['id_agente' => $id_agent]
    );

    if ($return && !empty($ip)) {
        // register ip for this agent in 'taddress'
        agents_add_address($id_agent, $ip);
    }

    if ($return) {
        // Update config file
        if (isset($disabled) && $values_old['disabled'] != $disabled) {
            enterprise_hook(
                'config_agents_update_config_token',
                [
                    $id_agent,
                    'standby',
                    $disabled,
                ]
            );
        }

        if ($tpolicy_group_old) {
            foreach ($tpolicy_group_old as $key => $value) {
                $tpolicy_agents_old = db_get_sql(
                    'SELECT * FROM tpolicy_agents 
					WHERE id_policy = '.$value['id_policy'].' AND id_agent = '.$id_agent
                );

                if ($tpolicy_agents_old) {
                    $result2 = db_process_sql_update(
                        'tpolicy_agents',
                        ['pending_delete' => 1],
                        [
                            'id_agent'  => $id_agent,
                            'id_policy' => $value['id_policy'],
                        ]
                    );
                }
            }
        }

        $tpolicy_group = db_get_all_rows_sql(
            'SELECT id_policy FROM tpolicy_groups 
			WHERE id_group = '.$idGroup
        );

        if ($tpolicy_group) {
            foreach ($tpolicy_group as $key => $value) {
                $tpolicy_agents = db_get_sql(
                    'SELECT * FROM tpolicy_agents 
					WHERE id_policy = '.$value['id_policy'].' AND id_agent ='.$id_agent
                );

                if (!$tpolicy_agents) {
                    db_process_sql_insert(
                        'tpolicy_agents',
                        [
                            'id_policy' => $value['id_policy'],
                            'id_agent'  => $id_agent,
                        ]
                    );
                } else {
                    $result3 = db_process_sql_update(
                        'tpolicy_agents',
                        ['pending_delete' => 0],
                        [
                            'id_agent'  => $id_agent,
                            'id_policy' => $value['id_policy'],
                        ]
                    );
                }
            }
        }
    }

    returnData(
        'string',
        [
            'type' => 'string',
            'data' => (int) ((bool) $return),
        ]
    );
}


/**
 * Create a new agent, and print the id for new agent.
 *
 * @param $thrash1 Don't use.
 * @param $thrash2 Don't use.
 * @param array             $other it's array, $other as param is <agent_name>;<ip>;<id_parent>;<id_group>;
 *              <cascade_protection>;<interval_sec>;<id_os>;<id_server>;<custom_id>;<learning_mode>;<disabled>;<description> in this order
 *              and separator char (after text ; ) and separator (pass in param othermode as othermode=url_encode_separator_<separator>)
 *              example:
 *
 *              api.php?op=set&op2=new_agent&other=pepito|1.1.1.1|0|4|0|30|8|10||0|0|nose%20nose&other_mode=url_encode_separator_|
 *
 * @param $thrash3 Don't use.
 */
function api_set_new_agent($thrash1, $thrash2, $other, $thrash3)
{
    global $config;

    if (!check_acl($config['id_user'], 0, 'AW')) {
        returnError('forbidden', 'string');
        return;
    }

    if (defined('METACONSOLE')) {
        return;
    }

    $alias = $other['data'][0];
    $ip = $other['data'][1];
    $idParent = $other['data'][2];
    $idGroup = $other['data'][3];
    $cascadeProtection = $other['data'][4];
    $cascadeProtectionModule = $other['data'][5];
    $intervalSeconds = $other['data'][6];
    $idOS = $other['data'][7];
    // $idServer = $other['data'][7];
    $nameServer = $other['data'][8];
    $customId = $other['data'][9];
    $learningMode = $other['data'][10];
    $disabled = $other['data'][11];
    $description = $other['data'][12];
    $alias_as_name = $other['data'][13];

    if ($alias_as_name && !empty($alias)) {
        $name = $alias;
    } else {
        $name = hash('sha256', $alias.'|'.$direccion_agente.'|'.time().'|'.sprintf('%04d', rand(0, 10000)));
        if (empty($alias)) {
            $alias = $name;
        }
    }

    if ($cascadeProtection == 1) {
        if (($idParent != 0) && (db_get_value_sql(
            'SELECT id_agente_modulo
									FROM tagente_modulo
									WHERE id_agente = '.$idParent.' AND id_agente_modulo = '.$cascadeProtectionModule
        ) === false)
        ) {
                returnError('parent_agent_not_exist', 'Is not a parent module to do cascade protection.');
        }
    } else {
        $cascadeProtectionModule = 0;
    }

    switch ($config['dbtype']) {
        case 'mysql':
            $sql1 = 'SELECT name
				FROM tserver WHERE BINARY name LIKE "'.$nameServer.'"';
        break;

        case 'postgresql':
        case 'oracle':
            $sql1 = 'SELECT name
				FROM tserver WHERE name LIKE \''.$nameServer.'\'';
        break;
    }

    $nameServer = db_get_value_sql($sql1);

    // Check ACL group
    if (!check_acl($config['id_user'], $idGroup, 'AW')) {
        returnError('forbidden', 'string');
        return;
    }

    // Check selected parent
    if ($idParent != 0) {
        $parentCheck = agents_check_access_agent($idParent);
        if ($parentCheck === null) {
            returnError('parent_agent_not_exist', __('The agent parent don`t exist.'));
            return;
        }

        if ($parentCheck === false) {
            returnError('parent_agent_forbidden', __('The user cannot access to parent agent.'));
            return;
        }
    }

    if (agents_get_agent_id($name)) {
        returnError('agent_name_exist', 'The name of agent yet exist in DB.');
    } else if (db_get_value_sql(
        'SELECT id_grupo
		FROM tgrupo
		WHERE id_grupo = '.$idGroup
    ) === false
    ) {
        returnError('id_grupo_not_exist', 'The group don`t exist.');
    } else if (db_get_value_sql(
        'SELECT id_os
		FROM tconfig_os
		WHERE id_os = '.$idOS
    ) === false
    ) {
        returnError('id_os_not_exist', 'The OS don`t exist.');
    } else if (db_get_value_sql($sql1) === false) {
        returnError('server_not_exist', 'The '.get_product_name().' Server don`t exist.');
    } else {
        $idAgente = db_process_sql_insert(
            'tagente',
            [
                'nombre'                    => $name,
                'alias'                     => $alias,
                'direccion'                 => $ip,
                'id_grupo'                  => $idGroup,
                'intervalo'                 => $intervalSeconds,
                'comentarios'               => $description,
                'modo'                      => $learningMode,
                'id_os'                     => $idOS,
                'disabled'                  => $disabled,
                'cascade_protection'        => $cascadeProtection,
                'cascade_protection_module' => $cascadeProtectionModule,
                'server_name'               => $nameServer,
                'id_parent'                 => $idParent,
                'custom_id'                 => $customId,
            ]
        );

        if (!empty($idAgente) && !empty($ip)) {
            // register ip for this agent in 'taddress'
            agents_add_address($idAgente, $ip);
        }

        if ($idGroup && !empty($idAgente)) {
            $tpolicy_group_old = db_get_all_rows_sql(
                'SELECT id_policy FROM tpolicy_groups 
				WHERE id_group = '.$idGroup
            );

            if ($tpolicy_group_old) {
                foreach ($tpolicy_group_old as $key => $old_group) {
                    db_process_sql_insert(
                        'tpolicy_agents',
                        [
                            'id_policy' => $old_group['id_policy'],
                            'id_agent'  => $idAgente,
                        ]
                    );
                }
            }
        }

        returnData(
            'string',
            [
                'type' => 'string',
                'data' => $idAgente,
            ]
        );
    }
}


function api_set_create_os($thrash1, $thrash2, $other, $thrash3)
{
    global $config;

    if (!check_acl($config['id_user'], 0, 'AW')) {
        returnError('forbidden', 'string');
        return;
    }

    $values = [];

    $values['name'] = $other['data'][0];
    $values['description'] = $other['data'][1];

    if (($other['data'][2] !== 0) && ($other['data'][2] != '')) {
        $values['icon_name'] = $other['data'][2];
    }

    $resultOrId = false;
    if ($other['data'][0] != '') {
        $resultOrId = db_process_sql_insert('tconfig_os', $values);

        if ($resultOrId) {
            echo __('Success creating OS');
        } else {
            echo __('Error creating OS');
        }
    }

}


function api_set_update_os($id_os, $thrash2, $other, $thrash3)
{
    global $config;

    if (!check_acl($config['id_user'], 0, 'AW')) {
        returnError('forbidden', 'string');
        return;
    }

    $values = [];
    $values['name'] = $other['data'][0];
    $values['description'] = $other['data'][1];

    if (($other['data'][2] !== 0) && ($other['data'][2] != '')) {
        $values['icon_name'] = $other['data'][2];
        ;
    }

    $result = false;

    if ($other['data'][0] != '') {
        if (db_process_sql_update('tconfig_os', $values, ['id_os' => $id_os])) {
            echo __('Success updating OS');
        } else {
            echo __('Error updating OS');
        }
    }

}


/**
 * Creates a custom field
 *
 * @param string  $name          Custom field name
 * @param boolean $display_front Flag to display custom field in agent's operation view
 */
function api_set_create_custom_field($t1, $t2, $other, $returnType)
{
    global $config;

    if (defined('METACONSOLE')) {
        return;
    }

    if (!check_acl($config['id_user'], 0, 'PM')) {
        returnError('forbidden', $returnType);
        return;
    }

    if ($other['type'] == 'string') {
        returnError('error_parameter', 'Error in the parameters.');
        return;
    } else if ($other['type'] == 'array') {
        $name = '';

        if ($other['data'][0] != '') {
            $name = $other['data'][0];
        } else {
            returnError('error_parameter', 'Custom field name required');
            return;
        }

        $display_front = 0;

        if ($other['data'][1] != '') {
            $display_front = $other['data'][1];
        } else {
            returnError('error_parameter', 'Custom field display flag required');
            return;
        }

        $is_password_type = 0;

        if ($other['data'][2] != '') {
            $is_password_type = $other['data'][2];
        } else {
            returnError('error_parameter', 'Custom field is password type required');
            return;
        }

        $result = db_process_sql_insert(
            'tagent_custom_fields',
            [
                'name'             => $name,
                'display_on_front' => $display_front,
                'is_password_type' => $is_password_type,
            ]
        );

        $data['type'] = 'string';
        $data['data'] = $result;

        returnData('string', $data);
    }
}


/**
 * Returns ID of custom field zero if not exists
 *
 * @param string $name Custom field name
 */
function api_get_custom_field_id($t1, $t2, $other, $returnType)
{
    if (defined('METACONSOLE')) {
        return;
    }

    $name = $other['data'][0];
    $id = db_get_value('id_field', 'tagent_custom_fields', 'name', $name);

    if ($id === false) {
        returnError('id_not_found', $returnType);
        return;
    }

    $data['type'] = 'string';
    $data['data'] = $id;
    returnData('string', $data);
}


/**
 * Delete a agent with the name pass as parameter.
 *
 * @param string            $id Name of agent to delete.
 * @param $thrash1 Don't use.
 * @param $thrast2 Don't use.
 * @param $thrash3 Don't use.
 */
function api_set_delete_agent($id, $thrash1, $thrast2, $thrash3)
{
    global $config;

    if (is_metaconsole()) {
        if (!check_acl($config['id_user'], 0, 'PM')) {
            returnError('forbidden', 'string');
            return;
        }

        $servers = db_get_all_rows_sql(
            'SELECT *
			FROM tmetaconsole_setup
				WHERE disabled = 0'
        );

        if ($servers === false) {
            $servers = [];
        }

        foreach ($servers as $server) {
            if (metaconsole_connect($server) == NOERR) {
                $idAgent[0] = agents_get_agent_id($id, true);
                if ($idAgent[0]) {
                    $result = agents_delete_agent($idAgent, true);
                }
            }
        }
    } else {
        $idAgent = agents_get_agent_id($id);
        if (!util_api_check_agent_and_print_error($idAgent, 'string', 'AD')) {
            return;
        }

        $result = agents_delete_agent($idAgent, true);
    }

    if (!$result) {
        returnError('error_delete', 'Error in delete operation.');
    } else {
        returnData('string', ['type' => 'string', 'data' => __('Correct Delete')]);
    }
}


/**
 * Get all agents, and print all the result like a csv or other type for example json.
 *
 * @param $thrash1 Don't use.
 * @param $thrash2 Don't use.
 * @param array             $other it's array, $other as param are the filters available <filter_so>;<filter_group>;<filter_modules_states>;<filter_name>;<filter_policy>;<csv_separator> in this order
 *              and separator char (after text ; ) and separator (pass in param othermode as othermode=url_encode_separator_<separator>)
 *              example for CSV:
 *
 *              api.php?op=get&op2=all_agents&return_type=csv&other=1|2|warning|j|2|~&other_mode=url_encode_separator_|
 *
 *              example for JSON:
 *
 *                 api.php?op=get&op2=all_agents&return_type=json&other=1|2|warning|j|2|~&other_mode=url_encode_separator_|
 *
 * @param $returnType.
 */
function api_get_all_agents($thrash1, $thrash2, $other, $returnType)
{
    global $config;

    // Error if user cannot read agents.
    if (!check_acl($config['id_user'], 0, 'AR')) {
        returnError('forbidden', $returnType);
        return;
    }

    $groups = '1 = 1';
    if (!is_user_admin($config['id_user'])) {
        $user_groups = implode(',', array_keys(users_get_groups()));
        $groups = "(id_grupo IN ($user_groups) OR id_group IN ($user_groups))";
    }

    if (isset($other['data'][0])) {
        // Filter by SO
        if ($other['data'][0] != '') {
            $where .= ' AND tconfig_os.id_os = '.$other['data'][0];
        }
    }

    if (isset($other['data'][1])) {
        // Filter by group
        if ($other['data'][1] != '') {
            $where .= ' AND id_grupo = '.$other['data'][1];
        }
    }

    if (isset($other['data'][3])) {
        // Filter by alias
        if ($other['data'][3] != '') {
            $where .= " AND alias LIKE ('%".$other['data'][3]."%')";
        }
    }

    if (isset($other['data'][4])) {
        // Filter by policy
        if ($other['data'][4] != '') {
            $filter_by_policy = enterprise_hook('policies_get_filter_by_agent', [$other['data'][4]]);
            if ($filter_by_policy !== ENTERPRISE_NOT_HOOK) {
                $where .= $filter_by_policy;
            }
        }
    }

    if (!isset($other['data'][5])) {
        $separator = ';';
        // by default
    } else {
        $separator = $other['data'][5];
    }

    // Initialization of array
    $result_agents = [];
    // Filter by state
    if (defined('METACONSOLE')) {
        $sql = "SELECT id_agente, alias, direccion, comentarios,
			tconfig_os.name, url_address, nombre
		FROM tconfig_os, tmetaconsole_agent
		LEFT JOIN tagent_secondary_group
			ON tmetaconsole_agent.id_agente = tagent_secondary_group.id_agent
		WHERE tmetaconsole_agent.id_os = tconfig_os.id_os
			AND disabled = 0 $where AND $groups";
    } else {
        $sql = "SELECT id_agente, alias, direccion, comentarios,
				tconfig_os.name, url_address, nombre
			FROM tconfig_os, tagente
			LEFT JOIN tagent_secondary_group
				ON tagente.id_agente = tagent_secondary_group.id_agent
			WHERE tagente.id_os = tconfig_os.id_os
				AND disabled = 0 $where AND $groups";
    }

    $all_agents = db_get_all_rows_sql($sql);

    // Filter by status: unknown, warning, critical, without modules
    if (isset($other['data'][2])) {
        if ($other['data'][2] != '') {
            foreach ($all_agents as $agent) {
                $filter_modules['id_agente'] = $agent['id_agente'];
                $filter_modules['disabled'] = 0;
                $filter_modules['delete_pending'] = 0;
                $modules = db_get_all_rows_filter(
                    'tagente_modulo',
                    $filter_modules,
                    'id_agente_modulo'
                );
                $result_modules = [];
                // Skip non init modules
                foreach ($modules as $module) {
                    if (modules_get_agentmodule_is_init($module['id_agente_modulo'])) {
                        $result_modules[] = $module;
                    }
                }

                // Without modules NO_MODULES
                if ($other['data'][2] == 'no_modules') {
                    if (empty($result_modules) and $other['data'][2] == 'no_modules') {
                        $result_agents[] = $agent;
                    }
                }
                // filter by NORMAL, WARNING, CRITICAL, UNKNOWN, ALERT_FIRED
                else {
                    $status = agents_get_status($agent['id_agente'], true);
                    // Filter by status
                    switch ($other['data'][2]) {
                        case 'warning':
                            if ($status == 2) {
                                $result_agents[] = $agent;
                            }
                        break;

                        case 'critical':
                            if ($status == 1) {
                                $result_agents[] = $agent;
                            }
                        break;

                        case 'unknown':
                            if ($status == 3) {
                                $result_agents[] = $agent;
                            }
                        break;

                        case 'normal':
                            if ($status == 0) {
                                $result_agents[] = $agent;
                            }
                        break;

                        case 'alert_fired':
                            if ($status == 4) {
                                $result_agents[] = $agent;
                            }
                        break;
                    }
                }
            }
        } else {
            $result_agents = $all_agents;
        }
    } else {
        $result_agents = $all_agents;
    }

    if (empty($returnType)) {
        $returnType = 'string';
    }

    if (empty($separator)) {
        $separator = ';';
    }

    foreach ($result_agents as $key => $value) {
        $result_agents[$key]['status'] = agents_get_status($result_agents[$key]['id_agente'], true);
    }

    if (count($result_agents) > 0 and $result_agents !== false) {
        $data = [
            'type' => 'array',
            'data' => $result_agents,
        ];
        returnData($returnType, $data, $separator);
    } else {
        returnError('error_all_agents', 'No agents retrieved.');
    }
}


/**
 * Get modules for an agent, and print all the result like a csv.
 *
 * @param $thrash1 Don't use.
 * @param $thrash2 Don't use.
 * @param array             $other it's array, $other as param are the filters available <id_agent> in this order
 *              and separator char (after text ; ) and separator (pass in param othermode as othermode=url_encode_separator_<separator>)
 *              example:
 *
 *              api.php?op=get&op2=agents_modules&return_type=csv&other=14&other_mode=url_encode_separator_|
 *
 * @param $thrash3 Don't use.
 */
function api_get_agent_modules($thrash1, $thrash2, $other, $thrash3)
{
    if (defined('METACONSOLE')) {
        return;
    }

    if (!util_api_check_agent_and_print_error($other['data'][0], 'csv')) {
        return;
    }

    $sql = sprintf(
        'SELECT id_agente, id_agente_modulo, nombre 
		FROM tagente_modulo
		WHERE id_agente = %d AND disabled = 0
			AND delete_pending = 0',
        $other['data'][0]
    );

    $all_modules = db_get_all_rows_sql($sql);

    if (count($all_modules) > 0 and $all_modules !== false) {
        $data = [
            'type' => 'array',
            'data' => $all_modules,
        ];

        returnData('csv', $data, ';');
    } else {
        returnError('error_agent_modules', 'No modules retrieved.');
    }
}


function api_get_db_uncompress_module_data($id_agente_modulo, $tstart, $other)
{
    global $config;

    if (!isset($id_agente_modulo)) {
        return false;
    }

    if ((!isset($tstart)) || ($tstart === false)) {
        // Return data from the begining
        // $tstart = 0;
        $tstart = 0;
    }

    $tend = $other['data'];
    if ((!isset($tend)) || ($tend === false)) {
        // Return data until now
        $tend = time();
    }

    if ($tstart > $tend) {
        return false;
    }

    $search_historydb = false;
    $table = 'tagente_datos';

    $module = modules_get_agentmodule($id_agente_modulo);

    if ($module === false) {
        // module not exists
        return false;
    }

    $module_type = $module['id_tipo_modulo'];
    $module_type_str = modules_get_type_name($module_type);
    if (strstr($module_type_str, 'string') !== false) {
        $table = 'tagente_datos_string';
    }

    // Get first available utimestamp in active DB
    $query  = " SELECT utimestamp, datos FROM $table ";
    $query .= " WHERE id_agente_modulo=$id_agente_modulo AND utimestamp < $tstart";
    $query .= ' ORDER BY utimestamp DESC LIMIT 1';

    $ret = db_get_all_rows_sql($query, $search_historydb);

    if (( $ret === false ) || (( isset($ret[0]['utimestamp']) && ($ret[0]['utimestamp'] > $tstart )))) {
        // Value older than first retrieved from active DB
        $search_historydb = true;

        $ret = db_get_all_rows_sql($query, $search_historydb);
    } else {
        $first_data['utimestamp'] = $ret[0]['utimestamp'];
        $first_data['datos']      = $ret[0]['datos'];
    }

    if (( $ret === false ) || (( isset($ret[0]['utimestamp']) && ($ret[0]['utimestamp'] > $tstart )))) {
        // No previous data. -> not init
        // Avoid false unknown status
        $first_data['utimestamp'] = time();
        $first_data['datos']      = false;
    } else {
        $first_data['utimestamp'] = $ret[0]['utimestamp'];
        $first_data['datos']      = $ret[0]['datos'];
    }

    $query  = " SELECT utimestamp, datos FROM $table ";
    $query .= " WHERE id_agente_modulo=$id_agente_modulo AND utimestamp >= $tstart AND utimestamp <= $tend";
    $query .= ' ORDER BY utimestamp ASC';

    // Retrieve all data from module in given range
    $raw_data = db_get_all_rows_sql($query, $search_historydb);

    if (($raw_data === false) && ($ret === false)) {
        // No data
        return false;
    }

    // Retrieve going unknown events in range
    $unknown_events = db_get_module_ranges_unknown($id_agente_modulo, $tstart, $tend);

    // Retrieve module_interval to build the template
    $module_interval = modules_get_interval($id_agente_modulo);
    $slice_size = $module_interval;

    // We'll return a bidimensional array
    // Structure returned: schema:
    //
    // uncompressed_data =>
    // pool_id (int)
    // utimestamp (start of current slice)
    // data
    // array
    // utimestamp
    // datos
    $return = [];
    // Point current_timestamp to begin of the set and initialize flags
    $current_timestamp   = $tstart;
    $last_inserted_value = $first_data['datos'];
    $last_timestamp      = $first_data['utimestamp'];
    $data_found          = 0;

    // Build template
    $pool_id = 0;
    $now = time();

    $in_unknown_status = 0;
    if (is_array($unknown_events)) {
        $current_unknown = array_shift($unknown_events);
    }

    while ($current_timestamp < $tend) {
        $expected_data_generated = 0;

        $return[$pool_id]['data'] = [];
        $tmp_data   = [];
        $data_found = 0;

        if (is_array($unknown_events)) {
            $i = 0;
            while ($current_timestamp >= $unknown_events[$i]['time_to']) {
                // Skip unknown events in past
                array_splice($unknown_events, $i, 1);
                $i++;
                if (!isset($unknown_events[$i])) {
                    break;
                }
            }

            if (isset($current_unknown)) {
                // check if recovered from unknown status
                if (is_array($unknown_events) && isset($current_unknown)) {
                    if ((($current_timestamp + $slice_size) > $current_unknown['time_to'])
                        && ($current_timestamp < $current_unknown['time_to'])
                        && ($in_unknown_status == 1)
                    ) {
                        // Recovered from unknown
                        if (($current_unknown['time_to'] > $current_timestamp)
                            && ($expected_data_generated == 0)
                        ) {
                            // also add the "expected" data
                            $tmp_data['utimestamp'] = $current_timestamp;
                            if ($in_unknown_status == 1) {
                                $tmp_data['datos'] = null;
                            } else {
                                $tmp_data['datos'] = $last_inserted_value;
                            }

                            $return[$pool_id]['utimestamp'] = $current_timestamp;
                            array_push($return[$pool_id]['data'], $tmp_data);
                            $expected_data_generated = 1;
                        }

                        $tmp_data['utimestamp'] = $current_unknown['time_to'];
                        $tmp_data['datos']      = $last_inserted_value;
                        // debug purpose
                        $tmp_data['obs'] = 'event recovery data';

                        $return[$pool_id]['utimestamp'] = $current_timestamp;
                        array_push($return[$pool_id]['data'], $tmp_data);
                        $data_found = 1;
                        $in_unknown_status = 0;
                    }

                    if ((($current_timestamp + $slice_size) > $current_unknown['time_from'])
                        && (($current_timestamp + $slice_size) < $current_unknown['time_to'])
                        && ($in_unknown_status == 0)
                    ) {
                        // Add unknown state detected
                        if ($current_unknown['time_from'] < ($current_timestamp + $slice_size)) {
                            if (($current_unknown['time_from'] > $current_timestamp)
                                && ($expected_data_generated == 0)
                            ) {
                                // also add the "expected" data
                                $tmp_data['utimestamp'] = $current_timestamp;
                                if ($in_unknown_status == 1) {
                                    $tmp_data['datos'] = null;
                                } else {
                                    $tmp_data['datos'] = $last_inserted_value;
                                }

                                $return[$pool_id]['utimestamp'] = $current_timestamp;
                                array_push($return[$pool_id]['data'], $tmp_data);
                                $expected_data_generated = 1;
                            }

                            $tmp_data['utimestamp'] = $current_unknown['time_from'];
                            $tmp_data['datos']      = null;
                            // debug purpose
                            $tmp_data['obs'] = 'event data';
                            $return[$pool_id]['utimestamp'] = $current_timestamp;
                            array_push($return[$pool_id]['data'], $tmp_data);
                            $data_found = 1;
                        }

                        $in_unknown_status = 1;
                    }

                    if (($in_unknown_status == 0) && ($current_timestamp >= $current_unknown['time_to'])) {
                        $current_unknown = array_shift($unknown_events);
                    }
                }
            } //end if
        }

        // Search for data
        $i = 0;

        if (is_array($raw_data)) {
            foreach ($raw_data as $data) {
                if (($data['utimestamp'] >= $current_timestamp)
                    && ($data['utimestamp'] < ($current_timestamp + $slice_size))
                ) {
                    // Data in block, push in, and remove from $raw_data (processed)
                    if (($data['utimestamp'] > $current_timestamp)
                        && ($expected_data_generated == 0)
                    ) {
                        // also add the "expected" data
                        $tmp_data['utimestamp'] = $current_timestamp;
                        if ($in_unknown_status == 1) {
                            $tmp_data['datos'] = null;
                        } else {
                            $tmp_data['datos'] = $last_inserted_value;
                        }

                        $tmp_data['obs'] = 'expected data';
                        $return[$pool_id]['utimestamp'] = $current_timestamp;
                        array_push($return[$pool_id]['data'], $tmp_data);
                        $expected_data_generated = 1;
                    }

                    $tmp_data['utimestamp'] = intval($data['utimestamp']);
                    $tmp_data['datos']      = $data['datos'];
                    // debug purpose
                    $tmp_data['obs'] = 'real data';

                    $return[$pool_id]['utimestamp'] = $current_timestamp;
                    array_push($return[$pool_id]['data'], $tmp_data);

                    $last_inserted_value = $data['datos'];
                    $last_timestamp      = intval($data['utimestamp']);

                    unset($raw_data[$i]);
                    $data_found = 1;
                    $in_unknown_status = 0;
                } else if ($data['utimestamp'] > ($current_timestamp + $slice_size)) {
                    // Data in future, stop searching new ones
                    break;
                }
            }

            $i++;
        }

        if ($data_found == 0) {
            // No data found, lug the last_value until SECONDS_1DAY + 2*modules_get_interval
            // UNKNOWN!
            if (($current_timestamp > $now) || (($current_timestamp - $last_timestamp) > (SECONDS_1DAY + 2 * $module_interval))) {
                if (isset($last_inserted_value)) {
                    // unhandled unknown status control
                    $unhandled_time_unknown = ($current_timestamp - (SECONDS_1DAY + 2 * $module_interval) - $last_timestamp);
                    if ($unhandled_time_unknown > 0) {
                        // unhandled unknown status detected. Add to previous pool
                        $tmp_data['utimestamp'] = (intval($last_timestamp) + (SECONDS_1DAY + 2 * $module_interval));
                        $tmp_data['datos']      = null;
                        // debug purpose
                        $tmp_data['obs'] = 'unknown extra';
                        // add to previous pool if needed
                        if (isset($return[($pool_id - 1)])) {
                            array_push($return[($pool_id - 1)]['data'], $tmp_data);
                        }
                    }
                }

                $last_inserted_value = null;
            }

            $tmp_data['utimestamp'] = $current_timestamp;

            if ($in_unknown_status == 1) {
                $tmp_data['datos'] = null;
            } else {
                $tmp_data['datos'] = $last_inserted_value;
            }

            // debug purpose
            $tmp_data['obs'] = 'virtual data';

            $return[$pool_id]['utimestamp'] = $current_timestamp;
            array_push($return[$pool_id]['data'], $tmp_data);
        }

        $pool_id++;
        $current_timestamp += $slice_size;
    }

    $data = [
        'type' => 'array',
        'data' => $return,
    ];
    returnData('json', $return, ';');
}


/**
 * Get modules id for an agent, and print the result like a csv.
 *
 * @param $id Id of agent.
 * @param array             $name name of module.
 * @param $thrash1 Don't use.
 *
 *  pi.php?op=get&op2=module_id&id=5&other=Host%20Alive&apipass=1234&user=admin&pass=pandora
 *
 * @param $thrash3 Don't use.
 */
function api_get_module_id($id, $thrash1, $name, $thrash3)
{
    if (defined('METACONSOLE')) {
        return;
    }

    if (!util_api_check_agent_and_print_error($id, 'csv')) {
        return;
    }

    $sql = sprintf(
        'SELECT id_agente_modulo
		FROM tagente_modulo WHERE id_agente = %d
		AND nombre = "%s" AND disabled = 0
		AND delete_pending = 0',
        $id,
        $name['data']
    );

    $module_id = db_get_all_rows_sql($sql);

    if (count($module_id) > 0 and $module_id !== false) {
        $data = [
            'type' => 'array',
            'data' => $module_id,
        ];
        returnData('csv', $data, ';');
    } else {
        returnError('error_module_id', 'does not exist module or agent');
    }
}


/**
 * Get modules for an agent, and print all the result like a csv.
 *
 * @param $thrash1 Don't use.
 * @param $thrash2 Don't use.
 * @param array             $other it's array, $other as param are the filters available <id_agent> in this order
 *              and separator char (after text ; ) and separator (pass in param othermode as othermode=url_encode_separator_<separator>)
 *              example:
 *
 *              api.php?op=get&op2=group_agent&return_type=csv&other=14&other_mode=url_encode_separator_|
 *
 * @param $thrash3 Don't use.
 */
function api_get_group_agent($thrash1, $thrash2, $other, $thrash3)
{
    if (defined('METACONSOLE')) {
        return;
    }

    $sql = sprintf(
        'SELECT groups.nombre nombre 
		FROM tagente agents, tgrupo groups
		WHERE id_agente = %d AND agents.disabled = 0
			AND groups.disabled = 0
			AND agents.id_grupo = groups.id_grupo',
        $other['data'][0]
    );

    $group_names = db_get_all_rows_sql($sql);

    if (count($group_names) > 0 and $group_names !== false) {
        $data = [
            'type' => 'array',
            'data' => $group_names,
        ];

        returnData('csv', $data, ';');
    } else {
        returnError('error_group_agent', 'No groups retrieved.');
    }
}


/**
 * Get name group for an agent, and print all the result like a csv.
 *
 * @param $thrash1 Don't use.
 * @param $thrash2 Don't use.
 * @param array             $other it's array, $other as param are the filters available <name_agent> in this order
 *              and separator char (after text ; ) and separator (pass in param othermode as othermode=url_encode_separator_<separator>)
 *              example:
 *
 *              api.php?op=get&op2=group_agent&return_type=csv&other=Pepito&other_mode=url_encode_separator_|
 *
 * @param $thrash3 Don't use.
 */
function api_get_group_agent_by_name($thrash1, $thrash2, $other, $thrash3)
{
    $group_names = [];

    if (is_metaconsole()) {
        $servers = db_get_all_rows_sql(
            'SELECT *
			FROM tmetaconsole_setup
				WHERE disabled = 0'
        );

        if ($servers === false) {
            $servers = [];
        }

        foreach ($servers as $server) {
            if (metaconsole_connect($server) == NOERR) {
                $agent_id = agents_get_agent_id($other['data'][0], true);

                if ($agent_id) {
                    $sql = sprintf(
                        'SELECT groups.nombre nombre 
						FROM tagente agents, tgrupo groups
						WHERE id_agente = %d 
							AND agents.id_grupo = groups.id_grupo',
                        $agent_id
                    );
                    $group_server_names = db_get_all_rows_sql($sql);

                    if ($group_server_names) {
                        foreach ($group_server_names as $group_server_name) {
                            $group_names[] = $group_server_name;
                        }
                    }
                }
            }

            metaconsole_restore_db();
        }
    } else {
        $agent_id = agents_get_agent_id($other['data'][0], true);
        if (!util_api_check_agent_and_print_error($agent_id, 'csv')) {
            return;
        }

        $sql = sprintf(
            'SELECT groups.nombre nombre 
			FROM tagente agents, tgrupo groups
			WHERE id_agente = %d 
				AND agents.id_grupo = groups.id_grupo',
            $agent_id
        );
        $group_names = db_get_all_rows_sql($sql);
    }

    if (count($group_names) > 0 and $group_names !== false) {
        $data = [
            'type' => 'array',
            'data' => $group_names,
        ];

        returnData('csv', $data, ';');
    } else {
        returnError('error_group_agent', 'No groups retrieved.');
    }
}


/**
 * Get name group for an agent, and print all the result like a csv.
 *
 * @param $thrash1 Don't use.
 * @param $thrash2 Don't use.
 * @param array             $other it's array, $other as param are the filters available <alias> in this order
 *              and separator char (after text ; ) and separator (pass in param othermode as othermode=url_encode_separator_<separator>)
 *              example:
 *
 *              api.php?op=get&op2=group_agent_by_alias&return_type=csv&other=Pepito&other_mode=url_encode_separator_|
 *
 * @param $thrash3 Don't use.
 */
function api_get_group_agent_by_alias($thrash1, $thrash2, $other, $thrash3)
{
    global $config;

    if (is_metaconsole()) {
        return;
    }

    if (!check_acl($config['id_user'], 0, 'AR')) {
        returnError('forbidden', 'csv');
        return;
    }

    $group_names = [];

    if (is_metaconsole()) {
        $servers = db_get_all_rows_sql(
            'SELECT *
			FROM tmetaconsole_setup
				WHERE disabled = 0'
        );

        if ($servers === false) {
            $servers = [];
        }

        foreach ($servers as $server) {
            if (metaconsole_connect($server) == NOERR) {
                $sql = sprintf("SELECT tagente.id_agente FROM tagente WHERE alias LIKE  '%s' ", $other['data'][0]);
                $agent_id = db_get_all_rows_sql($sql);

                foreach ($agent_id as &$id) {
                    $sql = sprintf(
                        'SELECT groups.nombre nombre 
						FROM tagente agents, tgrupo groups
						WHERE id_agente = %d 
							AND agents.id_grupo = groups.id_grupo',
                        $id['id_agente']
                    );
                    $group_server_names = db_get_all_rows_sql($sql);

                    if ($group_server_names) {
                        foreach ($group_server_names as $group_server_name) {
                            $group_names[] = $group_server_name;
                        }
                    }
                }
            }

            metaconsole_restore_db();
        }
    } else {
        $sql = sprintf("SELECT tagente.id_agente FROM tagente WHERE alias LIKE  '%s' ", $other['data'][0]);
        $agent_id = db_get_all_rows_sql($sql);

        foreach ($agent_id as &$id) {
            if (!users_access_to_agent($id['id_agente'])) {
                continue;
            }

            $sql = sprintf(
                'SELECT groups.nombre nombre 
			FROM tagente agents, tgrupo groups
			WHERE id_agente = %d 
				AND agents.id_grupo = groups.id_grupo',
                $id['id_agente']
            );
            $group_name = db_get_all_rows_sql($sql);
            $group_names[] = $group_name[0];
        }
    }

    if (count($group_names) > 0 and $group_names !== false) {
        $data = [
            'type' => 'array',
            'data' => $group_names,
        ];

        returnData('csv', $data, ';');
    } else {
        returnError('error_group_agent', 'No groups retrieved.');
    }
}


/**
 * Get id server whare agent is located, and print all the result like a csv.
 *
 * @param $id name of agent.
 * @param $thrash1 Don't use.
 * @param $thrash2 Don't use.
 *  example:
 *
 *  api.php?op=get&op2=locate_agent&return_type=csv&id=Pepito&other_mode=url_encode_separator_|
 *
 * @param $thrash3 Don't use.
 */


function api_get_locate_agent($id, $thrash1, $thrash2, $thrash3)
{
    if (!is_metaconsole()) {
        return;
    }

    $servers = db_get_all_rows_sql(
        'SELECT *
		FROM tmetaconsole_setup
			WHERE disabled = 0'
    );

    if ($servers === false) {
        $servers = [];
    }

    foreach ($servers as $server) {
        $id_server = $server['id'];
        if (metaconsole_connect($server) == NOERR) {
            $agent_id = agents_get_agent_id($id, true);

            if ($agent_id && agents_check_access_agent($agent_id)) {
                $group_servers[]['server'] = $id_server;
            }
        }

        metaconsole_restore_db();
    }

    if (count($group_servers) > 0 and $group_servers !== false) {
        $data = [
            'type' => 'array',
            'data' => $group_servers,
        ];

        returnData('csv', $data, ';');
    } else {
        returnError('error_locate_agents', 'No agents located.');
    }
}


/**
 * Get id group for an agent, and print all the result like a csv.
 *
 * @param $thrash1 Don't use.
 * @param $thrash2 Don't use.
 * @param array             $other it's array, $other as param are the filters available <name_agent> in this order
 *              and separator char (after text ; ) and separator (pass in param othermode as othermode=url_encode_separator_<separator>)
 *              example:
 *
 *              api.php?op=get&op2=id_group_agent_by_name&return_type=csv&other=Pepito&other_mode=url_encode_separator_|
 *
 * @param $thrash3 Don't use.
 */
function api_get_id_group_agent_by_name($thrash1, $thrash2, $other, $thrash3)
{
    if (is_metaconsole()) {
        return;
    }

    $group_names = [];

    if (is_metaconsole()) {
        $servers = db_get_all_rows_sql(
            'SELECT *
			FROM tmetaconsole_setup
				WHERE disabled = 0'
        );

        if ($servers === false) {
            $servers = [];
        }

        foreach ($servers as $server) {
            if (metaconsole_connect($server) == NOERR) {
                $agent_id = agents_get_agent_id($other['data'][0], true);

                if ($agent_id) {
                    $sql = sprintf(
                        'SELECT groups.id_grupo id_group 
						FROM tagente agents, tgrupo groups
						WHERE id_agente = %d 
							AND agents.id_grupo = groups.id_grupo',
                        $agent_id
                    );
                    $group_server_names = db_get_all_rows_sql($sql);

                    if ($group_server_names) {
                        foreach ($group_server_names as $group_server_name) {
                            $group_names[] = $group_server_name;
                        }
                    }
                }
            }

            metaconsole_restore_db();
        }
    } else {
        $agent_id = agents_get_agent_id($other['data'][0], true);

        if (!util_api_check_agent_and_print_error($agent_id, 'csv')) {
            return;
        }

        $sql = sprintf(
            'SELECT groups.id_grupo id_group
			FROM tagente agents, tgrupo groups
			WHERE id_agente = %d 
				AND agents.id_grupo = groups.id_grupo',
            $agent_id
        );
        $group_names = db_get_all_rows_sql($sql);
    }

    if (count($group_names) > 0 and $group_names !== false) {
        $data = [
            'type' => 'array',
            'data' => $group_names,
        ];

        returnData('csv', $data);
    } else {
        returnError('error_group_agent', 'No groups retrieved.');
    }
}


/**
 * Get id group for an agent, and print all the result like a csv.
 *
 * @param $thrash1 Don't use.
 * @param $thrash2 Don't use.
 * @param array             $other it's array, $other as param are the filters available <alias> in this order
 *              and separator char (after text ; ) and separator (pass in param othermode as othermode=url_encode_separator_<separator>)
 *              example:
 *
 *              api.php?op=get&op2=id_group_agent_by_alias&return_type=csv&other=Nova&other_mode=url_encode_separator_|
 *
 * @param $thrash3 Don't use.
 */
function api_get_id_group_agent_by_alias($thrash1, $thrash2, $other, $thrash3)
{
    global $config;

    if (is_metaconsole()) {
        return;
    }

    if (!check_acl($config['id_user'], 0, 'AR')) {
        returnError('forbidden', 'csv');
        return;
    }

    $group_names = [];

    if (is_metaconsole()) {
        $servers = db_get_all_rows_sql(
            'SELECT *
			FROM tmetaconsole_setup
				WHERE disabled = 0'
        );

        if ($servers === false) {
            $servers = [];
        }

        foreach ($servers as $server) {
            if (metaconsole_connect($server) == NOERR) {
                $sql = sprintf("SELECT tagente.id_agente FROM tagente WHERE alias LIKE  '%s' ", $other['data'][0]);
                $agent_id = db_get_all_rows_sql($sql);

                foreach ($agent_id as &$id) {
                    $sql = sprintf(
                        'SELECT groups.id_grupo id_group 
						FROM tagente agents, tgrupo groups
						WHERE id_agente = %d 
							AND agents.id_grupo = groups.id_grupo',
                        $id['id_agente']
                    );
                    $group_server_names = db_get_all_rows_sql($sql);

                    if ($group_server_names) {
                        foreach ($group_server_names as $group_server_name) {
                            $group_names[] = $group_server_name;
                        }
                    }
                }
            }

            metaconsole_restore_db();
        }
    } else {
        $sql = sprintf("SELECT tagente.id_agente FROM tagente WHERE alias LIKE  '%s' ", $other['data'][0]);
        $agent_id = db_get_all_rows_sql($sql);

        foreach ($agent_id as &$id) {
            if (!users_access_to_agent($id['id_agente'])) {
                continue;
            }

            $sql = sprintf(
                'SELECT groups.id_grupo id_group
			FROM tagente agents, tgrupo groups
			WHERE id_agente = %d 
				AND agents.id_grupo = groups.id_grupo',
                $id['id_agente']
            );
            $group_name = db_get_all_rows_sql($sql);
            $group_names[] = $group_name[0];
        }
    }

    if (count($group_names) > 0 and $group_names !== false) {
        $data = [
            'type' => 'array',
            'data' => $group_names,
        ];
        returnData('csv', $data);
    } else {
        returnError('error_group_agent', 'No groups retrieved.');
    }
}


/**
 * Get all policies, possible filtered by agent, and print all the result like a csv.
 *
 * @param $thrash1 Don't use.
 * @param $thrash2 Don't use.
 * @param array             $other it's array, $other as param are the filters available <id_agent> in this order
 *              and separator char (after text ; ) and separator (pass in param othermode as othermode=url_encode_separator_<separator>)
 *              example:
 *
 *              api.php?op=get&op2=policies&return_type=csv&other=&other_mode=url_encode_separator_|
 *
 * @param $thrash3 Don't use.
 */
function api_get_policies($thrash1, $thrash2, $other, $thrash3)
{
    global $config;

    if (defined('METACONSOLE')) {
        return;
    }

    if (!check_acl($config['id_user'], 0, 'AW')) {
        returnError('forbidden', 'csv');
        return;
    }

    $user_groups = implode(',', array_keys(users_get_groups($config['id_user'], 'AW')));

    if ($other['data'][0] != '') {
        if (!users_access_to_agent($other['data'][0])) {
            returnError('forbidden', 'csv');
            return;
        }

        $where = ' AND pol_agents.id_agent = '.$other['data'][0];

        $sql = sprintf(
            'SELECT policy.id, name, id_agent
			FROM tpolicies AS policy, tpolicy_agents AS pol_agents 
			WHERE policy.id = pol_agents.id_policy %s AND id_group IN (%s)',
            $where,
            $user_groups
        );
    } else {
        $sql = "SELECT id, name FROM tpolicies AS policy WHERE id_group IN ($user_groups)";
    }

    $policies = db_get_all_rows_sql($sql);

    if (count($policies) > 0 and $policies !== false) {
        $data = [
            'type' => 'array',
            'data' => $policies,
        ];

        returnData('csv', $data, ';');
    } else {
        returnError('error_get_policies', 'No policies retrieved.');
    }
}


/**
 * Get policy modules, possible filtered by agent, and print all the result like a csv.
 *
 * @param $thrash1 Don't use.
 * @param $thrash2 Don't use.
 * @param array             $other it's array, $other as param are the filters available <id_agent> in this order
 *              and separator char (after text ; ) and separator (pass in param othermode as othermode=url_encode_separator_<separator>)
 *              example:
 *
 *              api.php?op=get&op2=policy_modules&return_type=csv&other=2&other_mode=url_encode_separator_|
 *
 * @param $thrash3 Don't use.
 */
function api_get_policy_modules($thrash1, $thrash2, $other, $thrash3)
{
    if (defined('METACONSOLE')) {
        return;
    }

    $where = '';

    if ($other['data'][0] == '') {
        returnError('error_policy_modules', 'Error retrieving policy modules. Id_policy cannot be left blank.');
        return;
    }

    $policies = enterprise_hook(
        'policies_get_modules_api',
        [
            $other['data'][0],
            $other['data'][1],
        ]
    );

    if ($policies === ENTERPRISE_NOT_HOOK) {
        returnError('error_policy_modules', 'Error retrieving policy modules.');
        return;
    }

    if (count($policies) > 0 and $policies !== false) {
        $data = [
            'type' => 'array',
            'data' => $policies,
        ];

        returnData('csv', $data, ';');
    } else {
        returnError('error_policy_modules', 'No policy modules retrieved.');
    }
}


/**
 * Create a network module in agent. And return the id_agent_module of new module.
 *
 * @param string            $id    Name of agent to add the module.
 * @param $thrash1 Don't use.
 * @param array             $other it's array, $other as param is <name_module>;<disabled>;<id_module_type>;
 *              <id_module_group>;<min_warning>;<max_warning>;<str_warning>;<min_critical>;<max_critical>;<str_critical>;<ff_threshold>;
 *              <history_data>;<ip_target>;<module_port>;<snmp_community>;<snmp_oid>;<module_interval>;<post_process>;
 *              <min>;<max>;<custom_id>;<description>;<disabled_types_event>;<module_macros>;
 *              <each_ff>;<ff_threshold_normal>;<ff_threshold_warning>;<ff_threshold_critical>; in this order
 *              and separator char (after text ; ) and separator (pass in param othermode as othermode=url_encode_separator_<separator>)
 *              example:
 *
 *              api.php?op=set&op2=create_network_module&id=pepito&other=prueba|0|7|1|10|15|0|16|18|0|15|0|www.google.es|0||0|180|0|0|0|0|latency%20ping&other_mode=url_encode_separator_|
 *
 * @param $thrash3 Don't use
 */
function api_set_create_network_module($id, $thrash1, $other, $thrash3)
{
    if (defined('METACONSOLE')) {
        return;
    }

    $agentName = $id;

    $idAgent = agents_get_agent_id($agentName);

    if (!util_api_check_agent_and_print_error($idAgent, 'string', 'AW')) {
        return;
    }

    if ($other['data'][2] < 6 or $other['data'][2] > 18) {
        returnError(
            'error_create_network_module',
            __('Error in creation network module. Id_module_type is not correct for network modules.')
        );
        return;
    }

    $name = $other['data'][0];

    $disabled_types_event = [];
    $disabled_types_event[EVENTS_GOING_UNKNOWN] = (int) !$other['data'][22];
    $disabled_types_event = json_encode($disabled_types_event);

    $values = [
        'id_agente'             => $idAgent,
        'disabled'              => $other['data'][1],
        'id_tipo_modulo'        => $other['data'][2],
        'id_module_group'       => $other['data'][3],
        'min_warning'           => $other['data'][4],
        'max_warning'           => $other['data'][5],
        'str_warning'           => $other['data'][6],
        'min_critical'          => $other['data'][7],
        'max_critical'          => $other['data'][8],
        'str_critical'          => $other['data'][9],
        'min_ff_event'          => $other['data'][10],
        'history_data'          => $other['data'][11],
        'ip_target'             => $other['data'][12],
        'tcp_port'              => $other['data'][13],
        'snmp_community'        => $other['data'][14],
        'snmp_oid'              => $other['data'][15],
        'module_interval'       => $other['data'][16],
        'post_process'          => $other['data'][17],
        'min'                   => $other['data'][18],
        'max'                   => $other['data'][19],
        'custom_id'             => $other['data'][20],
        'descripcion'           => $other['data'][21],
        'id_modulo'             => 2,
        'disabled_types_event'  => $disabled_types_event,
        'module_macros'         => $other['data'][23],
        'each_ff'               => $other['data'][24],
        'min_ff_event_normal'   => $other['data'][25],
        'min_ff_event_warning'  => $other['data'][26],
        'min_ff_event_critical' => $other['data'][27],
        'critical_inverse'      => $other['data'][28],
        'warning_inverse'       => $other['data'][29],
    ];

    if (! $values['descripcion']) {
        $values['descripcion'] = '';
        // Column 'descripcion' cannot be null
    }

    if (! $values['module_macros']) {
        $values['module_macros'] = '';
        // Column 'module_macros' cannot be null
    }

    $idModule = modules_create_agent_module($idAgent, $name, $values, true);

    if (is_error($idModule)) {
        // TODO: Improve the error returning more info
        returnError('error_create_network_module', __('Error in creation network module.'));
    } else {
        returnData('string', ['type' => 'string', 'data' => $idModule]);
    }
}


/**
 * Update a network module in agent. And return a message with the result of the operation.
 *
 * @param string            $id    Id of the network module to update.
 * @param $thrash1 Don't use.
 * @param array             $other it's array, $other as param is <id_agent>;<disabled>
 *              <id_module_group>;<min_warning>;<max_warning>;<str_warning>;<min_critical>;<max_critical>;<str_critical>;<ff_threshold>;
 *              <history_data>;<ip_target>;<module_port>;<snmp_community>;<snmp_oid>;<module_interval>;<post_process>;
 *              <min>;<max>;<custom_id>;<description>;<disabled_types_event>;<module_macros>;
 *              <each_ff>;<ff_threshold_normal>;<ff_threshold_warning>;<ff_threshold_critidcal>; in this order
 *              and separator char (after text ; ) and separator (pass in param othermode as othermode=url_encode_separator_<separator>)
 *              example:
 *
 *              api.php?op=set&op2=update_network_module&id=271&other=156|0|2|10|15||16|18||7|0|127.0.0.1|0||0|300|30.00|0|0|0|latency%20ping%20modified%20by%20the%20Api&other_mode=url_encode_separator_|
 *
 * @param $thrash3 Don't use
 */
function api_set_update_network_module($id_module, $thrash1, $other, $thrash3)
{
    if (defined('METACONSOLE')) {
        return;
    }

    if ($id_module == '') {
        returnError(
            'error_update_network_module',
            __('Error updating network module. Module name cannot be left blank.')
        );
        return;
    }

    if (!util_api_check_agent_and_print_error(
        modules_get_agentmodule_agent($id_module),
        'string',
        'AW'
    )
    ) {
        return;
    }

    $check_id_module = db_get_value('id_agente_modulo', 'tagente_modulo', 'id_agente_modulo', $id_module);

    if (!$check_id_module) {
        returnError(
            'error_update_network_module',
            __('Error updating network module. Id_module doesn\'t exist.')
        );
        return;
    }

    // If we want to change the module to a new agent
    if ($other['data'][0] != '') {
        if (!util_api_check_agent_and_print_error($other['data'][0], 'string', 'AW')) {
            return;
        }

        $id_agent_old = db_get_value('id_agente', 'tagente_modulo', 'id_agente_modulo', $id_module);

        if ($id_agent_old != $other['data'][0]) {
            $id_module_exists = db_get_value_filter(
                'id_agente_modulo',
                'tagente_modulo',
                [
                    'nombre'    => $module_name,
                    'id_agente' => $other['data'][0],
                ]
            );

            if ($id_module_exists) {
                returnError(
                    'error_update_network_module',
                    __('Error updating network module. Id_module exists in the new agent.')
                );
                return;
            }
        }
    }

    $network_module_fields = [
        'id_agente',
        'disabled',
        'id_module_group',
        'min_warning',
        'max_warning',
        'str_warning',
        'min_critical',
        'max_critical',
        'str_critical',
        'min_ff_event',
        'history_data',
        'ip_target',
        'tcp_port',
        'snmp_community',
        'snmp_oid',
        'module_interval',
        'post_process',
        'min',
        'max',
        'custom_id',
        'descripcion',
        'disabled_types_event',
        'module_macros',
        'each_ff',
        'min_ff_event_normal',
        'min_ff_event_warning',
        'min_ff_event_critical',
        'critical_inverse',
        'warning_inverse',
        'policy_linked',
    ];

    $values = [];
    $cont = 0;
    foreach ($network_module_fields as $field) {
        if ($other['data'][$cont] != '') {
            $values[$field] = $other['data'][$cont];
        }

        $cont++;
    }

    $values['policy_linked'] = 0;

    $result_update = modules_update_agent_module($id_module, $values);

    if ($result_update < 0) {
        returnError('error_update_network_module', 'Error updating network module.');
    } else {
        returnData('string', ['type' => 'string', 'data' => __('Network module updated.')]);
    }
}


/**
 * Create a plugin module in agent. And return the id_agent_module of new module.
 *
 * @param string            $id    Name of agent to add the module.
 * @param $thrash1 Don't use.
 * @param array             $other it's array, $other as param is <name_module>;<disabled>;<id_module_type>;
 *              <id_module_group>;<min_warning>;<max_warning>;<str_warning>;<min_critical>;<max_critical>;<str_critical>;<ff_threshold>;
 *              <history_data>;<ip_target>;<tcp_port>;<snmp_community>;<snmp_oid>;<module_interval>;<post_process>;
 *              <min>;<max>;<custom_id>;<description>;<id_plugin>;<plugin_user>;<plugin_pass>;<plugin_parameter>;
 *              <disabled_types_event>;<macros>;<module_macros>;<each_ff>;<ff_threshold_normal>;
 *              <ff_threshold_warning>;<ff_threshold_critical> in this order
 *              and separator char (after text ; ) and separator (pass in param othermode as othermode=url_encode_separator_<separator>)
 *              example:
 *
 *              api.php?op=set&op2=create_plugin_module&id=pepito&other=prueba|0|1|2|0|0||0|0||0|0|127.0.0.1|0||0|300|0|0|0|0|plugin%20module%20from%20api|2|admin|pass|-p%20max&other_mode=url_encode_separator_|
 *
 * @param $thrash3 Don't use
 */
function api_set_create_plugin_module($id, $thrash1, $other, $thrash3)
{
    if (defined('METACONSOLE')) {
        return;
    }

    $agentName = $id;

    if ($other['data'][22] == '') {
        returnError('error_create_plugin_module', __('Error in creation plugin module. Id_plugin cannot be left blank.'));
        return;
    }

    $idAgent = agents_get_agent_id($agentName);

    if (!util_api_check_agent_and_print_error($idAgent, 'string', 'AW')) {
        return;
    }

    $disabled_types_event = [];
    $disabled_types_event[EVENTS_GOING_UNKNOWN] = (int) !$other['data'][26];
    $disabled_types_event = json_encode($disabled_types_event);

    $name = $other['data'][0];

    $values = [
        'id_agente'             => $idAgent,
        'disabled'              => $other['data'][1],
        'id_tipo_modulo'        => $other['data'][2],
        'id_module_group'       => $other['data'][3],
        'min_warning'           => $other['data'][4],
        'max_warning'           => $other['data'][5],
        'str_warning'           => $other['data'][6],
        'min_critical'          => $other['data'][7],
        'max_critical'          => $other['data'][8],
        'str_critical'          => $other['data'][9],
        'min_ff_event'          => $other['data'][10],
        'history_data'          => $other['data'][11],
        'ip_target'             => $other['data'][12],
        'tcp_port'              => $other['data'][13],
        'snmp_community'        => $other['data'][14],
        'snmp_oid'              => $other['data'][15],
        'module_interval'       => $other['data'][16],
        'post_process'          => $other['data'][17],
        'min'                   => $other['data'][18],
        'max'                   => $other['data'][19],
        'custom_id'             => $other['data'][20],
        'descripcion'           => $other['data'][21],
        'id_modulo'             => 4,
        'id_plugin'             => $other['data'][22],
        'plugin_user'           => $other['data'][23],
        'plugin_pass'           => $other['data'][24],
        'plugin_parameter'      => $other['data'][25],
        'disabled_types_event'  => $disabled_types_event,
        'macros'                => base64_decode($other['data'][27]),
        'module_macros'         => $other['data'][28],
        'each_ff'               => $other['data'][29],
        'min_ff_event_normal'   => $other['data'][30],
        'min_ff_event_warning'  => $other['data'][31],
        'min_ff_event_critical' => $other['data'][32],
        'critical_inverse'      => $other['data'][33],
        'warning_inverse'       => $other['data'][34],
    ];

    if (! $values['descripcion']) {
        $values['descripcion'] = '';
        // Column 'descripcion' cannot be null
    }

    if (! $values['module_macros']) {
        $values['module_macros'] = '';
        // Column 'module_macros' cannot be null
    }

    $idModule = modules_create_agent_module($idAgent, $name, $values, true);

    if (is_error($idModule)) {
        // TODO: Improve the error returning more info
        returnError('error_create_plugin_module', __('Error in creation plugin module.'));
    } else {
        returnData('string', ['type' => 'string', 'data' => $idModule]);
    }
}


/**
 * Update a plugin module in agent. And return the id_agent_module of new module.
 *
 * @param string            $id    Id of the plugin module to update.
 * @param $thrash1 Don't use.
 * @param array             $other it's array, $other as param is <id_agent>;<disabled>;
 *              <id_module_group>;<min_warning>;<max_warning>;<str_warning>;<min_critical>;<max_critical>;<str_critical>;<ff_threshold>;
 *              <history_data>;<ip_target>;<module_port>;<snmp_community>;<snmp_oid>;<module_interval>;<post_process>;
 *              <min>;<max>;<custom_id>;<description>;<id_plugin>;<plugin_user>;<plugin_pass>;<plugin_parameter>;
 *              <disabled_types_event>;<macros>;<module_macros>;<each_ff>;<ff_threshold_normal>;
 *              <ff_threshold_warning>;<ff_threshold_critical> in this order
 *              and separator char (after text ; ) and separator (pass in param othermode as othermode=url_encode_separator_<separator>)
 *              example:
 *
 *              api.php?op=set&op2=update_plugin_module&id=293&other=156|0|2|0|0||0|0||0|0|127.0.0.1|0||0|300|0|0|0|0|plugin%20module%20from%20api|2|admin|pass|-p%20max&other_mode=url_encode_separator_|
 *
 * @param $thrash3 Don't use
 */
function api_set_update_plugin_module($id_module, $thrash1, $other, $thrash3)
{
    if (defined('METACONSOLE')) {
        return;
    }

    if ($id_module == '') {
        returnError('error_update_plugin_module', __('Error updating plugin module. Id_module cannot be left blank.'));
        return;
    }

    if (!util_api_check_agent_and_print_error(
        modules_get_agentmodule_agent($id_module),
        'string',
        'AW'
    )
    ) {
        return;
    }

    // If we want to change the module to a new agent
    if ($other['data'][0] != '') {
        if (!util_api_check_agent_and_print_error($other['data'][0], 'string', 'AW')) {
            return;
        }

        $id_agent_old = db_get_value('id_agente', 'tagente_modulo', 'id_agente_modulo', $id_module);

        if ($id_agent_old != $other['data'][0]) {
            $id_module_exists = db_get_value_filter('id_agente_modulo', 'tagente_modulo', ['nombre' => $module_name, 'id_agente' => $other['data'][0]]);

            if ($id_module_exists) {
                returnError('error_update_plugin_module', __('Error updating plugin module. Id_module exists in the new agent.'));
                return;
            }
        }

        // Check if agent exists
        $check_id_agent = db_get_value('id_agente', 'tagente', 'id_agente', $other['data'][0]);
        if (!$check_id_agent) {
            returnError('error_update_data_module', __('Error updating plugin module. Id_agent doesn\'t exist.'));
            return;
        }
    }

    $plugin_module_fields = [
        'id_agente',
        'disabled',
        'id_module_group',
        'min_warning',
        'max_warning',
        'str_warning',
        'min_critical',
        'max_critical',
        'str_critical',
        'min_ff_event',
        'history_data',
        'ip_target',
        'tcp_port',
        'snmp_community',
        'snmp_oid',
        'module_interval',
        'post_process',
        'min',
        'max',
        'custom_id',
        'descripcion',
        'id_plugin',
        'plugin_user',
        'plugin_pass',
        'plugin_parameter',
        'disabled_types_event',
        'macros',
        'module_macros',
        'each_ff',
        'min_ff_event_normal',
        'min_ff_event_warning',
        'min_ff_event_critical',
        'critical_inverse',
        'warning_inverse',
        'policy_linked',
    ];

    $values = [];
    $cont = 0;
    foreach ($plugin_module_fields as $field) {
        if ($other['data'][$cont] != '') {
            $values[$field] = $other['data'][$cont];

            if ($field === 'macros') {
                $values[$field] = base64_decode($values[$field]);
            }
        }

        $cont++;
    }

    $values['policy_linked'] = 0;
    $result_update = modules_update_agent_module($id_module, $values);

    if ($result_update < 0) {
        returnError('error_update_plugin_module', 'Error updating plugin module.');
    } else {
        returnData('string', ['type' => 'string', 'data' => __('Plugin module updated.')]);
    }
}


/**
 * Create a data module in agent. And return the id_agent_module of new module.
 * Note: Only adds database information, this function doesn't alter config file information.
 *
 * @param string            $id    Name of agent to add the module.
 * @param $thrash1 Don't use.
 * @param array             $other it's array, $other as param is <name_module>;<disabled>;<id_module_type>;
 *                 <description>;<id_module_group>;<min_value>;<max_value>;<post_process>;<module_interval>;<min_warning>;
 *                 <max_warning>;<str_warning>;<min_critical>;<max_critical>;<str_critical>;<history_data>;
 *                 <disabled_types_event>;<module_macros>;<ff_threshold>;<each_ff>;
 *                <ff_threshold_normal>;<ff_threshold_warning>;<ff_threshold_critical>; in this order
 *              and separator char (after text ; ) and separator (pass in param othermode as othermode=url_encode_separator_<separator>)
 *              example:
 *
 *              api.php?op=set&op2=create_data_module&id=pepito&other=prueba|0|1|data%20module%20from%20api|1|10|20|10.50|180|10|15||16|20||0&other_mode=url_encode_separator_|
 *
 * @param $thrash3 Don't use
 */
function api_set_create_data_module($id, $thrash1, $other, $thrash3)
{
    if (defined('METACONSOLE')) {
        return;
    }

    $agentName = $id;

    if ($other['data'][0] == '') {
        returnError('error_create_data_module', __('Error in creation data module. Module_name cannot be left blank.'));
        return;
    }

    $idAgent = agents_get_agent_id($agentName);

    if (!util_api_check_agent_and_print_error($idAgent, 'string', 'AW')) {
        return;
    }

    $name = $other['data'][0];

    $disabled_types_event = [];
    $disabled_types_event[EVENTS_GOING_UNKNOWN] = (int) !$other['data'][16];
    $disabled_types_event = json_encode($disabled_types_event);

    $values = [
        'id_agente'             => $idAgent,
        'disabled'              => $other['data'][1],
        'id_tipo_modulo'        => $other['data'][2],
        'descripcion'           => $other['data'][3],
        'id_module_group'       => $other['data'][4],
        'min'                   => $other['data'][5],
        'max'                   => $other['data'][6],
        'post_process'          => $other['data'][7],
        'module_interval'       => $other['data'][8],
        'min_warning'           => $other['data'][9],
        'max_warning'           => $other['data'][10],
        'str_warning'           => $other['data'][11],
        'min_critical'          => $other['data'][12],
        'max_critical'          => $other['data'][13],
        'str_critical'          => $other['data'][14],
        'history_data'          => $other['data'][15],
        'id_modulo'             => 1,
        'disabled_types_event'  => $disabled_types_event,
        'module_macros'         => $other['data'][17],
        'min_ff_event'          => $other['data'][18],
        'each_ff'               => $other['data'][19],
        'min_ff_event_normal'   => $other['data'][20],
        'min_ff_event_warning'  => $other['data'][21],
        'min_ff_event_critical' => $other['data'][22],
        'ff_timeout'            => $other['data'][23],
        'critical_inverse'      => $other['data'][24],
        'warning_inverse'       => $other['data'][25],
    ];

    if (! $values['descripcion']) {
        $values['descripcion'] = '';
        // Column 'descripcion' cannot be null
    }

    if (! $values['module_macros']) {
        $values['module_macros'] = '';
        // Column 'module_macros' cannot be null
    }

    $idModule = modules_create_agent_module($idAgent, $name, $values, true);

    if (is_error($idModule)) {
        // TODO: Improve the error returning more info
        returnError('error_create_data_module', __('Error in creation data module.'));
    } else {
        returnData('string', ['type' => 'string', 'data' => $idModule]);
    }
}


/**
 * Create a synthetic module in agent. And return the id_agent_module of new module.
 * Note: Only adds database information, this function doesn't alter config file information.
 *
 * @param string            $id    Name of agent to add the module.
 * @param $thrash1 Don't use.
 * @param array             $other it's array, $other as param is <name_module><synthetic_type><AgentName;Operation;NameModule> OR <AgentName;NameModule> OR <Operation;Value>in this order
 *              and separator char (after text ; ) and separator (pass in param othermode as othermode=url_encode_separator_<separator>)
 *              example:
 *
 *              api.php?op=set&op2=create_synthetic_module&id=pepito&other=prueba|average|Agent%20Name;AVG;Name%20Module|Agent%20Name2;AVG;Name%20Module2&other_mode=url_encode_separator_|
 *
 * @param $thrash3 Don't use
 */
function api_set_create_synthetic_module($id, $thrash1, $other, $thrash3)
{
    if (defined('METACONSOLE')) {
        return;
    }

    global $config;

    $agentName = $id;

    io_safe_input_array($other);

    if ($other['data'][0] == '') {
        returnError('error_create_data_module', __('Error in creation synthetic module. Module_name cannot be left blank.'));
        return;
    }

    $idAgent = agents_get_agent_id(io_safe_output($agentName), true);

    if (!util_api_check_agent_and_print_error($idAgent, 'string', 'AW')) {
        return;
    }

    if (!$idAgent) {
        returnError('error_create_data_module', __('Error in creation synthetic module. Agent name doesn\'t exist.'));
        return;
    }

    $name = io_safe_output($other['data'][0]);
    $name = io_safe_input($name);
    $id_tipo_modulo = db_get_row_sql("SELECT id_tipo FROM ttipo_modulo WHERE nombre = 'generic_data'");

    $values = [
        'id_agente'         => $idAgent,
        'id_modulo'         => 5,
        'custom_integer_1'  => 0,
        'custom_integer_2'  => 0,
        'prediction_module' => 3,
        'id_tipo_modulo'    => $id_tipo_modulo['id_tipo'],
    ];

    if (! $values['descripcion']) {
        $values['descripcion'] = '';
        // Column 'descripcion' cannot be null
    }

    $idModule = modules_create_agent_module($idAgent, $name, $values, true);

    if (is_error($idModule)) {
        // TODO: Improve the error returning more info
        returnError('error_create_data_module', __('Error in creation data module.'));
    } else {
        $synthetic_type = $other['data'][1];
        unset($other['data'][0]);
        unset($other['data'][1]);

        $filterdata = [];
        foreach ($other['data'] as $data) {
            $data = str_replace(['ADD', 'SUB', 'MUL', 'DIV'], ['+', '-', '*', '/'], $data);
            $split_data = explode(';', $data);

            if (preg_match('/[x\/+*-]/', $split_data[0]) && strlen($split_data[0]) == 1) {
                if (preg_match('/[\/|+|*|-]/', $split_data[0]) && $synthetic_type === 'average') {
                    returnError('', "[ERROR] With this type: $synthetic_type only be allow use this operator: 'x' \n\n");
                }

                $operator = strtolower($split_data[0]);
                $data_module = [
                    '',
                    $operator,
                    $split_data[1],
                ];

                $text_data = implode('_', $data_module);
                array_push($filterdata, $text_data);
            } else {
                if (count($split_data) == 2) {
                    $idAgent = agents_get_agent_id(io_safe_output($split_data[0]), true);
                    $data_module = [
                        $idAgent,
                        '',
                        $split_data[1],
                    ];
                    $text_data = implode('_', $data_module);
                    array_push($filterdata, $text_data);
                } else {
                    if (strlen($split_data[1]) > 1 && $synthetic_type != 'average') {
                        returnError('', "[ERROR] You can only use +, -, *, / or x, and you use this: @split_data[1] \n\n");
                        return;
                    }

                    if (preg_match('/[\/|+|*|-]/', $split_data[1]) && $synthetic_type === 'average') {
                        returnError('', "[ERROR] With this type: $synthetic_type only be allow use this operator: 'x' \n\n");
                        return;
                    }

                    $idAgent = agents_get_agent_id(io_safe_output($split_data[0]), true);
                    $operator = strtolower($split_data[1]);
                    $data_module = [
                        $idAgent,
                        $operator,
                        $split_data[2],
                    ];
                    $text_data = implode('_', $data_module);
                    array_push($filterdata, $text_data);
                }
            }
        }

        $serialize_ops = implode(',', $filterdata);

        // modules_create_synthetic_operations
        $synthetic = enterprise_hook(
            'modules_create_synthetic_operations',
            [
                $idModule,
                $serialize_ops,
            ]
        );

        if ($synthetic === ENTERPRISE_NOT_HOOK) {
            returnError('error_synthetic_modules', 'Error Synthetic modules.');
            db_process_sql_delete(
                'tagente_modulo',
                ['id_agente_modulo' => $idModule]
            );
            return;
        } else {
            $status = AGENT_MODULE_STATUS_NO_DATA;
            switch ($config['dbtype']) {
                case 'mysql':
                    $result = db_process_sql_insert(
                        'tagente_estado',
                        [
                            'id_agente_modulo'  => $idModule,
                            'datos'             => 0,
                            'timestamp'         => '01-01-1970 00:00:00',
                            'estado'            => $status,
                            'id_agente'         => (int) $idAgent,
                            'utimestamp'        => 0,
                            'status_changes'    => 0,
                            'last_status'       => $status,
                            'last_known_status' => $status,
                        ]
                    );
                break;

                case 'postgresql':
                    $result = db_process_sql_insert(
                        'tagente_estado',
                        [
                            'id_agente_modulo'  => $idModule,
                            'datos'             => 0,
                            'timestamp'         => null,
                            'estado'            => $status,
                            'id_agente'         => (int) $idAgent,
                            'utimestamp'        => 0,
                            'status_changes'    => 0,
                            'last_status'       => $status,
                            'last_known_status' => $status,
                        ]
                    );
                break;

                case 'oracle':
                    $result = db_process_sql_insert(
                        'tagente_estado',
                        [
                            'id_agente_modulo'  => $idModule,
                            'datos'             => 0,
                            'timestamp'         => '#to_date(\'1970-01-01 00:00:00\', \'YYYY-MM-DD HH24:MI:SS\')',
                            'estado'            => $status,
                            'id_agente'         => (int) $idAgent,
                            'utimestamp'        => 0,
                            'status_changes'    => 0,
                            'last_status'       => $status,
                            'last_known_status' => $status,
                        ]
                    );
                break;
            }

            if ($result === false) {
                db_process_sql_delete(
                    'tagente_modulo',
                    ['id_agente_modulo' => $idModule]
                );
                returnError('error_synthetic_modules', 'Error Synthetic modules.');
            } else {
                db_process_sql('UPDATE tagente SET total_count=total_count+1, notinit_count=notinit_count+1 WHERE id_agente='.(int) $idAgent);
                returnData('string', ['type' => 'string', 'data' => __('Synthetic module created ID: '.$idModule)]);
            }
        }
    }
}


/**
 * Update a data module in agent. And return a message with the result of the operation.
 *
 * @param string            $id    Id of the data module to update.
 * @param $thrash1 Don't use.
 * @param array             $other it's array, $other as param is <id_agent>;<disabled>;<description>;
 *              <id_module_group>;<min_warning>;<max_warning>;<str_warning>;<min_critical>;<max_critical>;<str_critical>;<ff_threshold>;
 *              <history_data>;<ip_target>;<module_port>;<snmp_community>;<snmp_oid>;<module_interval>;<post_process>;
 *              <min>;<max>;<custom_id>;<disabled_types_event>;<module_macros>;<ff_threshold>;
 *              <each_ff>;<ff_threshold_normal>;<ff_threshold_warning>;<ff_threshold_critical>;
 *              <ff_timeout> in this order
 *              and separator char (after text ; ) and separator (pass in param othermode as othermode=url_encode_separator_<separator>)
 *              example:
 *
 *              api.php?op=set&op2=update_data_module&id=170&other=44|0|data%20module%20modified%20from%20API|6|0|0|50.00|300|10|15||16|18||0&other_mode=url_encode_separator_|
 *
 * @param $thrash3 Don't use
 */
function api_set_update_data_module($id_module, $thrash1, $other, $thrash3)
{
    if (defined('METACONSOLE')) {
        return;
    }

    if ($id_module == '') {
        returnError('error_update_data_module', __('Error updating data module. Id_module cannot be left blank.'));
        return;
    }

    if (!util_api_check_agent_and_print_error(
        modules_get_agentmodule_agent($id_module),
        'string',
        'AW'
    )
    ) {
        return;
    }

    // If we want to change the module to a new agent
    if ($other['data'][0] != '') {
        if (!util_api_check_agent_and_print_error($other['data'][0], 'string', 'AW')) {
            return;
        }

        $id_agent_old = db_get_value('id_agente', 'tagente_modulo', 'id_agente_modulo', $id_module);

        if ($id_agent_old != $other['data'][0]) {
            $id_module_exists = db_get_value_filter('id_agente_modulo', 'tagente_modulo', ['nombre' => $module_name, 'id_agente' => $other['data'][0]]);

            if ($id_module_exists) {
                returnError('error_update_data_module', __('Error updating data module. Id_module exists in the new agent.'));
                return;
            }
        }

        // Check if agent exists
        $check_id_agent = db_get_value('id_agente', 'tagente', 'id_agente', $other['data'][0]);
        if (!$check_id_agent) {
            returnError('error_update_data_module', __('Error updating data module. Id_agent doesn\'t exist.'));
            return;
        }
    }

    $data_module_fields = [
        'id_agente',
        'disabled',
        'descripcion',
        'id_module_group',
        'min',
        'max',
        'post_process',
        'module_interval',
        'min_warning',
        'max_warning',
        'str_warning',
        'min_critical',
        'max_critical',
        'str_critical',
        'history_data',
        'disabled_types_event',
        'module_macros',
        'min_ff_event',
        'each_ff',
        'min_ff_event_normal',
        'min_ff_event_warning',
        'min_ff_event_critical',
        'ff_timeout',
        'critical_inverse',
        'warning_inverse',
        'policy_linked',
    ];

    $values = [];
    $cont = 0;
    foreach ($data_module_fields as $field) {
        if ($other['data'][$cont] != '') {
            $values[$field] = $other['data'][$cont];
        }

        $cont++;
    }

    $values['policy_linked'] = 0;
    $result_update = modules_update_agent_module($id_module, $values);

    if ($result_update < 0) {
        returnError('error_update_data_module', 'Error updating data module.');
    } else {
        returnData('string', ['type' => 'string', 'data' => __('Data module updated.')]);
    }
}


/**
 * Create a SNMP module in agent. And return the id_agent_module of new module.
 *
 * @param string            $id    Name of agent to add the module.
 * @param $thrash1 Don't use.
 * @param array             $other it's array, $other as param is <name_module>;<disabled>;<id_module_type>;
 *              <id_module_group>;<min_warning>;<max_warning>;<str_warning>;<min_critical>;<max_critical>;<str_critical>;<ff_threshold>;
 *              <history_data>;<ip_target>;<module_port>;<snmp_version>;<snmp_community>;<snmp_oid>;<module_interval>;<post_process>;
 *              <min>;<max>;<custom_id>;<description>;<snmp3_priv_method>;<snmp3_priv_pass>;<snmp3_sec_level>;<snmp3_auth_method>;
 *              <snmp3_auth_user>;<snmp3_auth_pass>;<disabled_types_event>;<each_ff>;<ff_threshold_normal>;
 *              <ff_threshold_warning>;<ff_threshold_critical> in this order
 *              and separator char (after text ; ) and separator (pass in param othermode as othermode=url_encode_separator_<separator>)
 *              example:
 *
 *                 example 1 (snmp v: 3, snmp3_priv_method: AES, passw|authNoPriv|MD5|pepito_user|example_priv_passw)
 *
 *              api.php?op=set&op2=create_snmp_module&id=pepito&other=prueba|0|15|1|10|15||16|18||15|0|127.0.0.1|60|3|public|.1.3.6.1.2.1.1.1.0|180|0|0|0|0|SNMP%20module%20from%20API|AES|example_priv_passw|authNoPriv|MD5|pepito_user|example_auth_passw&other_mode=url_encode_separator_|
 *
 *              example 2 (snmp v: 1)
 *
 *              api.php?op=set&op2=create_snmp_module&id=pepito1&other=prueba2|0|15|1|10|15||16|18||15|0|127.0.0.1|60|1|public|.1.3.6.1.2.1.1.1.0|180|0|0|0|0|SNMP module from API&other_mode=url_encode_separator_|
 *
 * @param $thrash3 Don't use
 */
function api_set_create_snmp_module($id, $thrash1, $other, $thrash3)
{
    if (defined('METACONSOLE')) {
        return;
    }

    $agentName = $id;

    if ($other['data'][0] == '') {
        returnError('error_create_snmp_module', __('Error in creation SNMP module. Module_name cannot be left blank.'));
        return;
    }

    if ($other['data'][2] < 15 or $other['data'][2] > 18) {
        returnError('error_create_snmp_module', __('Error in creation SNMP module. Invalid id_module_type for a SNMP module.'));
        return;
    }

    $idAgent = agents_get_agent_id($agentName);

    if (!util_api_check_agent_and_print_error($idAgent, 'string', 'AW')) {
        return;
    }

    $name = $other['data'][0];

    $disabled_types_event = [];
    $disabled_types_event[EVENTS_GOING_UNKNOWN] = (int) !$other['data'][27];
    $disabled_types_event = json_encode($disabled_types_event);

    // SNMP version 3
    if ($other['data'][14] == '3') {
        if ($other['data'][23] != 'AES' and $other['data'][23] != 'DES') {
            returnError('error_create_snmp_module', __('Error in creation SNMP module. snmp3_priv_method doesn\'t exist. Set it to \'AES\' or \'DES\'. '));
            return;
        }

        if ($other['data'][25] != 'authNoPriv' and $other['data'][25] != 'authPriv' and $other['data'][25] != 'noAuthNoPriv') {
            returnError('error_create_snmp_module', __('Error in creation SNMP module. snmp3_sec_level doesn\'t exist. Set it to \'authNoPriv\' or \'authPriv\' or \'noAuthNoPriv\'. '));
            return;
        }

        if ($other['data'][26] != 'MD5' and $other['data'][26] != 'SHA') {
            returnError('error_create_snmp_module', __('Error in creation SNMP module. snmp3_auth_method doesn\'t exist. Set it to \'MD5\' or \'SHA\'. '));
            return;
        }

        $values = [
            'id_agente'             => $idAgent,
            'disabled'              => $other['data'][1],
            'id_tipo_modulo'        => $other['data'][2],
            'id_module_group'       => $other['data'][3],
            'min_warning'           => $other['data'][4],
            'max_warning'           => $other['data'][5],
            'str_warning'           => $other['data'][6],
            'min_critical'          => $other['data'][7],
            'max_critical'          => $other['data'][8],
            'str_critical'          => $other['data'][9],
            'min_ff_event'          => $other['data'][10],
            'history_data'          => $other['data'][11],
            'ip_target'             => $other['data'][12],
            'tcp_port'              => $other['data'][13],
            'tcp_send'              => $other['data'][14],
            'snmp_community'        => $other['data'][15],
            'snmp_oid'              => $other['data'][16],
            'module_interval'       => $other['data'][17],
            'post_process'          => $other['data'][18],
            'min'                   => $other['data'][19],
            'max'                   => $other['data'][20],
            'custom_id'             => $other['data'][21],
            'descripcion'           => $other['data'][22],
            'id_modulo'             => 2,
            'custom_string_1'       => $other['data'][23],
            'custom_string_2'       => $other['data'][24],
            'custom_string_3'       => $other['data'][25],
            'plugin_parameter'      => $other['data'][26],
            'plugin_user'           => $other['data'][27],
            'plugin_pass'           => $other['data'][28],
            'disabled_types_event'  => $disabled_types_event,
            'each_ff'               => $other['data'][30],
            'min_ff_event_normal'   => $other['data'][31],
            'min_ff_event_warning'  => $other['data'][32],
            'min_ff_event_critical' => $other['data'][33],
        ];
    } else {
        $values = [
            'id_agente'             => $idAgent,
            'disabled'              => $other['data'][1],
            'id_tipo_modulo'        => $other['data'][2],
            'id_module_group'       => $other['data'][3],
            'min_warning'           => $other['data'][4],
            'max_warning'           => $other['data'][5],
            'str_warning'           => $other['data'][6],
            'min_critical'          => $other['data'][7],
            'max_critical'          => $other['data'][8],
            'str_critical'          => $other['data'][9],
            'min_ff_event'          => $other['data'][10],
            'history_data'          => $other['data'][11],
            'ip_target'             => $other['data'][12],
            'tcp_port'              => $other['data'][13],
            'tcp_send'              => $other['data'][14],
            'snmp_community'        => $other['data'][15],
            'snmp_oid'              => $other['data'][16],
            'module_interval'       => $other['data'][17],
            'post_process'          => $other['data'][18],
            'min'                   => $other['data'][19],
            'max'                   => $other['data'][20],
            'custom_id'             => $other['data'][21],
            'descripcion'           => $other['data'][22],
            'id_modulo'             => 2,
            'disabled_types_event'  => $disabled_types_event,
            'each_ff'               => $other['data'][24],
            'min_ff_event_normal'   => $other['data'][25],
            'min_ff_event_warning'  => $other['data'][26],
            'min_ff_event_critical' => $other['data'][27],
        ];
    }

    if (! $values['descripcion']) {
        $values['descripcion'] = '';
        // Column 'descripcion' cannot be null
    }

    $idModule = modules_create_agent_module($idAgent, $name, $values, true);

    if (is_error($idModule)) {
        // TODO: Improve the error returning more info
        returnError('error_create_snmp_module', __('Error in creation SNMP module.'));
    } else {
        returnData('string', ['type' => 'string', 'data' => $idModule]);
    }
}


/**
 * Update a SNMP module in agent. And return a message with the result of the operation.
 *
 * @param string            $id    Id of module to update.
 * @param $thrash1 Don't use.
 * @param array             $other it's array, $other as param is <id_agent>;<disabled>;
 *              <id_module_group>;<min_warning>;<max_warning>;<str_warning>;<min_critical>;<max_critical>;<str_critical>;<ff_threshold>;
 *              <history_data>;<ip_target>;<module_port>;<snmp_version>;<snmp_community>;<snmp_oid>;<module_interval>;<post_process>;
 *              <min>;<max>;<custom_id>;<description>;<snmp3_priv_method>;<snmp3_priv_pass>;<snmp3_sec_level>;<snmp3_auth_method>;
 *              <snmp3_auth_user>;<snmp3_auth_pass>;<each_ff>;<ff_threshold_normal>;
 *              <ff_threshold_warning>;<ff_threshold_critical> in this order
 *              and separator char (after text ; ) and separator (pass in param othermode as othermode=url_encode_separator_<separator>)
 *              example:
 *
 *                 example (update snmp v: 3, snmp3_priv_method: AES, passw|authNoPriv|MD5|pepito_user|example_priv_passw)
 *
 *              api.php?op=set&op2=update_snmp_module&id=example_snmp_module_name&other=44|0|6|20|25||26|30||15|1|127.0.0.1|60|3|public|.1.3.6.1.2.1.1.1.0|180|50.00|10|60|0|SNMP%20module%20modified%20by%20API|AES|example_priv_passw|authNoPriv|MD5|pepito_user|example_auth_passw&other_mode=url_encode_separator_|
 *
 * @param $thrash3 Don't use
 */
function api_set_update_snmp_module($id_module, $thrash1, $other, $thrash3)
{
    if (defined('METACONSOLE')) {
        return;
    }

    if ($id_module == '') {
        returnError('error_update_snmp_module', __('Error updating SNMP module. Id_module cannot be left blank.'));
        return;
    }

    if (!util_api_check_agent_and_print_error(
        modules_get_agentmodule_agent($id_module),
        'string',
        'AW'
    )
    ) {
        return;
    }

    // If we want to change the module to a new agent
    if ($other['data'][0] != '') {
        if (!util_api_check_agent_and_print_error($other['data'][0], 'string', 'AW')) {
            return;
        }

        $id_agent_old = db_get_value('id_agente', 'tagente_modulo', 'id_agente_modulo', $id_module);

        if ($id_agent_old != $other['data'][0]) {
            $id_module_exists = db_get_value_filter('id_agente_modulo', 'tagente_modulo', ['nombre' => $module_name, 'id_agente' => $other['data'][0]]);

            if ($id_module_exists) {
                returnError('error_update_snmp_module', __('Error updating SNMP module. Id_module exists in the new agent.'));
                return;
            }
        }

        // Check if agent exists
        $check_id_agent = db_get_value('id_agente', 'tagente', 'id_agente', $other['data'][0]);
        if (!$check_id_agent) {
            returnError('error_update_data_module', __('Error updating snmp module. Id_agent doesn\'t exist.'));
            return;
        }
    }

    // SNMP version 3
    if ($other['data'][13] == '3') {
        if ($other['data'][22] != 'AES' and $other['data'][22] != 'DES') {
            returnError(
                'error_create_snmp_module',
                __('Error in creation SNMP module. snmp3_priv_method doesn\'t exist. Set it to \'AES\' or \'DES\'. ')
            );
            return;
        }

        if ($other['data'][24] != 'authNoPriv'
            and $other['data'][24] != 'authPriv'
            and $other['data'][24] != 'noAuthNoPriv'
        ) {
            returnError(
                'error_create_snmp_module',
                __('Error in creation SNMP module. snmp3_sec_level doesn\'t exist. Set it to \'authNoPriv\' or \'authPriv\' or \'noAuthNoPriv\'. ')
            );
            return;
        }

        if ($other['data'][25] != 'MD5' and $other['data'][25] != 'SHA') {
            returnError(
                'error_create_snmp_module',
                __('Error in creation SNMP module. snmp3_auth_method doesn\'t exist. Set it to \'MD5\' or \'SHA\'. ')
            );
            return;
        }

        $snmp_module_fields = [
            'id_agente',
            'disabled',
            'id_module_group',
            'min_warning',
            'max_warning',
            'str_warning',
            'min_critical',
            'max_critical',
            'str_critical',
            'min_ff_event',
            'history_data',
            'ip_target',
            'tcp_port',
            'tcp_send',
            'snmp_community',
            'snmp_oid',
            'module_interval',
            'post_process',
            'min',
            'max',
            'custom_id',
            'descripcion',
            'custom_string_1',
            'custom_string_2',
            'custom_string_3',
            'plugin_parameter',
            'plugin_user',
            'plugin_pass',
            'disabled_types_event',
            'each_ff',
            'min_ff_event_normal',
            'min_ff_event_warning',
            'min_ff_event_critical',
            'policy_linked',
        ];
    } else {
        $snmp_module_fields = [
            'id_agente',
            'disabled',
            'id_module_group',
            'min_warning',
            'max_warning',
            'str_warning',
            'min_critical',
            'max_critical',
            'str_critical',
            'min_ff_event',
            'history_data',
            'ip_target',
            'tcp_port',
            'tcp_send',
            'snmp_community',
            'snmp_oid',
            'module_interval',
            'post_process',
            'min',
            'max',
            'custom_id',
            'descripcion',
            'disabled_types_event',
            'each_ff',
            'min_ff_event_normal',
            'min_ff_event_warning',
            'min_ff_event_critical',
            'policy_linked',
        ];
    }

    $values = [];
    $cont = 0;
    foreach ($snmp_module_fields as $field) {
        if ($other['data'][$cont] != '') {
            $values[$field] = $other['data'][$cont];
        }

        $cont++;
    }

    $values['policy_linked'] = 0;
    $result_update = modules_update_agent_module($id_module, $values);

    if ($result_update < 0) {
        returnError('error_update_snmp_module', 'Error updating SNMP module.');
    } else {
        returnData('string', ['type' => 'string', 'data' => __('SNMP module updated.')]);
    }
}


/**
 * Create new network component.
 *
 * @param $id string Name of the network component.
 * @param $thrash1 Don't use.
 * @param array                                   $other it's array, $other as param is <network_component_type>;<description>;
 *                                    <module_interval>;<max_value>;<min_value>;<snmp_community>;<id_module_group>;<max_timeout>;
 *                                    <history_data>;<min_warning>;<max_warning>;<str_warning>;<min_critical>;<max_critical>;<str_critical>;
 *                                    <ff_threshold>;<post_process>;<network_component_group>;<enable_unknown_events>;<each_ff>;
 *                                    <ff_threshold_normal>;<ff_threshold_warning>;<ff_threshold_critical>  in this
 *                                    order and separator char (after text ; ) and separator (pass in param
 *                                    othermode as othermode=url_encode_separator_<separator>)
 *                                    example:
 *
 *                                    api.php?op=set&op2=new_network_component&id=example_network_component_name&other=7|network%20component%20created%20by%20Api|300|30|10|public|3||1|10|20|str|21|30|str1|10|50.00|12&other_mode=url_encode_separator_|
 *
 * @param $thrash2 Don't use.
 */
function api_set_new_network_component($id, $thrash1, $other, $thrash2)
{
    global $config;
    if (defined('METACONSOLE')) {
        return;
    }

    if (!check_acl($config['id_user'], 0, 'PM')) {
        returnError('forbidden', 'string');
        return;
    }

    if ($id == '') {
        returnError('error_set_new_network_component', __('Error creating network component. Network component name cannot be left blank.'));
        return;
    }

    if ($other['data'][0] < 6 or $other['data'][0] > 18) {
        returnError('error_set_new_network_component', __('Error creating network component. Incorrect value for Network component type field.'));
        return;
    }

    if ($other['data'][17] == '') {
        returnError('error_set_new_network_component', __('Error creating network component. Network component group cannot be left blank.'));
        return;
    }

    $disabled_types_event = [];
    $disabled_types_event[EVENTS_GOING_UNKNOWN] = (int) !$other['data'][18];
    $disabled_types_event = json_encode($disabled_types_event);

    $values = [
        'description'           => $other['data'][1],
        'module_interval'       => $other['data'][2],
        'max'                   => $other['data'][3],
        'min'                   => $other['data'][4],
        'snmp_community'        => $other['data'][5],
        'id_module_group'       => $other['data'][6],
        'id_modulo'             => 2,
        'max_timeout'           => $other['data'][7],
        'history_data'          => $other['data'][8],
        'min_warning'           => $other['data'][9],
        'max_warning'           => $other['data'][10],
        'str_warning'           => $other['data'][11],
        'min_critical'          => $other['data'][12],
        'max_critical'          => $other['data'][13],
        'str_critical'          => $other['data'][14],
        'min_ff_event'          => $other['data'][15],
        'post_process'          => $other['data'][16],
        'id_group'              => $other['data'][17],
        'disabled_types_event'  => $disabled_types_event,
        'each_ff'               => $other['data'][19],
        'min_ff_event_normal'   => $other['data'][20],
        'min_ff_event_warning'  => $other['data'][21],
        'min_ff_event_critical' => $other['data'][22],
    ];

    $name_check = db_get_value('name', 'tnetwork_component', 'name', $id);

    if ($name_check !== false) {
        returnError('error_set_new_network_component', __('Error creating network component. This network component already exists.'));
        return;
    }

    $id = network_components_create_network_component($id, $other['data'][0], $other['data'][17], $values);

    if (!$id) {
        returnError('error_set_new_network_component', 'Error creating network component.');
    } else {
        returnData('string', ['type' => 'string', 'data' => $id]);
    }
}


/**
 * Create new plugin component.
 *
 * @param $id string Name of the plugin component.
 * @param $thrash1 Don't use.
 * @param array                                  $other it's array, $other as param is <plugin_component_type>;<description>;
 *                                   <module_interval>;<max_value>;<min_value>;<module_port>;<id_module_group>;<id_plugin>;<max_timeout>;
 *                                   <history_data>;<min_warning>;<max_warning>;<str_warning>;<min_critical>;<max_critical>;<str_critical>;
 *                                   <ff_threshold>;<post_process>;<plugin_component_group>;<enable_unknown_events>;
 *                                   <each_ff>;<ff_threshold_normal>;<ff_threshold_warning>;<ff_threshold_critical> in this
 *                                   order and separator char (after text ; ) and separator (pass in param
 *                                   othermode as othermode=url_encode_separator_<separator>)
 *                                   example:
 *
 *                                   api.php?op=set&op2=new_plugin_component&id=example_plugin_component_name&other=2|plugin%20component%20created%20by%20Api|300|30|10|66|3|2|example_user|example_pass|-p%20max||1|10|20|str|21|30|str1|10|50.00|12&other_mode=url_encode_separator_|
 *
 * @param $thrash2 Don't use.
 */
function api_set_new_plugin_component($id, $thrash1, $other, $thrash2)
{
    global $config;

    if (defined('METACONSOLE')) {
        return;
    }

    if (!check_acl($config['id_user'], 0, 'PM')) {
        returnError('forbidden', 'string');
        return;
    }

    if ($id == '') {
        returnError(
            'error_set_new_plugin_component',
            __('Error creating plugin component. Plugin component name cannot be left blank.')
        );
        return;
    }

    if ($other['data'][7] == '') {
        returnError('error_set_new_plugin_component', __('Error creating plugin component. Incorrect value for Id plugin.'));
        return;
    }

    if ($other['data'][21] == '') {
        returnError('error_set_new_plugin_component', __('Error creating plugin component. Plugin component group cannot be left blank.'));
        return;
    }

    $disabled_types_event = [];
    $disabled_types_event[EVENTS_GOING_UNKNOWN] = (int) !$other['data'][12];
    $disabled_types_event = json_encode($disabled_types_event);

    $values = [
        'description'           => $other['data'][1],
        'module_interval'       => $other['data'][2],
        'max'                   => $other['data'][3],
        'min'                   => $other['data'][4],
        'tcp_port'              => $other['data'][5],
        'id_module_group'       => $other['data'][6],
        'id_modulo'             => 4,
        'id_plugin'             => $other['data'][7],
        'plugin_user'           => $other['data'][8],
        'plugin_pass'           => $other['data'][9],
        'plugin_parameter'      => $other['data'][10],
        'max_timeout'           => $other['data'][11],
        'history_data'          => $other['data'][12],
        'min_warning'           => $other['data'][13],
        'max_warning'           => $other['data'][14],
        'str_warning'           => $other['data'][15],
        'min_critical'          => $other['data'][16],
        'max_critical'          => $other['data'][17],
        'str_critical'          => $other['data'][18],
        'min_ff_event'          => $other['data'][19],
        'post_process'          => $other['data'][20],
        'id_group'              => $other['data'][21],
        'disabled_types_event'  => $disabled_types_event,
        'each_ff'               => $other['data'][23],
        'min_ff_event_normal'   => $other['data'][24],
        'min_ff_event_warning'  => $other['data'][25],
        'min_ff_event_critical' => $other['data'][26],
    ];

    $name_check = db_get_value('name', 'tnetwork_component', 'name', $id);

    if ($name_check !== false) {
        returnError('error_set_new_plugin_component', __('Error creating plugin component. This plugin component already exists.'));
        return;
    }

    $id = network_components_create_network_component($id, $other['data'][0], $other['data'][21], $values);

    if (!$id) {
        returnError('error_set_new_plugin_component', 'Error creating plugin component.');
    } else {
        returnData('string', ['type' => 'string', 'data' => $id]);
    }
}


/**
 * Create new SNMP component.
 *
 * @param $id string Name of the SNMP component.
 * @param $thrash1 Don't use.
 * @param array                                $other it's array, $other as param is <snmp_component_type>;<description>;
 *                                 <module_interval>;<max_value>;<min_value>;<id_module_group>;<max_timeout>;
 *                                 <history_data>;<min_warning>;<max_warning>;<str_warning>;<min_critical>;<max_critical>;<str_critical>;
 *                                 <ff_threshold>;<post_process>;<snmp_version>;<snmp_oid>;<snmp_community>;
 *                                 <snmp3_auth_user>;<snmp3_auth_pass>;<module_port>;<snmp3_privacy_method>;<snmp3_privacy_pass>;<snmp3_auth_method>;<snmp3_security_level>;<snmp_component_group>;<enable_unknown_events>;
 *                                 <each_ff>;<ff_threshold_normal>;<ff_threshold_warning>;<ff_threshold_critical> in this
 *                                 order and separator char (after text ; ) and separator (pass in param
 *                                 othermode as othermode=url_encode_separator_<separator>)
 *                                 example:
 *
 *                                 api.php?op=set&op2=new_snmp_component&id=example_snmp_component_name&other=16|SNMP%20component%20created%20by%20Api|300|30|10|3||1|10|20|str|21|30|str1|15|50.00|3|.1.3.6.1.2.1.2.2.1.8.2|public|example_auth_user|example_auth_pass|66|AES|example_priv_pass|MD5|authNoPriv|12&other_mode=url_encode_separator_|
 *
 * @param $thrash2 Don't use.
 */
function api_set_new_snmp_component($id, $thrash1, $other, $thrash2)
{
    global $config;

    if (defined('METACONSOLE')) {
        return;
    }

    if ($id == '') {
        returnError('error_set_new_snmp_component', __('Error creating SNMP component. SNMP component name cannot be left blank.'));
        return;
    }

    if (!check_acl($config['id_user'], 0, 'PM')) {
        returnError('forbidden', 'string');
        return;
    }

    if ($other['data'][0] < 15 or $other['data'][0] > 17) {
        returnError('error_set_new_snmp_component', __('Error creating SNMP component. Incorrect value for Snmp component type field.'));
        return;
    }

    if ($other['data'][25] == '') {
        returnError('error_set_new_snmp_component', __('Error creating SNMP component. Snmp component group cannot be left blank.'));
        return;
    }

    $disabled_types_event = [];
    $disabled_types_event[EVENTS_GOING_UNKNOWN] = (int) !$other['data'][27];
    $disabled_types_event = json_encode($disabled_types_event);

    // SNMP version 3
    if ($other['data'][16] == '3') {
        if ($other['data'][22] != 'AES' and $other['data'][22] != 'DES') {
            returnError('error_set_new_snmp_component', __('Error creating SNMP component. snmp3_priv_method doesn\'t exist. Set it to \'AES\' or \'DES\'. '));
            return;
        }

        if ($other['data'][25] != 'authNoPriv'
            and $other['data'][25] != 'authPriv'
            and $other['data'][25] != 'noAuthNoPriv'
        ) {
            returnError(
                'error_set_new_snmp_component',
                __('Error creating SNMP component. snmp3_sec_level doesn\'t exist. Set it to \'authNoPriv\' or \'authPriv\' or \'noAuthNoPriv\'. ')
            );
            return;
        }

        if ($other['data'][24] != 'MD5' and $other['data'][24] != 'SHA') {
            returnError(
                'error_set_new_snmp_component',
                __('Error creating SNMP component. snmp3_auth_method doesn\'t exist. Set it to \'MD5\' or \'SHA\'. ')
            );
            return;
        }

        $values = [
            'description'           => $other['data'][1],
            'module_interval'       => $other['data'][2],
            'max'                   => $other['data'][3],
            'min'                   => $other['data'][4],
            'id_module_group'       => $other['data'][5],
            'max_timeout'           => $other['data'][6],
            'history_data'          => $other['data'][7],
            'min_warning'           => $other['data'][8],
            'max_warning'           => $other['data'][9],
            'str_warning'           => $other['data'][10],
            'min_critical'          => $other['data'][11],
            'max_critical'          => $other['data'][12],
            'str_critical'          => $other['data'][13],
            'min_ff_event'          => $other['data'][14],
            'post_process'          => $other['data'][15],
            'tcp_send'              => $other['data'][16],
            'snmp_oid'              => $other['data'][17],
            'snmp_community'        => $other['data'][18],
            'plugin_user'           => $other['data'][19],
        // snmp3_auth_user
            'plugin_pass'           => $other['data'][20],
        // snmp3_auth_pass
            'tcp_port'              => $other['data'][21],
            'id_modulo'             => 2,
            'custom_string_1'       => $other['data'][22],
        // snmp3_privacy_method
            'custom_string_2'       => $other['data'][23],
        // snmp3_privacy_pass
            'plugin_parameter'      => $other['data'][24],
        // snmp3_auth_method
            'custom_string_3'       => $other['data'][25],
        // snmp3_security_level
            'id_group'              => $other['data'][26],
            'disabled_types_event'  => $disabled_types_event,
            'each_ff'               => $other['data'][28],
            'min_ff_event_normal'   => $other['data'][29],
            'min_ff_event_warning'  => $other['data'][30],
            'min_ff_event_critical' => $other['data'][31],
        ];
    } else {
        $values = [
            'description'           => $other['data'][1],
            'module_interval'       => $other['data'][2],
            'max'                   => $other['data'][3],
            'min'                   => $other['data'][4],
            'id_module_group'       => $other['data'][5],
            'max_timeout'           => $other['data'][6],
            'history_data'          => $other['data'][7],
            'min_warning'           => $other['data'][8],
            'max_warning'           => $other['data'][9],
            'str_warning'           => $other['data'][10],
            'min_critical'          => $other['data'][11],
            'max_critical'          => $other['data'][12],
            'str_critical'          => $other['data'][13],
            'min_ff_event'          => $other['data'][14],
            'post_process'          => $other['data'][15],
            'tcp_send'              => $other['data'][16],
            'snmp_oid'              => $other['data'][17],
            'snmp_community'        => $other['data'][18],
            'plugin_user'           => '',
            'plugin_pass'           => '',
            'tcp_port'              => $other['data'][21],
            'id_modulo'             => 2,
            'id_group'              => $other['data'][22],
            'disabled_types_event'  => $disabled_types_event,
            'each_ff'               => $other['data'][24],
            'min_ff_event_normal'   => $other['data'][25],
            'min_ff_event_warning'  => $other['data'][26],
            'min_ff_event_critical' => $other['data'][27],
        ];
    }

    $name_check = db_get_value('name', 'tnetwork_component', 'name', $id);

    if ($name_check !== false) {
        returnError('error_set_new_snmp_component', __('Error creating SNMP component. This SNMP component already exists.'));
        return;
    }

    $id = network_components_create_network_component($id, $other['data'][0], $other['data'][25], $values);

    if (!$id) {
        returnError('error_set_new_snmp_component', 'Error creating SNMP component.');
    } else {
        returnData('string', ['type' => 'string', 'data' => $id]);
    }
}


/**
 * Create new local (data) component.
 *
 * @param $id string Name of the local component.
 * @param $thrash1 Don't use.
 * @param array                                 $other it's array, $other as param is <description>;<id_os>;
 *                                  <local_component_group>;<configuration_data>;<enable_unknown_events>;
 *                                  <ff_threshold>;<each_ff>;<ff_threshold_normal>;<ff_threshold_warning>;
 *                                  <ff_threshold_critical>;<ff_timeout>  in this order and separator char
 *                                  (after text ; ) and separator (pass in param othermode as
 *                                  othermode=url_encode_separator_<separator>)
 *                                  example:
 *
 *                                  api.php?op=set&op2=new_local_component&id=example_local_component_name&other=local%20component%20created%20by%20Api~5~12~module_begin%0dmodule_name%20example_local_component_name%0dmodule_type%20generic_data%0dmodule_exec%20ps%20|%20grep%20pid%20|%20wc%20-l%0dmodule_interval%202%0dmodule_end&other_mode=url_encode_separator_~
 *
 * @param $thrash2 Don't use.
 */
function api_set_new_local_component($id, $thrash1, $other, $thrash2)
{
    global $config;

    if (defined('METACONSOLE')) {
        return;
    }

    if ($id == '') {
        returnError(
            'error_set_new_local_component',
            __('Error creating local component. Local component name cannot be left blank.')
        );
        return;
    }

    if (!check_acl($config['id_user'], 0, 'PM')) {
        returnError('forbidden', 'string');
        return;
    }

    if ($other['data'][1] == '') {
        returnError(
            'error_set_new_local_component',
            __('Error creating local component. Local component group cannot be left blank.')
        );
        return;
    }

    $disabled_types_event = [];
    $disabled_types_event[EVENTS_GOING_UNKNOWN] = (int) !$other['data'][4];
    $disabled_types_event = json_encode($disabled_types_event);

    $values = [
        'description'                => $other['data'][0],
        'id_network_component_group' => $other['data'][2],
        'disabled_types_event'       => $disabled_types_event,
        'min_ff_event'               => $other['data'][5],
        'each_ff'                    => $other['data'][6],
        'min_ff_event_normal'        => $other['data'][7],
        'min_ff_event_warning'       => $other['data'][8],
        'min_ff_event_critical'      => $other['data'][9],
        'ff_timeout'                 => $other['data'][10],
    ];

    $name_check = enterprise_hook(
        'local_components_get_local_components',
        [
            ['name' => $id],
            'name',
        ]
    );

    if ($name_check === ENTERPRISE_NOT_HOOK) {
        returnError(
            'error_set_new_local_component',
            __('Error creating local component.')
        );
        return;
    }

    if ($name_check !== false) {
        returnError(
            'error_set_new_local_component',
            __('Error creating local component. This local component already exists.')
        );
        return;
    }

    $id = enterprise_hook(
        'local_components_create_local_component',
        [
            $id,
            $other['data'][3],
            $other['data'][1],
            $values,
        ]
    );

    if (!$id) {
        returnError('error_set_new_local_component', 'Error creating local component.');
    } else {
        returnData('string', ['type' => 'string', 'data' => $id]);
    }
}


/**
 * Get module data value from all agents filter by module name. And return id_agents, agent_name and module value.
 *
 * @param $id string Name of the module.
 * @param $thrash1 Don't use.
 * @param array                        $other Don't use.
 *                         example:
 *
 *                         api.php?op=get&op2=module_value_all_agents&id=example_module_name
 *
 * @param $thrash2 Don't use.
 */
function api_get_module_value_all_agents($id, $thrash1, $other, $thrash2)
{
    global $config;
    if (defined('METACONSOLE')) {
        return;
    }

    if ($id == '') {
        returnError(
            'error_get_module_value_all_agents',
            __('Error getting module value from all agents. Module name cannot be left blank.')
        );
        return;
    }

    $id_module = db_get_value('id_agente_modulo', 'tagente_modulo', 'nombre', $id);

    if ($id_module === false) {
        returnError(
            'error_get_module_value_all_agents',
            __('Error getting module value from all agents. Module name doesn\'t exist.')
        );
        return;
    }

    $groups = '1 = 1';
    if (!is_user_admin($config['id_user'])) {
        $user_groups = implode(',', array_keys(users_get_groups()));
        $groups = "(id_grupo IN ($user_groups) OR id_group IN ($user_groups))";
    }

    $sql = sprintf(
        "SELECT agent.id_agente, agent.alias, module_state.datos, agent.nombre
		FROM tagente agent LEFT JOIN tagent_secondary_group tasg ON agent.id_agente = tasg.id_agent, tagente_modulo module, tagente_estado module_state
		WHERE agent.id_agente = module.id_agente AND module.id_agente_modulo=module_state.id_agente_modulo AND module.nombre = '%s'
		AND %s",
        $id,
        $groups
    );

    $module_values = db_get_all_rows_sql($sql);

    if (!$module_values) {
        returnError('error_get_module_value_all_agents', 'Error getting module values from all agents.');
    } else {
        $data = [
            'type' => 'array',
            'data' => $module_values,
        ];
        returnData('csv', $data, ';');
    }
}


/**
 * Create an alert template. And return the id of new template.
 *
 * @param string            $id    Name of alert template to add.
 * @param $thrash1 Don't use.
 * @param array             $other it's array, $other as param is <type>;<description>;<id_alert_action>;
 *              <field1>;<field2>;<field3>;<value>;<matches_value>;<max_value>;<min_value>;<time_threshold>;
 *              <max_alerts>;<min_alerts>;<time_from>;<time_to>;<monday>;<tuesday>;<wednesday>;
 *              <thursday>;<friday>;<saturday>;<sunday>;<recovery_notify>;<field2_recovery>;<field3_recovery>;<priority>;<id_group> in this order
 *              and separator char (after text ; ) and separator (pass in param othermode as othermode=url_encode_separator_<separator>)
 *              example:
 *
 *              example 1 (condition: regexp =~ /pp/, action: Mail to XXX, max_alert: 10, min_alert: 0, priority: WARNING, group: databases):
 *              api.php?op=set&op2=create_alert_template&id=pepito&other=regex|template%20based%20in%20regexp|1||||pp|1||||10|0|||||||||||||3&other_mode=url_encode_separator_|
 *
 *                 example 2 (condition: value is not between 5 and 10, max_value: 10.00, min_value: 5.00, time_from: 00:00:00, time_to: 15:00:00, priority: CRITICAL, group: Servers):
 *              api.php?op=set&op2=create_alert_template&id=template_min_max&other=max_min|template%20based%20in%20range|NULL||||||10|5||||00:00:00|15:00:00|||||||||||4|2&other_mode=url_encode_separator_|
 *
 * @param $thrash3 Don't use
 */
function api_set_create_alert_template($name, $thrash1, $other, $thrash3)
{
    if (defined('METACONSOLE')) {
        return;
    }

    if ($name == '') {
        returnError(
            'error_create_alert_template',
            __('Error creating alert template. Template name cannot be left blank.')
        );
        return;
    }

    $template_name = $name;

    $type = $other['data'][0];

    if ($other['data'][2] != '') {
        $values = [
            'description'     => $other['data'][1],
            'id_alert_action' => $other['data'][2],
            'field1'          => $other['data'][3],
            'field2'          => $other['data'][4],
            'field3'          => $other['data'][5],
            'value'           => $other['data'][6],
            'matches_value'   => $other['data'][7],
            'max_value'       => $other['data'][8],
            'min_value'       => $other['data'][9],
            'time_threshold'  => $other['data'][10],
            'max_alerts'      => $other['data'][11],
            'min_alerts'      => $other['data'][12],
            'time_from'       => $other['data'][13],
            'time_to'         => $other['data'][14],
            'monday'          => $other['data'][15],
            'tuesday'         => $other['data'][16],
            'wednesday'       => $other['data'][17],
            'thursday'        => $other['data'][18],
            'friday'          => $other['data'][19],
            'saturday'        => $other['data'][20],
            'sunday'          => $other['data'][21],
            'recovery_notify' => $other['data'][22],
            'field2_recovery' => $other['data'][23],
            'field3_recovery' => $other['data'][24],
            'priority'        => $other['data'][25],
            'id_group'        => $other['data'][26],
        ];
    } else {
        $values = [
            'description'     => $other['data'][1],
            'field1'          => $other['data'][3],
            'field2'          => $other['data'][4],
            'field3'          => $other['data'][5],
            'value'           => $other['data'][6],
            'matches_value'   => $other['data'][7],
            'max_value'       => $other['data'][8],
            'min_value'       => $other['data'][9],
            'time_threshold'  => $other['data'][10],
            'max_alerts'      => $other['data'][11],
            'min_alerts'      => $other['data'][12],
            'time_from'       => $other['data'][13],
            'time_to'         => $other['data'][14],
            'monday'          => $other['data'][15],
            'tuesday'         => $other['data'][16],
            'wednesday'       => $other['data'][17],
            'thursday'        => $other['data'][18],
            'friday'          => $other['data'][19],
            'saturday'        => $other['data'][20],
            'sunday'          => $other['data'][21],
            'recovery_notify' => $other['data'][22],
            'field2_recovery' => $other['data'][23],
            'field3_recovery' => $other['data'][24],
            'priority'        => $other['data'][25],
            'id_group'        => $other['data'][26],
        ];
    }

    $id_template = alerts_create_alert_template($template_name, $type, $values);

    if (is_error($id_template)) {
        // TODO: Improve the error returning more info
        returnError('error_create_alert_template', __('Error creating alert template.'));
    } else {
        returnData('string', ['type' => 'string', 'data' => $id_template]);
    }
}


/**
 * Update an alert template. And return a message with the result of the operation.
 *
 * @param string            $id_template Id of the template to update.
 * @param $thrash1 Don't use.
 * @param array             $other       it's array, $other as param is <template_name>;<type>;<description>;<id_alert_action>;
 *                    <field1>;<field2>;<field3>;<value>;<matches_value>;<max_value>;<min_value>;<time_threshold>;
 *                    <max_alerts>;<min_alerts>;<time_from>;<time_to>;<monday>;<tuesday>;<wednesday>;
 *                    <thursday>;<friday>;<saturday>;<sunday>;<recovery_notify>;<field2_recovery>;<field3_recovery>;<priority>;<id_group> in this order
 *                    and separator char (after text ; ) and separator (pass in param othermode as othermode=url_encode_separator_<separator>)
 *
 *                    example:
 *
 *                   api.php?op=set&op2=update_alert_template&id=38&other=example_template_with_changed_name|onchange|changing%20from%20min_max%20to%20onchange||||||1||||5|1|||1|1|0|1|1|0|0|1|field%20recovery%20example%201|field%20recovery%20example%202|1|8&other_mode=url_encode_separator_|
 *
 * @param $thrash3 Don't use
 */
function api_set_update_alert_template($id_template, $thrash1, $other, $thrash3)
{
    global $config;

    if (defined('METACONSOLE')) {
        return;
    }

    if (!check_acl($config['id_user'], 0, 'LM')) {
        returnError('forbidden', 'string');
        return;
    }

    if ($id_template == '') {
        returnError(
            'error_update_alert_template',
            __('Error updating alert template. Id_template cannot be left blank.')
        );
        return;
    }

    $result_template = alerts_get_alert_template_name($id_template);

    if (!$result_template) {
        returnError(
            'error_update_alert_template',
            __('Error updating alert template. Id_template doesn\'t exist.')
        );
        return;
    }

    $fields_template = [
        'name',
        'type',
        'description',
        'id_alert_action',
        'field1',
        'field2',
        'field3',
        'value',
        'matches_value',
        'max_value',
        'min_value',
        'time_threshold',
        'max_alerts',
        'min_alerts',
        'time_from',
        'time_to',
        'monday',
        'tuesday',
        'wednesday',
        'thursday',
        'friday',
        'saturday',
        'sunday',
        'recovery_notify',
        'field2_recovery',
        'field3_recovery',
        'priority',
        'id_group',
    ];

    $cont = 0;
    foreach ($fields_template as $field) {
        if ($other['data'][$cont] != '') {
            $values[$field] = $other['data'][$cont];
        }

        $cont++;
    }

    $id_template = alerts_update_alert_template($id_template, $values);

    if (is_error($id_template)) {
        // TODO: Improve the error returning more info
        returnError(
            'error_create_alert_template',
            __('Error updating alert template.')
        );
    } else {
        returnData(
            'string',
            [
                'type' => 'string',
                'data' => __('Correct updating of alert template'),
            ]
        );
    }
}


/**
 * Delete an alert template. And return a message with the result of the operation.
 *
 * @param string            $id_template Id of the template to delete.
 * @param $thrash1 Don't use.
 * @param array             $other       Don't use
 *
 *                    example:
 *
 *                   api.php?op=set&op2=delete_alert_template&id=38
 *
 * @param $thrash3 Don't use
 */
function api_set_delete_alert_template($id_template, $thrash1, $other, $thrash3)
{
    if (defined('METACONSOLE')) {
        return;
    }

    if ($id_template == '') {
        returnError(
            'error_delete_alert_template',
            __('Error deleting alert template. Id_template cannot be left blank.')
        );
        return;
    }

    $result = alerts_delete_alert_template($id_template);

    if ($result == 0) {
        // TODO: Improve the error returning more info
        returnError(
            'error_create_alert_template',
            __('Error deleting alert template.')
        );
    } else {
        returnData(
            'string',
            [
                'type' => 'string',
                'data' => __('Correct deleting of alert template.'),
            ]
        );
    }
}


/**
 * Get all alert tamplates, and print all the result like a csv.
 *
 * @param $thrash1 Don't use.
 * @param $thrash2 Don't use.
 * @param array             $other it's array, but only <csv_separator> is available.
 *              example:
 *
 *              api.php?op=get&op2=all_alert_templates&return_type=csv&other=;
 *
 * @param $thrash3 Don't use.
 */
function api_get_all_alert_templates($thrash1, $thrash2, $other, $thrash3)
{
    global $config;

    if (defined('METACONSOLE')) {
        return;
    }

    if (!isset($other['data'][0])) {
        $separator = ';';
        // by default
    } else {
        $separator = $other['data'][0];
    }

    if (!check_acl($config['id_user'], 0, 'LM')) {
        returnError('forbidden', 'csv');
        return;
    }

    $filter_templates = false;

    $template = alerts_get_alert_templates();

    if ($template !== false) {
        $data['type'] = 'array';
        $data['data'] = $template;
    }

    if (!$template) {
        returnError(
            'error_get_all_alert_templates',
            __('Error getting all alert templates.')
        );
    } else {
        returnData('csv', $data, $separator);
    }
}


function api_get_all_alert_commands($thrash1, $thrash2, $other, $thrash3)
{
    global $config;

    if (defined('METACONSOLE')) {
        return;
    }

    if (!isset($other['data'][0])) {
        $separator = ';';
        // by default
    } else {
        $separator = $other['data'][0];
    }

    if (!check_acl($config['id_user'], 0, 'LM')) {
        returnError('forbidden', 'csv');
        return;
    }

    $commands = db_get_all_rows_filter(
        'talert_commands',
        ['id_group' => array_keys(users_get_groups(false, 'LM'))]
    );

    if ($commands === false) {
        $commands = [];
    }

    if ($commands !== false) {
        $data['type'] = 'array';
        $data['data'] = $commands;
    }

    if (!$commands) {
        returnError(
            'error_get_all_alert_commands',
            __('Error getting all alert commands.')
        );
    } else {
        returnData('csv', $data, $separator);
    }
}


/**
 * Get an alert tamplate, and print the result like a csv.
 *
 * @param string            $id_template Id of the template to get.
 * @param $thrash1 Don't use.
 * @param array             $other       Don't use
 *
 *                    example:
 *
 *                   api.php?op=get&op2=alert_template&id=25
 *
 * @param $thrash3 Don't use
 */
function api_get_alert_template($id_template, $thrash1, $other, $thrash3)
{
    if (defined('METACONSOLE')) {
        return;
    }

    $filter_templates = false;

    if ($id_template != '') {
        $result_template = alerts_get_alert_template_name($id_template);

        if (!$result_template) {
            returnError(
                'error_get_alert_template',
                __('Error getting alert template. Id_template doesn\'t exist.')
            );
            return;
        }

        $filter_templates = ['id' => $id_template];
    }

    $template = alerts_get_alert_templates(
        $filter_templates,
        [
            'id',
            'name',
            'description',
            'id_alert_action',
            'type',
            'id_group',
        ]
    );

    if ($template !== false) {
        $data['type'] = 'array';
        $data['data'] = $template;
    }

    if (!$template) {
        returnError(
            'error_get_alert_template',
            __('Error getting alert template.')
        );
    } else {
        returnData('csv', $data, ';');
    }
}


/**
 * List of alert actions.
 *
 * @param array                            $other it's array, $other as param is <action_name>;<separator_data> and separator (pass in param
 *                             othermode as othermode=url_encode_separator_<separator>)
 * @param $returnType (csv, string or json).
 *
 *  example:
 *
 *  api.php?op=get&op2=alert_actions&apipass=1234&user=admin&pass=pandora&other=Create|;&other_mode=url_encode_separator_|&return_type=json
 */
function api_get_alert_actions($thrash1, $thrash2, $other, $returnType)
{
    global $config;
    if (!check_acl($config['id_user'], 0, 'LM')) {
        returnError('forbidden', 'string');
        return;
    }

    if (!isset($other['data'][0])) {
        $other['data'][1] = '';
    }

    if (!isset($other['data'][1])) {
        $separator = ';';
        // by default
    } else {
        $separator = $other['data'][1];
    }

    $action_name = $other['data'][0];

    $filter = [];
    if (!is_user_admin($config['id_user'])) {
        $filter['talert_actions.id_group'] = array_keys(users_get_groups(false, 'LM'));
    }

    $filter['talert_actions.name'] = "%$action_name%";

    $actions = db_get_all_rows_filter(
        'talert_actions INNER JOIN talert_commands ON talert_actions.id_alert_command = talert_commands.id',
        $filter,
        'talert_actions.id, talert_actions.name'
    );
    if ($actions === false) {
        $actions = [];
    }

    if ($actions !== false) {
        $data['type'] = 'array';
        $data['data'] = $actions;
    }

    if (!$actions) {
        returnError(
            'error_get_alert_actions',
            __('Error getting alert actions.')
        );
    } else {
        returnData($returnType, $data, $separator);
    }
}


/**
 * Get module groups, and print all the result like a csv.
 *
 * @param $thrash1 Don't use.
 * @param $thrash2 Don't use.
 * @param array             $other it's array, but only <csv_separator> is available.
 *              example:
 *
 *              api.php?op=get&op2=module_groups&return_type=csv&other=;
 *
 * @param $thrash3 Don't use.
 */
function api_get_module_groups($thrash1, $thrash2, $other, $thrash3)
{
    global $config;

    if (defined('METACONSOLE')) {
        return;
    }

    if (!check_acl($config['id_user'], 0, 'PM')) {
        returnError('forbidden', 'csv');
        return;
    }

    if (!isset($other['data'][0])) {
        $separator = ';';
        // by default
    } else {
        $separator = $other['data'][0];
    }

    $filter = false;

    $module_groups = @db_get_all_rows_filter('tmodule_group', $filter);

    if ($module_groups !== false) {
        $data['type'] = 'array';
        $data['data'] = $module_groups;
    }

    if (!$module_groups) {
        returnError('error_get_module_groups', __('Error getting module groups.'));
    } else {
        returnData('csv', $data, $separator);
    }
}


/**
 * Get plugins, and print all the result like a csv.
 *
 * @param $thrash1 Don't use.
 * @param $thrash2 Don't use.
 * @param array             $other it's array, but only <csv_separator> is available.
 *              example:
 *
 *              api.php?op=get&op2=plugins&return_type=csv&other=;
 *
 * @param $thrash3 Don't use.
 */
function api_get_plugins($thrash1, $thrash2, $other, $thrash3)
{
    global $config;

    if (defined('METACONSOLE')) {
        return;
    }

    if (!check_acl($config['id_user'], 0, 'PM')) {
        returnError('forbidden', 'csv');
        return;
    }

    if (!isset($other['data'][0])) {
        $separator = ';';
        // by default
    } else {
        $separator = $other['data'][0];
    }

    $filter = false;
    $field_list = [
        'id',
        'name',
        'description',
        'max_timeout',
        'max_retries',
        'execute',
        'net_dst_opt',
        'net_port_opt',
        'user_opt',
        'pass_opt',
        'plugin_type',
        'macros',
        'parameters',
    ];

    $plugins = @db_get_all_rows_filter('tplugin', $filter, $field_list);

    if ($plugins !== false) {
        $data['type'] = 'array';
        $data['data'] = $plugins;
    }

    if (!$plugins) {
        returnError('error_get_plugins', __('Error getting plugins.'));
    } else {
        returnData('csv', $data, $separator);
    }
}


/**
 * Create a network module from a network component. And return the id of new module.
 *
 * @param string            $agent_name     The name of the agent where the module will be created
 * @param string            $component_name The name of the network component
 * @param $thrash1 Don't use
 * @param $thrash2 Don't use
 */
function api_set_create_network_module_from_component($agent_name, $component_name, $thrash1, $thrash2)
{
    if (defined('METACONSOLE')) {
        return;
    }

    $agent_id = agents_get_agent_id($agent_name);
    if (!util_api_check_agent_and_print_error($agent_id, 'string', 'AW')) {
        return;
    }

    if (!$agent_id) {
        returnError('error_network_module_from_component', __('Error creating module from network component. Agent doesn\'t exist.'));
        return;
    }

    $component = db_get_row('tnetwork_component', 'name', $component_name);

    if (!$component) {
        returnError('error_network_module_from_component', __('Error creating module from network component. Network component doesn\'t exist.'));
        return;
    }

    // Adapt fields to module structure
    unset($component['id_nc']);
    unset($component['id_group']);
    $component['id_tipo_modulo'] = $component['type'];
    unset($component['type']);
    $component['descripcion'] = $component['description'];
    unset($component['description']);
    unset($component['name']);
    $component['ip_target'] = agents_get_address($agent_id);

    // Create module
    $module_id = modules_create_agent_module($agent_id, $component_name, $component, true);

    if (!$module_id) {
        returnError('error_network_module_from_component', __('Error creating module from network component. Error creating module.'));
        return;
    }

    return $module_id;
}


/**
 * Assign a module to an alert template. And return the id of new relationship.
 *
 * @param string            $id_template Name of alert template to add.
 * @param $thrash1 Don't use.
 * @param array             $other       it's array, $other as param is <id_module>;<id_agent> in this order
 *                    and separator char (after text ; ) and separator (pass in param othermode as othermode=url_encode_separator_<separator>)
 *                    example:
 *
 *                    api.php?op=set&op2=create_module_template&id=1&other=1|10&other_mode=url_encode_separator_|
 *
 * @param $thrash3 Don't use
 */
function api_set_create_module_template($id, $thrash1, $other, $thrash3)
{
    if (defined('METACONSOLE')) {
        return;
    }

    if ($id == '') {
        returnError(
            'error_module_to_template',
            __('Error assigning module to template. Id_template cannot be left blank.')
        );
        return;
    }

    if ($other['data'][0] == '') {
        returnError(
            'error_module_to_template',
            __('Error assigning module to template. Id_module cannot be left blank.')
        );
        return;
    }

    if ($other['data'][1] == '') {
        returnError(
            'error_module_to_template',
            __('Error assigning module to template. Id_agent cannot be left blank.')
        );
        return;
    }

    $id_module = $other['data'][0];
    $id_agent = $other['data'][1];

    if (!util_api_check_agent_and_print_error($id_agent, 'string', 'AW')) {
        return;
    }

    $result_template = alerts_get_alert_template($id);

    if (!$result_template) {
        returnError(
            'error_module_to_template',
            __('Error assigning module to template. Id_template doensn\'t exists.')
        );
        return;
    }

    $result_agent = agents_get_name($id_agent);

    if (!$result_agent) {
        returnError('error_module_to_template', __('Error assigning module to template. Id_agent doesn\'t exist.'));
        return;
    }

    $result_module = db_get_value('nombre', 'tagente_modulo', 'id_agente_modulo', (int) $id_module);

    if (!$result_module) {
        returnError('error_module_to_template', __('Error assigning module to template. Id_module doesn\'t exist.'));
        return;
    }

    $id_template_module = alerts_create_alert_agent_module($id_module, $id);

    if (is_error($id_template_module)) {
        // TODO: Improve the error returning more info
        returnError('error_module_to_template', __('Error assigning module to template.'));
    } else {
        returnData('string', ['type' => 'string', 'data' => $id_template_module]);
    }
}


/**
 * Delete an module assigned to a template. And return a message with the result of the operation.
 *
 * @param string            $id    Id of the relationship between module and template (talert_template_modules) to delete.
 * @param $thrash1 Don't use.
 * @param array             $other Don't use
 *
 *              example:
 *
 *             api.php?op=set&op2=delete_module_template&id=38
 *
 * @param $thrash3 Don't use
 */
function api_set_delete_module_template($id, $thrash1, $other, $thrash3)
{
    global $config;

    if (defined('METACONSOLE')) {
        return;
    }

    if (!check_acl($config['id_user'], 0, 'AD')) {
        returnError('forbidden', 'string');
        return;
    }

    if ($id == '') {
        returnError('error_delete_module_template', __('Error deleting module template. Id_module_template cannot be left blank.'));
        return;
    }

    $result_module_template = alerts_get_alert_agent_module($id);

    if (!$result_module_template) {
        returnError('error_delete_module_template', __('Error deleting module template. Id_module_template doesn\'t exist.'));
        return;
    }

    $result = alerts_delete_alert_agent_module($id);

    if ($result == 0) {
        // TODO: Improve the error returning more info
        returnError('error_delete_module_template', __('Error deleting module template.'));
    } else {
        returnData('string', ['type' => 'string', 'data' => __('Correct deleting of module template.')]);
    }
}


/**
 * Delete an module assigned to a template. And return a message with the result of the operation.
 *
 * @param $id        Agent Name
 * @param $id2        Alert Template Name
 * @param $other    [0] : Module Name
 * @param $trash1    Don't use
 *
 *  example:
 *
 * api.php?op=set&op2=delete_module_template_by_names&id=my_latest_agent&id2=test_template&other=memfree
 */
function api_set_delete_module_template_by_names($id, $id2, $other, $trash1)
{
    global $config;

    if (defined('METACONSOLE')) {
        return;
    }

    $result = 0;

    if ($other['type'] != 'string') {
        returnError('error_parameter', 'Error in the parameters.');
        return;
    }

    if (! check_acl($config['id_user'], 0, 'AD')
        && ! check_acl($config['id_user'], 0, 'LM')
    ) {
        returnError('forbidden', 'string');
        return;
    }

    $idAgent = agents_get_agent_id($id);

    if (!util_api_check_agent_and_print_error($idAgent, 'string', 'AD')) {
        return;
    }

    $row = db_get_row_filter('talert_templates', ['name' => $id2]);

    if ($row === false) {
        returnError('error_parameter', 'Error in the parameters.');
        return;
    }

    $idTemplate = $row['id'];
    $idActionTemplate = $row['id_alert_action'];

    $idAgentModule = db_get_value_filter('id_agente_modulo', 'tagente_modulo', ['id_agente' => $idAgent, 'nombre' => $other['data']]);

    if ($idAgentModule === false) {
        returnError('error_parameter', 'Error in the parameters.');
        return;
    }

    $values = [
        'id_agent_module'   => $idAgentModule,
        'id_alert_template' => $idTemplate,
    ];

    $result = db_process_sql_delete('talert_template_modules', $values);

    if ($result == 0) {
        // TODO: Improve the error returning more info
        returnError('error_delete_module_template_by_name', __('Error deleting module template.'));
    } else {
        returnData('string', ['type' => 'string', 'data' => __('Correct deleting of module template.')]);
    }
}


/**
 * Validate all alerts. And return a message with the result of the operation.
 *
 * @param string Don't use.
 * @param $thrash1 Don't use.
 * @param array             $other Don't use
 *
 *              example:
 *
 *             api.php?op=set&op2=validate_all_alerts
 *
 * @param $thrash3 Don't use
 */
function api_set_validate_all_alerts($id, $thrash1, $other, $thrash3)
{
    global $config;

    if (defined('METACONSOLE')) {
        return;
    }

    if (!check_acl($config['id_user'], 0, 'LW')) {
        returnError('forbidden', 'string');
        return;
    }

    $agents = [];
    $raw_agents = agents_get_agents(false, 'id_agente');
    if ($raw_agents !== false) {
        foreach ($raw_agents as $agent) {
            $agents[] = $agent['id_agente'];
        }
    }

    $agents_string = implode(',', $agents);

    $sql = sprintf(
        '
		SELECT talert_template_modules.id
		FROM talert_template_modules
			INNER JOIN tagente_modulo t2
				ON talert_template_modules.id_agent_module = t2.id_agente_modulo
			INNER JOIN tagente t3
				ON t2.id_agente = t3.id_agente
			INNER JOIN talert_templates t4
				ON talert_template_modules.id_alert_template = t4.id
		WHERE t3.id_agente in (%s)',
        $agents_string
    );

    $alerts = db_get_all_rows_sql($sql);
    if ($alerts === false) {
        $alerts = [];
    }

    $total_alerts = count($alerts);
    $count_results = 0;
    foreach ($alerts as $alert) {
        $result = alerts_validate_alert_agent_module($alert['id'], false);

        if ($result) {
            $count_results++;
        }
    }

    if ($total_alerts > $count_results) {
        $errors = ($total_alerts - $count_results);
        returnError('error_validate_all_alerts', __('Error validate all alerts. Failed '.$errors.'.'));
    } else {
        returnData('string', ['type' => 'string', 'data' => __('Correct validating of all alerts (total %d).', $count_results)]);
    }
}


/**
 * Validate all policy alerts. And return a message with the result of the operation.
 *
 * @param string Don't use.
 * @param $thrash1 Don't use.
 * @param array             $other Don't use
 *
 *              example:
 *
 *             api.php?op=set&op2=validate_all_policy_alerts
 *
 * @param $thrash3 Don't use
 */
function api_set_validate_all_policy_alerts($id, $thrash1, $other, $thrash3)
{
    global $config;

    if (defined('METACONSOLE')) {
        return;
    }

    if (!check_acl($config['id_user'], 0, 'AW')) {
        returnError('forbidden', 'string');
        return;
    }

    // Get all policies
    $policies = enterprise_hook('policies_get_policies', [false, false, false]);

    if ($duplicated === ENTERPRISE_NOT_HOOK) {
        returnError('error_validate_all_policy_alerts', __('Error validating all alert policies.'));
        return;
    }

    // Count of valid results
    $total_alerts = 0;
    $count_results = 0;
    // Check all policies
    foreach ($policies as $policy) {
        $policy_alerts = [];
        $policy_alerts = enterprise_hook('policies_get_alerts', [$policy['id'], false, false]);

        // Number of alerts in this policy
        if ($policy_alerts != false) {
            $partial_alerts = count($policy_alerts);
            // Added alerts of this policy to the total
            $total_alerts = ($total_alerts + $partial_alerts);
        }

        $result_pol_alerts = [];
        foreach ($policy_alerts as $policy_alert) {
            $result_pol_alerts[] = $policy_alert['id'];
        }

        $id_pol_alerts = implode(',', $result_pol_alerts);

        // If the policy has alerts
        if (count($result_pol_alerts) != 0) {
            $sql = sprintf(
                '
				SELECT id
				FROM talert_template_modules 
				WHERE id_policy_alerts IN (%s)',
                $id_pol_alerts
            );

            $id_alerts = db_get_all_rows_sql($sql);

            $result_alerts = [];
            foreach ($id_alerts as $id_alert) {
                $result_alerts[] = $id_alert['id'];
            }

            // Validate alerts of these modules
            foreach ($result_alerts as $result_alert) {
                $result = alerts_validate_alert_agent_module($result_alert, true);

                if ($result) {
                    $count_results++;
                }
            }
        }
    }

    // Check results
    if ($total_alerts > $count_results) {
        $errors = ($total_alerts - $count_results);
        returnError('error_validate_all_alerts', __('Error validate all policy alerts. Failed '.$errors.'.'));
    } else {
        returnData('string', ['type' => 'string', 'data' => __('Correct validating of all policy alerts.')]);
    }
}


/**
 * Stop a schedule downtime. And return a message with the result of the operation.
 *
 * @param string            $id    Id of the downtime to stop.
 * @param $thrash1 Don't use.
 * @param array             $other Don't use
 *
 *              example:
 *
 *             api.php?op=set&op2=stop_downtime&id=38
 *
 * @param $thrash3 Don't use
 */
function api_set_stop_downtime($id, $thrash1, $other, $thrash3)
{
    global $config;

    if (defined('METACONSOLE')) {
        return;
    }

    if (!check_acl($config['id_user'], 0, 'AD')) {
        returnError('forbidden', 'string');
        return;
    }

    if ($id == '') {
        returnError('error_stop_downtime', __('Error stopping downtime. Id_downtime cannot be left blank.'));
        return;
    }

    $date_time_stop = get_system_time();

    $values = [];
    $values['date_to'] = $date_time_stop;

    $result_update = db_process_sql_update('tplanned_downtime', $values, ['id' => $id]);
    if ($result_update == 0) {
        returnError('error_stop_downtime', __('No action has been taken.'));
    } else if ($result_update < 0) {
        returnError('error_stop_downtime', __('Error stopping downtime.'));
    } else {
        returnData('string', ['type' => 'string', 'data' => __('Downtime stopped.')]);
    }
}


function api_set_add_tag_module($id, $id2, $thrash1, $thrash2)
{
    if (defined('METACONSOLE')) {
        return;
    }

    $id_module = $id;
    $id_tag = $id2;

    if (!util_api_check_agent_and_print_error(modules_get_agentmodule_agent($id_module), 'string', 'AW')) {
        return;
    }

    $exists = db_get_row_filter(
        'ttag_module',
        [
            'id_agente_modulo' => $id_module,
            'id_tag'           => $id_tag,
        ]
    );

    if (empty($exists)) {
        db_process_sql_insert(
            'ttag_module',
            [
                'id_agente_modulo' => $id_module,
                'id_tag'           => $id_tag,
            ]
        );

        $exists = db_get_row_filter(
            'ttag_module',
            [
                'id_agente_modulo' => $id_module,
                'id_tag'           => $id_tag,
            ]
        );
    }

    if (empty($exists)) {
        returnError('error_set_tag_module', 'Error set tag module.');
    } else {
        returnData(
            'string',
            [
                'type' => 'string',
                'data' => 1,
            ]
        );
    }
}


function api_set_remove_tag_module($id, $id2, $thrash1, $thrash2)
{
    if (defined('METACONSOLE')) {
        return;
    }

    $id_module = $id;
    $id_tag = $id2;

    if (!util_api_check_agent_and_print_error(modules_get_agentmodule_agent($id_module), 'string', 'AW')) {
        return;
    }

    $row = db_get_row_filter(
        'ttag_module',
        [
            'id_agente_modulo' => $id_module,
            'id_tag'           => $id_tag,
        ]
    );

    $correct = 0;

    if (!empty($row)) {
        // Avoid to delete from policies
        if ($row['id_policy_module'] == 0) {
            $correct = db_process_sql_delete(
                'ttag_module',
                [
                    'id_agente_modulo' => $id_module,
                    'id_tag'           => $id_tag,
                ]
            );
        }
    }

    returnData(
        'string',
        [
            'type' => 'string',
            'data' => $correct,
        ]
    );
}


function api_set_tag($id, $thrash1, $other, $thrash3)
{
    global $config;

    if (defined('METACONSOLE')) {
        return;
    }

    if (!check_acl($config['id_user'], 0, 'PM')) {
        returnError('forbidden', 'string');
        return;
    }

    $values = [];
    $values['name'] = $id;
    $values['description'] = $other['data'][0];
    $values['url'] = $other['data'][1];
    $values['email'] = $other['data'][2];
    $values['phone'] = $other['data'][3];

    $id_tag = tags_create_tag($values);

    if (empty($id_tag)) {
        returnError('error_set_tag', __('Error set tag.'));
    } else {
        returnData(
            'string',
            [
                'type' => 'string',
                'data' => $id_tag,
            ]
        );
    }
}


/**
 * Return all planned downtime.
 *
 * @param $thrash1 Don't use.
 * @param array                      $other it's array, $other as param is <name>;<id_group>;<type_downtime>;<type_execution>;<type_periodicity>; in this order
 *                       and separator char (after text ; ) and separator (pass in param othermode as othermode=url_encode_separator_<separator>)
 *                       example:
 *
 *                       api.php?op=get&op2=all_planned_downtimes&other=test|0|quiet|periodically|weekly&other_mode=url_encode_separator_|&return_type=json
 *
 * @param type of return json or csv.
 */


function api_get_all_planned_downtimes($thrash1, $thrash2, $other, $returnType='json')
{
    global $config;

    if (defined('METACONSOLE')) {
        return;
    }

    if (!check_acl($config['id_user'], 0, 'AR')) {
        returnError('forbidden', $returnType);
        return;
    }

    $values = [];
    $values = ["name LIKE '%".$other['data'][0]."%'"];

    if (isset($other['data'][1]) && ($other['data'][1] != false )) {
        $values['id_group'] = $other['data'][1];
    }

    if (isset($other['data'][2]) && ($other['data'][2] != false)) {
        $values['type_downtime'] = $other['data'][2];
    }

    if (isset($other['data'][3]) && ($other['data'][3] != false)) {
        $values['type_execution'] = $other['data'][3];
    }

    if (isset($other['data'][4]) && ($other['data'][4] != false)) {
        $values['type_periodicity'] = $other['data'][4];
    }

    $returned = all_planned_downtimes($values);

    if ($returned === false) {
        returnError('error_get_all_planned_downtimes', __('No planned downtime retrieved'));
        return;
    }

    returnData(
        $returnType,
        [
            'type' => 'array',
            'data' => $returned,
        ]
    );
}


/**
 * Return all items of planned downtime.
 *
 * @param $id id of planned downtime.
 * @param array                      $other it's array, $other as param is <name>;<id_group>;<type_downtime>;<type_execution>;<type_periodicity>; in this order
 *                       and separator char (after text ; ) and separator (pass in param othermode as othermode=url_encode_separator_<separator>)
 *
 *                       example:
 *
 *                        api.php?op=get&op2=planned_downtimes_items&other=test|0|quiet|periodically|weekly&other_mode=url_encode_separator_|&return_type=json
 *
 * @param type of return json or csv.
 */


function api_get_planned_downtimes_items($thrash1, $thrash2, $other, $returnType='json')
{
    global $config;

    if (defined('METACONSOLE')) {
        return;
    }

    if (!check_acl($config['id_user'], 0, 'AR')) {
        returnError('forbidden', $returnType);
        return;
    }

    $values = [];
    $values = ["name LIKE '%".$other['data'][0]."%'"];

    if (isset($other['data'][1]) && ($other['data'][1] != false )) {
        $values['id_group'] = $other['data'][1];
    }

    if (isset($other['data'][2]) && ($other['data'][2] != false)) {
        $values['type_downtime'] = $other['data'][2];
    }

    if (isset($other['data'][3]) && ($other['data'][3] != false)) {
        $values['type_execution'] = $other['data'][3];
    }

    if (isset($other['data'][4]) && ($other['data'][4] != false)) {
        $values['type_periodicity'] = $other['data'][4];
    }

    $returned = all_planned_downtimes($values);

    $is_quiet = false;
    $return = [
        'list_index' => [
            'id_agents',
            'id_downtime',
            'all_modules',
        ],
    ];

    foreach ($returned as $downtime) {
        if ($downtime['type_downtime'] === 'quiet') {
            $is_quiet = true;
        }

        $filter['id_downtime'] = $downtime['id'];

        $items = planned_downtimes_items($filter);
        if ($items !== false) {
            $return[] = $items;
        }
    }

    // If the header is the unique element in the array, return an error
    if (count($return) == 1) {
        returnError('no_data_to_show', $returnType);
        return;
    }

    if ($is_quiet) {
        $return['list_index'][] = 'modules';
    }

    if ($returnType == 'json') {
        unset($return['list_index']);
    }

    returnData(
        $returnType,
        [
            'type' => 'array',
            'data' => $return,
        ]
    );
}


/**
 * Delete planned downtime.
 *
 * @param $id id of planned downtime.
 * @param $thrash1 not use.
 * @param $thrash2 not use.
 *
 *  api.php?op=set&op2=planned_downtimes_deleted &id=10
 *
 * @param type of return json or csv.
 */


function api_set_planned_downtimes_deleted($id, $thrash1, $thrash2, $returnType)
{
    global $config;

    if (defined('METACONSOLE')) {
        return;
    }

    if (!check_acl($config['id_user'], 0, 'AD')) {
        returnError('forbidden', $returnType);
        return;
    }

    $values = [];
    $values = ['id_downtime' => $id];

    $returned = delete_planned_downtimes($values);

    returnData(
        $returnType,
        [
            'type' => 'string',
            'data' => $returned,
        ]
    );
}


/**
 * Create a new planned downtime.
 *
 * @param $id name of planned downtime.
 * @param $thrash1 Don't use.
 * @param array                       $other it's array, $other as param is <description>;<date_from>;<date_to>;<id_group>;<monday>;
 *                        <tuesday>;<wednesday>;<thursday>;<friday>;<saturday>;<sunday>;<periodically_time_from>;<periodically_time_to>;
 *                           <periodically_day_from>;<periodically_day_to>;<type_downtime>;<type_execution>;<type_periodicity>; in this order
 *                        and separator char (after text ; ) and separator (pass in param othermode as othermode=url_encode_separator_<separator>)
 *                        example:
 *
 *                        api.php?op=set&op2=planned_downtimes_created&id=pepito&other=testing|08-22-2015|08-31-2015|0|1|1|1|1|1|1|1|17:06:00|19:06:00|1|31|quiet|periodically|weekly&other_mode=url_encode_separator_|
 *
 * @param $thrash3 Don't use.
 */


function api_set_planned_downtimes_created($id, $thrash1, $other, $thrash3)
{
    global $config;

    if (defined('METACONSOLE')) {
        return;
    }

    if (!check_acl($config['id_user'], 0, 'AD')) {
        returnError('forbidden', 'string');
        return;
    }

    $date_from = strtotime(html_entity_decode($other['data'][1]));
    $date_to = strtotime(html_entity_decode($other['data'][2]));

    $values = [];
    $values['name'] = $id;
    $values = [
        'name'                   => $id,
        'description'            => $other['data'][0],
        'date_from'              => $date_from,
        'date_to'                => $date_to,
        'id_group'               => $other['data'][3],
        'monday'                 => $other['data'][4],
        'tuesday'                => $other['data'][5],
        'wednesday'              => $other['data'][6],
        'thursday'               => $other['data'][7],
        'friday'                 => $other['data'][8],
        'saturday'               => $other['data'][9],
        'sunday'                 => $other['data'][10],
        'periodically_time_from' => $other['data'][11],
        'periodically_time_to'   => $other['data'][12],
        'periodically_day_from'  => $other['data'][13],
        'periodically_day_to'    => $other['data'][14],
        'type_downtime'          => $other['data'][15],
        'type_execution'         => $other['data'][16],
        'type_periodicity'       => $other['data'][17],
        'id_user'                => $other['data'][18],
    ];

    $returned = planned_downtimes_created($values);

    if (!$returned['return']) {
        returnError('error_set_planned_downtime', $returned['message']);
    } else {
        returnData(
            'string',
            [
                'type' => 'string',
                'data' => $returned['return'],
            ]
        );
    }
}


/**
 * Add new items to planned Downtime.
 *
 * @param $id id of planned downtime.
 * @param $thrash1 Don't use.
 * @param array                     $other it's array, $other as param is <id_agent1;id_agent2;id_agent3;....id_agentn;>;
 *                         <name_module1;name_module2;name_module3;......name_modulen;> in this order
 *                      and separator char (after text ; ) and separator (pass in param othermode as othermode=url_encode_separator_<separator>)
 *                      example:
 *
 *                      api.php?op=set&op2=planned_downtimes_additem&id=123&other=1;2;3;4|Status;Unkown_modules&other_mode=url_encode_separator_|
 *
 * @param $thrash3 Don't use.
 */


function api_set_planned_downtimes_additem($id, $thrash1, $other, $thrash3)
{
    if (defined('METACONSOLE')) {
        return;
    }

    $total_agents = explode(';', $other['data'][0]);
    $agents = $total_agents;
    $bad_agents = [];
    $i = 0;
    foreach ($total_agents as $agent_id) {
        $result_agent = agents_check_access_agent($agent_id, 'AD');
        if (!$result_agent) {
            $bad_agents[] = $agent_id;
            unset($agents[$i]);
        }

        $i++;
    }

    if (isset($other['data'][1])) {
        $name_modules = explode(';', io_safe_output($other['data'][1]));
    } else {
        $name_modules = false;
    }

    if ($name_modules) {
        $all_modules = false;
    } else {
        $all_modules = true;
    }

    if (!empty($agents)) {
        $returned = planned_downtimes_add_items($id, $agents, $all_modules, $name_modules);
    }

    if (empty($agents)) {
        returnError('error_set_planned_downtime_additem', 'No agents to create planned downtime items');
    } else {
        if (!empty($returned['bad_modules'])) {
            $bad_modules = __("and this modules are doesn't exists or not applicable a this agents: ").implode(', ', $returned['bad_modules']);
        }

        if (!empty($returned['bad_agents'])) {
            $bad_agent = __('and this agents are generate problems: ').implode(', ', $returned['bad_agents']);
        }

        if (!empty($bad_agents)) {
            $agents_no_exists = __("and this agents with ids are doesn't exists: ").implode(', ', $bad_agents);
        }

        returnData(
            'string',
            [
                'type' => 'string',
                'data' => 'Successfully created items '.$bad_agent.' '.$bad_modules.' '.$agents_no_exists,
            ]
        );
    }
}


/**
 * Add data module to policy. And return id from new module.
 *
 * @param string            $id    Id of the target policy.
 * @param $thrash1 Don't use.
 * @param array             $other it's array, $other as param is <module_name>;<id_module_type>;<description>;
 *             <id_module_group>;<min>;<max>;<post_process>;<module_interval>;<min_warning>;<max_warning>;<str_warning>;
 *             <min_critical>;<max_critical>;<str_critical>;<history_data>;<configuration_data>;
 *             <disabled_types_event>;<module_macros>;<ff_threshold>;<each_ff>;<ff_threshold_normal>;
 *             <ff_threshold_warning>;<ff_threshold_critical>;<ff_timeout> in this order
 *              and separator char (after text ; ) and separator (pass in param othermode as othermode=url_encode_separator_<separator>)
 *              example:
 *
 *              example:
 *
 *              api.php?op=set&op2=add_data_module_policy&id=1&other=data_module_policy_example_name~2~data%20module%20created%20by%20Api~2~0~0~50.00~10~20~180~~21~35~~1~module_begin%0dmodule_name%20pandora_process%0dmodule_type%20generic_data%0dmodule_exec%20ps%20aux%20|%20grep%20pandora%20|%20wc%20-l%0dmodule_end&other_mode=url_encode_separator_~
 *
 * @param $thrash3 Don't use
 */
function api_set_add_data_module_policy($id, $thrash1, $other, $thrash3)
{
    if (defined('METACONSOLE')) {
        return;
    }

    if ($id == '') {
        returnError('error_add_data_module_policy', __('Error adding data module to policy. Id_policy cannot be left blank.'));
        return;
    }

    if (enterprise_hook('policies_check_user_policy', [$id]) === false) {
        returnError('forbidden', 'string');
        return;
    }

    if ($other['data'][0] == '') {
        returnError('error_add_data_module_policy', __('Error adding data module to policy. Module_name cannot be left blank.'));
        return;
    }

    // Check if the module is already in the policy
    $name_module_policy = enterprise_hook('policies_get_modules', [$id, ['name' => $other['data'][0]], 'name']);

    if ($name_module_policy === ENTERPRISE_NOT_HOOK) {
        returnError('error_add_data_module_policy', __('Error adding data module to policy.'));
        return;
    }

    $disabled_types_event = [];
    $disabled_types_event[EVENTS_GOING_UNKNOWN] = (int) !$other['data'][16];
    $disabled_types_event = json_encode($disabled_types_event);

    $values = [];
    $values['id_tipo_modulo'] = $other['data'][1];
    $values['description'] = $other['data'][2];
    $values['id_module_group'] = $other['data'][3];
    $values['min'] = $other['data'][4];
    $values['max'] = $other['data'][5];
    $values['post_process'] = $other['data'][6];
    $values['module_interval'] = $other['data'][7];
    $values['min_warning'] = $other['data'][8];
    $values['max_warning'] = $other['data'][9];
    $values['str_warning'] = $other['data'][10];
    $values['min_critical'] = $other['data'][11];
    $values['max_critical'] = $other['data'][12];
    $values['str_critical'] = $other['data'][13];
    $values['history_data'] = $other['data'][14];
    $values['configuration_data'] = $other['data'][15];
    $values['disabled_types_event'] = $disabled_types_event;
    $values['module_macros'] = $other['data'][17];
    $values['min_ff_event'] = $other['data'][18];
    $values['each_ff'] = $other['data'][19];
    $values['min_ff_event_normal'] = $other['data'][20];
    $values['min_ff_event_warning'] = $other['data'][21];
    $values['min_ff_event_critical'] = $other['data'][22];
    $values['ff_timeout'] = $other['data'][23];

    if ($name_module_policy !== false) {
        if ($name_module_policy[0]['name'] == $other['data'][0]) {
            returnError(
                'error_add_data_module_policy',
                __('Error adding data module to policy. The module is already in the policy.')
            );
            return;
        }
    }

    $success = enterprise_hook(
        'policies_create_module',
        [
            $other['data'][0],
            $id,
            1,
            $values,
            false,
        ]
    );

    if ($success) {
        // returnData('string', array('type' => 'string', 'data' => __('Data module added to policy. Is necessary to apply the policy in order to changes take effect.')));
        returnData('string', ['type' => 'string', 'data' => $success]);
    } else {
        returnError('error_add_data_module_policy', 'Error adding data module to policy.');
    }

}


/**
 * Update data module in policy. And return id from new module.
 *
 * @param string            $id    Id of the target policy module.
 * @param $thrash1 Don't use.
 * @param array             $other it's array, $other as param is <id_policy_module>;<description>;
 *             <id_module_group>;<min>;<max>;<post_process>;<module_interval>;<min_warning>;<max_warning>;<str_warning>;
 *             <min_critical>;<max_critical>;<str_critical>;<history_data>;<configuration_data>;
 *             <disabled_types_event>;<module_macros> in this order
 *              and separator char (after text ; ) and separator (pass in param othermode as othermode=url_encode_separator_<separator>)
 *              example:
 *
 *              example:
 *
 *              api.php?op=set&op2=update_data_module_policy&id=1&other=10~data%20module%20updated%20by%20Api~2~0~0~50.00~10~20~180~~21~35~~1~module_begin%0dmodule_name%20pandora_process%0dmodule_type%20generic_data%0dmodule_exec%20ps%20aux%20|%20grep%20pandora%20|%20wc%20-l%0dmodule_end&other_mode=url_encode_separator_~
 *
 * @param $thrash3 Don't use
 */
function api_set_update_data_module_policy($id, $thrash1, $other, $thrash3)
{
    if (defined('METACONSOLE')) {
        return;
    }

    if ($id == '') {
        returnError('error_update_data_module_policy', __('Error updating data module in policy. Id_policy cannot be left blank.'));
        return;
    }

    if (!util_api_check_agent_and_print_error($id, 'string', 'AW')) {
        return;
    }

    if ($other['data'][0] == '') {
        returnError('error_update_data_module_policy', __('Error updating data module in policy. Id_policy_module cannot be left blank.'));
        return;
    }

    // Check if the module exists
    $module_policy = enterprise_hook('policies_get_modules', [$id, ['id' => $other['data'][0]], 'id_module']);

    if ($module_policy === false) {
        returnError('error_update_data_module_policy', __('Error updating data module in policy. Module doesn\'t exist.'));
        return;
    }

    if ($module_policy[0]['id_module'] != 1) {
        returnError(
            'error_update_data_module_policy',
            __('Error updating data module in policy. Module type is not network type.')
        );
        return;
    }

    $fields_data_module = [
        'id',
        'description',
        'id_module_group',
        'min',
        'max',
        'post_process',
        'module_interval',
        'min_warning',
        'max_warning',
        'str_warning',
        'min_critical',
        'max_critical',
        'str_critical',
        'history_data',
        'configuration_data',
        'disabled_types_event',
        'module_macros',
    ];

    $cont = 0;
    foreach ($fields_data_module as $field) {
        if ($other['data'][$cont] != '' and $field != 'id') {
            $values[$field] = $other['data'][$cont];
        }

        $cont++;
    }

    $result_update = enterprise_hook(
        'policies_update_module',
        [
            $other['data'][0],
            $values,
            false,
        ]
    );

    if ($result_update < 0) {
        returnError('error_update_data_module_policy', 'Error updating policy module.');
    } else {
        returnData(
            'string',
            [
                'type' => 'string',
                'data' => __('Data policy module updated.'),
            ]
        );
    }
}


/**
 * Add network module to policy. And return a result message.
 *
 * @param string            $id    Id of the target policy.
 * @param $thrash1 Don't use.
 * @param array             $other it's array, $other as param is <module_name>;<id_module_type>;<description>;
 *             <id_module_group>;<min>;<max>;<post_process>;<module_interval>;<min_warning>;<max_warning>;<str_warning>;
 *             <min_critical>;<max_critical>;<str_critical>;<history_data>;<time_threshold>;<disabled>;<module_port>;
 *             <snmp_community>;<snmp_oid>;<custom_id>;<disabled_types_event>;<module_macros>;
 *             <each_ff>;<ff_threshold_normal>;<ff_threshold_warning>;<ff_threshold_critical> in this order
 *              and separator char (after text ; ) and separator (pass in param othermode as othermode=url_encode_separator_<separator>)
 *              example:
 *
 *              example:
 *
 *              api.php?op=set&op2=add_network_module_policy&id=1&other=network_module_policy_example_name|6|network%20module%20created%20by%20Api|2|0|0|50.00|180|10|20||21|35||1|15|0|66|||0&other_mode=url_encode_separator_|
 *
 * @param $thrash3 Don't use
 */
function api_set_add_network_module_policy($id, $thrash1, $other, $thrash3)
{
    if (defined('METACONSOLE')) {
        return;
    }

    if ($id == '') {
        returnError(
            'error_network_data_module_policy',
            __('Error adding network module to policy. Id_policy cannot be left blank.')
        );
        return;
    }

    if (enterprise_hook('policies_check_user_policy', [$id]) === false) {
        returnError('forbidden', 'string');
        return;
    }

    if ($other['data'][0] == '') {
        returnError(
            'error_network_data_module_policy',
            __('Error adding network module to policy. Module_name cannot be left blank.')
        );
        return;
    }

    if ($other['data'][1] < 6 or $other['data'][1] > 18) {
        returnError(
            'error_network_data_module_policy',
            __('Error adding network module to policy. Id_module_type is not correct for network modules.')
        );
        return;
    }

    // Check if the module is already in the policy
    $name_module_policy = enterprise_hook(
        'policies_get_modules',
        [
            $id,
            ['name' => $other['data'][0]],
            'name',
        ]
    );

    if ($name_module_policy === ENTERPRISE_NOT_HOOK) {
        returnError(
            'error_network_data_module_policy',
            __('Error adding network module to policy.')
        );
        return;
    }

    $disabled_types_event = [];
    $disabled_types_event[EVENTS_GOING_UNKNOWN] = (int) !$other['data'][21];
    $disabled_types_event = json_encode($disabled_types_event);

    $values = [];
    $values['id_tipo_modulo'] = $other['data'][1];
    $values['description'] = $other['data'][2];
    $values['id_module_group'] = $other['data'][3];
    $values['min'] = $other['data'][4];
    $values['max'] = $other['data'][5];
    $values['post_process'] = $other['data'][6];
    $values['module_interval'] = $other['data'][7];
    $values['min_warning'] = $other['data'][8];
    $values['max_warning'] = $other['data'][9];
    $values['str_warning'] = $other['data'][10];
    $values['min_critical'] = $other['data'][11];
    $values['max_critical'] = $other['data'][12];
    $values['str_critical'] = $other['data'][13];
    $values['history_data'] = $other['data'][14];
    $values['min_ff_event'] = $other['data'][15];
    $values['disabled'] = $other['data'][16];
    $values['tcp_port'] = $other['data'][17];
    $values['snmp_community'] = $other['data'][18];
    $values['snmp_oid'] = $other['data'][19];
    $values['custom_id'] = $other['data'][20];
    $values['disabled_types_event'] = $disabled_types_event;
    $values['module_macros'] = $other['data'][22];
    $values['each_ff'] = $other['data'][23];
    $values['min_ff_event_normal'] = $other['data'][24];
    $values['min_ff_event_warning'] = $other['data'][25];
    $values['min_ff_event_critical'] = $other['data'][26];

    if ($name_module_policy !== false) {
        if ($name_module_policy[0]['name'] == $other['data'][0]) {
            returnError('error_network_data_module_policy', __('Error adding network module to policy. The module is already in the policy.'));
            return;
        }
    }

    $success = enterprise_hook('policies_create_module', [$other['data'][0], $id, 2, $values, false]);

    if ($success) {
        returnData('string', ['type' => 'string', 'data' => $success]);
    } else {
        returnError('error_add_network_module_policy', 'Error adding network module to policy.');
    }
}


/**
 * Update network module in policy. And return a result message.
 *
 * @param string            $id    Id of the target policy module.
 * @param $thrash1 Don't use.
 * @param array             $other it's array, $other as param is <id_policy_module>;<description>;
 *             <id_module_group>;<min>;<max>;<post_process>;<module_interval>;<min_warning>;<max_warning>;<str_warning>;
 *             <min_critical>;<max_critical>;<str_critical>;<history_data>;<time_threshold>;<disabled>;<module_port>;
 *             <snmp_community>;<snmp_oid>;<custom_id>;<disabled_types_event>;<module_macros> in this order
 *              and separator char (after text ; ) and separator (pass in param othermode as othermode=url_encode_separator_<separator>)
 *              example:
 *
 *              example:
 *
 *              api.php?op=set&op2=update_network_module_policy&id=1&other=14|network%20module%20updated%20by%20Api|2|0|0|150.00|300|10|20||21|35||1|15|0|66|||0&other_mode=url_encode_separator_|
 *
 * @param $thrash3 Don't use
 */
function api_set_update_network_module_policy($id, $thrash1, $other, $thrash3)
{
    if (defined('METACONSOLE')) {
        return;
    }

    if ($id == '') {
        returnError(
            'error_update_network_module_policy',
            __('Error updating network module in policy. Id_policy cannot be left blank.')
        );
        return;
    }

    if ($other['data'][0] == '') {
        returnError(
            'error_update_network_module_policy',
            __('Error updating network module in policy. Id_policy_module cannot be left blank.')
        );
        return;
    }

    // Check if the module exists
    $module_policy = enterprise_hook('policies_get_modules', [$id, ['id' => $other['data'][0]], 'id_module']);

    if ($module_policy === false) {
        returnError(
            'error_update_network_module_policy',
            __('Error updating network module in policy. Module doesn\'t exist.')
        );
        return;
    }

    if ($module_policy[0]['id_module'] != 2) {
        returnError(
            'error_update_network_module_policy',
            __('Error updating network module in policy. Module type is not network type.')
        );
        return;
    }

    $fields_network_module = [
        'id',
        'description',
        'id_module_group',
        'min',
        'max',
        'post_process',
        'module_interval',
        'min_warning',
        'max_warning',
        'str_warning',
        'min_critical',
        'max_critical',
        'str_critical',
        'history_data',
        'min_ff_event',
        'disabled',
        'tcp_port',
        'snmp_community',
        'snmp_oid',
        'custom_id',
        'disabled_types_event',
        'module_macros',
    ];

    $cont = 0;
    foreach ($fields_network_module as $field) {
        if ($other['data'][$cont] != '' and $field != 'id') {
            $values[$field] = $other['data'][$cont];
        }

        $cont++;
    }

    $result_update = enterprise_hook('policies_update_module', [$other['data'][0], $values, false]);

    if ($result_update < 0) {
        returnError('error_update_network_module_policy', 'Error updating policy module.');
    } else {
        returnData('string', ['type' => 'string', 'data' => __('Network policy module updated.')]);
    }
}


/**
 * Add plugin module to policy. And return id from new module.
 *
 * @param string            $id    Id of the target policy.
 * @param $thrash1 Don't use.
 * @param array             $other it's array, $other as param is <name_module>;<disabled>;<id_module_type>;
 *              <id_module_group>;<min_warning>;<max_warning>;<str_warning>;<min_critical>;<max_critical>;<str_critical>;<ff_threshold>;
 *              <history_data>;<module_port>;<snmp_community>;<snmp_oid>;<module_interval>;<post_process>;
 *              <min>;<max>;<custom_id>;<description>;<id_plugin>;<plugin_user>;<plugin_pass>;<plugin_parameter>;
 *              <disabled_types_event>;<macros>;<module_macros>;<each_ff>;<ff_threshold_normal>;
 *              <ff_threshold_warning>;<ff_threshold_critical> in this order
 *              and separator char (after text ; ) and separator (pass in param othermode as othermode=url_encode_separator_<separator>)
 *              example:
 *
 *              api.php?op=set&op2=add_plugin_module_policy&id=1&other=example%20plugin%20module%20name|0|1|2|0|0||0|0||15|0|66|||300|50.00|0|0|0|plugin%20module%20from%20api|2|admin|pass|-p%20max&other_mode=url_encode_separator_|
 *
 * @param $thrash3 Don't use
 */
function api_set_add_plugin_module_policy($id, $thrash1, $other, $thrash3)
{
    if (defined('METACONSOLE')) {
        return;
    }

    if ($id == '') {
        returnError('error_add_plugin_module_policy', __('Error adding plugin module to policy. Id_policy cannot be left blank.'));
        return;
    }

    if (enterprise_hook('policies_check_user_policy', [$id]) === false) {
        returnError('forbidden', 'string');
        return;
    }

    if ($other['data'][0] == '') {
        returnError('error_add_plugin_module_policy', __('Error adding plugin module to policy. Module_name cannot be left blank.'));
        return;
    }

    if ($other['data'][22] == '') {
        returnError('error_add_plugin_module_policy', __('Error adding plugin module to policy. Id_plugin cannot be left blank.'));
        return;
    }

    // Check if the module is already in the policy
    $name_module_policy = enterprise_hook('policies_get_modules', [$id, ['name' => $other['data'][0]], 'name']);

    if ($name_module_policy === ENTERPRISE_NOT_HOOK) {
        returnError('error_add_plugin_module_policy', __('Error adding plugin module to policy.'));
        return;
    }

    $disabled_types_event = [];
    $disabled_types_event[EVENTS_GOING_UNKNOWN] = (int) !$other['data'][25];
    $disabled_types_event = json_encode($disabled_types_event);

    $values = [];
    $values['disabled'] = $other['data'][1];
    $values['id_tipo_modulo'] = $other['data'][2];
    $values['id_module_group'] = $other['data'][3];
    $values['min_warning'] = $other['data'][4];
    $values['max_warning'] = $other['data'][5];
    $values['str_warning'] = $other['data'][6];
    $values['min_critical'] = $other['data'][7];
    $values['max_critical'] = $other['data'][8];
    $values['str_critical'] = $other['data'][9];
    $values['min_ff_event'] = $other['data'][10];
    $values['history_data'] = $other['data'][11];
    $values['tcp_port'] = $other['data'][12];
    $values['snmp_community'] = $other['data'][13];
    $values['snmp_oid'] = $other['data'][14];
    $values['module_interval'] = $other['data'][15];
    $values['post_process'] = $other['data'][16];
    $values['min'] = $other['data'][17];
    $values['max'] = $other['data'][18];
    $values['custom_id'] = $other['data'][19];
    $values['description'] = $other['data'][20];
    $values['id_plugin'] = $other['data'][21];
    $values['plugin_user'] = $other['data'][22];
    $values['plugin_pass'] = $other['data'][23];
    $values['plugin_parameter'] = $other['data'][24];
    $values['disabled_types_event'] = $disabled_types_event;
    $values['macros'] = base64_decode($other['data'][26]);
    $values['module_macros'] = $other['data'][27];
    $values['each_ff'] = $other['data'][28];
    $values['min_ff_event_normal'] = $other['data'][29];
    $values['min_ff_event_warning'] = $other['data'][30];
    $values['min_ff_event_critical'] = $other['data'][31];

    if ($name_module_policy !== false) {
        if ($name_module_policy[0]['name'] == $other['data'][0]) {
            returnError('error_add_plugin_module_policy', __('Error adding plugin module to policy. The module is already in the policy.'));
            return;
        }
    }

    $success = enterprise_hook('policies_create_module', [$other['data'][0], $id, 4, $values, false]);

    if ($success) {
        returnData('string', ['type' => 'string', 'data' => $success]);
    } else {
        returnError('error_add_plugin_module_policy', 'Error adding plugin module to policy.');
    }
}


/**
 * Update plugin module in policy. And return a result message.
 *
 * @param string            $id    Id of the target policy module.
 * @param $thrash1 Don't use.
 * @param array             $other it's array, $other as param is <id_policy_module>;<disabled>;
 *              <id_module_group>;<min_warning>;<max_warning>;<str_warning>;<min_critical>;<max_critical>;<str_critical>;<ff_threshold>;
 *              <history_data>;<module_port>;<snmp_community>;<snmp_oid>;<module_interval>;<post_process>;
 *              <min>;<max>;<custom_id>;<description>;<id_plugin>;<plugin_user>;<plugin_pass>;<plugin_parameter>;
 *              <disabled_types_event>;<macros>;<module_macros> in this order
 *              and separator char (after text ; ) and separator (pass in param othermode as othermode=url_encode_separator_<separator>)
 *              example:
 *
 *              example:
 *
 *              api.php?op=set&op2=update_plugin_module_policy&id=1&other=23|0|1|0|0||0|0||15|0|166|||180|150.00|0|0|0|plugin%20module%20updated%20from%20api|2|example_user|pass|-p%20min&other_mode=url_encode_separator_|
 *
 * @param $thrash3 Don't use
 */
function api_set_update_plugin_module_policy($id, $thrash1, $other, $thrash3)
{
    if (defined('METACONSOLE')) {
        return;
    }

    if ($id == '') {
        returnError(
            'error_update_plugin_module_policy',
            __('Error updating plugin module in policy. Id_policy cannot be left blank.')
        );
        return;
    }

    if ($other['data'][0] == '') {
        returnError(
            'error_update_plugin_module_policy',
            __('Error updating plugin module in policy. Id_policy_module cannot be left blank.')
        );
        return;
    }

    // Check if the module exists
    $module_policy = enterprise_hook('policies_get_modules', [$id, ['id' => $other['data'][0]], 'id_module']);

    if ($module_policy === false) {
        returnError(
            'error_updating_plugin_module_policy',
            __('Error updating plugin module in policy. Module doesn\'t exist.')
        );
        return;
    }

    if ($module_policy[0]['id_module'] != 4) {
        returnError(
            'error_updating_plugin_module_policy',
            __('Error updating plugin module in policy. Module type is not network type.')
        );
        return;
    }

    $fields_plugin_module = [
        'id',
        'disabled',
        'id_module_group',
        'min_warning',
        'max_warning',
        'str_warning',
        'min_critical',
        'max_critical',
        'str_critical',
        'min_ff_event',
        'history_data',
        'tcp_port',
        'snmp_community',
        'snmp_oid',
        'module_interval',
        'post_process',
        'min',
        'max',
        'custom_id',
        'description',
        'id_plugin',
        'plugin_user',
        'plugin_pass',
        'plugin_parameter',
        'disabled_types_event',
        'macros',
        'module_macros',
    ];

    $cont = 0;
    foreach ($fields_plugin_module as $field) {
        if ($other['data'][$cont] != '' and $field != 'id') {
            $values[$field] = $other['data'][$cont];

            if ($field === 'macros') {
                $values[$field] = base64_decode($values[$field]);
            }
        }

        $cont++;
    }

    $result_update = enterprise_hook(
        'policies_update_module',
        [
            $other['data'][0],
            $values,
            false,
        ]
    );

    if ($result_update < 0) {
        returnError('error_update_plugin_module_policy', 'Error updating policy module.');
    } else {
        returnData('string', ['type' => 'string', 'data' => __('Plugin policy module updated.')]);
    }
}


/**
 * Add module data configuration into agent configuration file
 *
 * @param string            $id_agent           Id of the agent
 * @param string            $module_name
 * @param array             $configuration_data is an array. The data in it is the new configuration data of the module
 * @param $thrash3 Don't use
 *
 * Call example:
 *
 *  api.php?op=set&op2=add_module_in_conf&user=admin&pass=pandora&id=9043&id2=example_name&other=bW9kdWxlX2JlZ2luCm1vZHVsZV9uYW1lIGV4YW1wbGVfbmFtZQptb2R1bGVfdHlwZSBnZW5lcmljX2RhdGEKbW9kdWxlX2V4ZWMgZWNobyAxOwptb2R1bGVfZW5k
 *
 * @return string 0 when success, -1 when error, -2 if already exist
 */
function api_set_add_module_in_conf($id_agent, $module_name, $configuration_data, $thrash3)
{
    if (defined('METACONSOLE')) {
        return;
    }

    if (!util_api_check_agent_and_print_error($id_agent, 'string', 'AW')) {
        return;
    }

    $new_configuration_data = io_safe_output(urldecode($configuration_data['data']));

    // Check if exist a current module with the same name in the conf file
    $old_configuration_data = config_agents_get_module_from_conf($id_agent, io_safe_output($module_name));

    // If exists a module with same name, abort
    if (!empty($old_configuration_data)) {
        returnError('error_adding_module_conf', '-2');
        exit;
    }

    $result = enterprise_hook('config_agents_add_module_in_conf', [$id_agent, $new_configuration_data]);

    if ($result && $result !== ENTERPRISE_NOT_HOOK) {
        returnData('string', ['type' => 'string', 'data' => '0']);
    } else {
        returnError('error_adding_module_conf', '-1');
    }
}


/**
 * Get module data configuration from agent configuration file
 *
 * @param string            $id_agent    Id of the agent
 * @param string            $module_name
 * @param $thrash2 Don't use
 * @param $thrash3 Don't use
 *
 * Call example:
 *
 *  api.php?op=get&op2=module_from_conf&user=admin&pass=pandora&id=9043&id2=example_name
 *
 * @return string Module data when success, empty when error
 */
function api_get_module_from_conf($id_agent, $module_name, $thrash2, $thrash3)
{
    if (defined('METACONSOLE')) {
        return;
    }

    if (!util_api_check_agent_and_print_error($id_agent, 'string')) {
        return;
    }

    $module_name = io_safe_output($module_name);
    $result = enterprise_hook(
        'config_agents_get_module_from_conf',
        [
            $id_agent,
            $module_name,
        ]
    );

    if ($result !== ENTERPRISE_NOT_HOOK && !empty($result)) {
        returnData('string', ['type' => 'string', 'data' => $result]);
    } else {
        returnError('error_adding_module_conf', __('Remote config of module %s not available', $module_name));
    }
}


/**
 * Delete module data configuration from agent configuration file
 *
 * @param string            $id_agent    Id of the agent
 * @param string            $module_name
 * @param $thrash2 Don't use
 * @param $thrash3 Don't use
 *
 * Call example:
 *
 *  api.php?op=set&op2=delete_module_in_conf&user=admin&pass=pandora&id=9043&id2=example_name
 *
 * @return string 0 when success, -1 when error
 */
function api_set_delete_module_in_conf($id_agent, $module_name, $thrash2, $thrash3)
{
    if (defined('METACONSOLE')) {
        return;
    }

    if (!util_api_check_agent_and_print_error($id_agent, 'string')) {
        return;
    }

    $result = config_agents_delete_module_in_conf($id_agent, $module_name);

    $result = enterprise_hook('config_agents_delete_module_in_conf', [$id_agent, $module_name]);

    if ($result && $result !== ENTERPRISE_NOT_HOOK) {
        returnData('string', ['type' => 'string', 'data' => '0']);
    } else {
        returnError('error_deleting_module_conf', '-1');
    }
}


/**
 * Update module data configuration from agent configuration file
 *
 * @param string            $id_agent           Id of the agent
 * @param string            $module_name
 * @param array             $configuration_data is an array. The data in it is the new configuration data of the module
 * @param $thrash3 Don't use
 *
 * Call example:
 *
 *  api.php?op=set&op2=update_module_in_conf&user=admin&pass=pandora&id=9043&id2=example_name&other=bW9kdWxlX2JlZ2luCm1vZHVsZV9uYW1lIGV4YW1wbGVfbmFtZQptb2R1bGVfdHlwZSBnZW5lcmljX2RhdGEKbW9kdWxlX2V4ZWMgZWNobyAxOwptb2R1bGVfZW5k
 *
 * @return string 0 when success, 1 when no changes, -1 when error, -2 if doesnt exist
 */
function api_set_update_module_in_conf($id_agent, $module_name, $configuration_data_serialized, $thrash3)
{
    if (defined('METACONSOLE')) {
        return;
    }

    if (!util_api_check_agent_and_print_error($id_agent, 'string')) {
        return;
    }

    $new_configuration_data = io_safe_output(urldecode($configuration_data_serialized['data']));

    // Get current configuration
    $old_configuration_data = config_agents_get_module_from_conf($id_agent, io_safe_output($module_name));

    // If not exists
    if (empty($old_configuration_data)) {
        returnError('error_editing_module_conf', '-2');
        exit;
    }

    // If current configuration and new configuration are equal, abort
    if ($new_configuration_data == $old_configuration_data) {
        returnData('string', ['type' => 'string', 'data' => '1']);
        exit;
    }

    $result = enterprise_hook('config_agents_update_module_in_conf', [$id_agent, $old_configuration_data, $new_configuration_data]);

    if ($result && $result !== ENTERPRISE_NOT_HOOK) {
        returnData('string', ['type' => 'string', 'data' => '0']);
    } else {
        returnError('error_editing_module_conf', '-1');
    }
}


/**
 * Add SNMP module to policy. And return id from new module.
 *
 * @param string            $id    Id of the target policy.
 * @param $thrash1 Don't use.
 * @param array             $other it's array, $other as param is <name_module>;<disabled>;<id_module_type>;
 *              <id_module_group>;<min_warning>;<max_warning>;<str_warning>;<min_critical>;<max_critical>;<str_critical>;<ff_threshold>;
 *              <history_data>;<module_port>;<snmp_version>;<snmp_community>;<snmp_oid>;<module_interval>;<post_process>;
 *              <min>;<max>;<custom_id>;<description>;<snmp3_priv_method>;<snmp3_priv_pass>;<snmp3_sec_level>;<snmp3_auth_method>;
 *              <snmp3_auth_user>;<snmp3_auth_pass>;<disabled_types_event>;;<each_ff>;<ff_threshold_normal>;
 *              <ff_threshold_warning>;<ff_threshold_critical> in this order
 *              and separator char (after text ; ) and separator (pass in param othermode as othermode=url_encode_separator_<separator>)
 *              example:
 *
 *              api.php?op=set&op2=add_snmp_module_policy&id=1&other=example%20SNMP%20module%20name|0|15|2|0|0||0|0||15|1|66|3|public|.1.3.6.1.2.1.1.1.0|180|50.00|10|60|0|SNMP%20module%20modified%20by%20API|AES|example_priv_passw|authNoPriv|MD5|pepito_user|example_auth_passw&other_mode=url_encode_separator_|
 *
 * @param $thrash3 Don't use
 */
function api_set_add_snmp_module_policy($id, $thrash1, $other, $thrash3)
{
    if (defined('METACONSOLE')) {
        return;
    }

    if ($id == '') {
        returnError('error_add_snmp_module_policy', __('Error adding SNMP module to policy. Id_policy cannot be left blank.'));
        return;
    }

    if (enterprise_hook('policies_check_user_policy', [$id]) === false) {
        returnError('forbidden', 'string');
        return;
    }

    if ($other['data'][0] == '') {
        returnError('error_add_snmp_module_policy', __('Error adding SNMP module to policy. Module_name cannot be left blank.'));
        return;
    }

    // Check if the module is already in the policy
    $name_module_policy = enterprise_hook('policies_get_modules', [$id, ['name' => $other['data'][0]], 'name']);

    if ($name_module_policy === ENTERPRISE_NOT_HOOK) {
        returnError('error_add_snmp_module_policy', __('Error adding SNMP module to policy.'));
        return;
    }

    if ($other['data'][2] < 15 or $other['data'][2] > 18) {
        returnError('error_add_snmp_module_policy', __('Error adding SNMP module to policy. Id_module_type is not correct for SNMP modules.'));
        return;
    }

    $disabled_types_event = [];
    $disabled_types_event[EVENTS_GOING_UNKNOWN] = (int) !$other['data'][28];
    $disabled_types_event = json_encode($disabled_types_event);

    // SNMP version 3
    if ($other['data'][13] == '3') {
        if ($other['data'][22] != 'AES' and $other['data'][22] != 'DES') {
            returnError('error_add_snmp_module_policy', __('Error in creation SNMP module. snmp3_priv_method doesn\'t exist. Set it to \'AES\' or \'DES\'. '));
            return;
        }

        if ($other['data'][24] != 'authNoPriv' and $other['data'][24] != 'authPriv' and $other['data'][24] != 'noAuthNoPriv') {
            returnError('error_add_snmp_module_policy', __('Error in creation SNMP module. snmp3_sec_level doesn\'t exist. Set it to \'authNoPriv\' or \'authPriv\' or \'noAuthNoPriv\'. '));
            return;
        }

        if ($other['data'][25] != 'MD5' and $other['data'][25] != 'SHA') {
            returnError('error_add_snmp_module_policy', __('Error in creation SNMP module. snmp3_auth_method doesn\'t exist. Set it to \'MD5\' or \'SHA\'. '));
            return;
        }

        $values = [
            'disabled'              => $other['data'][1],
            'id_tipo_modulo'        => $other['data'][2],
            'id_module_group'       => $other['data'][3],
            'min_warning'           => $other['data'][4],
            'max_warning'           => $other['data'][5],
            'str_warning'           => $other['data'][6],
            'min_critical'          => $other['data'][7],
            'max_critical'          => $other['data'][8],
            'str_critical'          => $other['data'][9],
            'min_ff_event'          => $other['data'][10],
            'history_data'          => $other['data'][11],
            'tcp_port'              => $other['data'][12],
            'tcp_send'              => $other['data'][13],
            'snmp_community'        => $other['data'][14],
            'snmp_oid'              => $other['data'][15],
            'module_interval'       => $other['data'][16],
            'post_process'          => $other['data'][17],
            'min'                   => $other['data'][18],
            'max'                   => $other['data'][19],
            'custom_id'             => $other['data'][20],
            'description'           => $other['data'][21],
            'custom_string_1'       => $other['data'][22],
            'custom_string_2'       => $other['data'][23],
            'custom_string_3'       => $other['data'][24],
            'plugin_parameter'      => $other['data'][25],
            'plugin_user'           => $other['data'][26],
            'plugin_pass'           => $other['data'][27],
            'disabled_types_event'  => $disabled_types_event,
            'each_ff'               => $other['data'][29],
            'min_ff_event_normal'   => $other['data'][30],
            'min_ff_event_warning'  => $other['data'][31],
            'min_ff_event_critical' => $other['data'][32],
        ];
    } else {
        $values = [
            'disabled'              => $other['data'][1],
            'id_tipo_modulo'        => $other['data'][2],
            'id_module_group'       => $other['data'][3],
            'min_warning'           => $other['data'][4],
            'max_warning'           => $other['data'][5],
            'str_warning'           => $other['data'][6],
            'min_critical'          => $other['data'][7],
            'max_critical'          => $other['data'][8],
            'str_critical'          => $other['data'][9],
            'min_ff_event'          => $other['data'][10],
            'history_data'          => $other['data'][11],
            'tcp_port'              => $other['data'][12],
            'tcp_send'              => $other['data'][13],
            'snmp_community'        => $other['data'][14],
            'snmp_oid'              => $other['data'][15],
            'module_interval'       => $other['data'][16],
            'post_process'          => $other['data'][17],
            'min'                   => $other['data'][18],
            'max'                   => $other['data'][19],
            'custom_id'             => $other['data'][20],
            'description'           => $other['data'][21],
            'disabled_types_event'  => $disabled_types_event,
            'each_ff'               => $other['data'][23],
            'min_ff_event_normal'   => $other['data'][24],
            'min_ff_event_warning'  => $other['data'][25],
            'min_ff_event_critical' => $other['data'][26],
        ];
    }

    if ($name_module_policy !== false) {
        if ($name_module_policy[0]['name'] == $other['data'][0]) {
            returnError('error_add_snmp_module_policy', __('Error adding SNMP module to policy. The module is already in the policy.'));
            return;
        }
    }

    $success = enterprise_hook('policies_create_module', [$other['data'][0], $id, 2, $values, false]);

    if ($success) {
        returnData('string', ['type' => 'string', 'data' => $success]);
    } else {
        returnError('error_add_snmp_module_policy', 'Error adding SNMP module to policy.');
    }

}


/**
 * Update SNMP module in policy. And return a result message.
 *
 * @param string            $id    Id of the target policy module.
 * @param $thrash1 Don't use.
 * @param array             $other it's array, $other as param is <id_policy_module>;<disabled>;
 *              <id_module_group>;<min_warning>;<max_warning>;<str_warning>;<min_critical>;<max_critical>;<str_critical>;<ff_threshold>;
 *              <history_data>;<module_port>;<snmp_version>;<snmp_community>;<snmp_oid>;<module_interval>;<post_process>;
 *              <min>;<max>;<custom_id>;<description>;<snmp3_priv_method>;<snmp3_priv_pass>;<snmp3_sec_level>;<snmp3_auth_method>;
 *              <snmp3_auth_user>;<snmp3_auth_pass> in this order
 *              and separator char (after text ; ) and separator (pass in param othermode as othermode=url_encode_separator_<separator>)
 *              example:
 *
 *              example:
 *
 *              api.php?op=set&op2=update_snmp_module_policy&id=1&other=14|0|2|0|0||0|0||30|1|66|3|nonpublic|.1.3.6.1.2.1.1.1.0|300|150.00|10|60|0|SNMP%20module%20updated%20by%20API|DES|example_priv_passw|authPriv|MD5|pepito_user|example_auth_passw&other_mode=url_encode_separator_|
 *
 * @param $thrash3 Don't use
 */
function api_set_update_snmp_module_policy($id, $thrash1, $other, $thrash3)
{
    if (defined('METACONSOLE')) {
        return;
    }

    if ($id == '') {
        returnError('error_update_snmp_module_policy', __('Error updating SNMP module in policy. Id_policy cannot be left blank.'));
        return;
    }

    if ($other['data'][0] == '') {
        returnError('error_update_snmp_module_policy', __('Error updating SNMP module in policy. Id_policy_module cannot be left blank.'));
        return;
    }

    // Check if the module exists
    $module_policy = enterprise_hook('policies_get_modules', [$id, ['id' => $other['data'][0]], 'id_module']);

    if ($module_policy === false) {
        returnError('error_update_snmp_module_policy', __('Error updating SNMP module in policy. Module doesn\'t exist.'));
        return;
    }

    if ($module_policy[0]['id_module'] != 2) {
        returnError('error_update_snmp_module_policy', __('Error updating SNMP module in policy. Module type is not SNMP type.'));
        return;
    }

    // SNMP version 3
    if ($other['data'][12] == '3') {
        if ($other['data'][21] != 'AES' and $other['data'][21] != 'DES') {
            returnError(
                'error_update_snmp_module_policy',
                __('Error updating SNMP module. snmp3_priv_method doesn\'t exist. Set it to \'AES\' or \'DES\'. ')
            );

            return;
        }

        if ($other['data'][23] != 'authNoPriv'
            and $other['data'][23] != 'authPriv'
            and $other['data'][23] != 'noAuthNoPriv'
        ) {
            returnError(
                'error_update_snmp_module_policy',
                __('Error updating SNMP module. snmp3_sec_level doesn\'t exist. Set it to \'authNoPriv\' or \'authPriv\' or \'noAuthNoPriv\'. ')
            );

            return;
        }

        if ($other['data'][24] != 'MD5' and $other['data'][24] != 'SHA') {
            returnError(
                'error_update_snmp_module_policy',
                __('Error updating SNMP module. snmp3_auth_method doesn\'t exist. Set it to \'MD5\' or \'SHA\'. ')
            );

            return;
        }

        $fields_snmp_module = [
            'id',
            'disabled',
            'id_module_group',
            'min_warning',
            'max_warning',
            'str_warning',
            'min_critical',
            'max_critical',
            'str_critical',
            'min_ff_event',
            'history_data',
            'tcp_port',
            'tcp_send',
            'snmp_community',
            'snmp_oid',
            'module_interval',
            'post_process',
            'min',
            'max',
            'custom_id',
            'description',
            'custom_string_1',
            'custom_string_2',
            'custom_string_3',
            'plugin_parameter',
            'plugin_user',
            'plugin_pass',
        ];
    } else {
        $fields_snmp_module = [
            'id',
            'disabled',
            'id_module_group',
            'min_warning',
            'max_warning',
            'str_warning',
            'min_critical',
            'max_critical',
            'str_critical',
            'min_ff_event',
            'history_data',
            'tcp_port',
            'tcp_send',
            'snmp_community',
            'snmp_oid',
            'module_interval',
            'post_process',
            'min',
            'max',
            'custom_id',
            'description',
        ];
    }

    $cont = 0;
    foreach ($fields_snmp_module as $field) {
        if ($other['data'][$cont] != '' and $field != 'id') {
            $values[$field] = $other['data'][$cont];
        }

        $cont++;
    }

    $result_update = enterprise_hook(
        'policies_update_module',
        [
            $other['data'][0],
            $values,
            false,
        ]
    );

    if ($result_update < 0) {
        returnError('error_update_snmp_module_policy', 'Error updating policy module.');
    } else {
        returnData(
            'string',
            [
                'type' => 'string',
                'data' => __('SNMP policy module updated.'),
            ]
        );
    }
}


/**
 * Remove an agent from a policy.
 *
 * @param $id Id of the policy
 * @param $id2 Id of the agent policy
 * @param $trash1
 * @param $trash2
 *
 * Example:
 * api.php?op=set&op2=remove_agent_from_policy&apipass=1234&user=admin&pass=pandora&id=11&id2=2
 */
function api_set_remove_agent_from_policy($id, $id2, $thrash2, $thrash3)
{
    global $config;

    if (!check_acl($config['id_user'], 0, 'AW')) {
        returnError('forbidden', 'string');
        return;
    }

    if ($id == '' || !$id) {
        returnError('error_parameter', __('Error deleting agent from policy. Policy cannot be left blank.'));
        return;
    }

    if ($id2 == '' || !$id2) {
        returnError('error_parameter', __('Error deleting agent from policy. Agent cannot be left blank.'));
        return;
    }

    $policy = policies_get_policy($id, false, false);
    $agent = db_get_row_filter('tagente', ['id_agente' => $id2]);
    $policy_agent = db_get_row_filter('tpolicy_agents', ['id_policy' => $id, 'id_agent' => $id2]);

    if (empty($policy)) {
        returnError('error_policy', __('This policy does not exist.'));
        return;
    }

    if (empty($agent)) {
        returnError('error_agent', __('This agent does not exist.'));
        return;
    }

    if (empty($policy_agent)) {
        returnError('error_policy_agent', __('This agent does not exist in this policy.'));
        return;
    }

    $return = policies_change_delete_pending_agent($policy_agent['id']);
    $data = __('Successfully added to delete pending id agent %d to id policy %d.', $id2, $id);

    if ($return === false) {
        returnError('error_delete_policy_agent', 'Could not be deleted id agent %d from id policy %d', $id2, $id);
    } else {
        returnData('string', ['type' => 'string', 'data' => $data]);
    }

}


/**
 * Create a new group. And return the id_group of the new group.
 *
 * @param string            $id    Name of the new group.
 * @param $thrash1 Don't use.
 * @param array             $other it's array, $other as param is <icon_name>;<id_group_parent>;<description> in this order
 *              and separator char (after text ; ) and separator (pass in param othermode as othermode=url_encode_separator_<separator>)
 *              example:
 *
 *                 example 1 (with parent group: Servers)
 *
 *              api.php?op=set&op2=create_group&id=example_group_name&other=applications|1&other_mode=url_encode_separator_|
 *
 *                 example 2 (without parent group)
 *
 *                 api.php?op=set&op2=create_group&id=example_group_name2&other=computer|&other_mode=url_encode_separator_|
 *
 * @param $thrash3 Don't use
 */
function api_set_create_group($id, $thrash1, $other, $thrash3)
{
    global $config;

    if (is_metaconsole()) {
        return;
    }

    $group_name = $id;

    if (!check_acl($config['id_user'], 0, 'PM')) {
        returnError('forbidden', 'string');
        return;
    }

    if ($id == '') {
        returnError(
            'error_create_group',
            __('Error in group creation. Group_name cannot be left blank.')
        );
        return;
    }

    if ($other['data'][0] == '') {
        returnError(
            'error_create_group',
            __('Error in group creation. Icon_name cannot be left blank.')
        );
        return;
    }

    $safe_other_data = io_safe_input($other['data']);

    if ($safe_other_data[1] != '') {
            $group = groups_get_group_by_id($safe_other_data[1]);

        if ($group == false) {
            returnError(
                'error_create_group',
                __('Error in group creation. Id_parent_group doesn\'t exist.')
            );
            return;
        }
    }

    if ($safe_other_data[1] != '') {
        $values = [
            'icon'        => $safe_other_data[0],
            'parent'      => $safe_other_data[1],
            'description' => $safe_other_data[2],
        ];
    } else {
        $values = [
            'icon'        => $safe_other_data[0],
            'description' => $safe_other_data[2],
        ];
    }

    $values['propagate'] = $safe_other_data[3];
    $values['disabled'] = $safe_other_data[4];
    $values['custom_id'] = $safe_other_data[5];
    $values['contact'] = $safe_other_data[6];
    $values['other'] = $safe_other_data[7];

    $id_group = groups_create_group($group_name, $values);

    if (is_error($id_group)) {
        // TODO: Improve the error returning more info
        returnError('error_create_group', __('Error in group creation.'));
    } else {
        if (defined('METACONSOLE')) {
            $servers = db_get_all_rows_sql(
                'SELECT *
				FROM tmetaconsole_setup
				WHERE disabled = 0'
            );

            if ($servers === false) {
                $servers = [];
            }

            $result = [];
            foreach ($servers as $server) {
                // If connection was good then retrieve all data server
                if (metaconsole_connect($server) == NOERR) {
                    $values['id_grupo'] = $id_group;
                    $id_group_node = groups_create_group($group_name, $values);
                }

                metaconsole_restore_db();
            }
        }

        returnData('string', ['type' => 'string', 'data' => $id_group]);
    }
}


/**
 * Update a group.
 *
 * @param integer           $id    Group ID
 * @param $thrash2 Don't use.
 * @param array             $other it's array, $other as param is <group_name>;<icon_name>;<parent_group_id>;<propagete>;<disabled>;<custom_id>;<description>;<contact>;<other> in this order
 *              and separator char (after text ; ) and separator (pass in param othermode as othermode=url_encode_separator_<separator>)
 *              example:
 *
 *                 api.php?op=set&op2=update_group&id=example_group_id&other=New%20Name|application|2|new%20description|1|0|custom%20id||&other_mode=url_encode_separator_|
 *
 * @param $thrash3 Don't use
 */
function api_set_update_group($id_group, $thrash2, $other, $thrash3)
{
    global $config;

    if (defined('METACONSOLE')) {
        return;
    }

    if (!check_acl($config['id_user'], 0, 'PM')) {
        returnError('forbidden', 'string');
        return;
    }

    if (db_get_value('id_grupo', 'tgrupo', 'id_grupo', $id_group) === false) {
        returnError('error_set_update_group', __('There is not any group with the id provided'));
        return;
    }

    if (!check_acl($config['id_user'], $id_group, 'PM')) {
        returnError('forbidden', 'string');
        return;
    }

    $name = $other['data'][0];
    $icon = $other['data'][1];
    $parent = $other['data'][2];
    $description = $other['data'][3];
    $propagate = $other['data'][4];
    $disabled = $other['data'][5];
    $custom_id = $other['data'][6];
    $contact = $other['data'][7];
    $other = $other['data'][8];

    $return = db_process_sql_update(
        'tgrupo',
        [
            'nombre'      => $name,
            'icon'        => $icon,
            'parent'      => $parent,
            'description' => $description,
            'propagate'   => $propagate,
            'disabled'    => $disabled,
            'custom_id'   => $custom_id,
            'contact'     => $contact,
            'other'       => $other,
        ],
        ['id_grupo' => $id_group]
    );

    returnData(
        'string',
        [
            'type' => 'string',
            'data' => (int) ((bool) $return),
        ]
    );
}


/**
 * Delete a group
 *
 * @param integer           $id Group ID
 * @param $thrash1 Don't use.
 * @param $thrast2 Don't use.
 * @param $thrash3 Don't use.
 */
function api_set_delete_group($id_group, $thrash2, $other, $thrash3)
{
    global $config;

    if (defined('METACONSOLE')) {
        return;
    }

    if (!check_acl($config['id_user'], 0, 'PM')) {
        returnError('forbidden', 'string');
        return;
    }

    $group = db_get_row_filter('tgrupo', ['id_grupo' => $id_group]);
    if (!$group) {
        returnError('error_delete', 'Error in delete operation. Id does not exist.');
        return;
    }

    if (!check_acl($config['id_user'], $id_group, 'PM')) {
        returnError('forbidden', 'string');
        return;
    }

    $usedGroup = groups_check_used($id_group);
    if ($usedGroup['return']) {
        returnError(
            'error_delete',
            'Error in delete operation. The group is not empty (used in '.implode(', ', $usedGroup['tables']).').'
        );
        return;
    }

    db_process_sql_update('tgrupo', ['parent' => $group['parent']], ['parent' => $id_group]);
    db_process_sql_delete('tgroup_stat', ['id_group' => $id_group]);

    $result = db_process_sql_delete('tgrupo', ['id_grupo' => $id_group]);

    if (!$result) {
        returnError('error_delete', 'Error in delete operation.');
    } else {
        returnData('string', ['type' => 'string', 'data' => __('Correct Delete')]);
    }
}


/**
 * Create a new netflow filter. And return the id_group of the new group.
 *
 * @param $thrash1 Don't use.
 * @param $thrash2 Don't use.
 * @param array             $other it's array, $other as param is <filter_name>;<group_id>;<filter>;<aggregate_by>;<output_format> in this order
 *              and separator char (after text ; ) and separator (pass in param othermode as othermode=url_encode_separator_<separator>)
 *
 *             Possible values of 'aggregate_by' field: dstip,dstport,none,proto,srcip,srcport
 *             Possible values of 'output_format' field: kilobytes,kilobytespersecond,megabytes,megabytespersecond
 *
 *              example:
 *
 *                 api.php?op=set&op2=create_netflow_filter&id=Filter name&other=9|host 192.168.50.3 OR host 192.168.50.4 or HOST 192.168.50.6|dstport|kilobytes&other_mode=url_encode_separator_|
 *
 * @param $thrash3 Don't use
 */
function api_set_create_netflow_filter($thrash1, $thrash2, $other, $thrash3)
{
    global $config;

    if (defined('METACONSOLE')) {
        return;
    }

    if (!check_acl($config['id_user'], 0, 'AW')) {
        returnError('forbidden', 'string');
        return;
    }

    if ($other['data'][0] == '') {
        returnError('error_create_netflow_filter', __('Error in netflow filter creation. Filter name cannot be left blank.'));
        return;
    }

    if ($other['data'][1] == '') {
        returnError('error_create_netflow_filter', __('Error in netflow filter creation. Group id cannot be left blank.'));
        return;
    } else {
        $group = groups_get_group_by_id($other['data'][1]);

        if ($group == false) {
            returnError('error_create_group', __('Error in netflow filter creation. Id_group doesn\'t exist.'));
            return;
        }

        if (!check_acl($config['id_user'], $other['data'][1], 'AW')) {
            returnError('forbidden', 'string');
            return;
        }
    }

    if ($other['data'][2] == '') {
        returnError('error_create_netflow_filter', __('Error in netflow filter creation. Filter cannot be left blank.'));
        return;
    }

    if ($other['data'][3] == '') {
        returnError('error_create_netflow_filter', __('Error in netflow filter creation. Aggregate_by cannot be left blank.'));
        return;
    }

    if ($other['data'][4] == '') {
        returnError('error_create_netflow_filter', __('Error in netflow filter creation. Output_format cannot be left blank.'));
        return;
    }

    $values = [
        'id_name'         => $other['data'][0],
        'id_group'        => $other['data'][1],
        'advanced_filter' => $other['data'][2],
        'aggregate'       => $other['data'][3],
        'output'          => $other['data'][4],
    ];

    // Save filter args
    $values['filter_args'] = netflow_get_filter_arguments($values);

    $id = db_process_sql_insert('tnetflow_filter', $values);

    if ($id === false) {
        returnError('error_create_netflow_filter', __('Error in netflow filter creation.'));
    } else {
        returnData('string', ['type' => 'string', 'data' => $id]);
    }
}


/**
 * Get module data in CSV format.
 *
 * @param integer              $id    The ID of module in DB.
 * @param $thrash1 Don't use.
 * @param array                $other it's array, $other as param is <separator>;<period>;<tstart>;<tend> in this order
 *                 and separator char (after text ; ) and separator (pass in param othermode as othermode=url_encode_separator_<separator>)
 *                 example:
 *
 *                 api.php?op=get&op2=module_data&id=17&other=;|604800|20161201T13:40|20161215T13:40&other_mode=url_encode_separator_|
 *
 * @param $returnType Don't use.
 */
function api_get_module_data($id, $thrash1, $other, $returnType)
{
    if (defined('METACONSOLE')) {
        return;
    }

    if (!util_api_check_agent_and_print_error(modules_get_agentmodule_agent($id), $returnType)) {
        return;
    }

    $separator = $other['data'][0];
    $periodSeconds = $other['data'][1];
    $tstart = $other['data'][2];
    $tend = $other['data'][3];

    if (($tstart != '') && ($tend != '')) {
        try {
            $dateStart = explode('T', $tstart);
            $dateYearStart = substr($dateStart[0], 0, 4);
            $dateMonthStart = substr($dateStart[0], 4, 2);
            $dateDayStart = substr($dateStart[0], 6, 2);
            $date_start = $dateYearStart.'-'.$dateMonthStart.'-'.$dateDayStart.' '.$dateStart[1];
            $date_start = new DateTime($date_start);
            $date_start = $date_start->format('U');

            $dateEnd = explode('T', $tend);
            $dateYearEnd = substr($dateEnd[0], 0, 4);
            $dateMonthEnd = substr($dateEnd[0], 4, 2);
            $dateDayEnd = substr($dateEnd[0], 6, 2);
            $date_end = $dateYearEnd.'-'.$dateMonthEnd.'-'.$dateDayEnd.' '.$dateEnd[1];
            $date_end = new DateTime($date_end);
            $date_end = $date_end->format('U');
        } catch (Exception $e) {
            returnError('error_query_module_data', 'Error in date format. ');
        }

        $sql = sprintf(
            'SELECT utimestamp, datos 
			FROM tagente_datos 
			WHERE id_agente_modulo = %d AND utimestamp > %d 
			AND utimestamp < %d 
			ORDER BY utimestamp DESC',
            $id,
            $date_start,
            $date_end
        );
    } else {
        if ($periodSeconds == null) {
            $sql = sprintf(
                'SELECT utimestamp, datos 
				FROM tagente_datos 
				WHERE id_agente_modulo = %d 
				ORDER BY utimestamp DESC',
                $id
            );
        } else {
            $sql = sprintf(
                'SELECT utimestamp, datos 
				FROM tagente_datos 
				WHERE id_agente_modulo = %d AND utimestamp > %d 
				ORDER BY utimestamp DESC',
                $id,
                (get_system_time() - $periodSeconds)
            );
        }
    }

    $data['type'] = 'array';
    $data['list_index'] = [
        'utimestamp',
        'datos',
    ];
    $data['data'] = db_get_all_rows_sql($sql);

    if ($data === false) {
        returnError('error_query_module_data', 'Error in the query of module data.');
    } else if ($data['data'] == '') {
        returnError('error_query_module_data', 'No data to show.');
    } else {
        returnData('csv', $data, $separator);
    }
}


/**
 * Return a image file of sparse graph of module data in a period time.
 *
 * @param integer           $id    id of a module data.
 * @param $thrash1 Don't use.
 * @param array             $other it's array, $other as param is <period>;<width>;<height>;<label>;<start_date>; in this order
 *              and separator char (after text ; ) and separator (pass in param othermode as othermode=url_encode_separator_<separator>)
 *              example:
 *
 *              api.php?op=get&op2=graph_module_data&id=17&other=604800|555|245|pepito|2009-12-07&other_mode=url_encode_separator_|
 *
 * @param $thrash2 Don't use.
 */
function api_get_graph_module_data($id, $thrash1, $other, $thrash2)
{
    if (defined('METACONSOLE')) {
        return;
    }

    if (!util_api_check_agent_and_print_error(modules_get_agentmodule_agent($id), 'string')) {
        return;
    }

    $period = $other['data'][0];
    $width = $other['data'][1];
    $height = $other['data'][2];
    $graph_type = 'sparse';
    $draw_alerts = 0;
    $draw_events = 0;
    $zoom = 1;
    $label = $other['data'][3];
    $start_date = $other['data'][4];
    $date = strtotime($start_date);

    $homeurl = '../';
    $ttl = 1;

    global $config;

    $params = [
        'agent_module_id'    => $id,
        'period'             => $period,
        'show_events'        => $draw_events,
        'width'              => $width,
        'height'             => $height,
        'show_alerts'        => $draw_alerts,
        'date'               => $date,
        'unit'               => '',
        'baseline'           => 0,
        'return_data'        => 0,
        'show_title'         => true,
        'only_image'         => true,
        'homeurl'            => $homeurl,
        'compare'            => false,
        'show_unknown'       => true,
        'backgroundColor'    => 'white',
        'percentil'          => null,
        'type_graph'         => $config['type_module_charts'],
        'fullscale'          => false,
        'return_img_base_64' => true,
    ];

    $image = grafico_modulo_sparse($params);

    header('Content-type: text/html');
    returnData('string', ['type' => 'string', 'data' => '<img src="data:image/jpeg;base64,'.$image.'">']);
}


/**
 * Create new user.
 *
 * @param string            $id    String username for user login in Pandora
 * @param $thrash2 Don't use.
 * @param array             $other it's array, $other as param is <fullname>;<firstname>;<lastname>;<middlename>;
 *              <email>;<phone>;<languages>;<comments> in this order and separator char
 *              (after text ; ) and separator (pass in param othermode as othermode=url_encode_separator_<separator>)
 *              example:
 *
 *              api.php?op=set&op2=new_user&id=md&other=miguel|de%20dios|matias|kkk|pandora|md@md.com|666|es|descripcion%20y%20esas%20cosas&other_mode=url_encode_separator_|
 *
 * @param $thrash3 Don't use.
 */
function api_set_new_user($id, $thrash2, $other, $thrash3)
{
    global $config;

    // if (defined ('METACONSOLE')) {
    // return;
    // }
    if (!check_acl($config['id_user'], 0, 'UM')) {
        returnError('forbidden', 'string');
        return;
    }

    $values = [];
    $values['fullname'] = $other['data'][0];
    $values['firstname'] = $other['data'][1];
    $values['lastname'] = $other['data'][2];
    $values['middlename'] = $other['data'][3];
    $password = $other['data'][4];
    $values['email'] = $other['data'][5];
    $values['phone'] = $other['data'][6];
    $values['language'] = $other['data'][7];
    $values['comments'] = $other['data'][8];
    $values['time_autorefresh'] = $other['data'][9];
    $values['default_event_filter'] = $other['data'][10];
    $values['section'] = $other['data'][11];
    $values['session_time'] = $other['data'][12];

    if (!create_user($id, $password, $values)) {
        returnError('error_create_user', 'Error create user');
    } else {
        returnData('string', ['type' => 'string', 'data' => __('Create user.')]);
    }
}


/**
 * Update new user.
 *
 * @param string            $id    String username for user login in Pandora
 * @param $thrash2 Don't use.
 * @param array             $other it's array, $other as param is <fullname>;<firstname>;<lastname>;<middlename>;<password>;
 *              <email>;<phone>;<language>;<comments>;<is_admin>;<block_size>;in this order and separator char
 *              (after text ; ) and separator (pass in param othermode as othermode=url_encode_separator_<separator>)
 *              example:
 *
 *              api.php?op=set&op2=update_user&id=example_user_name&other=example_fullname||example_lastname||example_new_passwd|example_email||example_language|example%20comment|1|30|&other_mode=url_encode_separator_|
 *
 * @param $thrash3 Don't use.
 */
function api_set_update_user($id, $thrash2, $other, $thrash3)
{
    global $config;

    if (defined('METACONSOLE')) {
        return;
    }

    if (!check_acl($config['id_user'], 0, 'UM')) {
        returnError('forbidden', 'string');
        return;
    }

    $fields_user = [
        'fullname',
        'firstname',
        'lastname',
        'middlename',
        'password',
        'email',
        'phone',
        'language',
        'comments',
        'is_admin',
        'block_size',
        'flash_chart',
        'time_autorefresh',
        'default_event_filter',
        'section',
        'session_time',
    ];

    if ($id == '') {
        returnError(
            'error_update_user',
            __('Error updating user. Id_user cannot be left blank.')
        );
        return;
    }

    $result_user = users_get_user_by_id($id);

    if (!$result_user) {
        returnError(
            'error_update_user',
            __('Error updating user. Id_user doesn\'t exist.')
        );
        return;
    }

    $cont = 0;
    foreach ($fields_user as $field) {
        if ($other['data'][$cont] != '' and $field != 'password') {
            $values[$field] = $other['data'][$cont];
        }

        $cont++;
    }

    // If password field has data
    if ($other['data'][4] != '') {
        if (!update_user_password($id, $other['data'][4])) {
            returnError('error_update_user', __('Error updating user. Password info incorrect.'));
            return;
        }
    }

    if (!update_user($id, $values)) {
        returnError('error_create_user', 'Error updating user');
    } else {
        returnData('string', ['type' => 'string', 'data' => __('Updated user.')]);
    }
}


/**
 * Enable/disable user given an id
 *
 * @param string            $id    String username for user login in Pandora
 * @param $thrash2 Don't use.
 * @param array             $other it's array, $other as param is <enable/disable value> in this order and separator char
 *              (after text ; ) and separator (pass in param othermode as othermode=url_encode_separator_<separator>)
 *              example:
 *
 *                 example 1 (Disable user 'example_name')
 *
 *              api.php?op=set&op2=enable_disable_user&id=example_name&other=0&other_mode=url_encode_separator_|
 *
 *                 example 2 (Enable user 'example_name')
 *
 *              api.php?op=set&op2=enable_disable_user&id=example_name&other=1&other_mode=url_encode_separator_|
 *
 * @param $thrash3 Don't use.
 */


function api_set_enable_disable_user($id, $thrash2, $other, $thrash3)
{
    global $config;

    if (defined('METACONSOLE')) {
        return;
    }

    if (!check_acl($config['id_user'], 0, 'UM')) {
        returnError('forbidden', 'string');
        return;
    }

    if ($id == '') {
        returnError(
            'error_enable_disable_user',
            __('Error enable/disable user. Id_user cannot be left blank.')
        );
        return;
    }

    if ($other['data'][0] != '0' and $other['data'][0] != '1') {
        returnError(
            'error_enable_disable_user',
            __('Error enable/disable user. Enable/disable value cannot be left blank.')
        );
        return;
    }

    if (users_get_user_by_id($id) == false) {
        returnError(
            'error_enable_disable_user',
            __('Error enable/disable user. The user doesn\'t exist.')
        );
        return;
    }

    $result = users_disable($id, $other['data'][0]);

    if (is_error($result)) {
        // TODO: Improve the error returning more info
        returnError(
            'error_enable_disable_user',
            __('Error in user enabling/disabling.')
        );
    } else {
        if ($other['data'][0] == '0') {
            returnData(
                'string',
                [
                    'type' => 'string',
                    'data' => __('Enabled user.'),
                ]
            );
        } else {
            returnData(
                'string',
                [
                    'type' => 'string',
                    'data' => __('Disabled user.'),
                ]
            );
        }
    }
}


function otherParameter2Filter($other, $return_as_array=false)
{
    $filter = [];

    if (isset($other['data'][1]) && ($other['data'][1] != -1) && ($other['data'][1] != '')) {
        $filter['criticity'] = $other['data'][1];
    }

    $idAgent = null;
    if (isset($other['data'][2]) && $other['data'][2] != '') {
        $idAgents = agents_get_agent_id_by_alias($other['data'][2]);

        if (!empty($idAgent)) {
            $filter[] = 'id_agente IN ('.explode(',', $idAgents).')';
        } else {
            $filter['sql'] = '1=0';
        }
    }

    $idAgentModulo = null;
    if (isset($other['data'][3]) && $other['data'][3] != '') {
        $filterModule = ['nombre' => $other['data'][3]];
        if ($idAgent != null) {
            $filterModule['id_agente'] = $idAgent;
        }

        $idAgentModulo = db_get_value_filter('id_agente_modulo', 'tagente_modulo', $filterModule);
        if ($idAgentModulo !== false) {
            $filter['id_agentmodule'] = $idAgentModulo;
        }
    }

    if (isset($other['data'][4]) && $other['data'][4] != '') {
        $idTemplate = db_get_value_filter('id', 'talert_templates', ['name' => $other['data'][4]]);
        if ($idTemplate !== false) {
            if ($idAgentModulo != null) {
                $idAlert = db_get_value_filter('id', 'talert_template_modules', ['id_agent_module' => $idAgentModulo, 'id_alert_template' => $idTemplate]);
                if ($idAlert !== false) {
                    $filter['id_alert_am'] = $idAlert;
                }
            }
        }
    }

    if (isset($other['data'][5]) && $other['data'][5] != '') {
        $filter['id_usuario'] = $other['data'][5];
    }

    $filterString = db_format_array_where_clause_sql($filter);
    if ($filterString == '') {
        $filterString = '1 = 1';
    }

    if (isset($other['data'][6]) && ($other['data'][6] != '') && ($other['data'][6] != -1)) {
        if ($return_as_array) {
            $filter['utimestamp']['>'] = $other['data'][6];
        } else {
            $filterString .= ' AND utimestamp >= '.$other['data'][6];
        }
    }

    if (isset($other['data'][7]) && ($other['data'][7] != '') && ($other['data'][7] != -1)) {
        if ($return_as_array) {
            $filter['utimestamp']['<'] = $other['data'][7];
        } else {
            $filterString .= ' AND utimestamp <= '.$other['data'][7];
        }
    }

    if (isset($other['data'][8]) && ($other['data'][8] != '')) {
        if ($return_as_array) {
            $filter['estado'] = $other['data'][8];
        } else {
            $estado = (int) $other['data'][8];

            if ($estado >= 0) {
                $filterString .= ' AND estado = '.$estado;
            }
        }
    }

    if (isset($other['data'][9]) && ($other['data'][9] != '')) {
        if ($return_as_array) {
            $filter['evento'] = $other['data'][9];
        } else {
            $filterString .= ' AND evento like "%'.$other['data'][9].'%"';
        }
    }

    if (isset($other['data'][10]) && ($other['data'][10] != '')) {
        if ($return_as_array) {
            $filter['limit'] = $other['data'][10];
        } else {
            $filterString .= ' LIMIT '.$other['data'][10];
        }
    }

    if (isset($other['data'][11]) && ($other['data'][11] != '')) {
        if ($return_as_array) {
            $filter['offset'] = $other['data'][11];
        } else {
            $filterString .= ' OFFSET '.$other['data'][11];
        }
    }

    if (isset($other['data'][12]) && ($other['data'][12] != '')) {
        if ($return_as_array) {
            $filter['total'] = false;
            $filter['more_criticity'] = false;

            if ($other['data'][12] == 'total') {
                $filter['total'] = true;
            }

            if ($other['data'][12] == 'more_criticity') {
                $filter['more_criticity'] = true;
            }
        } else {
        }
    } else {
        if ($return_as_array) {
            $filter['total'] = false;
            $filter['more_criticity'] = false;
        } else {
        }
    }

    if (isset($other['data'][13]) && ($other['data'][13] != '')) {
        if ($return_as_array) {
            $filter['id_group'] = $other['data'][13];
        } else {
            $filterString .= ' AND id_grupo ='.$other['data'][13];
        }
    }

    if (isset($other['data'][14]) && ($other['data'][14] != '')) {
        if ($return_as_array) {
            $filter['tag'] = $other['data'][14];
        } else {
            $filterString .= " AND tags LIKE '".$other['data'][14]."'";
        }
    }

    if (isset($other['data'][15]) && ($other['data'][15] != '')) {
        if ($return_as_array) {
            $filter['event_type'] = $other['data'][15];
        } else {
            $event_type = $other['data'][15];

            if ($event_type == 'not_normal') {
                $filterString .= " AND ( event_type LIKE '%warning%'
					OR event_type LIKE '%critical%' OR event_type LIKE '%unknown%' ) ";
            } else {
                $filterString .= ' AND event_type LIKE "%'.$event_type.'%"';
            }
        }
    }

    if ($return_as_array) {
        return $filter;
    } else {
        return $filterString;
    }
}


/**
 *
 * @param $id
 * @param $id2
 * @param $other
 * @param $trash1
 */
function api_set_new_alert_template($id, $id2, $other, $trash1)
{
    global $config;

    if (defined('METACONSOLE')) {
        return;
    }

    if (!check_acl($config['id_user'], 0, 'LM')) {
        returnError('forbidden', 'string');
        return;
    }

    if ($other['type'] == 'string') {
        returnError('error_parameter', 'Error in the parameters.');
        return;
    } else if ($other['type'] == 'array') {
        $idAgent = agents_get_agent_id($id);

        if (!util_api_check_agent_and_print_error($idAgent, 'string', 'AW')) {
            return;
        }

        $row = db_get_row_filter('talert_templates', ['name' => $id2]);

        if ($row === false) {
            returnError('error_parameter', 'Error in the parameters.');
            return;
        }

        $idTemplate = $row['id'];
        $idActionTemplate = $row['id_alert_action'];

        $idAgentModule = db_get_value_filter('id_agente_modulo', 'tagente_modulo', ['id_agente' => $idAgent, 'nombre' => $other['data'][0]]);

        if ($idAgentModule === false) {
            returnError('error_parameter', 'Error in the parameters.');
            return;
        }

        $values = [
            'id_agent_module'   => $idAgentModule,
            'id_alert_template' => $idTemplate,
        ];

        $return = db_process_sql_insert('talert_template_modules', $values);

        $data['type'] = 'string';
        if ($return === false) {
            $data['data'] = 0;
        } else {
            $data['data'] = $return;
        }

        returnData('string', $data);
        return;
    }
}


function api_set_delete_module($id, $id2, $other, $trash1)
{
    if (defined('METACONSOLE')) {
        return;
    }

    if ($other['type'] == 'string') {
        $simulate = false;
        if ($other['data'] == 'simulate') {
            $simulate = true;
        }

        $idAgent = agents_get_agent_id($id);

        if (!util_api_check_agent_and_print_error($idAgent, 'string', 'AD')) {
            return;
        }

        $idAgentModule = db_get_value_filter('id_agente_modulo', 'tagente_modulo', ['id_agente' => $idAgent, 'nombre' => $id2]);

        if ($idAgentModule === false) {
            returnError('error_parameter', 'Error in the parameters.');
            return;
        }

        if (!$simulate) {
            $return = modules_delete_agent_module($idAgentModule);
        } else {
            $return = true;
        }

        $data['type'] = 'string';
        if ($return === false) {
            $data['data'] = 0;
        } else {
            $data['data'] = $return;
        }

        returnData('string', $data);
        return;
    } else {
        returnError('error_parameter', 'Error in the parameters.');
        return;
    }
}


function api_set_module_data($id, $thrash2, $other, $trash1)
{
    if (defined('METACONSOLE')) {
        return;
    }

    if ($other['type'] == 'array') {
        if (!util_api_check_agent_and_print_error(modules_get_agentmodule_agent($id), 'string', 'AW')) {
            return;
        }

        $idAgentModule = $id;
        $data = $other['data'][0];
        $time = $other['data'][1];

        if ($time == 'now') {
            $time = time();
        }

        $agentModule = db_get_row_filter('tagente_modulo', ['id_agente_modulo' => $idAgentModule]);
        if ($agentModule === false) {
            returnError('error_parameter', 'Not found module agent.');
        } else {
            $agent = db_get_row_filter('tagente', ['id_agente' => $agentModule['id_agente']]);

            $xmlTemplate = "<?xml version='1.0' encoding='ISO-8859-1'?>
				<agent_data description='' group='' os_name='%s' "." os_version='%s' interval='%d' version='%s' timestamp='%s' agent_name='%s' timezone_offset='%d'>
					<module>
						<name><![CDATA[%s]]></name>
						<description><![CDATA[%s]]></description>
						<type><![CDATA[%s]]></type>
						<data><![CDATA[%s]]></data>
					</module>
				</agent_data>";

            $xml = sprintf(
                $xmlTemplate,
                io_safe_output(get_os_name($agent['id_os'])),
                io_safe_output($agent['os_version']),
                $agent['intervalo'],
                io_safe_output($agent['agent_version']),
                date('Y/m/d H:i:s', $time),
                io_safe_output($agent['nombre']),
                $agent['timezone_offset'],
                io_safe_output($agentModule['nombre']),
                io_safe_output($agentModule['descripcion']),
                modules_get_type_name($agentModule['id_tipo_modulo']),
                $data
            );

            if (false === @file_put_contents($config['remote_config'].'/'.io_safe_output($agent['nombre']).'.'.$time.'.data', $xml)) {
                returnError('error_file', 'Can save agent data xml.');
            } else {
                returnData('string', ['type' => 'string', 'data' => $xml]);
                return;
            }
        }
    } else {
        returnError('error_parameter', 'Error in the parameters.');
        return;
    }
}


function api_set_new_module($id, $id2, $other, $trash1)
{
    if (defined('METACONSOLE')) {
        return;
    }

    if ($other['type'] == 'string') {
        returnError('error_parameter', 'Error in the parameters.');
        return;
    } else if ($other['type'] == 'array') {
        $values = [];
        $values['id_agente'] = agents_get_agent_id($id);
        if (!util_api_check_agent_and_print_error($values['id_agente'], 'string', 'AW')) {
            return;
        }

        $values['nombre'] = $id2;

        $values['id_tipo_modulo'] = db_get_value_filter('id_tipo', 'ttipo_modulo', ['nombre' => $other['data'][0]]);
        if ($values['id_tipo_modulo'] === false) {
            returnError('error_parameter', 'Error in the parameters.');
            return;
        }

        if ($other['data'][1] == '') {
            returnError('error_parameter', 'Error in the parameters.');
            return;
        }

        $values['ip_target'] = $other['data'][1];

        if (strstr($other['data'][0], 'icmp') === false) {
            if (($other['data'][2] == '') || ($other['data'][2] <= 0 || $other['data'][2] > 65535)) {
                returnError('error_parameter', 'Error in the parameters.');
                return;
            }

            $values['tcp_port'] = $other['data'][2];
        }

        $values['descripcion'] = $other['data'][3];

        if ($other['data'][4] != '') {
            $values['min'] = $other['data'][4];
        }

        if ($other['data'][5] != '') {
            $values['max'] = $other['data'][5];
        }

        if ($other['data'][6] != '') {
            $values['post_process'] = $other['data'][6];
        }

        if ($other['data'][7] != '') {
            $values['module_interval'] = $other['data'][7];
        }

        if ($other['data'][8] != '') {
            $values['min_warning'] = $other['data'][8];
        }

        if ($other['data'][9] != '') {
            $values['max_warning'] = $other['data'][9];
        }

        if ($other['data'][10] != '') {
            $values['str_warning'] = $other['data'][10];
        }

        if ($other['data'][11] != '') {
            $values['min_critical'] = $other['data'][11];
        }

        if ($other['data'][12] != '') {
            $values['max_critical'] = $other['data'][12];
        }

        if ($other['data'][13] != '') {
            $values['str_critical'] = $other['data'][13];
        }

        if ($other['data'][14] != '') {
            $values['history_data'] = $other['data'][14];
        }

        $disabled_types_event = [];
        $disabled_types_event[EVENTS_GOING_UNKNOWN] = (int) !$other['data'][15];
        $disabled_types_event = json_encode($disabled_types_event);
        $values['disabled_types_event'] = $disabled_types_event;

        $values['id_modulo'] = 2;

        $return = modules_create_agent_module(
            $values['id_agente'],
            $values['nombre'],
            $values
        );

        $data['type'] = 'string';
        if ($return === false) {
            $data['data'] = 0;
        } else {
            $data['data'] = $return;
        }

        returnData('string', $data);
        return;
    }
}


/**
 *
 * @param unknown_type $id
 * @param unknown_type $id2
 * @param unknown_type $other
 * @param unknown_type $trash1
 */
function api_set_alert_actions($id, $id2, $other, $trash1)
{
    global $config;

    if (defined('METACONSOLE')) {
        return;
    }

    if (!check_acl($config['id_user'], 0, 'LW')) {
        returnError('forbidden', 'string');
        return;
    }

    if ($other['type'] == 'string') {
        returnError('error_parameter', 'Error in the parameters.');
        return;
    } else if ($other['type'] == 'array') {
        $idAgent = agents_get_agent_id($id);
        if (!util_api_check_agent_and_print_error($idAgent, 'string', 'AW')) {
            return;
        }

        $row = db_get_row_filter('talert_templates', ['name' => $id2]);
        if ($row === false) {
            returnError('error_parameter', 'Error in the parameters.');
            return;
        }

        $idTemplate = $row['id'];

        $idAgentModule = db_get_value_filter('id_agente_modulo', 'tagente_modulo', ['id_agente' => $idAgent, 'nombre' => $other['data'][0]]);
        if ($idAgentModule === false) {
            returnError('error_parameter', 'Error in the parameters.');
            return;
        }

        $idAlertTemplateModule = db_get_value_filter('id', 'talert_template_modules', ['id_alert_template' => $idTemplate, 'id_agent_module' => $idAgentModule]);
        if ($idAlertTemplateModule === false) {
            returnError('error_parameter', 'Error in the parameters.');
            return;
        }

        if ($other['data'][1] != '') {
            $idAction = db_get_value_filter('id', 'talert_actions', ['name' => $other['data'][1]]);
            if ($idAction === false) {
                returnError('error_parameter', 'Error in the parameters.');
                return;
            }
        } else {
            returnError('error_parameter', 'Error in the parameters.');
            return;
        }

        $firesMin = $other['data'][2];
        $firesMax = $other['data'][3];

        $values = [
            'id_alert_template_module' => $idAlertTemplateModule,
            'id_alert_action'          => $idAction,
            'fires_min'                => $firesMin,
            'fires_max'                => $firesMax,
        ];

        $return = db_process_sql_insert('talert_template_module_actions', $values);

        $data['type'] = 'string';
        if ($return === false) {
            $data['data'] = 0;
        } else {
            $data['data'] = $return;
        }

        returnData('string', $data);
        return;
    }
}


/**
 * Create a new module group
 *
 * @param $id as module group name (mandatory)
 example:

 * http://localhost/pandora_console/include/api.php?op=set&op2=new_module_group&id=Module_group_name&apipass=1234&user=admin&pass=pandora
 */
function api_set_new_module_group($id, $thrash2, $other, $trash1)
{
    global $config;

    if (defined('METACONSOLE')) {
        return;
    }

    if (!check_acl($config['id_user'], 0, 'PM')) {
        returnError('forbidden', 'string');
        return;
    }

    if ($id == '' || !$id) {
        returnError('error_parameter', __('Module group must have a name'));
        return;
    }

    $name = db_get_value('name', 'tmodule_group', 'name', $id);

    if ($name) {
        returnError('error_parameter', __('Each module group must have a different name'));
        return;
    }

    $return = db_process_sql_insert('tmodule_group', ['name' => $id]);

    if ($return === false) {
        returnError('error_new_moodule_group', 'There was a problem creating group');
    } else {
        returnData('string', ['type' => 'string', 'data' => $return]);
    }

}


/**
 * synchronize module group
 *
 * @param $other as server_names (mandatory)
 example:

 * api.php?op=set&op2=module_group_synch&other=server_name1|server_name2|server_name3&other_mode=url_encode_separator_|&apipass=1234&user=admin&pass=pandora
 */


function api_set_module_group_synch($thrash1, $thrash2, $other, $thrash4)
{
    global $config;
    enterprise_include_once('meta/include/functions_meta.php');

    if (is_metaconsole()) {
        if (!check_acl($config['id_user'], 0, 'PM')) {
            returnError('forbidden', 'string');
            return;
        }

        $targets = [];
        foreach ($other['data'] as $server) {
            $targets[] = $server;
        }

        $return = meta_module_group_synchronizing($targets, true);

        $module_group_update_err = $return['module_group_update_err'];
        $module_group_create_err = $return['module_group_create_err'];
        $module_group_update_ok = $return['module_group_update_ok'];
        $module_group_create_ok = $return['module_group_create_ok'];

        $string_ok = __('Created/Updated %s/%s module groups', $module_group_create_ok, $module_group_update_ok);

        // User feedback
        if ($module_group_create_err > 0 or $module_group_update_err > 0) {
            returnError('module_group_synch_err', __('Error creating/updating %s/%s module groups <br>', $module_group_create_err, $module_group_update_err));
        }

        if ($module_group_create_ok > 0 or $module_group_update_ok > 0) {
            returnData('string', ['type' => 'string', 'data' => $string_ok]);
        }
    } else {
        returnError('not_defined_in_metaconsole', __('This function is only for metaconsole'));
    }
}


/**
 * Create a new alert command
 *
 * @param $id as command name  (optional)
 *  other=<serialized_parameters> (mandatory). Are the following in this order:
 *    <name>
 *    <command> (mandatory)
 *    <id_group> (optional)
 *    <description> (optional)
 *    <internal> (optional)
 *    <field_description_1><field_value_1><field_description_2><field_value_2>...<field_description_n><field_value_n> (optional)

 example:

 * http://localhost/pandora_console/include/api.php?op=set&op2=alert_commands&id=PRUEBA1&other=command|0|Desc|1|des1|val1|des2|val2|des3|val3||val4|des5&other_mode=url_encode_separator_|&apipass=1234&user=admin&pass=pandora
 */
function api_set_alert_commands($id, $thrash2, $other, $trash1)
{
    global $config;

    $command = $other['data'][0];
    $id_group = 0;
    if ($other['data'][1] != '') {
        $id_group = $other['data'][1];
    }

    $description = $other['data'][2];
    $internal = $other['data'][3];

    if (defined('METACONSOLE')) {
        return;
    }

    if (!check_acl($config['id_user'], 0, 'LW')) {
        returnError('forbidden', 'string');
        return;
    }

    $name = db_get_value('id', 'talert_commands', 'name', $id);
    $group = db_get_value('id_grupo', 'tgrupo', 'id_grupo', $id_group);

    if ($id == '' || !$id) {
        returnError('error_parameter', __('Name cannot be empty.'));
        return;
    }

    if ($command == '' || !$command) {
        returnError('error_parameter', __('Command cannot be empty.'));
        return;
    }

    if ($name) {
        returnError('error_parameter', __('Name already exist'));
        return;
    }

    if (!$group && $id_group != 0) {
        returnError('error_parameter', __('Group does not exist'));
        return;
    }

    if ($other['type'] == 'string') {
        returnError('error_parameter', 'Error in the parameters.');
        return;
    } else if ($other['type'] == 'array') {
        $fields_descriptions = [];
        $fields_values = [];
        $max_macro_fields = ($config['max_macro_fields'] * 2);

        $values = [];
        for ($i = 0; $i < $max_macro_fields; $i++) {
            $n = ($i + 4);

            if (!$other['data'][$n]) {
                $other['data'][$n] = '';
            }

            if (($n % 2) == 0) {
                $fields_descriptions[] = $other['data'][$n];
            } else {
                $fields_values[] = $other['data'][$n];
            }
        }

        $fields_descriptions_encode = io_json_mb_encode($fields_descriptions);
        $fields_values_encode = io_json_mb_encode($fields_values);

        $values = [
            'id_group'            => $id_group,
            'description'         => $description,
            'internal'            => $internal,
            'fields_descriptions' => $fields_descriptions_encode,
            'fields_values'       => $fields_values_encode,
        ];

        $return = alerts_create_alert_command($id, $command, $values);

        $data['type'] = 'string';
        if ($return === false) {
            $data['data'] = 0;
        } else {
            $data['data'] = $return;
        }

        returnData('string', $data);
        return;
    }
}


function api_set_new_event($trash1, $trash2, $other, $trash3)
{
    $simulate = false;
    $time = get_system_time();

    if ($other['type'] == 'string') {
        if ($other['data'] != '') {
            returnError('error_parameter', 'Error in the parameters.');
            return;
        }
    } else if ($other['type'] == 'array') {
        $values = [];

        if (($other['data'][0] == null) && ($other['data'][0] == '')) {
            returnError('error_parameter', 'Error in the parameters.');
            return;
        } else {
            $values['evento'] = $other['data'][0];
        }

        if (($other['data'][1] == null) && ($other['data'][1] == '')) {
            returnError('error_parameter', 'Error in the parameters.');
            return;
        } else {
            $valuesAvaliable = [
                'unknown',
                'alert_fired',
                'alert_recovered',
                'alert_ceased',
                'alert_manual_validation',
                'recon_host_detected',
                'system',
                'error',
                'new_agent',
                'going_up_warning',
                'going_up_critical',
                'going_down_warning',
                'going_down_normal',
                'going_down_critical',
                'going_up_normal',
                'configuration_change',
            ];

            if (in_array($other['data'][1], $valuesAvaliable)) {
                $values['event_type'] = $other['data'][1];
            } else {
                returnError('error_parameter', 'Error in the parameters.');
                return;
            }
        }

        if (($other['data'][2] == null) && ($other['data'][2] == '')) {
            returnError('error_parameter', 'Error in the parameters.');
            return;
        } else {
            $values['estado'] = $other['data'][2];
        }

        if (($other['data'][3] == null) && ($other['data'][3] == '')) {
            returnError('error_parameter', 'Error in the parameters.');
            return;
        } else {
            $values['id_agente'] = agents_get_agent_id($other['data'][3]);
        }

        if (($other['data'][4] == null) && ($other['data'][4] == '')) {
            returnError('error_parameter', 'Error in the parameters.');
            return;
        } else {
            $idAgentModule = db_get_value_filter(
                'id_agente_modulo',
                'tagente_modulo',
                [
                    'nombre'    => $other['data'][4],
                    'id_agente' => $values['id_agente'],
                ]
            );
        }

        if ($idAgentModule === false) {
            returnError('error_parameter', 'Error in the parameters.');
            return;
        } else {
            $values['id_agentmodule'] = $idAgentModule;
        }

        if (($other['data'][5] == null) && ($other['data'][5] == '')) {
            returnError('error_parameter', 'Error in the parameters.');
            return;
        } else {
            if ($other['data'][5] != 'all') {
                $idGroup = db_get_value_filter('id_grupo', 'tgrupo', ['nombre' => $other['data'][5]]);
            } else {
                $idGroup = 0;
            }

            if ($idGroup === false) {
                returnError('error_parameter', 'Error in the parameters.');
                return;
            } else {
                $values['id_grupo'] = $idGroup;
            }
        }

        if (($other['data'][6] == null) && ($other['data'][6] == '')) {
            returnError('error_parameter', 'Error in the parameters.');
            return;
        } else {
            if (($other['data'][6] >= 0) && ($other['data'][6] <= 4)) {
                $values['criticity'] = $other['data'][6];
            } else {
                returnError('error_parameter', 'Error in the parameters.');
                return;
            }
        }

        if (($other['data'][7] == null) && ($other['data'][7] == '')) {
            // its optional parameter
        } else {
            $idAlert = db_get_value_sql(
                "SELECT t1.id 
				FROM talert_template_modules t1 
					INNER JOIN talert_templates t2 
						ON t1.id_alert_template = t2.id 
				WHERE t1.id_agent_module = 1
					AND t2.name LIKE '".$other['data'][7]."'"
            );

            if ($idAlert === false) {
                returnError('error_parameter', 'Error in the parameters.');
                return;
            } else {
                $values['id_alert_am'] = $idAlert;
            }
        }
    }

    $values['timestamp'] = date('Y-m-d H:i:s', $time);
    $values['utimestamp'] = $time;

    $return = db_process_sql_insert('tevento', $values);

    $data['type'] = 'string';
    if ($return === false) {
        $data['data'] = 0;
    } else {
        $data['data'] = $return;
    }

    returnData('string', $data);
    return;
}


function api_set_event_validate_filter_pro($trash1, $trash2, $other, $trash3)
{
    global $config;

    if (!check_acl($config['id_user'], 0, 'EW')) {
        returnError('forbidden', 'string');
        return;
    }

    $table_events = 'tevento';
    if (is_metaconsole()) {
        $table_events = 'tmetaconsole_event';
    }

    if ($other['type'] == 'string') {
        if ($other['data'] != '') {
            returnError('error_parameter', 'Error in the parameters.');
            return;
        }
    } else if ($other['type'] == 'array') {
        $filter = [];

        if (($other['data'][1] != null) && ($other['data'][1] != -1)
            && ($other['data'][1] != '')
        ) {
            $filter['criticity'] = $other['data'][1];
        }

        if (($other['data'][2] != null) && ($other['data'][2] != -1)
            && ($other['data'][2] != '')
        ) {
            $filter['id_agente'] = $other['data'][2];
        }

        if (($other['data'][3] != null) && ($other['data'][3] != -1)
            && ($other['data'][3] != '')
        ) {
            $filter['id_agentmodule'] = $other['data'][3];
        }

        if (($other['data'][4] != null) && ($other['data'][4] != -1)
            && ($other['data'][4] != '')
        ) {
            $filter['id_alert_am'] = $other['data'][4];
        }

        if (($other['data'][5] != null) && ($other['data'][5] != '')) {
            $filter['id_usuario'] = $other['data'][5];
        }

        $filterString = db_format_array_where_clause_sql($filter);
        if ($filterString == '') {
            $filterString = '1 = 1';
        }

        if (($other['data'][6] != null) && ($other['data'][6] != -1)) {
            $filterString .= ' AND utimestamp > '.$other['data'][6];
        }

        if (($other['data'][7] != null) && ($other['data'][7] != -1)) {
            $filterString .= 'AND utimestamp < '.$other['data'][7];
        }

        if (!users_can_manage_group_all('EW')) {
            $user_groups = implode(
                ',',
                array_keys(
                    users_get_groups(
                        $config['id_user'],
                        'EW',
                        false
                    )
                )
            );
            $filterString .= " AND id_grupo IN ($user_groups) ";
        }
    }

    $count = db_process_sql_update(
        $table_events,
        ['estado' => 1],
        $filterString
    );

    returnData(
        'string',
        [
            'type' => 'string',
            'data' => $count,
        ]
    );
    return;
}


function api_set_event_validate_filter($trash1, $trash2, $other, $trash3)
{
    global $config;

    if (!check_acl($config['id_user'], 0, 'EW')) {
        returnError('forbidden', 'string');
        return;
    }

    $simulate = false;

    $table_events = 'tevento';
    if (is_metaconsole()) {
        $table_events = 'tmetaconsole_event';
    }

    if ($other['type'] == 'string') {
        if ($other['data'] != '') {
            returnError('error_parameter', 'Error in the parameters.');
            return;
        }
    } else if ($other['type'] == 'array') {
        $separator = $other['data'][0];

        if (($other['data'][8] != null) && ($other['data'][8] != '')) {
            if ($other['data'][8] == 'simulate') {
                $simulate = true;
            }
        }

        $filterString = otherParameter2Filter($other);

        if (!users_can_manage_group_all('EW')) {
            $user_groups = implode(
                ',',
                array_keys(
                    users_get_groups(
                        $config['id_user'],
                        'EW',
                        false
                    )
                )
            );
            $filterString .= " AND id_grupo IN ($user_groups) ";
        }
    }

    if ($simulate) {
        $rows = db_get_all_rows_filter($table_events, $filterString);
        if ($rows !== false) {
            returnData('string', count($rows));
            return;
        }
    } else {
        $count = db_process_sql_update(
            $table_events,
            ['estado' => 1],
            $filterString
        );

        returnData(
            'string',
            [
                'type' => 'string',
                'data' => $count,
            ]
        );
        return;
    }
}


function api_set_validate_events($id_event, $trash1, $other, $return_type, $user_in_db)
{
    $text = $other['data'];

    // Set off the standby mode when close an event
    $event = events_get_event($id_event);
    alerts_agent_module_standby($event['id_alert_am'], 0);

    $result = events_change_status($id_event, EVENT_VALIDATE);

    if ($result) {
        if (!empty($text)) {
            // Set the comment for the validation
            events_comment($id_event, $text);
        }

        returnData(
            'string',
            [
                'type' => 'string',
                'data' => 'Correct validation',
            ]
        );
    } else {
        returnError('Error in validation operation.');
    }
}


function api_get_gis_agent($id_agent, $trash1, $tresh2, $return_type, $user_in_db)
{
    if (defined('METACONSOLE')) {
        return;
    }

    if (!util_api_check_agent_and_print_error($id_agent, $return_type)) {
        return;
    }

    $agent_gis_data = db_get_row_sql(
        '
		SELECT *
		FROM tgis_data_status
		WHERE tagente_id_agente = '.$id_agent
    );

    if ($agent_gis_data) {
        returnData(
            $return_type,
            [
                'type' => 'array',
                'data' => [$agent_gis_data],
            ]
        );
    } else {
        returnError('get_gis_agent', __('There is not gis data for the agent'));
    }
}


function api_set_gis_agent_only_position($id_agent, $trash1, $other, $return_type, $user_in_db)
{
    global $config;

    if (defined('METACONSOLE')) {
        return;
    }

    if (!util_api_check_agent_and_print_error($id_agent, 'string', 'AW')) {
        return;
    }

    $new_gis_data = $other['data'];

    $correct = true;

    if (isset($new_gis_data[0])) {
        $latitude = $new_gis_data[0];
    } else {
        $correct = false;
    }

    if (isset($new_gis_data[1])) {
        $longitude = $new_gis_data[1];
    } else {
        $correct = false;
    }

    if (isset($new_gis_data[2])) {
        $altitude = $new_gis_data[2];
    } else {
        $correct = false;
    }

    if (!$config['activate_gis']) {
        $correct = false;
        returnError('error_gis_agent_only_position', __('Gis not activated'));
        return;
    } else {
        if ($correct) {
            $correct = agents_update_gis(
                $id_agent,
                $latitude,
                $longitude,
                $altitude,
                0,
                1,
                date('Y-m-d H:i:s'),
                null,
                1,
                __('Save by %s Console', get_product_name()),
                __('Update by %s Console', get_product_name()),
                __('Insert by %s Console', get_product_name())
            );
        } else {
            returnError('error_gis_agent_only_position', __('Missing parameters'));
            return;
        }
    }

    $data = [
        'type' => 'string',
        'data' => (int) $correct,
    ];

    $returnType = 'string';
    returnData($returnType, $data);
}


function api_set_gis_agent($id_agent, $trash1, $other, $return_type, $user_in_db)
{
    global $config;

    if (defined('METACONSOLE')) {
        return;
    }

    if (!util_api_check_agent_and_print_error($id_agent, 'string', 'AW')) {
        return;
    }

    $new_gis_data = $other['data'];

    $correct = true;

    if (isset($new_gis_data[0])) {
        $latitude = $new_gis_data[0];
    } else {
        $correct = false;
    }

    if (isset($new_gis_data[1])) {
        $longitude = $new_gis_data[1];
    } else {
        $correct = false;
    }

    if (isset($new_gis_data[2])) {
        $altitude = $new_gis_data[2];
    } else {
        $correct = false;
    }

    if (isset($new_gis_data[3])) {
        $ignore_new_gis_data = $new_gis_data[3];
    } else {
        $correct = false;
    }

    if (isset($new_gis_data[4])) {
        $manual_placement = $new_gis_data[4];
    } else {
        $correct = false;
    }

    if (isset($new_gis_data[5])) {
        $start_timestamp = $new_gis_data[5];
    } else {
        $correct = false;
    }

    if (isset($new_gis_data[6])) {
        $end_timestamp = $new_gis_data[6];
    } else {
        $correct = false;
    }

    if (isset($new_gis_data[7])) {
        $number_of_packages = $new_gis_data[7];
    } else {
        $correct = false;
    }

    if (isset($new_gis_data[8])) {
        $description_save_history = $new_gis_data[8];
    } else {
        $correct = false;
    }

    if (isset($new_gis_data[9])) {
        $description_update_gis = $new_gis_data[9];
    } else {
        $correct = false;
    }

    if (isset($new_gis_data[10])) {
        $description_first_insert = $new_gis_data[10];
    } else {
        $correct = false;
    }

    if (!$config['activate_gis']) {
        $correct = false;
        returnError('error_gis_agent_only_position', __('Gis not activated'));
        return;
    } else {
        if ($correct) {
            $correct = agents_update_gis(
                $id_agent,
                $latitude,
                $longitude,
                $altitude,
                $ignore_new_gis_data,
                $manual_placement,
                $start_timestamp,
                $end_timestamp,
                $number_of_packages,
                $description_save_history,
                $description_update_gis,
                $description_first_insert
            );
        } else {
            returnError('error_set_ig_agent', __('Missing parameters'));
            return;
        }
    }

    $data = [
        'type' => 'string',
        'data' => (int) $correct,
    ];

    $returnType = 'string';
    returnData($returnType, $data);
}


function get_events_with_user($trash1, $trash2, $other, $returnType, $user_in_db)
{
    global $config;

    $table_events = 'tevento';
    if (defined('METACONSOLE')) {
        $table_events = 'tmetaconsole_event';
    }

    // By default.
    $status = 3;
    $search = '';
    $event_type = '';
    $severity = -1;
    $id_agent = -1;
    $id_agentmodule = -1;
    $id_alert_am = -1;
    $id_event = -1;
    $id_user_ack = 0;
    $event_view_hr = 0;
    $tag = '';
    $group_rep = 0;
    $offset = 0;
    $pagination = 40;
    $utimestamp_upper = 0;
    $utimestamp_bottom = 0;

    $filter = otherParameter2Filter($other, true);

    if (isset($filter['criticity'])) {
        $severity = $filter['criticity'];
    }

    if (isset($filter['id_agente'])) {
        $id_agent = $filter['id_agente'];
    }

    if (isset($filter['id_agentmodule'])) {
        $id_agentmodule = $filter['id_agentmodule'];
    }

    if (isset($filter['id_alert_am'])) {
        $id_alert_am = $filter['id_alert_am'];
    }

    if (isset($filter['id_usuario'])) {
        $id_user_ack = $filter['id_usuario'];
    }

    if (isset($filter['estado'])) {
        $status = $filter['estado'];
    }

    if (isset($filter['evento'])) {
        $search = $filter['evento'];
    }

    if (isset($filter['limit'])) {
        $pagination = $filter['limit'];
    }

    if (isset($filter['offset'])) {
        $offset = $filter['offset'];
    }

    $id_group = (int) $filter['id_group'];

    $user_groups = users_get_groups($user_in_db, 'ER');
    $user_id_groups = [];
    if (!empty($user_groups)) {
        $user_id_groups = array_keys($user_groups);
    }

    $is_admin = (bool) db_get_value(
        'is_admin',
        'tusuario',
        'id_user',
        $user_in_db
    );

    if (isset($filter['id_group'])) {
        // The admin can see all groups
        if ($is_admin) {
            if (($id_group !== -1) && ($id_group !== 0)) {
                $id_groups = [$id_group];
            }
        } else {
            if (empty($id_group)) {
                $id_groups = $user_id_groups;
            } else {
                if (in_array($id_group, $user_id_groups)) {
                    $id_groups = [$id_group];
                } else {
                    $id_groups = [];
                }
            }
        }
    } else {
        if (!$is_admin) {
            $id_groups = $user_id_groups;
        }
    }

    if (isset($filter['tag'])) {
        $tag = $filter['tag'];
    }

    if (isset($filter['event_type'])) {
        $event_type = $filter['event_type'];
    }

    if ($filter['utimestamp']) {
        if (isset($filter['utimestamp']['>'])) {
            $utimestamp_upper = $filter['utimestamp']['>'];
        }

        if (isset($filter['utimestamp']['<'])) {
            $utimestamp_bottom = $filter['utimestamp']['<'];
        }
    }

    // TODO MOVE THIS CODE AND THE CODE IN pandora_console/operation/events/events_list.php
    // to a function.
    $sql_post = '';

    if (!empty($id_groups)) {
        $sql_post = ' AND id_grupo IN ('.implode(',', $id_groups).')';
    } else {
        // The admin can see all groups
        if (!$is_admin) {
            $sql_post = ' AND 1=0';
        }
    }

    // Skip system messages if user is not PM
    if (!check_acl($user_in_db, 0, 'PM')) {
        $sql_post .= ' AND id_grupo != 0';
    }

    switch ($status) {
        case 0:
        case 1:
        case 2:
            $sql_post .= ' AND estado = '.$status;
        break;

        case 3:
            $sql_post .= ' AND (estado = 0 OR estado = 2)';
        break;
    }

    if ($search != '') {
        $sql_post .= " AND evento LIKE '%".io_safe_input($search)."%'";
    }

    if ($event_type != '') {
        // If normal, warning, could be several (going_up_warning, going_down_warning... too complex
        // for the user so for him is presented only "warning, critical and normal"
        if ($event_type == 'warning' || $event_type == 'critical' || $event_type == 'normal') {
            $sql_post .= " AND event_type LIKE '%$event_type%' ";
        } else if ($event_type == 'not_normal') {
            $sql_post .= " AND ( event_type LIKE '%warning%'
				OR event_type LIKE '%critical%' OR event_type LIKE '%unknown%' ) ";
        } else {
            $sql_post .= " AND event_type = '".$event_type."'";
        }
    }

    if ($severity != -1) {
        $sql_post .= ' AND criticity = '.$severity;
    }

    if ($id_agent != -1) {
        $sql_post .= ' AND id_agente = '.$id_agent;
    }

    if ($id_agentmodule != -1) {
        $sql_post .= ' AND id_agentmodule = '.$id_agentmodule;
    }

    if ($id_alert_am != -1) {
        $sql_post .= ' AND id_alert_am = '.$id_alert_am;
    }

    if ($id_event != -1) {
        $sql_post .= ' AND id_evento = '.$id_event;
    }

    if ($id_user_ack != '0') {
        $sql_post .= " AND id_usuario = '".$id_user_ack."'";
    }

    if ($utimestamp_upper != 0) {
        $sql_post .= ' AND utimestamp >= '.$utimestamp_upper;
    }

    if ($utimestamp_bottom != 0) {
        $sql_post .= ' AND utimestamp <= '.$utimestamp_bottom;
    }

    if ($event_view_hr > 0) {
        // Put hours in seconds
        $unixtime = (get_system_time() - ($event_view_hr * SECONDS_1HOUR));
        $sql_post .= ' AND (utimestamp > '.$unixtime.' OR estado = 2)';
    }

    // Search by tag
    if ($tag != '') {
        $sql_post .= " AND tags LIKE '".io_safe_input($tag)."'";
    }

    // Inject the raw sql
    if (isset($filter['sql'])) {
        $sql_post .= ' AND ('.$filter['sql'].') ';
    }

    if ($group_rep == 0) {
        switch ($config['dbtype']) {
            case 'mysql':
                if ($filter['total']) {
                    $sql = 'SELECT COUNT(*)
						FROM '.$table_events.'
						WHERE 1=1 '.$sql_post;
                } else if ($filter['more_criticity']) {
                    $sql = 'SELECT criticity
						FROM '.$table_events.'
						WHERE 1=1 '.$sql_post.'
						ORDER BY criticity DESC
						LIMIT 1';
                } else {
                    if (defined('METACONSOLE')) {
                        $sql = 'SELECT *,
							(SELECT t2.nombre
								FROM tgrupo t2
								WHERE t2.id_grupo = '.$table_events.'.id_grupo) AS group_name,
							(SELECT t2.icon
								FROM tgrupo t2
								WHERE t2.id_grupo = '.$table_events.'.id_grupo) AS group_icon
							FROM '.$table_events.'
							WHERE 1=1 '.$sql_post.'
							ORDER BY utimestamp DESC
							LIMIT '.$offset.','.$pagination;
                    } else {
                        $sql = 'SELECT *,
							(SELECT t1.alias
								FROM tagente t1
								WHERE t1.id_agente = tevento.id_agente) AS agent_name,
							(SELECT t2.nombre
								FROM tgrupo t2
								WHERE t2.id_grupo = tevento.id_grupo) AS group_name,
							(SELECT t2.icon
								FROM tgrupo t2
								WHERE t2.id_grupo = tevento.id_grupo) AS group_icon,
							(SELECT tmodule.name
								FROM tmodule
								WHERE id_module IN (
									SELECT tagente_modulo.id_modulo
									FROM tagente_modulo
									WHERE tagente_modulo.id_agente_modulo=tevento.id_agentmodule)) AS module_name
							FROM '.$table_events.'
							WHERE 1=1 '.$sql_post.'
							ORDER BY utimestamp DESC
							LIMIT '.$offset.','.$pagination;
                    }
                }
            break;

            case 'postgresql':
                // TODO TOTAL
                $sql = 'SELECT *,
					(SELECT t1.alias
						FROM tagente t1
						WHERE t1.id_agente = tevento.id_agente) AS agent_name,
					(SELECT t2.nombre
						FROM tgrupo t2
						WHERE t2.id_grupo = tevento.id_grupo) AS group_name,
					(SELECT t2.icon
						FROM tgrupo t2
						WHERE t2.id_grupo = tevento.id_grupo) AS group_icon,
					(SELECT tmodule.name
						FROM tmodule
						WHERE id_module IN (
							SELECT tagente_modulo.id_modulo
							FROM tagente_modulo
							WHERE tagente_modulo.id_agente_modulo=tevento.id_agentmodule)) AS module_name
					FROM tevento
					WHERE 1=1 '.$sql_post.'
					ORDER BY utimestamp DESC
					LIMIT '.$pagination.' OFFSET '.$offset;
            break;

            case 'oracle':
                // TODO TOTAL
                $set = [];
                $set['limit'] = $pagination;
                $set['offset'] = $offset;

                $sql = 'SELECT *,
					(SELECT t1.alias
						FROM tagente t1
						WHERE t1.id_agente = tevento.id_agente) AS alias,
					(SELECT t1.nombre
						FROM tagente t1
						WHERE t1.id_agente = tevento.id_agente) AS agent_name,
					(SELECT t2.nombre
						FROM tgrupo t2
						WHERE t2.id_grupo = tevento.id_grupo) AS group_name,
					(SELECT t2.icon
						FROM tgrupo t2
						WHERE t2.id_grupo = tevento.id_grupo) AS group_icon,
					(SELECT tmodule.name
						FROM tmodule
						WHERE id_module IN (
							SELECT tagente_modulo.id_modulo
							FROM tagente_modulo
							WHERE tagente_modulo.id_agente_modulo=tevento.id_agentmodule)) AS module_name
					FROM tevento
					WHERE 1=1 '.$sql_post.' ORDER BY utimestamp DESC';
                $sql = oracle_recode_query($sql, $set);
            break;
        }
    } else {
        switch ($config['dbtype']) {
            case 'mysql':
                db_process_sql('SET group_concat_max_len = 9999999');

                $sql = "SELECT *, MAX(id_evento) AS id_evento,
						GROUP_CONCAT(DISTINCT user_comment SEPARATOR '') AS user_comment,
						MIN(estado) AS min_estado, MAX(estado) AS max_estado,
						COUNT(*) AS event_rep, MAX(utimestamp) AS timestamp_rep
					FROM ".$table_events.'
					WHERE 1=1 '.$sql_post.'
					GROUP BY evento, id_agentmodule
					ORDER BY timestamp_rep DESC
					LIMIT '.$offset.','.$pagination;
            break;

            case 'postgresql':
                $sql = "SELECT *, MAX(id_evento) AS id_evento,
						array_to_string(array_agg(DISTINCT user_comment), '') AS user_comment,
						MIN(estado) AS min_estado, MAX(estado) AS max_estado,
						COUNT(*) AS event_rep, MAX(utimestamp) AS timestamp_rep
					FROM ".$table_events.'
					WHERE 1=1 '.$sql_post.'
					GROUP BY evento, id_agentmodule
					ORDER BY timestamp_rep DESC
					LIMIT '.$pagination.' OFFSET '.$offset;
            break;

            case 'oracle':
                $set = [];
                $set['limit'] = $pagination;
                $set['offset'] = $offset;
                // TODO: Remove duplicate user comments
                $sql = 'SELECT a.*, b.event_rep, b.timestamp_rep
					FROM (SELECT *
						FROM tevento
						WHERE 1=1 '.$sql_post.") a, 
					(SELECT MAX (id_evento) AS id_evento,
						to_char(evento) AS evento, id_agentmodule,
						COUNT(*) AS event_rep, MIN(estado) AS min_estado,
						MAX(estado) AS max_estado,
						LISTAGG(user_comment, '') AS user_comment,
						MAX(utimestamp) AS timestamp_rep 
					FROM ".$table_events.' 
					WHERE 1=1 '.$sql_post.' 
					GROUP BY to_char(evento), id_agentmodule) b 
					WHERE a.id_evento=b.id_evento AND 
						to_char(a.evento)=to_char(b.evento) AND
						a.id_agentmodule=b.id_agentmodule';
                $sql = oracle_recode_query($sql, $set);
            break;
        }
    }

    if ($other['type'] == 'string') {
        if ($other['data'] != '') {
            returnError('error_parameter', 'Error in the parameters.');
            return;
        } else {
            // Default values
            $separator = ';';
        }
    } else if ($other['type'] == 'array') {
        $separator = $other['data'][0];
    }

    $result = db_get_all_rows_sql($sql);

    if (($result !== false)
        && (!$filter['total'])
        && (!$filter['more_criticity'])
    ) {
        $urlImage = ui_get_full_url(false);

        // Add the description and image
        foreach ($result as $key => $row) {
            if (defined('METACONSOLE')) {
                $row['agent_name'] = agents_meta_get_name(
                    $row['id_agente'],
                    'none',
                    $row['server_id']
                );

                $row['module_name'] = meta_modules_get_name(
                    $row['id_agentmodule'],
                    $row['server_id']
                );
            }

            // FOR THE TEST THE API IN THE ANDROID
            // $row['evento'] = $row['id_evento'];
            $row['description_event'] = events_print_type_description($row['event_type'], true);
            $row['img_description'] = events_print_type_img($row['event_type'], true, true);
            $row['criticity_name'] = get_priority_name($row['criticity']);

            switch ($row['criticity']) {
                default:
                case EVENT_CRIT_MAINTENANCE:
                    $img_sev = $urlImage.'/images/status_sets/default/severity_maintenance.png';
                break;
                case EVENT_CRIT_INFORMATIONAL:
                    $img_sev = $urlImage.'/images/status_sets/default/severity_informational.png';
                break;

                case EVENT_CRIT_NORMAL:
                    $img_sev = $urlImage.'/images/status_sets/default/severity_normal.png';
                break;

                case EVENT_CRIT_WARNING:
                    $img_sev = $urlImage.'/images/status_sets/default/severity_warning.png';
                break;

                case EVENT_CRIT_CRITICAL:
                    $img_sev = $urlImage.'/images/status_sets/default/severity_critical.png';
                break;
            }

            $row['img_criticy'] = $img_sev;

            $result[$key] = $row;
        }
    }

    $data['type'] = 'array';
    $data['data'] = $result;

    returnData($returnType, $data, $separator);

    if (empty($result)) {
        return false;
    }

    return true;
}


/**
 *
 * @param $trash1
 * @param $trah2
 * @param $other
 * @param $returnType
 * @param $user_in_db
 */
function api_get_events($trash1, $trash2, $other, $returnType, $user_in_db=null)
{
    if ($user_in_db !== null) {
        $correct = get_events_with_user(
            $trash1,
            $trash2,
            $other,
            $returnType,
            $user_in_db
        );

        $last_error = error_get_last();
        if (!$correct && !empty($last_error)) {
            $errors = [
                E_ERROR,
                E_WARNING,
                E_USER_ERROR,
                E_USER_WARNING,
            ];
            if (in_array($last_error['type'], $errors)) {
                returnError('ERROR_API_PANDORAFMS', $returnType);
            }
        }

        return;
    }

    if ($other['type'] == 'string') {
        if ($other['data'] != '') {
            returnError('error_parameter', 'Error in the parameters.');
            return;
        } else {
            // Default values
            $separator = ';';
        }
    } else if ($other['type'] == 'array') {
        $separator = $other['data'][0];

        $filterString = otherParameter2Filter($other);
    }

    if (defined('METACONSOLE')) {
        $dataRows = db_get_all_rows_filter('tmetaconsole_event', $filterString);
    } else {
        $dataRows = db_get_all_rows_filter('tevento', $filterString);
    }

    $last_error = error_get_last();
    if (empty($dataRows)) {
        if (!empty($last_error)) {
            returnError('ERROR_API_PANDORAFMS', $returnType);

            return;
        }
    }

    $data['type'] = 'array';
    $data['data'] = $dataRows;

    returnData($returnType, $data, $separator);
    return;
}


/**
 * Delete user.
 *
 * @param $id string Username to delete.
 * @param $thrash1 Don't use.
 * @param $thrash2 Don't use.
 * @param $thrash3 Don't use.
 */
function api_set_delete_user($id, $thrash1, $thrash2, $thrash3)
{
    global $config;

    // if (defined ('METACONSOLE')) {
    // return;
    // }
    if (!check_acl($config['id_user'], 0, 'UM')) {
        returnError('forbidden', 'string');
        return;
    }

    if (!delete_user($id)) {
        returnError('error_delete_user', 'Error delete user');
    } else {
        returnData('string', ['type' => 'string', 'data' => __('Delete user.')]);
    }
}


/**
 * Add user to profile and group.
 *
 * @param $id string Username to delete.
 * @param $thrash1 Don't use.
 * @param array                        $other it's array, $other as param is <group>;<profile> in this
 *                         order and separator char (after text ; ) and separator (pass in param
 *                         othermode as othermode=url_encode_separator_<separator>)
 *                         example:
 *
 *                         api.php?op=set&op2=add_user_profile&id=example_user_name&other=12|4&other_mode=url_encode_separator_|
 *
 * @param $thrash2 Don't use.
 */
function api_set_add_user_profile($id, $thrash1, $other, $thrash2)
{
    global $config;

    if (defined('METACONSOLE')) {
        return;
    }

    if (!check_acl($config['id_user'], 0, 'PM')) {
        returnError('forbidden', 'string');
        return;
    }

    $group = $other['data'][0];
    $profile = $other['data'][1];

    if (db_get_value('id_grupo', 'tgrupo', 'id_grupo', $group) === false) {
        returnError('error_set_add_user_profile', __('There is not any group with the id provided'));
        return;
    }

    if (db_get_value('id_perfil', 'tperfil', 'id_perfil', $profile) === false) {
        returnError('error_set_add_user_profile', __('There is not any profile with the id provided'));
        return;
    }

    if (!check_acl($config['id_user'], $group, 'PM')) {
        returnError('forbidden', 'string');
        return;
    }

    if (!profile_create_user_profile($id, $profile, $group, 'API')) {
        returnError('error_add_user_profile', 'Error add user profile.');
    } else {
        returnData('string', ['type' => 'string', 'data' => __('Add user profile.')]);
    }
}


/**
 * Deattach user from group and profile.
 *
 * @param $id string Username to delete.
 * @param $thrash1 Don't use.
 * @param array                        $other it's array, $other as param is <group>;<profile> in this
 *                         order and separator char (after text ; ) and separator (pass in param
 *                         othermode as othermode=url_encode_separator_<separator>)
 *                         example:
 *
 *                         api.php?op=set&op2=delete_user_profile&id=md&other=12|4&other_mode=url_encode_separator_|
 *
 * @param $thrash2 Don't use.
 */
function api_set_delete_user_profile($id, $thrash1, $other, $thrash2)
{
    global $config;

    if (defined('METACONSOLE')) {
        return;
    }

    if (!check_acl($config['id_user'], 0, 'PM')) {
        returnError('forbidden', 'string');
        return;
    }

    $group = $other['data'][0];
    $profile = $other['data'][1];

    if (db_get_value('id_grupo', 'tgrupo', 'id_grupo', $group) === false) {
        returnError('error_set_add_user_profile', __('There is not any group with the id provided'));
        return;
    }

    if (db_get_value('id_perfil', 'tperfil', 'id_perfil', $profile) === false) {
        returnError('error_set_add_user_profile', __('There is not any profile with the id provided'));
        return;
    }

    if (!check_acl($config['id_user'], $group, 'PM')) {
        returnError('forbidden', 'string');
        return;
    }

    $where = [
        'id_usuario' => $id,
        'id_perfil'  => $profile,
        'id_grupo'   => $group,
    ];
    $result = db_process_sql_delete('tusuario_perfil', $where);
    if ($return === false) {
        returnError('error_delete_user_profile', 'Error delete user profile.');
    } else {
        returnData('string', ['type' => 'string', 'data' => __('Delete user profile.')]);
    }
}


/**
 * List all user profiles.
 *
 * @param Reserved                              $thrash1
 * @param Reserved                              $thrash2
 * @param Reserved                              $thrash3
 * @param string Return type (csv, json, string...)
 *
 *  api.php?op=get&op2=user_profiles_info&return_type=json&apipass=1234&user=admin&pass=pandora
 */
function api_get_user_profiles_info($thrash1, $thrash2, $thrash3, $returnType)
{
    global $config;

    if (!check_acl($config['id_user'], 0, 'PM')) {
        returnError('forbidden', 'string');
        return;
    }

    $profiles = db_get_all_rows_filter(
        'tperfil',
        [],
        [
            'id_perfil',
            'name',
            'incident_view as IR',
            'incident_edit as IW',
            'incident_management as IM',
            'agent_view as AR',
            'agent_edit as AW',
            'agent_disable as AD',
            'alert_edit as LW',
            'alert_management as LM',
            'user_management as UM',
            'db_management as DM',
            'event_view as ER',
            'event_edit as EW',
            'event_management as EM',
            'report_view as RR',
            'report_edit as RW',
            'report_management as RM',
            'map_view as MR',
            'map_edit as MW',
            'map_management as MM',
            'vconsole_view as VR',
            'vconsole_edit as VW',
            'vconsole_management as VM',
            'pandora_management as PM',
        ]
    );

    if ($profiles === false) {
        returnError('error_list_profiles', __('Error retrieving profiles'));
    } else {
        returnData($returnType, ['type' => 'array', 'data' => $profiles]);
    }
}


/**
 * Create an user profile.
 *
 * @param Reserved                                                                                             $thrash1
 * @param Reserved                                                                                             $thrash2
 * @param array parameters in array: name|IR|IW|IM|AR|AW|AD|LW|LM|UM|DM|ER|EW|EM|RR|RW|RM|MR|MW|MM|VR|VW|VM|PM
 * @param string Return type (csv, json, string...)
 *
 *  api.php?op=set&op2=create_user_profile_info&return_type=json&other=API_profile%7C1%7C0%7C0%7C1%7C0%7C0%7C0%7C0%7C0%7C0%7C1%7C0%7C0%7C1%7C0%7C0%7C1%7C0%7C0%7C1%7C0%7C0%7C0&other_mode=url_encode_separator_%7C&apipass=1234&user=admin&pass=pandora
 */
function api_set_create_user_profile_info($thrash1, $thrash2, $other, $returnType)
{
    global $config;

    if (!check_acl($config['id_user'], 0, 'PM')) {
        returnError('forbidden', 'string');
        return;
    }

    $values = [
        'name'                => (string) $other['data'][0],
        'incident_view'       => (bool) $other['data'][1] ? 1 : 0,
        'incident_edit'       => (bool) $other['data'][2] ? 1 : 0,
        'incident_management' => (bool) $other['data'][3] ? 1 : 0,
        'agent_view'          => (bool) $other['data'][4] ? 1 : 0,
        'agent_edit'          => (bool) $other['data'][5] ? 1 : 0,
        'agent_disable'       => (bool) $other['data'][6] ? 1 : 0,
        'alert_edit'          => (bool) $other['data'][7] ? 1 : 0,
        'alert_management'    => (bool) $other['data'][8] ? 1 : 0,
        'user_management'     => (bool) $other['data'][9] ? 1 : 0,
        'db_management'       => (bool) $other['data'][10] ? 1 : 0,
        'event_view'          => (bool) $other['data'][11] ? 1 : 0,
        'event_edit'          => (bool) $other['data'][12] ? 1 : 0,
        'event_management'    => (bool) $other['data'][13] ? 1 : 0,
        'report_view'         => (bool) $other['data'][14] ? 1 : 0,
        'report_edit'         => (bool) $other['data'][15] ? 1 : 0,
        'report_management'   => (bool) $other['data'][16] ? 1 : 0,
        'map_view'            => (bool) $other['data'][17] ? 1 : 0,
        'map_edit'            => (bool) $other['data'][18] ? 1 : 0,
        'map_management'      => (bool) $other['data'][19] ? 1 : 0,
        'vconsole_view'       => (bool) $other['data'][20] ? 1 : 0,
        'vconsole_edit'       => (bool) $other['data'][21] ? 1 : 0,
        'vconsole_management' => (bool) $other['data'][22] ? 1 : 0,
        'pandora_management'  => (bool) $other['data'][23] ? 1 : 0,
    ];

    $return = db_process_sql_insert('tperfil', $values);

    if ($return === false) {
        returnError('error_create_user_profile_info', __('Error creating user profile'));
    } else {
        returnData($returnType, ['type' => 'array', 'data' => 1]);
    }
}


/**
 * Update an user profile.
 *
 * @param int Profile id
 * @param Reserved                                                                                             $thrash1
 * @param array parameters in array: name|IR|IW|IM|AR|AW|AD|LW|LM|UM|DM|ER|EW|EM|RR|RW|RM|MR|MW|MM|VR|VW|VM|PM
 * @param string Return type (csv, json, string...)
 *
 *  api.php?op=set&op2=update_user_profile_info&return_type=json&id=6&other=API_profile_updated%7C%7C%7C%7C1%7C1%7C1%7C%7C%7C%7C%7C%7C%7C%7C%7C%7C%7C%7C%7C%7C%7C%7C%7C&other_mode=url_encode_separator_%7C&apipass=1234&user=admin&pass=pandora
 */
function api_set_update_user_profile_info($id_profile, $thrash1, $other, $returnType)
{
    global $config;

    if (!check_acl($config['id_user'], 0, 'PM')) {
        returnError('forbidden', 'string');
        return;
    }

    $profile = db_get_row('tperfil', 'id_perfil', $id_profile);
    if ($profile === false) {
        returnError('id_not_found', 'string');
        return;
    }

    $values = [
        'name'                => $other['data'][0] == '' ? $profile['name'] : (string) $other['data'][0],
        'incident_view'       => $other['data'][1] == '' ? $profile['incident_view'] : (bool) $other['data'][1] ? 1 : 0,
        'incident_edit'       => $other['data'][2] == '' ? $profile['incident_edit'] : (bool) $other['data'][2] ? 1 : 0,
        'incident_management' => $other['data'][3] == '' ? $profile['incident_management'] : (bool) $other['data'][3] ? 1 : 0,
        'agent_view'          => $other['data'][4] == '' ? $profile['agent_view'] : (bool) $other['data'][4] ? 1 : 0,
        'agent_edit'          => $other['data'][5] == '' ? $profile['agent_edit'] : (bool) $other['data'][5] ? 1 : 0,
        'agent_disable'       => $other['data'][6] == '' ? $profile['agent_disable'] : (bool) $other['data'][6] ? 1 : 0,
        'alert_edit'          => $other['data'][7] == '' ? $profile['alert_edit'] : (bool) $other['data'][7] ? 1 : 0,
        'alert_management'    => $other['data'][8] == '' ? $profile['alert_management'] : (bool) $other['data'][8] ? 1 : 0,
        'user_management'     => $other['data'][9] == '' ? $profile['user_management'] : (bool) $other['data'][9] ? 1 : 0,
        'db_management'       => $other['data'][10] == '' ? $profile['db_management'] : (bool) $other['data'][10] ? 1 : 0,
        'event_view'          => $other['data'][11] == '' ? $profile['event_view'] : (bool) $other['data'][11] ? 1 : 0,
        'event_edit'          => $other['data'][12] == '' ? $profile['event_edit'] : (bool) $other['data'][12] ? 1 : 0,
        'event_management'    => $other['data'][13] == '' ? $profile['event_management'] : (bool) $other['data'][13] ? 1 : 0,
        'report_view'         => $other['data'][14] == '' ? $profile['report_view'] : (bool) $other['data'][14] ? 1 : 0,
        'report_edit'         => $other['data'][15] == '' ? $profile['report_edit'] : (bool) $other['data'][15] ? 1 : 0,
        'report_management'   => $other['data'][16] == '' ? $profile['report_management'] : (bool) $other['data'][16] ? 1 : 0,
        'map_view'            => $other['data'][17] == '' ? $profile['map_view'] : (bool) $other['data'][17] ? 1 : 0,
        'map_edit'            => $other['data'][18] == '' ? $profile['map_edit'] : (bool) $other['data'][18] ? 1 : 0,
        'map_management'      => $other['data'][19] == '' ? $profile['map_management'] : (bool) $other['data'][19] ? 1 : 0,
        'vconsole_view'       => $other['data'][20] == '' ? $profile['vconsole_view'] : (bool) $other['data'][20] ? 1 : 0,
        'vconsole_edit'       => $other['data'][21] == '' ? $profile['vconsole_edit'] : (bool) $other['data'][21] ? 1 : 0,
        'vconsole_management' => $other['data'][22] == '' ? $profile['vconsole_management'] : (bool) $other['data'][22] ? 1 : 0,
        'pandora_management'  => $other['data'][23] == '' ? $profile['pandora_management'] : (bool) $other['data'][23] ? 1 : 0,
    ];

    $return = db_process_sql_update('tperfil', $values, ['id_perfil' => $id_profile]);

    if ($return === false) {
        returnError('error_update_user_profile_info', __('Error updating user profile'));
    } else {
        returnData($returnType, ['type' => 'array', 'data' => 1]);
    }
}


/**
 * Delete an user profile.
 *
 * @param int Profile id
 * @param Reserved                              $thrash1
 * @param Reserved                              $thrash2
 * @param string Return type (csv, json, string...)
 *
 *  api.php?op=set&op2=delete_user_profile_info&return_type=json&id=7&other_mode=url_encode_separator_%7C&apipass=1234&user=admin&pass=pandora
 */
function api_set_delete_user_profile_info($id_profile, $thrash1, $thrash2, $returnType)
{
    global $config;

    if (!check_acl($config['id_user'], 0, 'PM')) {
        returnError('forbidden', 'string');
        return;
    }

    $profile = db_get_value('id_perfil', 'tperfil', 'id_perfil', $id_profile);
    if ($profile === false) {
        returnError('id_not_found', 'string');
        return;
    }

    $return = profile_delete_profile_and_clean_users($id_profile);

    if ($return === false) {
        returnError('error_delete_user_profile_info', __('Error deleting user profile'));
    } else {
        returnData($returnType, ['type' => 'array', 'data' => 1]);
    }
}


/**
 * Create new incident in Pandora.
 *
 * @param $thrash1 Don't use.
 * @param $thrash2 Don't use.
 * @param array             $other it's array, $other as param is <title>;<description>;
 *              <origin>;<priority>;<state>;<group> in this order and separator char
 *              (after text ; ) and separator (pass in param othermode as
 *              othermode=url_encode_separator_<separator>)
 *              example:
 *
 *              api.php?op=set&op2=new_incident&other=titulo|descripcion%20texto|Logfiles|2|10|12&other_mode=url_encode_separator_|
 *
 * @param $thrash3 Don't use.
 */
function api_set_new_incident($thrash1, $thrash2, $other, $thrash3)
{
    global $config;

    if (defined('METACONSOLE')) {
        return;
    }

    if (!check_acl($config['id_user'], 0, 'IW')) {
        returnError('forbidden', 'string');
        return;
    }

    $title = $other['data'][0];
    $description = $other['data'][1];
    $origin = $other['data'][2];
    $priority = $other['data'][3];
    $id_creator = 'API';
    $state = $other['data'][4];
    $group = $other['data'][5];

    $values = [
        'inicio'        => 'NOW()',
        'actualizacion' => 'NOW()',
        'titulo'        => $title,
        'descripcion'   => $description,
        'id_usuario'    => 'API',
        'origen'        => $origin,
        'estado'        => $state,
        'prioridad'     => $priority,
        'id_grupo'      => $group,
        'id_creator'    => $id_creator,
    ];
    $idIncident = db_process_sql_insert('tincidencia', $values);

    if ($return === false) {
        returnError('error_new_incident', 'Error create new incident.');
    } else {
        returnData('string', ['type' => 'string', 'data' => $idIncident]);
    }
}


/**
 * Add note into a incident.
 *
 * @param $id string Username author of note.
 * @param $id2 integer ID of incident.
 * @param $other string Note.
 * @param $thrash2 Don't use.
 */
function api_set_new_note_incident($id, $id2, $other, $thrash2)
{
    global $config;

    if (defined('METACONSOLE')) {
        return;
    }

    if (!check_acl($config['id_user'], 0, 'IW')) {
        returnError('forbidden', 'string');
        return;
    }

    $values = [
        'id_usuario'  => $id,
        'id_incident' => $id2,
        'nota'        => $other['data'],
    ];

    $idNote = db_process_sql_insert('tnota', $values);

    if ($idNote === false) {
        returnError('error_new_incident', 'Error create new incident.');
    } else {
        returnData('string', ['type' => 'string', 'data' => $idNote]);
    }
}


/**
 * Disable a module, given agent and module name.
 *
 * @param string            $agent_name  Name of agent.
 * @param string            $module_name Name of the module
 * @param $thrash3 Don't use.
 * @param $thrash4 Don't use.
// http://localhost/pandora_console/include/api.php?op=set&op2=enable_module&id=garfio&id2=Status
 */


function api_set_disable_module($agent_name, $module_name, $thrast3, $thrash4)
{
    if (defined('METACONSOLE')) {
        return;
    }

    $id_agent = agents_get_agent_id($agent_name);
    if (!util_api_check_agent_and_print_error($id_agent, 'string', 'AD')) {
        return;
    }

    $id_agent_module = db_get_value_filter('id_agente_modulo', 'tagente_modulo', ['id_agente' => $id_agent, 'nombre' => $module_name]);

    $result = modules_change_disabled($id_agent_module, 1);

    if ($result === NOERR) {
        returnData('string', ['type' => 'string', 'data' => __('Correct module disable')]);
    } else {
        returnData('string', ['type' => 'string', 'data' => __('Error disabling module')]);
    }
}


/**
 * Enable a module, given agent and module name.
 *
 * @param string            $agent_name  Name of agent.
 * @param string            $module_name Name of the module
 * @param $thrash3 Don't use.
 * @param $thrash4 Don't use.
 */


function api_set_enable_module($agent_name, $module_name, $thrast3, $thrash4)
{
    if (defined('METACONSOLE')) {
        return;
    }

    $id_agent = agents_get_agent_id($agent_name);
    if (!util_api_check_agent_and_print_error($id_agent, 'string', 'AD')) {
        return;
    }

    $id_agent_module = db_get_value_filter('id_agente_modulo', 'tagente_modulo', ['id_agente' => $id_agent, 'nombre' => $module_name]);

    $result = modules_change_disabled($id_agent_module, 0);

    if ($result === NOERR) {
        returnData('string', ['type' => 'string', 'data' => __('Correct module enable')]);
    } else {
        returnData('string', ['type' => 'string', 'data' => __('Error enabling module')]);
    }
}


/**
 * Disable an alert
 *
 * @param string            $agent_name    Name of agent (for example "myagent")
 * @param string            $module_name   Name of the module (for example "Host alive")
 * @param string            $template_name Name of the alert template (for example, "Warning event")
 * @param $thrash4 Don't use.

// http://localhost/pandora_console/include/api.php?op=set&op2=disable_alert&id=c2cea5860613e363e25f4ba185b54fe28f869ff8a5e8bb46343288337c903531&id2=Status&other=Warning%20condition
 */


function api_set_disable_alert($agent_name, $module_name, $template_name, $thrash4)
{
    global $config;

    if (defined('METACONSOLE')) {
        return;
    }

    if (!check_acl($config['id_user'], 0, 'LM')) {
        returnError('forbidden', 'string');
        return;
    }

    $id_agent = agents_get_agent_id($agent_name);
    if (!util_api_check_agent_and_print_error($id_agent, 'string', 'AD')) {
        return;
    }

    $id_agent_module = db_get_value_filter('id_agente_modulo', 'tagente_modulo', ['id_agente' => $id_agent, 'nombre' => $module_name]);
    $id_template = db_get_value_filter('id', 'talert_templates', ['name' => $template_name['data']]);

    $result = db_process_sql(
        "UPDATE talert_template_modules
		SET disabled = 1
		WHERE id_agent_module = $id_agent_module AND id_alert_template = $id_template"
    );

    if ($result) {
        returnData('string', ['type' => 'string', 'data' => 'Correct alert disable']);
    } else {
        returnData('string', ['type' => 'string', 'data' => __('Error alert disable')]);
    }
}


/**
 * Disable an alert with alias
 *
 * @param string            $agent_alias   Alias of agent (for example "myagent")
 * @param string            $module_name   Name of the module (for example "Host alive")
 * @param string            $template_name Name of the alert template (for example, "Warning event")
 * @param $thrash4 Don't use.

// http://localhost/pandora_console/include/api.php?op=set&op2=disable_alert_alias&id=garfio&id2=Status&other=Warning%20condition
 */


function api_set_disable_alert_alias($agent_alias, $module_name, $template_name, $thrash4)
{
    global $config;

    if (defined('METACONSOLE')) {
        return;
    }

    if (!check_acl($config['id_user'], 0, 'LM')) {
        returnError('forbidden', 'string');
        return;
    }

    $agent_id = agents_get_agent_id_by_alias($agent_alias);
    $result = false;
    foreach ($agent_id as $key => $id_agent) {
        if (!util_api_check_agent_and_print_error($id_agent['id_agente'], 'string', 'AD')) {
            continue;
        }

        $id_agent_module = db_get_value_filter('id_agente_modulo', 'tagente_modulo', ['id_agente' => $id_agent['id_agente'], 'nombre' => $module_name]);
        $id_template = db_get_value_filter('id', 'talert_templates', ['name' => $template_name['data']]);

        $result = db_process_sql(
            "UPDATE talert_template_modules
			SET disabled = 1
			WHERE id_agent_module = $id_agent_module AND id_alert_template = $id_template"
        );

        if ($result) {
            returnData('string', ['type' => 'string', 'data' => 'Correct alert disable']);
            return;
        }
    }

    if (!$result) {
        returnData('string', ['type' => 'string', 'data' => __('Error alert disable')]);
    }
}


/**
 * Enable an alert
 *
 * @param string            $agent_name    Name of agent (for example "myagent")
 * @param string            $module_name   Name of the module (for example "Host alive")
 * @param string            $template_name Name of the alert template (for example, "Warning event")
 * @param $thrash4 Don't use.

// http://localhost/pandora_console/include/api.php?op=set&op2=enable_alert&id=garfio&id2=Status&other=Warning%20condition
 */


function api_set_enable_alert($agent_name, $module_name, $template_name, $thrash4)
{
    global $config;

    if (defined('METACONSOLE')) {
        return;
    }

    if (!check_acl($config['id_user'], 0, 'LW')) {
        returnError('forbidden');
        return;
    }

    $id_agent = agents_get_agent_id($agent_name);
    if (!util_api_check_agent_and_print_error($id_agent, 'string', 'AW')) {
        return;
    }

    $id_agent_module = db_get_value_filter('id_agente_modulo', 'tagente_modulo', ['id_agente' => $id_agent, 'nombre' => $module_name]);
    $id_template = db_get_value_filter('id', 'talert_templates', ['name' => $template_name['data']]);

    $result = db_process_sql(
        "UPDATE talert_template_modules
		SET disabled = 0
		WHERE id_agent_module = $id_agent_module AND id_alert_template = $id_template"
    );

    if ($result) {
        returnData('string', ['type' => 'string', 'data' => 'Correct alert enable']);
    } else {
        returnData('string', ['type' => 'string', 'data' => __('Error alert enable')]);
    }
}


/**
 * Enable an alert with alias
 *
 * @param string            $agent_alias   Alias of agent (for example "myagent")
 * @param string            $module_name   Name of the module (for example "Host alive")
 * @param string            $template_name Name of the alert template (for example, "Warning event")
 * @param $thrash4 Don't use.

// http://localhost/pandora_console/include/api.php?op=set&op2=enable_alert_alias&id=garfio&id2=Status&other=Warning%20condition
 */


function api_set_enable_alert_alias($agent_alias, $module_name, $template_name, $thrash4)
{
    global $config;

    if (defined('METACONSOLE')) {
        return;
    }

    if (!check_acl($config['id_user'], 0, 'LW')) {
        returnError('forbidden');
        return;
    }

    $agent_id = agents_get_agent_id_by_alias($agent_alias);
    $result = false;
    foreach ($agent_id as $key => $id_agent) {
        if (!util_api_check_agent_and_print_error($id_agent['id_agente'], 'string', 'AW')) {
            continue;
        }

        $id_agent_module = db_get_value_filter('id_agente_modulo', 'tagente_modulo', ['id_agente' => $id_agent['id_agente'], 'nombre' => $module_name]);
        $id_template = db_get_value_filter('id', 'talert_templates', ['name' => $template_name['data']]);

        $result = db_process_sql(
            "UPDATE talert_template_modules
			SET disabled = 0
			WHERE id_agent_module = $id_agent_module AND id_alert_template = $id_template"
        );

        if ($result) {
            returnData('string', ['type' => 'string', 'data' => 'Correct alert enable']);
            return;
        }
    }

    if (!$result) {
        returnData('string', ['type' => 'string', 'data' => __('Error alert enable')]);
    }
}


/**
 * Disable all the alerts of one module
 *
 * @param string            $agent_name  Name of agent (for example "myagent")
 * @param string            $module_name Name of the module (for example "Host alive")
 * @param $thrash3 Don't use.
 * @param $thrash4 Don't use.

// http://localhost/pandora_console/include/api.php?op=set&op2=disable_module_alerts&id=garfio&id2=Status
 */


function api_set_disable_module_alerts($agent_name, $module_name, $thrash3, $thrash4)
{
    global $config;

    if (defined('METACONSOLE')) {
        return;
    }

    if (!check_acl($config['id_user'], 0, 'LW')) {
        returnError('forbidden');
        return;
    }

    $id_agent = agents_get_agent_id($agent_name);
    if (!util_api_check_agent_and_print_error($id_agent, 'string', 'AW')) {
        return;
    }

    $id_agent_module = db_get_value_filter('id_agente_modulo', 'tagente_modulo', ['id_agente' => $id_agent, 'nombre' => $module_name]);

    db_process_sql(
        "UPDATE talert_template_modules
		SET disabled = 1
		WHERE id_agent_module = $id_agent_module"
    );

    returnData('string', ['type' => 'string', 'data' => 'Correct alerts disable']);
}


/**
 * Enable all the alerts of one module
 *
 * @param string            $agent_name  Name of agent (for example "myagent")
 * @param string            $module_name Name of the module (for example "Host alive")
 * @param $thrash3 Don't use.
 * @param $thrash4 Don't use.

// http://localhost/pandora_console/include/api.php?op=set&op2=enable_module_alerts&id=garfio&id2=Status
 */


function api_set_enable_module_alerts($agent_name, $module_name, $thrash3, $thrash4)
{
    global $config;

    if (defined('METACONSOLE')) {
        return;
    }

    if (!check_acl($config['id_user'], 0, 'LW')) {
        returnError('forbidden');
        return;
    }

    $id_agent = agents_get_agent_id($agent_name);
    if (!util_api_check_agent_and_print_error($id_agent, 'string', 'AW')) {
        return;
    }

    $id_agent_module = db_get_value_filter('id_agente_modulo', 'tagente_modulo', ['id_agente' => $id_agent, 'nombre' => $module_name]);

    db_process_sql(
        "UPDATE talert_template_modules
		SET disabled = 0
		WHERE id_agent_module = $id_agent_module"
    );

    returnData('string', ['type' => 'string', 'data' => 'Correct alerts enable']);
}


function api_get_tags($thrash1, $thrash2, $other, $returnType, $user_in_db)
{
    global $config;

    if (defined('METACONSOLE')) {
        return;
    }

    if (!check_acl($config['id_user'], 0, 'AR')) {
        returnError('forbidden', $returnType);
        return;
    }

    if ($other['type'] == 'string') {
        if ($other['data'] != '') {
            returnError('error_parameter', 'Error in the parameters.');
            return;
        } else {
            // Default values
            $separator = ';';
        }
    } else if ($other['type'] == 'array') {
        $separator = $other['data'][0];
    }

    $tags = tags_get_all_tags();

    $data_tags = [];
    foreach ($tags as $id => $tag) {
        $data_tags[] = [
            $id,
            $tag,
        ];
    }

    $data['type'] = 'array';
    $data['data'] = $data_tags;

    returnData($returnType, $data, $separator);
}


/**
 * Total modules for a group given
 *
 * @param int $id_group
 **/
// http://localhost/pandora_console/include/api.php?op=get&op2=total_modules&id=1&apipass=1234&user=admin&pass=pandora
function api_get_total_modules($id_group, $trash1, $trash2, $returnType)
{
    global $config;

    if (defined('METACONSOLE')) {
        return;
    }

    if (!check_acl($config['id_user'], 0, 'AR')) {
        returnError('forbidden', $returnType);
        return;
    }

    $groups_clause = '1 = 1';
    if (!users_is_admin($config['id_user'])) {
        $user_groups = implode(',', array_keys(users_get_groups()));
        $groups_clause = "(ta.id_grupo IN ($user_groups) OR tasg.id_group IN ($user_groups))";
    }

    $sql = "SELECT COUNT(DISTINCT(id_agente_modulo))
		FROM tagente_modulo tam, tagente ta
		LEFT JOIN tagent_secondary_group tasg
			ON ta.id_agente = tasg.id_agent
		WHERE tam.id_agente = ta.id_agente AND id_module_group = $id_group
			AND delete_pending = 0 AND $groups_clause";

    $total = db_get_value_sql($sql);

    $data = [
        'type' => 'string',
        'data' => $total,
    ];

    returnData($returnType, $data);
}


/**
 * Total modules for a given group
 *
 * @param int $id_group
 **/
// http://localhost/pandora_console/include/api.php?op=get&op2=total_agents&id=2&apipass=1234&user=admin&pass=pandora
function api_get_total_agents($id_group, $trash1, $trash2, $returnType)
{
    global $config;

    if (defined('METACONSOLE')) {
        return;
    }

    // Only for agent reader of specified group
    if (!check_acl($config['id_user'], $id_group, 'AR')) {
        returnError('forbidden', $returnType);
        return;
    }

    $total_agents = agents_count_agents_filter(['id_grupo' => $id_group]);

    $data = [
        'type' => 'string',
        'data' => $total_agents,
    ];
    returnData($returnType, $data);
}


/**
 * Agent name for a given id
 *
 * @param int $id_agent
 **/
// http://localhost/pandora_console/include/api.php?op=get&op2=agent_name&id=1&apipass=1234&user=admin&pass=pandora
function api_get_agent_name($id_agent, $trash1, $trash2, $returnType)
{
    if (defined('METACONSOLE')) {
        return;
    }

    if (!util_api_check_agent_and_print_error($id_agent, $returnType)) {
        return;
    }

    $sql = sprintf(
        'SELECT nombre
		FROM tagente
		WHERE id_agente = %d',
        $id_agent
    );
    $value = db_get_value_sql($sql);

    $data = [
        'type' => 'string',
        'data' => $value,
    ];

    returnData($returnType, $data);
}


/**
 *  Return the ID or an hash of IDs of the detected given agents
 *
 * @param array or value $data
 **/
function api_get_agent_id($trash1, $trash2, $data, $returnType)
{
    $response;

    if (is_metaconsole()) {
        return;
    }

    if (empty($returnType)) {
        $returnType = 'json';
    }

    $response = [];

    if ($data['type'] == 'array') {
        $response['type'] = 'array';
        $response['data'] = [];

        foreach ($data['data'] as $name) {
            $response['data'][$name] = agents_get_agent_id($name, 1);
        }
    } else {
        $response['type'] = 'string';
        $response['data'] = agents_get_agent_id($data['data'], 1);
    }

    returnData($returnType, $response);
}


/**
 * Agent alias for a given id
 *
 * @param int $id_agent
 * @param int $id_node Only for metaconsole
 * @param $thrash1 Don't use.
 * @param $returnType
 **/
// http://localhost/pandora_console/include/api.php?op=get&op2=agent_alias&id=1&apipass=1234&user=admin&pass=pandora
// http://localhost/pandora_console/enterprise/meta/include/api.php?op=get&op2=agent_alias&id=1&id2=1&apipass=1234&user=admin&pass=pandora
function api_get_agent_alias($id_agent, $id_node, $trash1, $returnType)
{
    $table_agent_alias = 'tagente';
    $force_meta = false;

    if (is_metaconsole()) {
        $table_agent_alias = 'tmetaconsole_agent';
        $force_meta = true;
        $id_agent = db_get_value_sql("SELECT id_agente FROM tmetaconsole_agent WHERE id_tagente = $id_agent AND id_tmetaconsole_setup = $id_node");
    }

    if (!util_api_check_agent_and_print_error($id_agent, $returnType, 'AR', $force_meta)) {
        return;
    }

    $sql = sprintf(
        'SELECT alias
		FROM '.$table_agent_alias.'
		WHERE id_agente = %d',
        $id_agent
    );
    $value = db_get_value_sql($sql);

    $data = [
        'type' => 'string',
        'data' => $value,
    ];

    returnData($returnType, $data);
}


/**
 * Module name for a given id
 *
 * @param int $id_group
 **/
// http://localhost/pandora_console/include/api.php?op=get&op2=module_name&id=20&apipass=1234&user=admin&pass=pandora
function api_get_module_name($id_module, $trash1, $trash2, $returnType)
{
    if (defined('METACONSOLE')) {
        return;
    }

    if (!util_api_check_agent_and_print_error(modules_get_agentmodule_agent($id_module), $returnType)) {
        return;
    }

    $sql = sprintf(
        'SELECT nombre
		FROM tagente_modulo
		WHERE id_agente_modulo = %d',
        $id_module
    );

    $value = db_get_value_sql($sql);

    if ($value === false) {
        returnError('id_not_found', $returnType);
    }

    $data = [
        'type' => 'string',
        'data' => $value,
    ];

    returnData($returnType, $data);
}


// http://localhost/pandora_console/include/api.php?op=get&op2=alert_action_by_group&id=3&id2=1&apipass=1234&user=admin&pass=pandora
function api_get_alert_action_by_group($id_group, $id_action, $trash2, $returnType)
{
    global $config;

    if (defined('METACONSOLE')) {
        return;
    }

    if (!check_acl($config['id_user'], $id_group, 'LW')) {
        returnError('forbidden', $returnType);
        return;
    }

    // Get only the user groups
    $filter_groups = '1 = 1';
    if (!users_is_admin($config['id_user'])) {
        $user_groups = implode(',', array_keys(users_get_groups()));
        $filter_groups = "(ta.id_grupo IN ($user_groups) OR tasg.id_group IN ($user_groups))";
    }

    $sql = "SELECT SUM(internal_counter)
		FROM
			talert_template_modules tatm,
			tagente ta LEFT JOIN tagent_secondary_group tasg
				ON ta.id_agente = tasg.id_agent,
			tagente_modulo tam
		WHERE tam.id_agente = ta.id_agente
			AND tatm.id_agent_module = tam.id_agente_modulo
			AND ta.disabled = 0
			AND $filter_groups";

    $value = db_get_value_sql($sql);

    if ($value === false) {
        returnError('data_not_found', __('No alert found'));
        return;
    } else if ($value == '') {
        $value = 0;
    }

    $data = [
        'type' => 'string',
        'data' => $value,
    ];
    returnData($returnType, $data);
}


// http://localhost/pandora_console/include/api.php?op=get&op2=event_info&id=58&apipass=1234&user=admin&pass=pandora
function api_get_event_info($id_event, $trash1, $trash, $returnType)
{
    global $config;

    $table_events = 'tevento';
    if (defined('METACONSOLE')) {
        $table_events = 'tmetaconsole_event';
    }

    $sql = 'SELECT *
		FROM '.$table_events."
		WHERE id_evento=$id_event";
    $event_data = db_get_row_sql($sql);

    // Check the access to group
    if (!empty($event_data['id_grupo']) && $event_data['id_grupo'] > 0 && !$event_data['id_agente']) {
        if (!check_acl($config['id_user'], $event_data['id_grupo'], 'ER')) {
            returnError('forbidden', $returnType);
            return;
        }
    }

    // Check the access to agent
    if (!empty($event_data['id_agente']) && $event_data['id_agente'] > 0) {
        if (!util_api_check_agent_and_print_error($event_data['id_agente'], $returnType)) {
            return;
        }
    }

    $i = 0;
    foreach ($event_data as $key => $data) {
        $data = strip_tags($data);
        $data = str_replace("\n", ' ', $data);
        $data = str_replace(';', ' ', $data);
        if ($i == 0) {
            $result = $key.': '.$data.'<br>';
        } else {
            $result .= $key.': '.$data.'<br>';
        }

        $i++;
    }

    $data = [
        'type' => 'string',
        'data' => $result,
    ];

    returnData($returnType, $data);
    return;
}


// http://127.0.0.1/pandora_console/include/api.php?op=set&op2=create_tag&other=tag_name|tag_description|tag_url|tag_email&other_mode=url_encode_separator_|&apipass=1234&user=admin&pass=pandora
function api_set_create_tag($id, $trash1, $other, $returnType)
{
    global $config;

    if (defined('METACONSOLE')) {
        return;
    }

    if (!check_acl($config['id_user'], 0, 'PM')) {
        returnError('forbidden', 'string');
        return;
    }

    $data = [];

    if ($other['type'] == 'string') {
        $data['name'] = $other['data'];
    } else if ($other['type'] == 'array') {
        $data['name'] = $other['data'][0];

        if ($other['data'][1] != '') {
            $data['description'] = $other['data'][1];
        } else {
            $data['description'] = '';
        }

        if ($other['data'][1] != '') {
            $data['url'] = $other['data'][2];
        } else {
            $data['url'] = '';
        }

        if ($other['data'][1] != '') {
            $data['email'] = $other['data'][3];
        } else {
            $data['email'] = '';
        }
    }

    if (tags_create_tag($data)) {
        returnData(
            'string',
            [
                'type' => 'string',
                'data' => '1',
            ]
        );
    } else {
        returnError('error_set_tag_user_profile', 'Error create tag user profile.');
    }
}


// http://127.0.0.1/pandora_console/include/api.php?op=set&op2=create_event&id=name_event&other=2|system|3|admin|2|1|10|0|comments||Pandora||critical_inst|warning_inst|unknown_inst|other||&other_mode=url_encode_separator_|&apipass=1234&user=admin&pass=pandora
function api_set_create_event($id, $trash1, $other, $returnType)
{
    global $config;

    if (!check_acl($config['id_user'], 0, 'EW')) {
        returnError('forbidden', 'string');
        return;
    }

    if ($other['type'] == 'string') {
        returnError('error_parameter', 'Error in the parameters.');
        return;
    } else if ($other['type'] == 'array') {
        $values = [];

        if ($other['data'][0] != '') {
            $values['event'] = $other['data'][0];
        } else {
            returnError('error_parameter', 'Event text required.');
            return;
        }

        if ($other['data'][1] != '') {
            if (!check_acl($config['id_user'], $other['data'][1], 'AR')) {
                returnError('forbidden', 'string');
                return;
            }

            $values['id_grupo'] = $other['data'][1];

            if (groups_get_name($values['id_grupo']) === false) {
                returnError('error_parameter', 'Group ID does not exist');
                return;
            }
        } else {
            returnError('error_parameter', 'Group ID required.');
            return;
        }

        $error_msg = '';
        if ($other['data'][2] != '') {
            $id_agent = $other['data'][2];
            if (is_metaconsole()) {
                // On metaconsole, connect with the node to check the permissions
                $agent_cache = db_get_row('tmetaconsole_agent', 'id_agente', $id_agent);
                if ($agent_cache === false) {
                    returnError('id_not_found', 'string');
                    return;
                }

                if (!metaconsole_connect(null, $agent_cache['id_tmetaconsole_setup'])) {
                    returnError('error_create_event', __('Cannot connect with the agent node.'));
                    return;
                }

                $id_agent = $agent_cache['id_tagente'];
            }

            $values['id_agente'] = $id_agent;

            if (!util_api_check_agent_and_print_error($id_agent, 'string', 'AR')) {
                if (is_metaconsole()) {
                    metaconsole_restore_db();
                }

                return;
            }

            if (is_metaconsole()) {
                metaconsole_restore_db();
            }
        } else {
            if ($other['data'][19] != '') {
                $values['id_agente'] = db_get_value('id_agente', 'tagente', 'nombre', $other['data'][19]);
                if (!$values['id_agente']) {
                    if ($other['data'][20] == 1) {
                        $values['id_agente'] = db_process_sql_insert(
                            'tagente',
                            [
                                'nombre'   => $other['data'][19],
                                'id_grupo' => $other['data'][1],
                                'alias'    => $other['data'][19],
                            ]
                        );
                    } else {
                        $error_msg = 'name_not_exist';
                    }
                }
            } else {
                $error_msg = 'none';
            }
        }

        if ($error_msg != '') {
            if ($error_msg == 'id_not_exist') {
                returnError('error_parameter', 'Agent ID does not exist.');
            } else if ($error_msg == 'name_not_exist') {
                returnError('error_parameter', 'Agent Name does not exist.');
            } else if ($error_msg == 'none') {
                returnError('error_parameter', 'Agent ID or name required.');
            }

            return;
        }

        if ($other['data'][3] != '') {
            $values['status'] = $other['data'][3];
        } else {
            $values['status'] = 0;
        }

        $values['id_usuario'] = $other['data'][4];

        if ($other['data'][5] != '') {
            $values['event_type'] = $other['data'][5];
        } else {
            $values['event_type'] = 'unknown';
        }

        if ($other['data'][6] != '') {
            $values['priority'] = $other['data'][6];
        } else {
            $values['priority'] = 0;
        }

        if ($other['data'][7] != '') {
            $values['id_agentmodule'] = $other['data'][7];
        } else {
            $value['id_agentmodule'] = 0;
        }

        if ($other['data'][8] != '') {
            $values['id_alert_am'] = $other['data'][8];
        } else {
            $values['id_alert_am'] = 0;
        }

        if ($other['data'][9] != '') {
            $values['critical_instructions'] = $other['data'][9];
        } else {
            $values['critical_instructions'] = '';
        }

        if ($other['data'][10] != '') {
            $values['warning_instructions'] = $other['data'][10];
        } else {
            $values['warning_instructions'] = '';
        }

        if ($other['data'][11] != '') {
            $values['unknown_instructions'] = $other['data'][11];
        } else {
            $values['unknown_instructions'] = '';
        }

        if ($other['data'][14] != '') {
            $values['source'] = $other['data'][14];
        } else {
            $values['source'] = get_product_name();
        }

        if ($other['data'][15] != '') {
            $values['tags'] = $other['data'][15];
        } else {
            $values['tags'] = '';
        }

        if ($other['data'][16] != '') {
            $values['custom_data'] = $other['data'][16];
        } else {
            $values['custom_data'] = '';
        }

        if ($other['data'][17] != '') {
            $values['server_id'] = $other['data'][17];
        } else {
            $values['server_id'] = 0;
        }

        if ($other['data'][18] != '') {
            $values['id_extra'] = $other['data'][18];
            $sql_validation = 'SELECT id_evento FROM tevento where estado=0 and id_extra ="'.$other['data'][18].'";';
            $validation = db_get_all_rows_sql($sql_validation);
            if ($validation) {
                foreach ($validation as $val) {
                    api_set_validate_event_by_id($val['id_evento']);
                }
            }
        } else {
            $values['id_extra'] = '';
        }

        $return = events_create_event(
            $values['event'],
            $values['id_grupo'],
            $values['id_agente'],
            $values['status'],
            $values['id_usuario'],
            $values['event_type'],
            $values['priority'],
            $values['id_agentmodule'],
            $values['id_alert_am'],
            $values['critical_instructions'],
            $values['warning_instructions'],
            $values['unknown_instructions'],
            $values['source'],
            $values['tags'],
            $values['custom_data'],
            $values['server_id'],
            $values['id_extra']
        );

        if ($other['data'][12] != '') {
            // user comments
            if ($return !== false) {
                // event successfully created
                $user_comment = $other['data'][12];
                $res = events_comment(
                    $return,
                    $user_comment,
                    'Added comment',
                    defined('METACONSOLE'),
                    $config['history_db_enabled']
                );
                if ($other['data'][13] != '') {
                    // owner user
                    if ($res !== false) {
                        // comment added
                        $owner_user = $other['data'][13];
                        events_change_owner(
                            $return,
                            $owner_user,
                            true,
                            defined('METACONSOLE'),
                            $config['history_db_enabled']
                        );
                    }
                }
            }
        }

        $data['type'] = 'string';
        if ($return === false) {
            $data['data'] = 0;
        } else {
            $data['data'] = $return;
        }

        returnData($returnType, $data);
        return;
    }
}


/**
 * Add event commet.
 *
 * @param $id event id.
 * @param $thrash2 Don't use.
 * @param array             $other it's array, but only <csv_separator> is available.
 * @param $thrash3 Don't use.
 *
 * example:
 *   http://127.0.0.1/pandora_console/include/api.php?op=set&op2=add_event_comment&id=event_id&other=string|&other_mode=url_encode_separator_|&apipass=1234&user=admin&pass=pandora
 */
function api_set_add_event_comment($id, $thrash2, $other, $thrash3)
{
    global $config;

    if (defined('METACONSOLE')) {
        return;
    }

    if (!check_acl($config['id_user'], 0, 'EW')) {
        returnError('forbidden', 'string');
        return;
    }

    if ($other['type'] == 'string') {
        returnError('error_parameter', 'Error in the parameters.');
        return;
    } else if ($other['type'] == 'array') {
        $comment = io_safe_input($other['data'][0]);
        $meta = $other['data'][1];
        $history = $other['data'][2];

        $status = events_comment(
            $id,
            $comment,
            'Added comment',
            $meta,
            $history
        );
        if (is_error($status)) {
            returnError(
                'error_add_event_comment',
                __('Error adding event comment.')
            );
            return;
        }
    }

    returnData('string', ['type' => 'string', 'data' => $status]);
    return;
}


// http://localhost/pandora_console/include/api.php?op=get&op2=tactical_view&apipass=1234&user=admin&pass=pandora
function api_get_tactical_view($trash1, $trash2, $trash3, $returnType)
{
    if (defined('METACONSOLE')) {
        return;
    }

    $tactical_info = reporting_get_group_stats();

    switch ($returnType) {
        case 'string':
            $i = 0;
            foreach ($tactical_info as $key => $data) {
                if ($i == 0) {
                    $result = $key.': '.$data.'<br>';
                } else {
                    $result .= $key.': '.$data.'<br>';
                }

                $i++;
            }

            $data = [
                'type' => 'string',
                'data' => $result,
            ];
        break;

        case 'csv':
            $data = [
                'type' => 'array',
                'data' => [$tactical_info],
            ];
        break;
    }

    returnData($returnType, $data);
    return;

}


// http://localhost/pandora_console/include/api.php?op=get&op2=netflow_get_data&other=1348562410|1348648810|0|base64_encode(json_encode($filter))|none|50|bytes&other_mode=url_encode_separator_|&apipass=pandora&user=pandora&pass=pandora'
function api_get_netflow_get_data($discard_1, $discard_2, $params)
{
    if (defined('METACONSOLE')) {
        return;
    }

    // Parse function parameters
    $start_date = $params['data'][0];
    $end_date = $params['data'][1];
    $interval_length = $params['data'][2];
    $filter = json_decode(base64_decode($params['data'][3]), true);
    $aggregate = $params['data'][4];
    $max = $params['data'][5];
    $unit = $params['data'][6];
    $address_resolution = $params['data'][7];

    // Get netflow data
    $data = netflow_get_data($start_date, $end_date, $interval_length, $filter, $aggregate, $max, $unit, '', $address_resolution);

    returnData('json', $data);
    return;
}


// http://localhost/pandora_console/include/api.php?op=get&op2=netflow_get_stats&other=1348562410|1348648810|base64_encode(json_encode($filter))|none|50|bytes&other_mode=url_encode_separator_|&apipass=pandora&user=pandora&pass=pandora'
function api_get_netflow_get_stats($discard_1, $discard_2, $params)
{
    if (defined('METACONSOLE')) {
        return;
    }

    // Parse function parameters
    $start_date = $params['data'][0];
    $end_date = $params['data'][1];
    $filter = json_decode(base64_decode($params['data'][2]), true);
    $aggregate = $params['data'][3];
    $max = $params['data'][4];
    $unit = $params['data'][5];
    $address_resolution = $params['data'][6];

    // Get netflow data
    $data = netflow_get_stats($start_date, $end_date, $filter, $aggregate, $max, $unit, '', $address_resolution);

    returnData('json', $data);
    return;
}


// http://localhost/pandora_console/include/api.php?op=get&op2=netflow_get_summary&other=1348562410|1348648810|_base64_encode(json_encode($filter))&other_mode=url_encode_separator_|&apipass=pandora&user=pandora&pass=pandora'
function api_get_netflow_get_summary($discard_1, $discard_2, $params)
{
    if (defined('METACONSOLE')) {
        return;
    }

    // Parse function parameters
    $start_date = $params['data'][0];
    $end_date = $params['data'][1];
    $filter = json_decode(base64_decode($params['data'][2]), true);

    // Get netflow data
    $data = netflow_get_summary($start_date, $end_date, $filter);
    returnData('json', $data);
    return;
}


// http://localhost/pandora_console/include/api.php?op=set&op2=validate_event_by_id&id=23&apipass=1234&user=admin&pass=pandora
function api_set_validate_event_by_id($id, $trash1=null, $trash2=null, $returnType='string')
{
    global $config;
    $data['type'] = 'string';
    $check_id = db_get_value('id_evento', 'tevento', 'id_evento', $id);

    if ($check_id) {
        // event exists
        $status = db_get_value('estado', 'tevento', 'id_evento', $id);
        if ($status == 1) {
            // event already validated
            $data['data'] = 'Event already validated';
        } else {
            $ack_utimestamp = time();

            events_comment($id, '', 'Change status to validated');

            $values = [
                'ack_utimestamp' => $ack_utimestamp,
                'estado'         => 1,
            ];

            $result = db_process_sql_update('tevento', $values, ['id_evento' => $id]);

            if ($result === false) {
                $data['data'] = 'Error validating event';
            } else {
                $data['data'] = 'Event validate';
            }
        }
    } else {
        $data['data'] = 'Event not exists';
    }

    returnData($returnType, $data);
    return;
}


/**
 *
 * @param $trash1
 * @param $trash2
 * @param array $other it's array, but only <csv_separator> is available.
 * @param $returnType
 */
// http://localhost/pandora_console/include/api.php?op=get&op2=pandora_servers&return_type=csv&apipass=1234&user=admin&pass=pandora
function api_get_pandora_servers($trash1, $trash2, $other, $returnType)
{
    global $config;

    if (defined('METACONSOLE')) {
        return;
    }

    if (!check_acl($config['id_user'], 0, 'AW')) {
        returnError('forbidden', $returnType);
        return;
    }

    if (!isset($other['data'][0])) {
        $separator = ';';
        // by default
    } else {
        $separator = $other['data'][0];
    }

    $servers = servers_get_info();

    foreach ($servers as $server) {
        $dd = [
            'name'           => $server['name'],
            'status'         => $server['status'],
            'type'           => $server['type'],
            'master'         => $server['master'],
            'modules'        => $server['modules'],
            'modules_total'  => $server['modules_total'],
            'lag'            => $server['lag'],
            'module_lag'     => $server['module_lag'],
            'threads'        => $server['threads'],
            'queued_modules' => $server['queued_modules'],
            'keepalive'      => $server['keepalive'],
            'id_server'      => $server['id_server'],
        ];

        // servers_get_info() returns "<a http:....>servername</a>" for recon server's name.
        // i don't know why and the following line is a temprary workaround...
        $dd['name'] = preg_replace('/<[^>]*>/', '', $dd['name']);

        switch ($dd['type']) {
            case 'snmp':
            case 'event':
                $dd['modules'] = '';
                $dd['modules_total'] = '';
                $dd['lag'] = '';
                $dd['module_lag'] = '';
            break;

            case 'export':
                $dd['lag'] = '';
                $dd['module_lag'] = '';
            break;

            default:
            break;
        }

        $returnVar[] = $dd;
    }

    $data = [
        'type' => 'array',
        'data' => $returnVar,
    ];

    returnData($returnType, $data, $separator);
    return;
}


/**
 * Enable/Disable agent given an id
 *
 * @param string            $id    String Agent ID
 * @param $thrash2 not used.
 * @param array             $other it's array, $other as param is <enable/disable value> in this order and separator char
 *              (after text ; ) and separator (pass in param othermode as othermode=url_encode_separator_<separator>)
 *              example:
 *
 *                 example 1 (Enable agent 'example_id')
 *
 *              api.php?op=set&op2=enable_disable_agent&id=example_id&other=0&other_mode=url_encode_separator_|
 *
 *                 example 2 (Disable agent 'example_id')
 *
 *              api.php?op=set&op2=enable_disable_agent&id=example_id16&other=1&other_mode=url_encode_separator_|
 *
 * @param $thrash3 Don't use.
 */


function api_set_enable_disable_agent($id, $thrash2, $other, $thrash3)
{
    if (defined('METACONSOLE')) {
        return;
    }

    if ($id == '') {
        returnError(
            'error_enable_disable_agent',
            __('Error enable/disable agent. Id_agent cannot be left blank.')
        );
        return;
    }

    if (!util_api_check_agent_and_print_error($id, 'string', 'AD')) {
        return;
    }

    if ($other['data'][0] != '0' and $other['data'][0] != '1') {
        returnError(
            'error_enable_disable_agent',
            __('Error enable/disable agent. Enable/disable value cannot be left blank.')
        );
        return;
    }

    if (agents_get_name($id) == false) {
        returnError(
            'error_enable_disable_agent',
            __('Error enable/disable agent. The agent doesn\'t exist.')
        );
        return;
    }

    $disabled = ( $other['data'][0] ? 0 : 1 );

    enterprise_hook(
        'config_agents_update_config_token',
        [
            $id,
            'standby',
            $disabled ? '1' : '0',
        ]
    );

    $result = db_process_sql_update(
        'tagente',
        ['disabled' => $disabled],
        ['id_agente' => $id]
    );

    if (is_error($result)) {
        // TODO: Improve the error returning more info
        returnError('error_enable_disable_agent', __('Error in agent enabling/disabling.'));
    } else {
        if ($disabled == 0) {
            returnData(
                'string',
                [
                    'type' => 'string',
                    'data' => __('Enabled agent.'),
                ]
            );
        } else {
            returnData(
                'string',
                [
                    'type' => 'string',
                    'data' => __('Disabled agent.'),
                ]
            );
        }
    }
}


/**
 * Validate alert from Pager Duty service. This call will be setted in PagerDuty's service as a Webhook to
 * validate the alerts of Pandora FMS previously linked to PagertDuty when its were validated from PagerDuty.
 *
 * This call only have a parameter: id=alert
 *
 * Call example:
 *     http://127.0.0.1/pandora_console/include/api.php?op=set&op2=pagerduty_webhook&apipass=1234&user=admin&pass=pandora&id=alert
 *
 * TODO: Add support to events.
 */


function api_set_pagerduty_webhook($type, $matchup_path, $tresh2, $return_type)
{
    global $config;

    if (defined('METACONSOLE')) {
        return;
    }

    if (!check_acl($config['id_user'], 0, 'PM')) {
        returnError('forbidden', 'string');
        return;
    }

    $pagerduty_data = json_decode(file_get_contents('php://input'), true);

    foreach ($pagerduty_data['messages'] as $pm) {
        $incident = $pm['data']['incident'];
        $incident_type = $pm['type'];
        // incident.acknowledge
        // incident.resolve
        // incident.trigger
        switch ($type) {
            case 'alert':
                // Get all the alerts that the user can see
                $id_groups = array_keys(users_get_groups($config['id_user'], 'AR', false));
                $alerts = get_group_alerts($id_groups);

                // When an alert is resolved, the Pandoras alert will be validated
                if ($incident_type != 'incident.resolve') {
                    break;
                }

                $alert_id = 0;
                foreach ($alerts as $al) {
                        $key = file_get_contents($matchup_path.'/.pandora_pagerduty_id_'.$al['id']);
                    if ($key == $incident['incident_key']) {
                        $alert_id = $al['id'];
                        break;
                    }
                }

                if ($alert_id != 0) {
                    alerts_validate_alert_agent_module($alert_id);
                }
            break;

            case 'event':
            break;
        }
    }
}


/**
 * Get special days, and print all the result like a csv.
 *
 * @param $thrash1 Don't use.
 * @param $thrash2 Don't use.
 * @param array             $other it's array, but only <csv_separator> is available.
 * @param $thrash3 Don't use.
 *
 * example:
 *  api.php?op=get&op2=special_days&other=,;
 */
function api_get_special_days($thrash1, $thrash2, $other, $thrash3)
{
    global $config;

    if (defined('METACONSOLE')) {
        return;
    }

    if (!check_acl($config['id_user'], 0, 'LM')) {
        returnError('forbidden', 'csv');
        return;
    }

    if (!isset($other['data'][0])) {
        $separator = ';';
        // by default
    } else {
        $separator = $other['data'][0];
    }

    $filter = false;

    $special_days = @db_get_all_rows_filter('talert_special_days', $filter);

    if ($special_days !== false) {
        $data['type'] = 'array';
        $data['data'] = $special_days;
    }

    if (!$special_days) {
        returnError('error_get_special_days', __('Error getting special_days.'));
    } else {
        returnData('csv', $data, $separator);
    }
}


/**
 * Create a special day. And return the id if new special day.
 *
 * @param $thrash1 Don't use.
 * @param $thrash2 Don't use.
 * @param array             $other it's array, $other as param is <special_day>;<same_day>;<description>;<id_group>; in this order
 *              and separator char (after text ; ) and separator (pass in param othermode as othermode=url_encode_separator_<separator>)
 * @param $thrash3 Don't use
 *
 * example:
 *  api.php?op=set&op2=create_special_day&other=2014-05-03|sunday|text|0&other_mode=url_encode_separator_|
 */
function api_set_create_special_day($thrash1, $thrash2, $other, $thrash3)
{
    global $config;

    if (defined('METACONSOLE')) {
        return;
    }

    if (!check_acl($config['id_user'], 0, 'LM')) {
        returnError('forbidden', 'string');
        return;
    }

    $special_day = $other['data'][0];
    $same_day = $other['data'][1];
    $description = $other['data'][2];
    $idGroup = $other['data'][3];

    $check_id_special_day = db_get_value('id', 'talert_special_days', 'date', $special_day);

    if ($check_id_special_day) {
        returnError('error_create_special_day', __('Error creating special day. Specified day already exists.'));
        return;
    }

    if (!preg_match('/^[0-9]{4}-[0-9]{2}-[0-9]{2}$/', $special_day)) {
        returnError('error_create_special_day', __('Error creating special day. Invalid date format.'));
        return;
    }

    if (!isset($idGroup) || $idGroup == '') {
        returnError('error_create_special_day', __('Error creating special day. Group id cannot be left blank.'));
        return;
    } else {
        $group = groups_get_group_by_id($idGroup);

        if ($group == false) {
            returnError('error_create_special_day', __('Error creating special day. Id_group doesn\'t exist.'));
            return;
        }

        if (!check_acl($config['id_user'], $idGroup, 'LM')) {
            returnError('forbidden', 'string');
            return;
        }
    }

    $values = [
        'description' => $other['data'][2],
        'id_group'    => $other['data'][3],
    ];

    $idSpecialDay = alerts_create_alert_special_day($special_day, $same_day, $values);

    if (is_error($idSpecialDay)) {
        returnError('error_create_special_day', __('Error in creation special day.'));
    } else {
        returnData('string', ['type' => 'string', 'data' => $idSpecialDay]);
    }
}


/**
 * Create a service and return service id.
 *
 * @param $thrash1 Don't use.
 * @param $thrash2 Don't use.
 * @param array             $other it's array, $other as param is <description>;<id_group>;<critical>;
 *             <warning>;<id_agent>;<sla_interval>;<sla_limit>;<id_warning_module_template_alert>;
 *             <id_critical_module_template_alert>;<id_critical_module_sla_template_alert>;<quiet>;
 *             <cascade_protection>;<evaluate_sla>;
 *             in this order and separator char (after text ; ) and separator
 *             (pass in param othermode as othermode=url_encode_separator_<separator>)
 * @param $thrash3 Don't use
 *
 * example:
 * http://127.0.0.1/pandora_console/include/api.php?op=set&op2=create_service&return_type=json
 * &other=test1%7CDescripcion de prueba%7C12%7C1%7C0.5%7C1&other_mode=url_encode_separator_%7C&apipass=1234&user=admin&pass=pandora
 */
function api_set_create_service($thrash1, $thrash2, $other, $thrash3)
{
    global $config;

    if (is_metaconsole()) {
        return;
    }

    $name = $other['data'][0];
    $description = $other['data'][1];
    $id_group = $other['data'][2];
    $critical = $other['data'][3];
    $warning = $other['data'][4];
    $mode = 0;
    $id_agent = $other['data'][5];
    $sla_interval = $other['data'][6];
    $sla_limit = $other['data'][7];
    $id_warning_module_template = $other['data'][8];
    $id_critical_module_template = $other['data'][9];
    $id_unknown_module_template = 0;
    $id_critical_module_sla = $other['data'][10];
    $quiet = $other['data'][11];
    $cascade_protection = $other['data'][12];
    $evaluate_sla = $other['data'][13];

    if (empty($name)) {
        returnError('error_create_service', __('Error in creation service. No name'));
        return;
    }

    if (empty($id_group)) {
        // By default applications
        $id_group = 12;
    }

    if (!check_acl($config['id_user'], $id_group, 'AR')) {
        returnError('forbidden', 'string');
        return;
    }

    if (empty($critical)) {
        $critical = 1;
    }

    if (empty($warning)) {
        $warning = 0.5;
    }

    if (empty($id_agent)) {
        returnError('error_create_service', __('Error in creation service. No agent id'));
        return;
    } else {
        if (!util_api_check_agent_and_print_error($id_agent, 'string', 'AR')) {
            return;
        }
    }

    if (empty($sla_interval)) {
        // By default one month
        $sla_interval = 2592000;
    }

    if (empty($sla_limit)) {
        $sla_limit = 95;
    }

    if (empty($id_warning_module_template)) {
        $id_warning_module_template = 0;
    }

    if (empty($id_critical_module_template)) {
        $id_critical_module_template = 0;
    }

    if (empty($id_critical_module_sla)) {
        $id_critical_module_sla = 0;
    }

    if (empty($quiet)) {
        $quiet = 0;
    }

    if (empty($cascade_protection)) {
        $cascade_protection = 0;
    }

    if (empty($evaluate_sla)) {
        $evaluate_sla = 0;
    }

    $result = services_create_service(
        $name,
        $description,
        $id_group,
        $critical,
        $warning,
        SECONDS_5MINUTES,
        $mode,
        $id_agent,
        $sla_interval,
        $sla_limit,
        $id_warning_module_template,
        $id_critical_module_template,
        $id_unknown_module_template,
        $id_critical_module_sla,
        $quiet,
        $cascade_protection,
        $evaluate_sla
    );

    if ($result) {
        returnData('string', ['type' => 'string', 'data' => $result]);
    } else {
        returnError('error_create_service', __('Error in creation service'));
    }
}


/**
 * Update a service.
 *
 * @param $thrash1 service id.
 * @param $thrash2 Don't use.
 * @param array              $other it's array, $other as param is <name>;<description>;<id_group>;<critical>;
 *              <warning>;<id_agent>;<sla_interval>;<sla_limit>;<id_warning_module_template_alert>;
 *              <id_critical_module_template_alert>;<id_critical_module_sla_template_alert>;<quiet>;
 *              <cascade_protection>;<evaluate_sla>;
 *              in this order and separator char (after text ; ) and separator
 *              (pass in param othermode as othermode=url_encode_separator_<separator>)
 * @param $thrash3 Don't use
 *
 * example:
 * http://172.17.0.1/pandora_console/include/api.php?op=set&op2=update_service&return_type=json
 * &id=4&other=test2%7CDescripcion%7C%7C%7C0.6%7C&other_mode=url_encode_separator_%7C&apipass=1234&user=admin&pass=pandora
 */
function api_set_update_service($thrash1, $thrash2, $other, $thrash3)
{
    global $config;

    if (is_metaconsole()) {
        return;
    }

    $id_service = $thrash1;
    if (empty($id_service)) {
        returnError('error_update_service', __('Error in update service. No service id'));
        return;
    }

    $service = db_get_row(
        'tservice',
        'id',
        $id_service
    );

    if (!check_acl($config['id_user'], $service['id_group'], 'AD')) {
        returnError('forbidden', 'string');
        return;
    }

    $name = $other['data'][0];
    if (empty($name)) {
        $name = $service['name'];
    }

    $description = $other['data'][1];
    if (empty($description)) {
        $description = $service['description'];
    }

    $id_group = $other['data'][2];
    if (empty($id_group)) {
        $id_group = $service['id_group'];
    } else {
        if (!check_acl($config['id_user'], $id_group, 'AD')) {
            returnError('forbidden', 'string');
            return;
        }
    }

    $critical = $other['data'][3];
    if (empty($critical)) {
        $critical = $service['critical'];
    }

    $warning = $other['data'][4];
    if (empty($warning)) {
        $warning = $service['warning'];
    }

    $mode = 0;

    $id_agent = $other['data'][5];
    if (empty($id_agent)) {
        $id_agent = $service['id_agent_module'];
    } else {
        if (!util_api_check_agent_and_print_error($id_agent, 'string', 'AR')) {
            return;
        }
    }

    $sla_interval = $other['data'][6];
    if (empty($sla_interval)) {
        $sla_interval = $service['sla_interval'];
    }

    $sla_limit = $other['data'][7];
    if (empty($sla_limit)) {
        $sla_limit = $service['sla_limit'];
    }

    $id_warning_module_template = $other['data'][8];
    if (empty($id_warning_module_template)) {
        $id_warning_module_template = $service['id_template_alert_warning'];
    }

    $id_critical_module_template = $other['data'][9];
    if (empty($id_critical_module_template)) {
        $id_critical_module_template = $service['id_template_alert_critical'];
    }

    $id_unknown_module_template = 0;

    $id_critical_module_sla = $other['data'][10];
    if (empty($id_critical_module_sla)) {
        $id_critical_module_sla = $service['id_template_alert_critical_sla'];
    }

    $quiet = $other['data'][11];
    if (empty($quiet)) {
        $quiet = $service['quiet'];
    }

    $cascade_protection = $other['data'][12];
    if (empty($cascade_protection)) {
        $cascade_protection = $service['cascade_protection'];
    }

    $evaluate_sla = $other['data'][13];
    if (empty($evaluate_sla)) {
        $evaluate_sla = $service['evaluate_sla'];
    }

    $result = services_update_service(
        $id_service,
        $name,
        $description,
        $id_group,
        $critical,
        $warning,
        SECONDS_5MINUTES,
        $mode,
        $id_agent,
        $sla_interval,
        $sla_limit,
        $id_warning_module_template,
        $id_critical_module_template,
        $id_unknown_module_template,
        $id_critical_module_sla,
        $quiet,
        $cascade_protection,
        $evaluate_sla
    );

    if ($result) {
        returnData('string', ['type' => 'string', 'data' => $result]);
    } else {
        returnError('error_update_service', __('Error in update service'));
    }
}


/**
 * Add elements to service.
 *
 * @param $thrash1 service id.
 * @param $thrash2 Don't use.
 * @param array              $other it's a json, $other as param is <description>;<id_group>;<critical>;
 *              <warning>;<id_agent>;<sla_interval>;<sla_limit>;<id_warning_module_template_alert>;
 *              <id_critical_module_template_alert>;<id_critical_module_sla_template_alert>;
 *              in this order and separator char (after text ; ) and separator
 *              (pass in param othermode as othermode=url_encode_separator_<separator>)
 * @param $thrash3 Don't use
 *
 * example:
 * http://172.17.0.1/pandora_console/include/api.php?op=set&op2=add_element_service&return_type=json&id=1
 * &other=W3sidHlwZSI6ImFnZW50IiwiaWQiOjIsImRlc2NyaXB0aW9uIjoiamlqaWppIiwid2VpZ2h0X2NyaXRpY2FsIjowLCJ3ZWlnaHRfd2FybmluZyI6MCwid2VpZ2h0X3Vua25vd24iOjAsIndlaWdodF9vayI6MH0seyJ0eXBlIjoibW9kdWxlIiwiaWQiOjEsImRlc2NyaXB0aW9uIjoiSG9sYSBxdWUgdGFsIiwid2VpZ2h0X2NyaXRpY2FsIjowLCJ3ZWlnaHRfd2FybmluZyI6MCwid2VpZ2h0X3Vua25vd24iOjAsIndlaWdodF9vayI6MH0seyJ0eXBlIjoic2VydmljZSIsImlkIjozLCJkZXNjcmlwdGlvbiI6ImplamVqZWplIiwid2VpZ2h0X2NyaXRpY2FsIjowLCJ3ZWlnaHRfd2FybmluZyI6MCwid2VpZ2h0X3Vua25vd24iOjAsIndlaWdodF9vayI6MH1d
 * &other_mode=url_encode_separator_%7C&apipass=1234&user=admin&pass=pandora
 */
function api_set_add_element_service($thrash1, $thrash2, $other, $thrash3)
{
    global $config;

    if (is_metaconsole()) {
        return;
    }

    $id = $thrash1;

    if (empty($id)) {
        returnError('error_add_service_element', __('Error adding elements to service. No service id'));
        return;
    }

    $service_group = db_get_value('id_group', 'tservice', 'id', $id);

    if (!check_acl($config['id_user'], $service_group, 'AD')) {
        returnError('forbidden', 'string');
        return;
    }

    $array_json = json_decode(base64_decode(io_safe_output($other['data'][0])), true);
    if (!empty($array_json)) {
        $results = false;
        foreach ($array_json as $key => $element) {
            if ($element['id'] == 0) {
                continue;
            }

            switch ($element['type']) {
                case 'agent':
                    $id_agente_modulo = 0;
                    $id_service_child = 0;
                    $agent_id = $element['id'];
                    if (!agents_check_access_agent($agent_id, 'AR')) {
                        continue;
                    }
                break;

                case 'module':
                    $agent_id = 0;
                    $id_service_child = 0;
                    $id_agente_modulo = $element['id'];
                    if (!agents_check_access_agent(modules_get_agentmodule_agent($id_agente_modulo), 'AR')) {
                        continue;
                    }
                break;

                case 'service':
                    $agent_id = 0;
                    $id_agente_modulo = 0;
                    $id_service_child = $element['id'];
                    $service_group = db_get_value(
                        'id_group',
                        'tservice',
                        'id',
                        $id_service_child
                    );
                    if ($service_group === false || !check_acl($config['id_user'], $service_group, 'AD')) {
                        continue;
                    }
                break;
            }

            $values = [
                'id_agente_modulo' => $id_agente_modulo,
                'description'      => $element['description'],
                'id_service'       => $id,
                'weight_critical'  => $element['weight_critical'],
                'weight_warning'   => $element['weight_warning'],
                'weight_unknown'   => $element['weight_unknown'],
                'weight_ok'        => $element['weight_ok'],
                'id_agent'         => $agent_id,
                'id_service_child' => $id_service_child,
                'id_server_meta'   => 0,
            ];

            $result = db_process_sql_insert('tservice_element', $values);
            if ($result && !$results) {
                $results = $result;
            }
        }
    }

    if ($results) {
        returnData('string', ['type' => 'string', 'data' => 1]);
    } else {
        returnError('error_add_service_element', __('Error adding elements to service'));
    }

}


/**
 * Update a special day. And return a message with the result of the operation.
 *
 * @param string            $id    Id of the special day to update.
 * @param $thrash2 Don't use.
 * @param array             $other it's array, $other as param is <special_day>;<same_day>;<description>;<id_group>; in this order
 *              and separator char (after text ; ) and separator (pass in param othermode as othermode=url_encode_separator_<separator>)
 * @param $thrash3 Don't use
 *
 * example:
 *  api.php?op=set&op2=update_special_day&id=1&other=2014-05-03|sunday|text|0&other_mode=url_encode_separator_|
 */
function api_set_update_special_day($id_special_day, $thrash2, $other, $thrash3)
{
    global $config;

    if (defined('METACONSOLE')) {
        return;
    }

    if (!check_acl($config['id_user'], 0, 'LM')) {
        returnError('forbidden', 'string');
        return;
    }

    $special_day = $other['data'][0];
    $same_day = $other['data'][1];
    $description = $other['data'][2];
    $idGroup = $other['data'][3];

    if ($id_special_day == '') {
        returnError('error_update_special_day', __('Error updating special day. Id cannot be left blank.'));
        return;
    }

    $check_id_special_day = db_get_value('id', 'talert_special_days', 'id', $id_special_day);

    if (!$check_id_special_day) {
        returnError('error_update_special_day', __('Error updating special day. Id doesn\'t exist.'));
        return;
    }

    if (!preg_match('/^[0-9]{4}-[0-9]{2}-[0-9]{2}$/', $special_day)) {
        returnError('error_update_special_day', __('Error updating special day. Invalid date format.'));
        return;
    }

    $return = db_process_sql_update(
        'talert_special_days',
        [
            'date'        => $special_day,
            'same_day'    => $same_day,
            'description' => $description,
            'id_group'    => $idGroup,
        ],
        ['id' => $id_special_day]
    );

    returnData(
        'string',
        [
            'type' => 'string',
            'data' => (int) ((bool) $return),
        ]
    );
}


/**
 * Delete a special day. And return a message with the result of the operation.
 *
 * @param string            $id Id of the special day to delete.
 * @param $thrash2 Don't use.
 * @param $thrash3 Don't use.
 * @param $thrash4 Don't use.
 *
 * example:
 *  api.php?op=set&op2=delete_special_day&id=1
 */
function api_set_delete_special_day($id_special_day, $thrash2, $thrash3, $thrash4)
{
    global $config;

    if (defined('METACONSOLE')) {
        return;
    }

    if (!check_acl($config['id_user'], 0, 'LM')) {
        returnError('forbidden', 'string');
        return;
    }

    if ($id_special_day == '') {
        returnError('error_update_special_day', __('Error deleting special day. Id cannot be left blank.'));
        return;
    }

    $check_id_special_day = db_get_value('id', 'talert_special_days', 'id', $id_special_day);

    if (!$check_id_special_day) {
        returnError('error_delete_special_day', __('Error deleting special day. Id doesn\'t exist.'));
        return;
    }

    $return = alerts_delete_alert_special_day($id_special_day);

    if (is_error($return)) {
        returnError('error_delete_special_day', __('Error in deletion special day.'));
    } else {
        returnData('string', ['type' => 'string', 'data' => $return]);
    }
}


/**
 * Get a module graph image encoded with base64.
 * The value returned by this function will be always a string.
 *
 * @param integer           $id    Id of the module.
 * @param $thrash2 Don't use.
 * @param array             $other Array array('type' => 'string', 'data' => '<Graph seconds>').
 * @param $thrash4 Don't use.
 *
 * example:
 *  http://localhost/pandora_console/include/
 *        api.php?op=get&op2=module_graph&id=5&other=40000%7C1&other_mode=url_encode_separator_%7C&apipass=1234
 *        &api=1&user=admin&pass=pandora
 */
function api_get_module_graph($id_module, $thrash2, $other, $thrash4)
{
    global $config;

    if (defined('METACONSOLE')) {
        return;
    }

    if (is_nan($id_module) || $id_module <= 0) {
        returnError('error_module_graph', __(''));
        return;
    }

    if (!util_api_check_agent_and_print_error(modules_get_agentmodule_agent($id_module), 'string')) {
        return;
    }

    $graph_seconds = (!empty($other) && isset($other['data'][0])) ? $other['data'][0] : SECONDS_1HOUR;
    // 1 hour by default
    $graph_threshold = (!empty($other) && isset($other['data'][2]) && $other['data'][2]) ? $other['data'][2] : 0;

    if (is_nan($graph_seconds) || $graph_seconds <= 0) {
        // returnError('error_module_graph', __(''));
        return;
    }

    $params = [
        'agent_module_id'    => $id_module,
        'period'             => $graph_seconds,
        'show_events'        => false,
        'width'              => $width,
        'height'             => $height,
        'show_alerts'        => false,
        'date'               => time(),
        'unit'               => '',
        'baseline'           => 0,
        'return_data'        => 0,
        'show_title'         => true,
        'only_image'         => true,
        'homeurl'            => ui_get_full_url(false).'/',
        'compare'            => false,
        'show_unknown'       => true,
        'backgroundColor'    => 'white',
        'percentil'          => null,
        'type_graph'         => $config['type_module_charts'],
        'fullscale'          => false,
        'return_img_base_64' => true,
        'image_treshold'     => $graph_threshold,
    ];

    $graph_html = grafico_modulo_sparse($params);

    if ($other['data'][1]) {
        header('Content-type: text/html');
        returnData('string', ['type' => 'string', 'data' => '<img src="data:image/jpeg;base64,'.$graph_html.'">']);
    } else {
        returnData('string', ['type' => 'string', 'data' => $graph_html]);
    }
}


function api_set_metaconsole_synch($keys)
{
    global $config;

    if (defined('METACONSOLE')) {
        if (!check_acl($config['id_user'], 0, 'PM')) {
            returnError('forbidden', 'string');
            return;
        }

        $data['keys'] = ['customer_key' => $keys];
        foreach ($data['keys'] as $key => $value) {
            db_process_sql_update(
                'tupdate_settings',
                [db_escape_key_identifier('value') => $value],
                [db_escape_key_identifier('key') => $key]
            );
        }

        // Validate update the license in nodes:
        enterprise_include_once('include/functions_metaconsole.php');
        $array_metaconsole_update = metaconsole_update_all_nodes_license();
        if ($array_metaconsole_update[0] === 0) {
            ui_print_success_message(__('Metaconsole and all nodes license updated'));
        } else {
            ui_print_error_message(__('Metaconsole license updated but %d of %d node synchronization failed', $array_metaconsole_update[0], $array_metaconsole_update[1]));
        }
    } else {
        echo __('This function is only for metaconsole');
    }
}


function api_set_new_cluster($thrash1, $thrash2, $other, $thrash3)
{
    global $config;

    if (defined('METACONSOLE')) {
        return;
    }

    $name = $other['data'][0];
    $cluster_type = $other['data'][1];
    $description = $other['data'][2];
    $idGroup = $other['data'][3];

    if (!check_acl($config['id_user'], $idGroup, 'AW')) {
        returnError('forbidden', 'string');
        return;
    }

    $name_exist = db_process_sql('select count(name) as already_exist from tcluster as already_exist where name = "'.$name.'"');

    if ($name_exist[0]['already_exist'] > 0) {
        returnError('error_set_new_cluster', __('A cluster with this name already exists.'));
        return false;
    }

    $server_name = db_process_sql('select name from tserver where server_type=5 limit 1');

    $server_name_agent = $server_name[0]['name'];

    $values_agent = [
        'nombre'      => $name,
        'alias'       => $name,
        'comentarios' => $description,
        'id_grupo'    => $idGroup,
        'id_os'       => 100,
        'server_name' => $server_name_agent,
        'modo'        => 1,
    ];

    if (!isset($name)) {
        // avoid warnings
        $name = '';
    }

    if (trim($name) != '') {
        $id_agent = agents_create_agent($values_agent['nombre'], $values_agent['id_grupo'], 300, '', $values_agent);

        if ($id_agent !== false) {
            // Create cluster
            $values_cluster = [
                'name'         => $name,
                'cluster_type' => $cluster_type,
                'description'  => $description,
                'group'        => $idGroup,
                'id_agent'     => $id_agent,
            ];

            $id_cluster = db_process_sql_insert('tcluster', $values_cluster);

            if ($id_cluster === false) {
                // failed to create cluster, rollback previously created agent
                agents_delete_agent($id_agent, true);
            }

            $values_module = [
                'nombre'            => io_safe_input('Cluster status'),
                'id_modulo'         => 5,
                'prediction_module' => 5,
                'id_agente'         => $id_agent,
                'custom_integer_1'  => $id_cluster,
                'id_tipo_modulo'    => 1,
                'descripcion'       => io_safe_input('Cluster status information module'),
                'min_warning'       => 1,
                'min_critical'      => 2,
            ];

            $id_module = modules_create_agent_module($id_agent, $values_module['nombre'], $values_module, true);
            if ($id_module === false) {
                db_pandora_audit('Report management', "Failed to create cluster status module in cluster $name (#$id_agent)");
            }
        }

        if ($id_cluster !== false) {
            db_pandora_audit('Report management', "Created cluster $name (#$id_cluster)");
        } else {
            db_pandora_audit('Report management', "Failed to create cluster $name");
        }

        if ($id_agent !== false) {
            db_pandora_audit('Report management', "Created new cluster agent $name (#$id_agent)");
        } else {
            db_pandora_audit('Report management', "Failed to create cluster agent $name");
        }

        if ($id_cluster !== false) {
            returnData(
                'string',
                [
                    'type' => 'string',
                    'data' => (int) $id_cluster,
                ]
            );
        } else {
            returnError('error_set_new_cluster', __('Failed to create cluster.'));
        }
    } else {
        returnError('error_set_new_cluster', __('Agent name cannot be empty.'));
        return;
    }

    return;
}


function api_set_add_cluster_agent($thrash1, $thrash2, $other, $thrash3)
{
    global $config;

    if (defined('METACONSOLE')) {
        return;
    }

    $array_json = json_decode(base64_decode(io_safe_output($other['data'][0])), true);
    if (!empty($array_json)) {
        foreach ($array_json as $key => $element) {
            $check_cluster_group = clusters_get_group($element['id']);
            if ((!check_acl($config['id_user'], $check_cluster_group, 'AW'))
                || (!agents_check_access_agent($element['id_agent'], 'AW'))
            ) {
                continue;
            }

            $tcluster_agent = db_process_sql('insert into tcluster_agent values ('.$element['id'].','.$element['id_agent'].')');
        }
    }

    if ($tcluster_agent !== false) {
        returnData('string', ['type' => 'string', 'data' => 1]);
    } else {
        returnError('error_add_cluster_element', __('Error adding elements to cluster'));
    }

}


function api_set_add_cluster_item($thrash1, $thrash2, $other, $thrash3)
{
    global $config;

    if (defined('METACONSOLE')) {
        return;
    }

    $array_json = json_decode(base64_decode(io_safe_output($other['data'][0])), true);
    if (is_array($array_json)) {
        foreach ($array_json as $key => $element) {
            $cluster_group = clusters_get_group($element['id']);
            if (!check_acl($config['id_user'], $cluster_group, 'AW')) {
                continue;
            }

            if ($element['type'] == 'AA') {
                $tcluster_module = db_process_sql_insert('tcluster_item', ['name' => io_safe_input($element['name']), 'id_cluster' => $element['id_cluster'], 'critical_limit' => $element['critical_limit'], 'warning_limit' => $element['warning_limit']]);

                $id_agent = db_process_sql('select id_agent from tcluster where id = '.$element['id_cluster']);

                $id_parent_modulo = db_process_sql(
                    'select id_agente_modulo from tagente_modulo where id_agente = '.$id_agent[0]['id_agent'].' and nombre = "'.io_safe_input('Cluster status').'"'
                );

                $get_module_type = db_process_sql('select id_tipo_modulo,descripcion,min_warning,min_critical,module_interval from tagente_modulo where nombre = "'.io_safe_input($element['name']).'" limit 1');

                $get_module_type_value = $get_module_type[0]['id_tipo_modulo'];
                $get_module_description_value = $get_module_type[0]['descripcion'];
                $get_module_warning_value = $get_module_type[0]['min_warning'];
                $get_module_critical_value = $get_module_type[0]['min_critical'];
                $get_module_interval_value = $get_module_type[0]['module_interval'];

                $values_module = [
                    'nombre'            => io_safe_input($element['name']),
                    'id_modulo'         => 0,
                    'prediction_module' => 6,
                    'id_agente'         => $id_agent[0]['id_agent'],
                    'parent_module_id'  => $id_parent_modulo[0]['id_agente_modulo'],
                    'custom_integer_1'  => $element['id_cluster'],
                    'custom_integer_2'  => $tcluster_module,
                    'id_tipo_modulo'    => 1,
                    'descripcion'       => $get_module_description_value,
                    'min_warning'       => $element['warning_limit'],
                    'min_critical'      => $element['critical_limit'],
                    'tcp_port'          => 1,
                    'module_interval'   => $get_module_interval_value,
                ];

                $id_module = modules_create_agent_module($values_module['id_agente'], $values_module['nombre'], $values_module, true);

                $launch_cluster = db_process_sql(
                    'update tagente_modulo set flag = 1 where custom_integer_1 = '.$element['id_cluster'].' and nombre = "'.io_safe_input('Cluster status').'"'
                );

                if ($tcluster_module !== false) {
                    db_pandora_audit('Report management', 'Module #'.$element['name'].' assigned to cluster #'.$element['id_cluster']);
                } else {
                    db_pandora_audit('Report management', 'Failed to assign AA item module to cluster '.$element['name']);
                }
            } else if ($element['type'] == 'AP') {
                $id_agent = db_process_sql('select id_agent from tcluster where id = '.$element['id_cluster']);

                $id_parent_modulo = db_process_sql(
                    'select id_agente_modulo from tagente_modulo where id_agente = '.$id_agent[0]['id_agent'].' and nombre = "'.io_safe_input('Cluster status').'"'
                );

                $tcluster_balanced_module = db_process_sql_insert('tcluster_item', ['name' => $element['name'], 'id_cluster' => $element['id_cluster'], 'item_type' => 'AP', 'is_critical' => $element['is_critical']]);

                $get_module_type = db_process_sql('select id_tipo_modulo,descripcion,min_warning,min_critical,module_interval from tagente_modulo where nombre = "'.io_safe_input($element['name']).'" limit 1');

                $get_module_type_value = $get_module_type[0]['id_tipo_modulo'];
                $get_module_description_value = $get_module_type[0]['descripcion'];
                $get_module_warning_value = $get_module_type[0]['min_warning'];
                $get_module_critical_value = $get_module_type[0]['min_critical'];
                $get_module_interval_value = $get_module_type[0]['module_interval'];
                $get_module_type_nombre = db_process_sql('select nombre from ttipo_modulo where id_tipo = '.$get_module_type_value);
                $get_module_type_nombre_value = $get_module_type_nombre[0]['nombre'];

                if (strpos($get_module_type_nombre_value, 'inc') != false) {
                    $get_module_type_value_normal = 4;
                } else if (strpos($get_module_type_nombre_value, 'proc') != false) {
                    $get_module_type_value_normal = 2;
                } else if (strpos($get_module_type_nombre_value, 'data') != false) {
                    $get_module_type_value_normal = 1;
                } else if (strpos($get_module_type_nombre_value, 'string') != false) {
                    $get_module_type_value_normal = 3;
                } else {
                    $get_module_type_value_normal = 1;
                }

                $values_module = [
                    'nombre'            => $element['name'],
                    'id_modulo'         => 5,
                    'prediction_module' => 7,
                    'id_agente'         => $id_agent[0]['id_agent'],
                    'parent_module_id'  => $id_parent_modulo[0]['id_agente_modulo'],
                    'custom_integer_1'  => $element['id_cluster'],
                    'custom_integer_2'  => $tcluster_balanced_module,
                    'id_tipo_modulo'    => $get_module_type_value_normal,
                    'descripcion'       => $get_module_description_value,
                    'min_warning'       => $get_module_warning_value,
                    'min_critical'      => $get_module_critical_value,
                    'tcp_port'          => $element['is_critical'],
                    'module_interval'   => $get_module_interval_value,
                ];

                $id_module = modules_create_agent_module($values_module['id_agente'], $values_module['nombre'], $values_module, true);

                $launch_cluster = db_process_sql(
                    'update tagente_modulo set flag = 1 where custom_integer_1 = '.$element['id_cluster'].' and nombre = "'.io_safe_input('Cluster status').'"'
                );

                if ($tcluster_balanced_module !== false) {
                    db_pandora_audit('Report management', 'Module #'.$element['name'].' assigned to cluster #'.$element['id_cluster']);
                } else {
                    db_pandora_audit('Report management', 'Fail try to assign module to cluster');
                }
            }
        }
    } else {
        $id_module = false;
    }

    if ($id_module !== false) {
        returnData('string', ['type' => 'string', 'data' => 1]);
    } else {
        returnError('error_add_cluster_element', __('Error adding elements to cluster'));
    }

}


function api_set_delete_cluster($id, $thrash1, $thrast2, $thrash3)
{
    global $config;

    if (defined('METACONSOLE')) {
        return;
    }

    $cluster_group = clusters_get_group($id);
    if (!check_acl($config['id_user'], $cluster_group, 'AD')) {
        returnError('error_set_delete_cluster', __('The user cannot access to the cluster'));
        return;
    }

    $temp_id_cluster = db_process_sql('select id_agent from tcluster where id ='.$id);

    $tcluster_modules_delete_get = db_process_sql('select id_agente_modulo from tagente_modulo where custom_integer_1 = '.$id);

    foreach ($tcluster_modules_delete_get as $key => $value) {
        $tcluster_modules_delete_get_values[] = $value['id_agente_modulo'];
    }

    $tcluster_modules_delete = modules_delete_agent_module($tcluster_modules_delete_get_values);
    $tcluster_items_delete = db_process_sql('delete from tcluster_item where id_cluster = '.$id);
    $tcluster_agents_delete = db_process_sql('delete from tcluster_agent where id_cluster = '.$id);
    $tcluster_delete = db_process_sql('delete from tcluster where id = '.$id);
    $tcluster_agent_delete = agents_delete_agent($temp_id_cluster[0]['id_agent']);

    if (($tcluster_modules_delete + $tcluster_items_delete + $tcluster_agents_delete + $tcluster_delete + $tcluster_agent_delete) == 0) {
        returnError('error_delete', 'Error in delete operation.');
    } else {
        returnData('string', ['type' => 'string', 'data' => __('Successfully deleted')]);
    }
}


function api_set_delete_cluster_agents($thrash1, $thrast2, $other, $thrash3)
{
    global $config;

    if (defined('METACONSOLE')) {
        return;
    }

    $id_agent = $other['data'][0];
    $id_cluster = $other['data'][1];

    $target_agents = json_decode(base64_decode(io_safe_output($other['data'][0])), true);

    $cluster_group = clusters_get_group($id_agent);
    if (!users_is_admin($config['id_user'])) {
        if (!$cluster_group
            || (!check_acl($config['id_user'], $cluster_group, 'AW'))
            || (!agents_check_access_agent($id_agent, 'AW'))
        ) {
            returnError('error_set_delete_cluster_agent', __('The user cannot access to the cluster'));
            return;
        }
    }

    $n_agents_deleted = 0;
    $n_agents = 0;

    if (is_array($target_agents)) {
        $target_clusters = [];
        foreach ($target_agents as $data) {
            $n_agents++;
            if (!isset($target_clusters[$data['id']])) {
                $target_clusters[$data['id']] = [];
            }

            array_push($target_clusters[$data['id']], $data['id_agent']);
        }

        foreach ($target_clusters as $id_cluster => $id_agent_array) {
            $rs = cluster_delete_agents($id_cluster, $id_agent_array);
            if ($rs !== false) {
                $n_agents_deleted += $rs;
            }
        }
    }

    if ($n_agents > $n_agents_deleted) {
        returnError('error_delete', 'Error in delete operation.');
    } else {
        returnData('string', ['type' => 'string', 'data' => $n_agents_deleted]);
    }

}


function api_set_delete_cluster_item($id, $thrash1, $thrast2, $thrast3)
{
    global $config;

    if (defined('METACONSOLE')) {
        return;
    }

    $cluster_group = clusters_get_group($id);
    if (!check_acl($config['id_user'], $cluster_group, 'AD')) {
        returnError('error_set_delete_cluster_item', __('The user cannot access to the cluster'));
        return;
    }

    $delete_module_aa_get = db_process_sql('select id_agente_modulo from tagente_modulo where custom_integer_2 = '.$id);
    $delete_module_aa_get_result = modules_delete_agent_module($delete_module_aa_get[0]['id_agente_modulo']);
    $delete_item = db_process_sql('delete from tcluster_item where id = '.$id);

    if (!$delete_item) {
        returnError('error_delete', 'Error in delete operation.');
    } else {
        returnData('string', ['type' => 'string', 'data' => __('Correct Delete')]);
    }

}


function api_set_apply_module_template($id_template, $id_agent, $thrash3, $thrash4)
{
    global $config;

    if (isset($id_template)) {
        if (!util_api_check_agent_and_print_error($id_agent, 'string', 'AW')) {
            return;
        }

        // Take agent data
        $row = db_get_row('tagente', 'id_agente', $id_agent);

        $intervalo = $row['intervalo'];
        $nombre_agente = $row['nombre'];
        $direccion_agente = $row['direccion'];
        $ultima_act = $row['ultimo_contacto'];
        $ultima_act_remota = $row['ultimo_contacto_remoto'];
        $comentarios = $row['comentarios'];
        $id_grupo = $row['id_grupo'];
        $id_os = $row['id_os'];
        $os_version = $row['os_version'];
        $agent_version = $row['agent_version'];
        $disabled = $row['disabled'];

        $id_np = $id_template;
        $name_template = db_get_value('name', 'tnetwork_profile', 'id_np', $id_np);
        $npc = db_get_all_rows_field_filter('tnetwork_profile_component', 'id_np', $id_np);

        if ($npc === false) {
            $npc = [];
        }

        $success_count = $error_count = 0;
        $modules_already_added = [];

        foreach ($npc as $row) {
            $nc = db_get_all_rows_field_filter('tnetwork_component', 'id_nc', $row['id_nc']);

            if ($nc === false) {
                $nc = [];
            }

            foreach ($nc as $row2) {
                // Insert each module from tnetwork_component into agent
                $values = [
                    'id_agente'             => $id_agent,
                    'id_tipo_modulo'        => $row2['type'],
                    'descripcion'           => __('Created by template ').$name_template.' . '.$row2['description'],
                    'max'                   => $row2['max'],
                    'min'                   => $row2['min'],
                    'module_interval'       => $row2['module_interval'],
                    'tcp_port'              => $row2['tcp_port'],
                    'tcp_send'              => $row2['tcp_send'],
                    'tcp_rcv'               => $row2['tcp_rcv'],
                    'snmp_community'        => $row2['snmp_community'],
                    'snmp_oid'              => $row2['snmp_oid'],
                    'ip_target'             => $direccion_agente,
                    'id_module_group'       => $row2['id_module_group'],
                    'id_modulo'             => $row2['id_modulo'],
                    'plugin_user'           => $row2['plugin_user'],
                    'plugin_pass'           => $row2['plugin_pass'],
                    'plugin_parameter'      => $row2['plugin_parameter'],
                    'unit'                  => $row2['unit'],
                    'max_timeout'           => $row2['max_timeout'],
                    'max_retries'           => $row2['max_retries'],
                    'id_plugin'             => $row2['id_plugin'],
                    'post_process'          => $row2['post_process'],
                    'dynamic_interval'      => $row2['dynamic_interval'],
                    'dynamic_max'           => $row2['dynamic_max'],
                    'dynamic_min'           => $row2['dynamic_min'],
                    'dynamic_two_tailed'    => $row2['dynamic_two_tailed'],
                    'min_warning'           => $row2['min_warning'],
                    'max_warning'           => $row2['max_warning'],
                    'str_warning'           => $row2['str_warning'],
                    'min_critical'          => $row2['min_critical'],
                    'max_critical'          => $row2['max_critical'],
                    'str_critical'          => $row2['str_critical'],
                    'critical_inverse'      => $row2['critical_inverse'],
                    'warning_inverse'       => $row2['warning_inverse'],
                    'critical_instructions' => $row2['critical_instructions'],
                    'warning_instructions'  => $row2['warning_instructions'],
                    'unknown_instructions'  => $row2['unknown_instructions'],
                    'id_category'           => $row2['id_category'],
                    'macros'                => $row2['macros'],
                    'each_ff'               => $row2['each_ff'],
                    'min_ff_event'          => $row2['min_ff_event'],
                    'min_ff_event_normal'   => $row2['min_ff_event_normal'],
                    'min_ff_event_warning'  => $row2['min_ff_event_warning'],
                    'min_ff_event_critical' => $row2['min_ff_event_critical'],
                ];

                $name = $row2['name'];

                // Put tags in array if the component has to add them later
                if (!empty($row2['tags'])) {
                    $tags = explode(',', $row2['tags']);
                } else {
                    $tags = [];
                }

                // Check if this module exists in the agent
                $module_name_check = db_get_value_filter('id_agente_modulo', 'tagente_modulo', ['delete_pending' => 0, 'nombre' => $name, 'id_agente' => $id_agent]);

                if ($module_name_check !== false) {
                    $modules_already_added[] = $row2['name'];
                    $error_count++;
                } else {
                    $id_agente_modulo = modules_create_agent_module($id_agent, $name, $values);

                    if ($id_agente_modulo === false) {
                        $error_count++;
                    } else {
                        if (!empty($tags)) {
                            // Creating tags
                            $tag_ids = [];
                            foreach ($tags as $tag_name) {
                                $tag_id = tags_get_id($tag_name);

                                // If tag exists in the system we store to create it
                                $tag_ids[] = $tag_id;
                            }

                            tags_insert_module_tag($id_agente_modulo, $tag_ids);
                        }

                        $success_count++;
                    }
                }
            }
        }

        if ($error_count > 0) {
            if (empty($modules_already_added)) {
                returnError('set_apply_module_template', __('Error adding modules').sprintf(' (%s)', $error_count));
            } else {
                returnError('set_apply_module_template', __('Error adding modules. The following errors already exists: ').implode(', ', $modules_already_added));
            }
        }

        if ($success_count > 0) {
            returnData('string', ['type' => 'string', 'data' => __('Modules successfully added')]);
        }
    }

}


function api_get_cluster_status($id_cluster, $trash1, $trash2, $returnType)
{
    global $config;

    if (defined('METACONSOLE')) {
        return;
    }

    $cluster_group = clusters_get_group($id_cluster);
    if (!check_acl($config['id_user'], $cluster_group, 'AR')) {
        returnError('error_get_cluster_status', __('The user cannot access to the cluster'));
        return;
    }

    $sql = 'select ae.estado from tagente_estado ae, tagente_modulo tam, tcluster tc'.' where tam.id_agente=tc.id_agent and ae.id_agente_modulo=tam.id_agente_modulo '.' and tc.id='.$id_cluster.' and tam.nombre = "'.io_safe_input('Cluster status').'" ';

    $value = db_get_value_sql($sql);

    if ($value === false) {
        returnError('id_not_found', $returnType);
        return;
    }

    $data = [
        'type' => 'string',
        'data' => $value,
    ];

    returnData($returnType, $data);
}


function api_get_cluster_id_by_name($cluster_name, $trash1, $trash2, $returnType)
{
    global $config;

    if (defined('METACONSOLE')) {
        return;
    }

    $value = cluster_get_id_by_name($cluster_name);
    if (($value === false) || ($value === null)) {
        returnError('id_not_found', $returnType);
        return;
    }

    $cluster_group = clusters_get_group($value);
    if (!check_acl($config['id_user'], $cluster_group, 'AR')) {
        returnError('error_get_cluster_status', __('The user cannot access to the cluster'));
        return;
    }

    $data = [
        'type' => 'string',
        'data' => $value,
    ];

    returnData($returnType, $data);
}


function api_get_agents_id_name_by_cluster_id($cluster_id, $trash1, $trash2, $returnType)
{
    global $config;

    if (defined('METACONSOLE')) {
        return;
    }

    $cluster_group = clusters_get_group($cluster_id);
    if (!check_acl($config['id_user'], $cluster_group, 'AR')) {
        returnError('error_get_cluster_status', __('The user cannot access to the cluster'));
        return;
    }

    $all_agents = cluster_get_agents_id_name_by_cluster_id($cluster_id);

    if ($all_agents !== false) {
        $data = [
            'type' => 'json',
            'data' => $all_agents,
        ];

        returnData('json', $data, JSON_FORCE_OBJECT);
    } else {
        returnError('error_agents', 'No agents retrieved.');
    }
}


function api_get_agents_id_name_by_cluster_name($cluster_name, $trash1, $trash2, $returnType)
{
    global $config;

    if (defined('METACONSOLE')) {
        return;
    }

    $value = cluster_get_id_by_name($cluster_name);
    if (($value === false) || ($value === null)) {
        returnError('id_not_found', $returnType);
    }

    $cluster_group = clusters_get_group($value);
    if (!check_acl($config['id_user'], $cluster_group, 'AR')) {
        returnError('error_get_cluster_status', __('The user cannot access to the cluster'));
        return;
    }

    $all_agents = cluster_get_agents_id_name_by_cluster_id($value);

    if (count($all_agents) > 0 and $all_agents !== false) {
        $data = [
            'type' => 'json',
            'data' => $all_agents,
        ];

        returnData('json', $data, JSON_FORCE_OBJECT);
    } else {
        returnError('error_agents', 'No agents retrieved.');
    }
}


function api_get_modules_id_name_by_cluster_id($cluster_id)
{
    global $config;

    if (defined('METACONSOLE')) {
        return;
    }

    $cluster_group = clusters_get_group($cluster_id);
    if (!check_acl($config['id_user'], $cluster_group, 'AR')) {
        returnError('error_get_cluster_status', __('The user cannot access to the cluster'));
        return;
    }

    $all_modules = cluster_get_modules_id_name_by_cluster_id($cluster_id);

    if (count($all_modules) > 0 and $all_modules !== false) {
        $data = [
            'type' => 'json',
            'data' => $all_modules,
        ];

        returnData('json', $data);
    } else {
        returnError('error_agent_modules', 'No modules retrieved.');
    }

}


function api_get_modules_id_name_by_cluster_name($cluster_name)
{
    global $config;

    if (defined('METACONSOLE')) {
        return;
    }

    $value = cluster_get_id_by_name($cluster_name);
    if (($value === false) || ($value === null)) {
        returnError('id_not_found', $returnType);
    }

    $cluster_group = clusters_get_group($value);
    if (!check_acl($config['id_user'], $cluster_group, 'AR')) {
        returnError('error_get_cluster_status', __('The user cannot access to the cluster'));
        return;
    }

    $all_modules = cluster_get_modules_id_name_by_cluster_id($value);

    if (count($all_modules) > 0 and $all_modules !== false) {
        $data = [
            'type' => 'json',
            'data' => $all_modules,
        ];

        returnData('json', $data);
    } else {
        returnError('error_agent_modules', 'No modules retrieved.');
    }

}


 /**
  * @param $trash1
  * @param $trash2
  * @param mixed      $trash3
  * @param $returnType
  *    Example:
  *    api.php?op=get&op2=event_responses&return_type=csv&apipass=1234&user=admin&pass=pandora
  */
function api_get_event_responses($trash1, $trash2, $trash3, $returnType)
{
    global $config;

    // Error if user cannot read event responses.
    if (!check_acl($config['id_user'], 0, 'PM')) {
        returnError('forbidden', $returnType);
        return;
    }

    $responses = event_responses_get_responses();
    if (empty($responses)) {
        returnError('no_data_to_show', $returnType);
        return;
    }

    returnData($returnType, ['type' => 'array', 'data' => $responses]);
}


 /**
  * @param $id_response
  * @param $trash2
  * @param mixed       $trash3
  * @param $returnType
  *    Example:
  *    api.php?op=set&op2=delete_event_response&id=7&apipass=1234&user=admin&pass=pandora
  */
function api_set_delete_event_response($id_response, $trash1, $trash2, $returnType)
{
    global $config;

    // Error if user cannot read event responses.
    if (!check_acl($config['id_user'], 0, 'PM')) {
        returnError('forbidden', $returnType);
        return;
    }

    // Check if id exists
    $event_group = db_get_value('id_group', 'tevent_response', 'id', $id_response);
    if ($event_group === false) {
        returnError('id_not_found', $returnType);
        return;
    }

    // Check user if can edit the module
    if (!check_acl($config['id_user'], $event_group, 'PM')) {
        returnError('forbidden', $returnType);
        return;
    }

    $result = db_process_sql_delete('tevent_response', ['id' => $id_response]);
    returnData($returnType, ['type' => 'string', 'data' => $result]);
}


/**
 * @param $trash1
 * @param $trash2
 * @param mixed      $other. Serialized params
 * @param $returnType
 *    Example:
 *    api.php?op=set&op2=create_event_response&other=response%7Cdescription%20response%7Ctouch%7Ccommand%7C0%7C650%7C400%7C0%7Cresponse%7C0&other_mode=url_encode_separator_%7C&apipass=1234&user=admin&pass=pandora
 */
function api_set_create_event_response($trash1, $trash2, $other, $returnType)
{
    global $config;

    // Error if user cannot read event responses.
    if (!check_acl($config['id_user'], 0, 'PM')) {
        returnError('forbidden', $returnType);
        return;
    }

    $values = [];
    $values['name'] = $other['data'][0];
    $values['description'] = $other['data'][1];
    $values['target'] = $other['data'][2];
    $values['type'] = $other['data'][3];
    $values['id_group'] = $other['data'][4];
    $values['modal_width'] = $other['data'][5];
    $values['modal_height'] = $other['data'][6];
    $values['new_window'] = $other['data'][7];
    $values['params'] = $other['data'][8];
    $values['server_to_exec'] = $other['data'][9];

    // Error if user has not permission for the group.
    if (!check_acl($config['id_user'], $values['id_group'], 'PM')) {
        returnError('forbidden', $returnType);
        return;
    }

    $return = event_responses_create_response($values) ? 1 : 0;

    returnData($returnType, ['type' => 'string', 'data' => $return]);
}


/**
 * @param $id_response
 * @param $trash2
 * @param mixed       $other. Serialized params
 * @param $returnType
 *    Example:
 *    api.php?op=set&op2=update_event_response&id=7&other=response%7Cdescription%20response%7Ctouch%7Ccommand%7C0%7C650%7C400%7C0%7Cresponse%7C0&other_mode=url_encode_separator_%7C&apipass=1234&user=admin&pass=pandora
 */
function api_set_update_event_response($id_response, $trash1, $other, $returnType)
{
    global $config;

    // Error if user cannot read event responses.
    if (!check_acl($config['id_user'], 0, 'PM')) {
        returnError('forbidden', $returnType);
        return;
    }

    // Check if id exists
    $event_response = db_get_row('tevent_response', 'id', $id_response);
    if ($event_response === false) {
        returnError('id_not_found', $returnType);
        return;
    }

    // Check user if can edit the module
    if (!check_acl($config['id_user'], $event_response['id_group'], 'PM')) {
        returnError('forbidden', $returnType);
        return;
    }

    $values = [];
    $values['name'] = $other['data'][0] == '' ? $event_response['name'] : $other['data'][0];
    $values['description'] = $other['data'][1] == '' ? $event_response['description'] : $other['data'][1];
    $values['target'] = $other['data'][2] == '' ? $event_response['target'] : $other['data'][2];
    $values['type'] = $other['data'][3] == '' ? $event_response['type'] : $other['data'][3];
    $values['id_group'] = $other['data'][4] == '' ? $event_response['id_group'] : $other['data'][4];
    $values['modal_width'] = $other['data'][5] == '' ? $event_response['modal_width'] : $other['data'][5];
    $values['modal_height'] = $other['data'][6] == '' ? $event_response['modal_height'] : $other['data'][6];
    $values['new_window'] = $other['data'][7] == '' ? $event_response['new_window'] : $other['data'][7];
    $values['params'] = $other['data'][8] == '' ? $event_response['params'] : $other['data'][8];
    $values['server_to_exec'] = $other['data'][9] == '' ? $event_response['server_to_exec'] : $other['data'][9];

    // Error if user has not permission for the group.
    if (!check_acl($config['id_user'], $values['id_group'], 'PM')) {
        returnError('forbidden', $returnType);
        return;
    }

    $return = event_responses_update_response($id_response, $values) ? 1 : 0;

    returnData($returnType, ['type' => 'string', 'data' => $return]);
}


function api_get_cluster_items($cluster_id)
{
    global $config;

    if (defined('METACONSOLE')) {
        return;
    }

    $cluster_group = clusters_get_group($cluster_id);
    if (!check_acl($config['id_user'], $cluster_group, 'AR')) {
        returnError('error_get_cluster_status', __('The user cannot access to the cluster'));
        return;
    }

    $all_items = cluster_get_items($cluster_id);

    if (count($all_items) > 0 and $all_items !== false) {
        $data = [
            'type' => 'json',
            'data' => $all_items,
        ];

        returnData('json', $data);
    } else {
        returnError('error_cluster_items', 'No items retrieved.');
    }
}


/**
 * Create an event filter.
 *
 * @param string            $id    Name of event filter to add.
 * @param $thrash1 Don't use.
 * @param array             $other it's array, $other as param is<id_group_filter>;<id_group>;<event_type>;
 *              <severity>;<event_status>;<free_search>;<agent_search_id>;<pagination_size>;<max_hours_old>;<id_user_ack>;<duplicate>;
 *              <date_from>;<date_to>;<events_with_tags>;<events_without_tags>;<alert_events>;<module_search_id>;<source>;
 *              <id_extra>;<user_comment> in this order
 *              and separator char (after text ; ) and separator (pass in param othermode as othermode=url_encode_separator_<separator>)
 *
 *                 example: api.php?op=set&op2=create_event_filter&id=test&other=||error|4|||1||12|||2018-12-09|2018-12-13|[%226%22]|[%2210%22,%226%22,%223%22]|1|10|||&other_mode=url_encode_separator_|
 *
 * @param $thrash3 Don't use
 */
function api_set_create_event_filter($name, $thrash1, $other, $thrash3)
{
    if ($name == '') {
        returnError(
            'error_create_event_filter',
            __('Error creating event filter. Event filter name cannot be left blank.')
        );
        return;
    }

    $event_w = check_acl($config['id_user'], 0, 'EW');
    $event_m = check_acl($config['id_user'], 0, 'EM');
    $access = ($event_w == true) ? 'EW' : (($event_m == true) ? 'EM' : 'EW');

    $event_filter_name = $name;

    $user_groups = users_get_groups($config['id_user'], 'AR', true);

    $id_group_filter = (array_key_exists($other['data'][0], $user_groups)) ? $other['data'][0] : 0;

    $id_group = (array_key_exists($other['data'][1], $user_groups)) ? $other['data'][1] : 0;

    $event_type = (array_key_exists($other['data'][2], get_event_types()) || $other['data'][2] == '') ? $other['data'][2] : '';

    $severity = (array_key_exists($other['data'][3], get_priorities()) || $other['data'][3] == -1) ? $other['data'][3] : -1;

    $status = (array_key_exists($other['data'][4], events_get_all_status()) || $other['data'][4] == -1) ? $other['data'][4] : -1;

    if (!is_numeric($other['data'][6]) || empty($other['data'][6])) {
        $text_agent = '';
        $id_agent = 0;
    } else {
        $filter = [];

        if ($id_group == 0) {
            $filter['id_grupo'] = array_keys($user_groups);
        } else {
            $filter['id_grupo'] = $id_group;
        }

        $filter[] = '(id_agente = '.$other['data'][6].')';
        $agent = agents_get_agents($filter, ['id_agente']);

        if ($agent === false) {
            $text_agent = '';
        } else {
            $sql = sprintf(
                'SELECT alias
				FROM tagente
				WHERE id_agente = %d',
                $agent[0]['id_agente']
            );

            $id_agent = $other['data'][6];
            $text_agent = db_get_value_sql($sql);
        }
    }

    $pagination = (in_array($other['data'][7], [20, 25, 50, 100, 200, 500])) ? $other['data'][7] : 20;

    $users = users_get_user_users($config['id_user'], $access, users_can_manage_group_all());

    $id_user_ack = (in_array($other['data'][9], $users)) ? $other['data'][9] : 0;

    $group_rep = ($other['data'][10] == 0 || $other['data'][10] == 1) ? $other['data'][10] : 0;

    $date_from = (preg_match('/^[0-9]{4}-(0[1-9]|1[0-2])-(0[1-9]|[1-2][0-9]|3[0-1])$/', $other['data'][11])) ? $other['data'][11] : '0000-00-00';

    $date_to = (preg_match('/^[0-9]{4}-(0[1-9]|1[0-2])-(0[1-9]|[1-2][0-9]|3[0-1])$/', $other['data'][12])) ? $other['data'][12] : '0000-00-00';

    $tag_with = (preg_match('/^\[(("\d+"((,|\])("\d+"))+)|"\d+")\]$/', io_safe_output($other['data'][13]))) ? $other['data'][13] : '[]';

    $tag_without = (preg_match('/^\[(("\d+"((,|\])("\d+"))+)|"\d+")\]$/', io_safe_output($other['data'][14]))) ? $other['data'][14] : '[]';

    $filter_only_alert = (in_array($other['data'][15], [-1, 0, 1])) ? $other['data'][15] : -1;

    if (!is_numeric($other['data'][16]) || empty($other['data'][16])) {
        $id_agent_module = 0;
    } else {
        $groups = [];

        $groups = users_get_groups($config['id_user'], 'AW', false);
        $groups = array_keys($groups);

        if (empty($groups)) {
            $id_groups = 0;
        } else {
            $id_groups = implode(',', $groups);
        }

        $agents = db_get_all_rows_sql(
            'SELECT id_agente
			FROM tagente
			WHERE id_grupo IN ('.$id_groups.')'
        );

        if ($agents === false) {
            $agents = [];
        }

        $id_agents = [];
        foreach ($agents as $agent) {
            $id_agents[] = $agent['id_agente'];
        }

        $filter = '('.$other['data'][16].')';

        $modules = agents_get_modules(
            $id_agents,
            false,
            (['tagente_modulo.id_agente_modulo in' => $filter])
        );

        $id_agent_module = (array_key_exists($other['data'][16], $modules)) ? $other['data'][16] : 0;
    }

    $values = [
        'id_group_filter'   => $id_group_filter,
        'id_group'          => $id_group,
        'event_type'        => $event_type,
        'severity'          => $severity,
        'status'            => $status,
        'search'            => $other['data'][5],
        'text_agent'        => $text_agent,
        'id_agent'          => $id_agent,
        'pagination'        => $pagination,
        'event_view_hr'     => $other['data'][8],
        'id_user_ack'       => $id_user_ack,
        'group_rep'         => $group_rep,
        'date_from'         => $date_from,
        'date_to'           => $date_to,
        'tag_with'          => $tag_with,
        'tag_without'       => $tag_without,
        'filter_only_alert' => $filter_only_alert,
        'id_agent_module'   => $id_agent_module,
        'source'            => $other['data'][17],
        'id_extra'          => $other['data'][18],
        'user_comment'      => $other['data'][19],
    ];

    $values['id_name'] = $event_filter_name;

    $id_filter = db_process_sql_insert('tevent_filter', $values);

    if ($id_filter === false) {
        returnError('error_create_event_filter', __('Error creating event filter.'));
    } else {
        returnData(
            'string',
            [
                'type' => 'string',
                'data' => __('Event filter successfully created.'),
            ]
        );
    }

}


/**
 * Update an event filter. And return a message with the result of the operation.
 *
 * @param string            $id_event_filter Id of the event filter to update.
 * @param $thrash1 Don't use.
 * @param array             $other           it's array, $other as param is <filter_name>;<id_group>;<event_type>;
 *                        <severity>;<event_status>;<free_search>;<agent_search_id>;<pagination_size>;<max_hours_old>;<id_user_ack>;<duplicate>;
 *                        <date_from>;<date_to>;<events_with_tags>;<events_without_tags>;<alert_events>;<module_search_id>;<source>;
 *                        <id_extra>;<user_comment> in this order
 *                        and separator char (after text ; ) and separator (pass in param othermode as othermode=url_encode_separator_<separator>)
 *
 *                        example:
 *
 *                       api.php?op=set&op2=update_event_filter&id=198&other=new_name|||alert_recovered|||||||||||||||||&other_mode=url_encode_separator_%7C
 *
 * @param $thrash3 Don't use
 */
function api_set_update_event_filter($id_event_filter, $thrash1, $other, $thrash3)
{
    global $config;

    if (!check_acl($config['id_user'], 0, 'LM')) {
        returnError('forbidden', 'string');
        return;
    }

    if ($id_event_filter == '') {
        returnError(
            'error_update_event_filter',
            __('Error updating event filter. Event filter ID cannot be left blank.')
        );
        return;
    }

    $sql = "SELECT * FROM tevent_filter WHERE id_filter=$id_event_filter";
    $result_event_filter = db_get_row_sql($sql);

    if (!$result_event_filter) {
        returnError(
            'error_update_event_filter',
            __('Error updating event filter. Event filter ID doesn\'t exist.')
        );
        return;
    }

    $values = [];

    for ($i = 0; $i < 21; $i++) {
        if ($other['data'][$i] != '') {
            switch ($i) {
                case 0:
                    $values['id_name'] = $other['data'][0];
                break;

                case 1:
                    $user_groups = users_get_groups($config['id_user'], 'AR', true);
                    $values['id_group_filter'] = (array_key_exists($other['data'][1], $user_groups)) ? $other['data'][1] : 0;
                break;

                case 2:
                    $user_groups = users_get_groups($config['id_user'], 'AR', true);
                    $values['id_group'] = (array_key_exists($other['data'][2], $user_groups)) ? $other['data'][2] : 0;
                break;

                case 3:
                    $values['event_type'] = (array_key_exists($other['data'][3], get_event_types()) || $other['data'][3] == '') ? $other['data'][3] : '';
                break;

                case 4:
                    $values['severity'] = (array_key_exists($other['data'][4], get_priorities()) || $other['data'][4] == -1) ? $other['data'][4] : -1;
                break;

                case 5:
                    $values['status'] = (array_key_exists($other['data'][5], events_get_all_status()) || $other['data'][5] == -1) ? $other['data'][5] : -1;
                break;

                case 6:
                    $values['search'] = $other['data'][6];
                break;

                case 7:
                    $user_groups = users_get_groups($config['id_user'], 'AR', true);

                    if (!is_numeric($other['data'][7]) || empty($other['data'][7])) {
                        $values['text_agent'] = '';
                        $values['id_agent'] = 0;
                    } else {
                        $filter = [];

                        if ($id_group == 0) {
                            $filter['id_grupo'] = array_keys($user_groups);
                        } else {
                            $filter['id_grupo'] = $id_group;
                        }

                        $filter[] = '(id_agente = '.$other['data'][7].')';
                        $agent = agents_get_agents($filter, ['id_agente']);

                        if ($agent === false) {
                            $values['text_agent'] = '';
                        } else {
                            $sql = sprintf(
                                'SELECT alias
								FROM tagente
								WHERE id_agente = %d',
                                $agent[0]['id_agente']
                            );

                            $values['id_agent'] = $other['data'][7];
                            $values['text_agent'] = db_get_value_sql($sql);
                        }
                    }
                break;

                case 8:
                    $values['pagination'] = (in_array($other['data'][8], [20, 25, 50, 100, 200, 500])) ? $other['data'][8] : 20;
                break;

                case 9:
                    $values['event_view_hr'] = $other['data'][9];
                break;

                case 10:

                    $event_w = check_acl($config['id_user'], 0, 'EW');
                    $event_m = check_acl($config['id_user'], 0, 'EM');
                    $access = ($event_w == true) ? 'EW' : (($event_m == true) ? 'EM' : 'EW');

                    $users = users_get_user_users($config['id_user'], $access, users_can_manage_group_all());

                    $values['id_user_ack'] = (in_array($other['data'][10], $users)) ? $other['data'][10] : 0;
                break;

                case 11:
                    $values['group_rep'] = ($other['data'][11] == 0 || $other['data'][11] == 1) ? $other['data'][11] : 0;
                break;

                case 12:
                    $values['date_from'] = (preg_match('/^[0-9]{4}-(0[1-9]|1[0-2])-(0[1-9]|[1-2][0-9]|3[0-1])$/', $other['data'][12])) ? $other['data'][12] : '0000-00-00';
                break;

                case 13:
                    $values['date_to'] = (preg_match('/^[0-9]{4}-(0[1-9]|1[0-2])-(0[1-9]|[1-2][0-9]|3[0-1])$/', $other['data'][13])) ? $other['data'][13] : '0000-00-00';
                break;

                case 14:
                    print_r('14444444');
                    $values['tag_with'] = (preg_match('/^\[(("\d+"((,|\])("\d+"))+)|"\d+")\]$/', io_safe_output($other['data'][14]))) ? $other['data'][14] : '[]';
                break;

                case 15:
                    print_r('1555555555');
                    $values['tag_without'] = (preg_match('/^\[(("\d+"((,|\])("\d+"))+)|"\d+")\]$/', io_safe_output($other['data'][15]))) ? $other['data'][15] : '[]';
                break;

                case 16:
                    $values['filter_only_alert'] = (in_array($other['data'][16], [-1, 0, 1])) ? $other['data'][16] : -1;
                break;

                case 17:
                    if (!is_numeric($other['data'][17]) || empty($other['data'][17])) {
                        $values['id_agent_module'] = 0;
                    } else {
                        $groups = [];

                        $groups = users_get_groups($config['id_user'], 'AW', false);
                        $groups = array_keys($groups);

                        if (empty($groups)) {
                            $id_groups = 0;
                        } else {
                            $id_groups = implode(',', $groups);
                        }

                        $agents = db_get_all_rows_sql(
                            'SELECT id_agente
							FROM tagente
							WHERE id_grupo IN ('.$id_groups.')'
                        );

                        if ($agents === false) {
                            $agents = [];
                        }

                        $id_agents = [];
                        foreach ($agents as $agent) {
                            $id_agents[] = $agent['id_agente'];
                        }

                        $filter = '('.$other['data'][17].')';

                        $modules = agents_get_modules(
                            $id_agents,
                            false,
                            (['tagente_modulo.id_agente_modulo in' => $filter])
                        );

                        $values['id_agent_module'] = (array_key_exists($other['data'][17], $modules)) ? $other['data'][17] : 0;
                    }
                break;

                case 18:
                    $values['source'] = $other['data'][18];
                break;

                case 19:
                    $values['id_extra'] = $other['data'][19];
                break;

                case 20:
                    print_r('adadadasds');
                    $values['user_comment'] = $other['data'][20];
                break;
            }
        }
    }

    $result = db_process_sql_update(
        'tevent_filter',
        $values,
        ['id_filter' => $id_event_filter]
    );

    if ($result === false) {
        returnError('error_update_event_filter', __('Error updating event filter.'));
    } else {
        returnData(
            'string',
            [
                'type' => 'string',
                'data' => __('Event filter successfully updated.'),
            ]
        );
    }

}


/**
 * Delete an event filter. And return a message with the result of the operation.
 *
 * @param string            $id_template Id of the event filter to delete.
 * @param $thrash1 Don't use.
 * @param array             $other       Don't use
 *
 *                    example:
 *
 *                   api.php?op=set&op2=delete_event_filter&id=38
 *
 * @param $thrash3 Don't use
 */
function api_set_delete_event_filter($id_event_filter, $thrash1, $other, $thrash3)
{
    if ($id_event_filter == '') {
        returnError(
            'error_delete_event_filter',
            __('Error deleting event_filter. Event filter ID cannot be left blank.')
        );
        return;
    }

    $result = db_process_sql_delete('tevent_filter', ['id_filter' => $id_event_filter]);

    if ($result == 0) {
        returnError(
            'error_delete_event_filter',
            __('Error deleting event filter.')
        );
    } else {
        returnData(
            'string',
            [
                'type' => 'string',
                'data' => __('Event filter successfully deleted.'),
            ]
        );
    }
}


/**
 * Get all event filters, and print all the result like a csv.
 *
 * @param $thrash1 Don't use.
 * @param $thrash2 Don't use.
 * @param array             $other it's array, but only <csv_separator> is available.
 *              example:
 *
 *              api.php?op=get&op2=all_event_filters&return_type=csv&other=;
 *
 * @param $thrash3 Don't use.
 */
function api_get_all_event_filters($thrash1, $thrash2, $other, $thrash3)
{
    global $config;

    if (!isset($other['data'][0])) {
        $separator = ';';
        // by default
    } else {
        $separator = $other['data'][0];
    }

    if (!check_acl($config['id_user'], 0, 'LM')) {
        returnError('forbidden', 'csv');
        return;
    }

    $filter = false;

    $sql = 'SELECT * FROM tevent_filter';
      $event_filters = db_get_all_rows_sql($sql);

    if ($event_filters !== false) {
        $data['type'] = 'array';
        $data['data'] = $event_filters;
    }

    if (!$event_filters) {
        returnError(
            'error_get_all_event_filters',
            __('Error getting all event filters.')
        );
    } else {
        returnData('csv', $data, $separator);
    }
}


//
// AUX FUNCTIONS
//
function util_api_check_agent_and_print_error($id_agent, $returnType, $access='AR', $force_meta=false)
{
    global $config;

    $check_agent = agents_check_access_agent($id_agent, $access, $force_meta);
    if ($check_agent === true) {
        return true;
    }

    if ($check_agent === false || !check_acl($config['id_user'], 0, $access)) {
        returnError('forbidden', $returnType);
    } else if ($check_agent === null) {
        returnError('id_not_found', $returnType);
    }

    return false;
}


function api_get_user_info($thrash1, $thrash2, $other, $returnType)
{
    $separator = ';';

    $other = json_decode(base64_decode($other['data']), true);

    $sql = 'select * from tusuario where id_user = "'.$other[0]['id_user'].'" and password = "'.$other[0]['password'].'"';

    $user_info = db_get_all_rows_sql($sql);

    if (count($user_info) > 0 and $user_info !== false) {
        $data = [
            'type' => 'array',
            'data' => $user_info,
        ];
        returnData($returnType, $data, $separator);
    } else {
        return 0;
    }
}


/*
    This function receives different parameters to process one of these actions the logging process in our application from the records in the audit of pandora fms, to avoid concurrent access of administrator users, and optionally to prohibit access to non-administrator users:

    Parameter 0

    The User ID that attempts the action is used to check the status of the application for access.

    Parameter 1

    Login, logout, exclude, browse.

    These requests receive a response that we can treat as we consider, this function only sends answers, does not perform any action in your application, you must customize them.

    Login action: free (register our access), taken, denied (if you are not an administrator user and parameter four is set to 1, register the expulsion).

    Browse action: It has the same answers as login, but does not register anything in the audit.

    Logout action: It records the deslogeo but does not send a response.

    All other actions do not return a response,

    Parameter 2

    IP address of the application is also used to check the status of the application for access.

    Parameter 3

    Name of the application, it is also used to check the status of the application for access.

    Parameter 4

    If you mark 1 you will avoid the access to the non-administrators users, returning the response `denied' and registering that expulsion in the audit of pandora fms.

*/



function api_set_access_process($thrash1, $thrash2, $other, $returnType)
{
    if (defined('METACONSOLE')) {
        return;
    }

    $other['data'] = explode('|', $other['data']);

    $sql = 'select id_usuario,utimestamp from tsesion where descripcion like "%'.$other['data'][2].'%" and accion like "%'.$other['data'][3].'&#x20;Logon%" and id_usuario IN (select id_user from tusuario where is_admin = 1) and id_usuario != "'.$other['data'][0].'" order by utimestamp DESC limit 1';
    $audit_concurrence = db_get_all_rows_sql($sql);
    $sql_user = 'select id_usuario,utimestamp from tsesion where descripcion like "%'.$other['data'][2].'%" and accion like "%'.$other['data'][3].'&#x20;Logon%" and id_usuario IN (select id_user from tusuario where is_admin = 1) and id_usuario = "'.$other['data'][0].'" order by utimestamp DESC limit 1';
    $audit_concurrence_user = db_get_all_rows_sql($sql_user);
    $sql2 = 'select id_usuario,utimestamp,accion from tsesion where descripcion like "%'.$other['data'][2].'%" and accion like "%'.$other['data'][3].'&#x20;Logoff%" and id_usuario = "'.$audit_concurrence[0]['id_usuario'].'" order by utimestamp DESC limit 1';
    $audit_concurrence_2 = db_get_all_rows_sql($sql2);

    // The user trying to log in is an administrator
    if (users_is_admin($other['data'][0])) {
        // The admin user is trying to login
        if ($other['data'][1] == 'login') {
            // Check if there is an administrator user logged in prior to our last login
            if ($audit_concurrence[0]['utimestamp'] > $audit_concurrence_user[0]['utimestamp']) {
                // Check if the administrator user logged in later to us has unlogged and left the node free
                if ($audit_concurrence[0]['utimestamp'] > $audit_concurrence_2[0]['utimestamp']) {
                    // The administrator user logged in later has not yet unlogged
                    returnData('string', ['type' => 'string', 'data' => 'taken']);
                } else {
                    // The administrator user logged in later has already unlogged
                    returnData('string', ['type' => 'string', 'data' => 'free']);
                }
            } else {
                // There is no administrator user who has logged in since then to log us in.
                db_pandora_audit($other['data'][3].' Logon', 'Logged in '.$other['data'][3].' node '.$other['data'][2], $other['data'][0]);
                returnData('string', ['type' => 'string', 'data' => 'free']);
            }
        } else if ($other['data'][1] == 'logout') {
            // The administrator user wants to log out
            db_pandora_audit($other['data'][3].' Logoff', 'Logout from '.$other['data'][3].' node '.$other['data'][2], $other['data'][0]);
        } else if ($other['data'][1] == 'exclude') {
            // The administrator user has ejected another administrator user who was logged in
            db_pandora_audit($other['data'][3].' Logon', 'Logged in '.$other['data'][3].' node '.$other['data'][2], $other['data'][0]);
            db_pandora_audit($other['data'][3].' Logoff', 'Logout from '.$other['data'][3].' node '.$other['data'][2], $audit_concurrence[0]['id_usuario']);
        }
        // The admin user is trying to browse
        else if ($other['data'][1] == 'browse') {
            // Check if there is an administrator user logged in prior to our last login
            if ($audit_concurrence[0]['utimestamp'] > $audit_concurrence_user[0]['utimestamp']) {
                // Check if the administrator user logged in later to us has unlogged and left the node free
                if ($audit_concurrence[0]['utimestamp'] > $audit_concurrence_2[0]['utimestamp']) {
                    // The administrator user logged in later has not yet unlogged
                    returnData('string', ['type' => 'string', 'data' => $audit_concurrence[0]['id_usuario']]);
                } else {
                    // The administrator user logged in later has already unlogged
                    returnData('string', ['type' => 'string', 'data' => 'free']);
                }
            } else {
                // There is no administrator user who has logged in since then to log us in.
                returnData('string', ['type' => 'string', 'data' => 'free']);
            }
        } else if ($other['data'][1] == 'cancelled') {
            // The administrator user tries to log in having another administrator logged in, but instead of expelling him he cancels his log in.
            db_pandora_audit($other['data'][3].' cancelled access', 'Cancelled access in '.$other['data'][3].' node '.$other['data'][2], $other['data'][0]);
            returnData('string', ['type' => 'string', 'data' => 'cancelled']);
        }
    } else {
        if ($other['data'][4] == 1) {
            // The user trying to log in is not an administrator and is not allowed no admin access
            db_pandora_audit($other['data'][3].' denied access', 'Denied access to non-admin user '.$other['data'][3].' node '.$other['data'][2], $other['data'][0]);
            returnData('string', ['type' => 'string', 'data' => 'denied']);
        } else {
            // The user trying to log in is not an administrator and is allowed no admin access
            if ($other['data'][1] == 'login') {
                // The user trying to login is not admin, can enter without concurrent use filter
                db_pandora_audit($other['data'][3].' Logon', 'Logged in '.$other['data'][3].' node '.$other['data'][2], $other['data'][0]);
                returnData('string', ['type' => 'string', 'data' => 'free']);
            } else if ($other['data'][1] == 'logout') {
                // The user trying to logoff is not admin
                db_pandora_audit($other['data'][3].' Logoff', 'Logout from '.$other['data'][3].' node '.$other['data'][2], $other['data'][0]);
            } else if ($other['data'][1] == 'browse') {
                // The user trying to browse in an app page is not admin, can enter without concurrent use filter
                returnData('string', ['type' => 'string', 'data' => 'free']);
            }
        }
    }
}


function api_get_traps($thrash1, $thrash2, $other, $returnType)
{
    if (defined('METACONSOLE')) {
        return;
    }

    $other['data'] = explode('|', $other['data']);

    $other['data'][1] = date('Y-m-d H:i:s', $other['data'][1]);

    $sql = 'SELECT * from ttrap where timestamp >= "'.$other['data'][1].'"';

    // $sql = 'SELECT * from ttrap where source = "'.$other['data'][0].'" and timestamp >= "'.$other['data'][1].'"';
    if ($other['data'][4]) {
        $other['data'][4] = date('Y-m-d H:i:s', $other['data'][4]);
        $sql .= ' and timestamp <= "'.$other['data'][4].'"';
    }

    if ($other['data'][2]) {
        $sql .= ' limit '.$other['data'][2];
    }

    if ($other['data'][3]) {
        $sql .= ' offset '.$other['data'][3];
    }

    if ($other['data'][5]) {
        $sql .= ' and status = 0';
    }

    if (sizeof($other['data']) == 0) {
        $sql = 'SELECT * from ttrap';
    }

    $traps = db_get_all_rows_sql($sql);

    if ($other['data'][6]) {
        foreach ($traps as $key => $value) {
            if (!strpos($value['oid_custom'], $other['data'][6]) && $other['data'][7] == 'false') {
                unset($traps[$key]);
            }

            if (strpos($value['oid_custom'], $other['data'][6]) && $other['data'][7] == 'true') {
                unset($traps[$key]);
            }
        }
    }

    $traps_json = json_encode($traps);

    if (count($traps) > 0 and $traps !== false) {
        returnData('string', ['type' => 'string', 'data' => $traps_json]);
    } else {
        return 0;
    }

}


function api_set_validate_traps($id, $thrash2, $other, $thrash3)
{
    if (defined('METACONSOLE')) {
        return;
    }

    if ($id == 'all') {
        $result = db_process_sql_update('ttrap', ['status' => 1]);
    } else {
        $result = db_process_sql_update(
            'ttrap',
            ['status' => 1],
            ['id_trap' => $id]
        );
    }

    if (is_error($result)) {
        // TODO: Improve the error returning more info
        returnError('error_update_trap', __('Error in trap update.'));
    } else {
            returnData(
                'string',
                [
                    'type' => 'string',
                    'data' => __('Validated traps.'),
                ]
            );
    }
}


function api_set_delete_traps($id, $thrash2, $other, $thrash3)
{
    if (defined('METACONSOLE')) {
        return;
    }

    if ($id == 'all') {
        $result = db_process_sql('delete from ttrap');
    } else {
        $result = db_process_sql_delete('ttrap', ['id_trap' => $id]);
    }

    if (is_error($result)) {
        // TODO: Improve the error returning more info
        returnError('error_delete_trap', __('Error in trap delete.'));
    } else {
            returnData(
                'string',
                [
                    'type' => 'string',
                    'data' => __('Deleted traps.'),
                ]
            );
    }
}


function api_get_group_id_by_name($thrash1, $thrash2, $other, $thrash3)
{
    if (defined('METACONSOLE')) {
        return;
    }

    $sql = sprintf(
        'SELECT id_grupo
		FROM tgrupo WHERE nombre = "'.$other['data'].'"'
    );

    $group_id = db_get_all_rows_sql($sql);

    if (count($group_id) > 0 and $group_id !== false) {
        $data = [
            'type' => 'array',
            'data' => $group_id,
        ];

        returnData('csv', $data, ';');
    } else {
        returnError('error_group_name', 'No groups retrieved.');
    }
}


function api_get_timezone($thrash1, $thrash2, $other, $thrash3)
{
    if (defined('METACONSOLE')) {
        return;
    }

    $sql = sprintf(
        'SELECT value
		FROM tconfig WHERE token = "timezone"'
    );

    $timezone = db_get_all_rows_sql($sql);

    if (count($timezone) > 0 and $timezone !== false) {
        $data = [
            'type' => 'string',
            'data' => $timezone,
        ];

        returnData('string', ['type' => 'string', 'data' => $data['data'][0]['value']]);
    } else {
        returnError('error_timezone', 'No timezone retrieved.');
    }
}


function api_get_language($thrash1, $thrash2, $other, $thrash3)
{
    if (defined('METACONSOLE')) {
        return;
    }

    $sql = sprintf(
        'SELECT value
		FROM tconfig WHERE token = "language"'
    );

    $language = db_get_all_rows_sql($sql);

    if (count($language) > 0 and $language !== false) {
        $data = [
            'type' => 'string',
            'data' => $language,
        ];

        returnData('string', ['type' => 'string', 'data' => $data['data'][0]['value']]);
    } else {
        returnError('error_language', 'No language retrieved.');
    }
}


function api_get_session_timeout($thrash1, $thrash2, $other, $thrash3)
{
    if (defined('METACONSOLE')) {
        return;
    }

    $sql = sprintf(
        'SELECT value
		FROM tconfig WHERE token = "session_timeout"'
    );

    $language = db_get_all_rows_sql($sql);

    if (count($language) > 0 and $language !== false) {
        $data = [
            'type' => 'string',
            'data' => $language,
        ];

        returnData('string', ['type' => 'string', 'data' => $data['data'][0]['value']]);
    } else {
        returnError('error_session_timeout', 'No session timeout retrieved.');
    }
}


function api_get_users($thrash1, $thrash2, $other, $returnType)
{
            global $config;

            $user_info = get_users();

    if (!isset($returnType) || empty($returnType) || $returnType == '') {
        $returnType = 'json';
        $data['data'] = 'json';
    }

    if (!isset($separator) || empty($separator) || $separator == '') {
        $separator = ';';
    }

            $data['data'] = $user_info;

    if (count($data) > 0 and $data !== false) {
        returnData($returnType, $data, $separator);
    } else {
        returnError('error_users', 'No users retrieved.');
    }

}


/**
 * Resets module counts and alert counts in the agents
 *
 * @param $id id of the agent you want to synchronize. Add "All" to synchronize all agents
 * @param $trash1
 * @param $trash2
 * @param $trash3
 *
 * Example:
 * api.php?op=set&op2=reset_agent_counts&apipass=1234&user=admin&pass=pandora&id=All
 */
function api_set_reset_agent_counts($id, $thrash1, $thrash2, $thrash3)
{
    global $config;
<<<<<<< HEAD

    if (!check_acl($config['id_user'], 0, 'AW')) {
        returnError('forbidden', 'string');
        return;
    }

    if ($id == '' || !$id) {
        returnError('error_parameter', __('Error. Agent cannot be left blank.'));
        return;
    }

=======

    if (!check_acl($config['id_user'], 0, 'AW')) {
        returnError('forbidden', 'string');
        return;
    }

    if ($id == '' || !$id) {
        returnError('error_parameter', __('Error. Agent cannot be left blank.'));
        return;
    }

>>>>>>> 20d7598a
    if ($id != 'All') {
        $agent = db_get_row_filter('tagente', ['id_agente' => $id]);
        if (empty($agent)) {
            returnError('error_agent', __('This agent does not exist.'));
            return;
        } else {
            $return = db_process_sql_update(
                'tagente',
                [
                    'update_module_count' => 1,
                    'update_alert_count'  => 1,
                ],
                ['id_agente' => $id]
            );
        }
    } else {
        $return = db_process_sql_update(
            'tagente',
            [
                'update_module_count' => 1,
                'update_alert_count'  => 1,
            ]
        );
    }

    $data = __('Successfully updated module/alert count in id agent %d.', $id);
    if ($id == 'All') {
        $data = __('Successfully updated module/alert count in all agents');
    }

    if ($return === false) {
        returnError('error_reset_agent_counts', 'Could not be updated module/alert counts in id agent %d.', $id);
    } else {
        returnData('string', ['type' => 'string', 'data' => $data]);
    }

}<|MERGE_RESOLUTION|>--- conflicted
+++ resolved
@@ -14626,7 +14626,6 @@
 function api_set_reset_agent_counts($id, $thrash1, $thrash2, $thrash3)
 {
     global $config;
-<<<<<<< HEAD
 
     if (!check_acl($config['id_user'], 0, 'AW')) {
         returnError('forbidden', 'string');
@@ -14638,19 +14637,6 @@
         return;
     }
 
-=======
-
-    if (!check_acl($config['id_user'], 0, 'AW')) {
-        returnError('forbidden', 'string');
-        return;
-    }
-
-    if ($id == '' || !$id) {
-        returnError('error_parameter', __('Error. Agent cannot be left blank.'));
-        return;
-    }
-
->>>>>>> 20d7598a
     if ($id != 'All') {
         $agent = db_get_row_filter('tagente', ['id_agente' => $id]);
         if (empty($agent)) {
