<?php

// Pandora FMS- http://pandorafms.com
// ==================================================
// Copyright (c) 2005-2009 Artica Soluciones Tecnologicas
// Please see http://pandorafms.org for full contribution list
// This program is free software; you can redistribute it and/or
// modify it under the terms of the  GNU Lesser General Public License
// as published by the Free Software Foundation; version 2
// This program is distributed in the hope that it will be useful,
// but WITHOUT ANY WARRANTY; without even the implied warranty of
// MERCHANTABILITY or FITNESS FOR A PARTICULAR PURPOSE.  See the
// GNU General Public License for more details.
global $config;

// Set character encoding to UTF-8 - fixes a lot of multibyte character headaches
require_once 'functions_agents.php';
require_once 'functions_modules.php';
require_once $config['homedir'].'/include/functions_profile.php';
require_once $config['homedir'].'/include/functions.php';
require_once $config['homedir'].'/include/functions_ui.php';
require_once $config['homedir'].'/include/functions_graph.php';
require_once $config['homedir'].'/include/functions_events.php';
require_once $config['homedir'].'/include/functions_groups.php';
require_once $config['homedir'].'/include/functions_network_components.php';
require_once $config['homedir'].'/include/functions_netflow.php';
require_once $config['homedir'].'/include/functions_servers.php';
require_once $config['homedir'].'/include/functions_planned_downtimes.php';
require_once $config['homedir'].'/include/functions_db.php';
require_once $config['homedir'].'/include/functions_event_responses.php';
enterprise_include_once('include/functions_local_components.php');
enterprise_include_once('include/functions_events.php');
enterprise_include_once('include/functions_agents.php');
enterprise_include_once('include/functions_modules.php');
enterprise_include_once('include/functions_clusters.php');
enterprise_include_once('include/functions_alerts.php');


/**
 * Parse the "other" parameter.
 *
 * @param  string $other
 * @param  mixed  $otherType
 * @return mixed
 */
function parseOtherParameter($other, $otherType)
{
    switch ($otherType) {
        case 'url_encode':
            $returnVar = [
                'type' => 'string',
                'data' => urldecode($other),
            ];
        break;

        default:
            if (strpos($otherType, 'url_encode_separator_') !== false) {
                $separator = str_replace('url_encode_separator_', '', $otherType);
                $returnVar = [
                    'type' => 'array',
                    'data' => explode($separator, $other),
                ];
                foreach ($returnVar['data'] as $index => $element) {
                    $returnVar['data'][$index] = urldecode($element);
                }
            } else {
                $returnVar = [
                    'type' => 'string',
                    'data' => urldecode($other),
                ];
            }
        break;
    }

    return $returnVar;
}


/**
 *
 * @param  $typeError
 * @param  $returnType
 * @return unknown_type
 */
function returnError($typeError, $returnType='string')
{
    switch ($typeError) {
        case 'no_set_no_get_no_help':
            returnData(
                $returnType,
                [
                    'type' => 'string',
                    'data' => __('No set or get or help operation.'),
                ]
            );
        break;

        case 'no_exist_operation':
            returnData(
                $returnType,
                [
                    'type' => 'string',
                    'data' => __('This operation does not exist.'),
                ]
            );
        break;

        case 'id_not_found':
            returnData(
                $returnType,
                [
                    'type' => 'string',
                    'data' => __('Id does not exist in BD.'),
                ]
            );
        break;

        case 'not_allowed_operation_cluster':
            returnData(
                $returnType,
                [
                    'type' => 'string',
                    'data' => __('This operation can not be used in cluster elements.'),
                ]
            );
        break;

        case 'forbidden':
            returnData(
                $returnType,
                [
                    'type' => 'string',
                    'data' => __('The user has not enough permission to make this action.'),
                ]
            );
        break;

        case 'no_data_to_show':
            returnData(
                $returnType,
                [
                    'type' => 'string',
                    'data' => __('No data to show.'),
                ]
            );
        break;

        case 'centralized':
            returnData(
                $returnType,
                [
                    'type' => 'string',
                    'data' => __('This console is not manager of this environment, please manage this feature from centralized manager console (Metaconsole).'),
                ]
            );
        break;

        default:
            returnData(
                'string',
                [
                    'type' => 'string',
                    'data' => __($returnType),
                ]
            );
        break;
    }
}


/**
 * @param  $returnType
 * @param  $data
 * @param  $separator
 * @return
 */
function returnData($returnType, $data, $separator=';')
{
    switch ($returnType) {
        case 'string':
            if (is_array($data['data'])) {
                echo convert_array_multi($data['data'], $separator);
            } else {
                echo $data['data'];
            }
        break;

        case 'csv':
        case 'csv_head':
            if (is_array($data['data'])) {
                if (array_key_exists('list_index', $data)) {
                    if ($returnType == 'csv_head') {
                        foreach ($data['list_index'] as $index) {
                            echo $index;
                            if (end($data['list_index']) == $index) {
                                echo "\n";
                            } else {
                                echo $separator;
                            }
                        }
                    }

                    foreach ($data['data'] as $dataContent) {
                        foreach ($data['list_index'] as $index) {
                            if (array_key_exists($index, $dataContent)) {
                                echo str_replace("\n", ' ', $dataContent[$index]);
                            }

                            if (end($data['list_index']) == $index) {
                                echo "\n";
                            } else {
                                echo $separator;
                            }
                        }
                    }
                } else {
                    if (!empty($data['data'])) {
                        foreach ($data['data'] as $dataContent) {
                            $clean = array_map('array_apply_io_safe_output', (array) $dataContent);
                            foreach ($clean as $k => $v) {
                                $clean[$k] = str_replace("\r", "\n", $clean[$k]);
                                $clean[$k] = str_replace("\n", ' ', $clean[$k]);
                                $clean[$k] = strip_tags($clean[$k]);
                                $clean[$k] = str_replace(';', ' ', $clean[$k]);
                            }

                            $row = implode($separator, $clean);
                            echo $row."\n";
                        }
                    }
                }
            } else {
                echo $data['data'];
            }
        break;

        case 'json':
            $data = array_apply_io_safe_output($data);
            header('Content-type: application/json');
            // Allows extra parameters to json_encode, like JSON_FORCE_OBJECT
            if ($separator == ';') {
                $separator = null;
            }

            if (empty($separator)) {
                echo json_encode($data);
            } else {
                echo json_encode($data, $separator);
            }
        break;
    }
}


function array_apply_io_safe_output($item)
{
    return io_safe_output($item);
}


/**
 *
 * @param  $ip
 * @return unknown_type
 */
function isInACL($ip)
{
    global $config;

    if (in_array($ip, $config['list_ACL_IPs_for_API'])) {
        return true;
    }

    // If the IP is not in the list, we check one by one, all the wildcard registers
    foreach ($config['list_ACL_IPs_for_API'] as $acl_ip) {
        if (preg_match('/\*/', $acl_ip)) {
            if ($acl_ip[0] == '*' && strlen($acl_ip) > 1) {
                // example *.lab.artica.es == 151.80.15.*
                $acl_ip = str_replace('*.', '', $acl_ip);
                $name = [];
                $name = gethostbyname($acl_ip);
                $names = explode('.', $name);
                $names[3] = '';
                $names = implode('.', $names);
                if (preg_match('/'.$names.'/', $ip)) {
                    return true;
                }
            } else {
                // example 192.168.70.* or *
                $acl_ip = str_replace('.', '\.', $acl_ip);
                // Replace wilcard by .* to do efective in regular expression
                $acl_ip = str_replace('*', '.*', $acl_ip);
                // If the string match with the beginning of the IP give it access
                if (preg_match('/'.$acl_ip.'/', $ip)) {
                    return true;
                }
            }

            // Scape for protection
        } else {
            // example lab.artica.es without '*'
            $name = [];
            $name = gethostbyname($acl_ip);
            if (preg_match('/'.$name.'/', $ip)) {
                return true;
            }
        }
    }

    return false;
}


// Return string OK,[version],[build]
function api_get_test()
{
    global $pandora_version;
    global $build_version;

    echo "OK,$pandora_version,$build_version";

    if (defined('METACONSOLE')) {
        echo ',meta';
    }
}


// Return OK if agent cache is activated
function api_get_test_agent_cache()
{
    if (defined('METACONSOLE')) {
        return;
    }

    $status = enterprise_hook('test_agent_cache', []);
    if ($status === ENTERPRISE_NOT_HOOK) {
        echo 'ERR';
        return;
    }

    echo $status;

}


// Returs the string OK if a connection to the event replication DB can be established.
<<<<<<< HEAD
function api_get_test_event_replication_db() {
	if (defined ('METACONSOLE')) {
		return;
	}
	
	$status = enterprise_hook('events_test_replication_db', array());
	if ($status === ENTERPRISE_NOT_HOOK) {
		echo 'ERR';
		return;
	}
	echo $status;
}

//-------------------------DEFINED OPERATIONS FUNCTIONS-----------------
function api_get_groups($thrash1, $thrash2, $other, $returnType, $user_in_db) {
	
	$returnAllGroup = true;
	$returnAllColumns = false;

	if (isset($other['data'][1]))
		$returnAllGroup = ( $other['data'][1] == '1' ? true : false);

	if (isset($other['data'][2]))
		$returnAllColumns = ( $other['data'][2] == '1' ? true : false);

	$groups = users_get_groups ($user_in_db, "IR", $returnAllGroup, $returnAllColumns);
	
	$data_groups = array();
	foreach ($groups as $id => $group) {
		$data_groups[] = array($id, $group);
	}

	if (!isset($other['data'][0]))
		$separator = ';'; // by default
	else
		$separator = $other['data'][0];

	$data['type'] = 'array';
	$data['data'] = $data_groups;
	
	returnData($returnType, $data, $separator);
}

function api_get_agent_module_name_last_value($agentName, $moduleName, $other = ';', $returnType){
	$idAgent = agents_get_agent_id($agentName);
	$sql = sprintf('SELECT id_agente_modulo
=======
function api_get_test_event_replication_db()
{
    if (defined('METACONSOLE')) {
        return;
    }

    $status = enterprise_hook('events_test_replication_db', []);
    if ($status === ENTERPRISE_NOT_HOOK) {
        echo 'ERR';
        return;
    }

    echo $status;
}


// -------------------------DEFINED OPERATIONS FUNCTIONS-----------------
function api_get_groups($thrash1, $thrash2, $other, $returnType, $user_in_db)
{
    if (defined('METACONSOLE')) {
        return;
    }

    if ($other['type'] == 'string') {
        if ($other['data'] != '') {
            returnError('error_parameter', 'Error in the parameters.');
            return;
        } else {
            // Default values
            $separator = ';';
        }
    } else if ($other['type'] == 'array') {
        $separator = $other['data'][0];
    }

    $groups = users_get_groups($user_in_db, 'IR');

    $data_groups = [];
    foreach ($groups as $id => $group) {
        $data_groups[] = [
            $id,
            $group,
        ];
    }

    $data['type'] = 'array';
    $data['data'] = $data_groups;

    returnData($returnType, $data, $separator);
}


function api_get_agent_module_name_last_value($agentName, $moduleName, $other=';', $returnType)
{
    $idAgent = agents_get_agent_id($agentName);
    $sql = sprintf(
        'SELECT id_agente_modulo
>>>>>>> cd83f324
		FROM tagente_modulo
		WHERE id_agente = %d AND nombre LIKE "%s"',
        $idAgent,
        $moduleName
    );
    $idModuleAgent = db_get_value_sql($sql);

    api_get_module_last_value($idModuleAgent, null, $other, $returnType);
}


function api_get_agent_module_name_last_value_alias($alias, $moduleName, $other=';', $returnType)
{
    $sql = sprintf(
        'SELECT tagente_modulo.id_agente_modulo FROM tagente_modulo
			INNER JOIN tagente ON tagente_modulo.id_agente = tagente.id_agente
			WHERE tagente.alias LIKE "%s" AND tagente_modulo.nombre LIKE "%s"',
        $alias,
        $moduleName
    );
    $idModuleAgent = db_get_value_sql($sql);

    api_get_module_last_value($idModuleAgent, null, $other, $returnType);
}


function api_get_module_last_value($idAgentModule, $trash1, $other=';', $returnType)
{
    global $config;
    if (defined('METACONSOLE')) {
        return;
    }

    $check_access = agents_check_access_agent(modules_get_agentmodule_agent($idAgentModule));
    if ($check_access === false || !check_acl($config['id_user'], 0, 'AR')) {
        returnError('forbidden', $returnType);
        return;
    }

    $sql = sprintf(
        'SELECT datos
		FROM tagente_estado
		WHERE id_agente_modulo = %d',
        $idAgentModule
    );
    $value = db_get_value_sql($sql);

    if ($value === false) {
        if (isset($other['data'][1]) && $other['data'][0] == 'error_value') {
            returnData($returnType, ['type' => 'string', 'data' => $other['data'][1]]);
        } else if ($check_access) {
            returnError('no_data_to_show', $returnType);
        } else {
            returnError('id_not_found', $returnType);
        }

        return;
    }

    $data = [
        'type' => 'string',
        'data' => $value,
    ];
    returnData($returnType, $data);
}


/*
    DB column mapping table used by tree_agents (and get module_properties)
*/

/*
 * Agent related field mappings (output field => column designation for 'tagente').
 * agent_id is not in this list (because it is mandatory).
 * agent_id_group is not in this list.
 */
$agent_field_column_mapping = [
    'agent_name'                      => 'nombre as agent_name',
    'agent_direction'                 => 'direccion as agent_direction',
    'agent_comentary'                 => 'comentarios as agent_comentary',
    'agent_last_contant'              => 'ultimo_contacto as agent_last_contant',
    'agent_mode'                      => 'modo as agent_mode',
    'agent_interval'                  => 'intervalo as agent_interval',
    'agent_id_os'                     => 'id_os as agent_id_os',
    'agent_os_version'                => 'os_version as agent_os_version',
    'agent_version'                   => 'agent_version as agent_version',
    'agent_last_remote_contact'       => 'ultimo_contacto_remoto as agent_last_remote_contact',
    'agent_disabled'                  => 'disabled as agent_disabled',
    'agent_id_parent'                 => 'id_parent as agent_id_parent',
    'agent_custom_id'                 => 'custom_id as agent_custom_id',
    'agent_server_name'               => 'server_name as agent_server_name',
    'agent_cascade_protection'        => 'cascade_protection as agent_cascade_protection',
    'agent_cascade_protection_module' => 'cascade_protection_module as agent_cascade_protection_module',
];

// module related field mappings 1/2 (output field => column for 'tagente_modulo')
// module_id_agent_modulo  is not in this list
$module_field_column_mampping = [
    'module_id_agent'          => 'id_agente as module_id_agent',
    'module_id_module_type'    => 'id_tipo_modulo as module_id_module_type',
    'module_description'       => 'descripcion as module_description',
    'module_name'              => 'nombre as module_name',
    'module_max'               => 'max as module_max',
    'module_min'               => 'min as module_min',
    'module_interval'          => 'module_interval',
    'module_tcp_port'          => 'tcp_port as module_tcp_port',
    'module_tcp_send'          => 'tcp_send as module_tcp_send',
    'module_tcp_rcv'           => 'tcp_rcv as module_tcp_rcv',
    'module_snmp_community'    => 'snmp_community as module_snmp_community',
    'module_snmp_oid'          => 'snmp_oid as module_snmp_oid',
    'module_ip_target'         => 'ip_target as module_ip_target',
    'module_id_module_group'   => 'id_module_group as module_id_module_group',
    'module_flag'              => 'flag as module_flag',
    'module_id_module'         => 'id_modulo as module_id_module',
    'module_disabled'          => 'disabled as module_disabled',
    'module_id_export'         => 'id_export as module_id_export',
    'module_plugin_user'       => 'plugin_user as module_plugin_user',
    'module_plugin_pass'       => 'plugin_pass as module_plugin_pass',
    'module_plugin_parameter'  => 'plugin_parameter as module_plugin_parameter',
    'module_id_plugin'         => 'id_plugin as module_id_plugin',
    'module_post_process'      => 'post_process as module_post_process',
    'module_prediction_module' => 'prediction_module as module_prediction_module',
    'module_max_timeout'       => 'max_timeout as module_max_timeout',
    'module_max_retries'       => 'max_retries as module_max_retries',
    'module_custom_id'         => 'custom_id as module_custom_id',
    'module_history_data'      => 'history_data as module_history_data',
    'module_min_warning'       => 'min_warning as module_min_warning',
    'module_max_warning'       => 'max_warning as module_max_warning',
    'module_str_warning'       => 'str_warning as module_str_warning',
    'module_min_critical'      => 'min_critical as module_min_critical',
    'module_max_critical'      => 'max_critical as module_max_critical',
    'module_str_critical'      => 'str_critical as module_str_critical',
    'module_min_ff_event'      => 'min_ff_event as module_min_ff_event',
    'module_delete_pending'    => 'delete_pending as module_delete_pending',
    'module_plugin_macros'     => 'macros as module_plugin_macros',
    'module_macros'            => 'module_macros as module_macros',
    'module_critical_inverse'  => 'critical_inverse as module_critical_inverse',
    'module_warning_inverse'   => 'warning_inverse as module_warning_inverse',
];

// module related field mappings 2/2 (output field => column for 'tagente_estado')
// module_id_agent_modulo  is not in this list
$estado_fields_to_columns_mapping = [
    'module_id_agent_state'     => 'id_agente_estado as module_id_agent_state',
    'module_data'               => 'datos as module_data',
    'module_timestamp'          => 'timestamp as module_timestamp',
    'module_state'              => 'estado as module_state',
    'module_last_try'           => 'last_try as module_last_try',
    'module_utimestamp'         => 'utimestamp as module_utimestamp',
    'module_current_interval'   => 'current_interval as module_current_interval',
    'module_running_by'         => 'running_by as module_running_by',
    'module_last_execution_try' => 'last_execution_try as module_last_execution_try',
    'module_status_changes'     => 'status_changes as module_status_changes',
    'module_last_status'        => 'last_status as module_last_status',
];

/***
 * end of DB column mapping table
 ***/


/**
 *
 * @param $trash1
 * @param $trahs2
 * @param mixed      $other If $other is string is only the separator,
 *       but if it's array, $other as param is <separator>;<replace_return>;(<field_1>,<field_2>...<field_n>) in this order
 *       and separator char (after text ; ) must be diferent that separator (and other) url (pass in param othermode as othermode=url_encode_separator_<separator>)
 *       example:
 *
 *       return csv with fields type_row,group_id and agent_name, separate with ";" and the return of the text replace for " "
 *       api.php?op=get&op2=tree_agents&return_type=csv&other=;| |type_row,group_id,agent_name&other_mode=url_encode_separator_|
 *
 * @param  $returnType
 * @return unknown_type
 */
function api_get_tree_agents($trash1, $trahs2, $other, $returnType)
{
    global $config;

    if (defined('METACONSOLE')) {
        return;
    }

    if ($other['type'] == 'array') {
        $separator = $other['data'][0];
        $returnReplace = $other['data'][1];
        if (trim($other['data'][2]) == '') {
            $fields = false;
        } else {
            $fields = explode(',', $other['data'][2]);
            foreach ($fields as $index => $field) {
                $fields[$index] = trim($field);
            }
        }
    } else {
        if (strlen($other['data']) == 0) {
            $separator = ';';
            // by default
        } else {
            $separator = $other['data'];
        }

        $returnReplace = ' ';
        $fields = false;
    }

    /*
        NOTE: if you want to add an output field, you have to add it to;
        1. $master_fields (field name)
        2. one of following field_column_mapping array (a pair of field name and corresponding column designation)

        e.g. To add a new field named 'agent_NEWFIELD' that comes from tagente's COLUMN_X , you have to add;
        1. "agent_NEW_FIELD"  to $master_fields
        2. "'agent_NEW_FIELD' => 'agent_NEWFIELD as COLUMN_X'"  to $agent_field_column_mapping
    */

    // all of output field names
    $master_fields = [
        'type_row',

        'group_id',
        'group_name',
        'group_parent',
        'disabled',
        'custom_id',
        'group_description',
        'group_contact',
        'group_other',

        'agent_id',
        'alias',
        'agent_direction',
        'agent_comentary',
        'agent_id_group',
        'agent_last_contant',
        'agent_mode',
        'agent_interval',
        'agent_id_os',
        'agent_os_version',
        'agent_version',
        'agent_last_remote_contact',
        'agent_disabled',
        'agent_id_parent',
        'agent_custom_id',
        'agent_server_name',
        'agent_cascade_protection',
        'agent_cascade_protection_module',
        'agent_name',

        'module_id_agent_modulo',
        'module_id_agent',
        'module_id_module_type',
        'module_description',
        'module_name',
        'module_max',
        'module_min',
        'module_interval',
        'module_tcp_port',
        'module_tcp_send',
        'module_tcp_rcv',
        'module_snmp_community',
        'module_snmp_oid',
        'module_ip_target',
        'module_id_module_group',
        'module_flag',
        'module_id_module',
        'module_disabled',
        'module_id_export',
        'module_plugin_user',
        'module_plugin_pass',
        'module_plugin_parameter',
        'module_id_plugin',
        'module_post_process',
        'module_prediction_module',
        'module_max_timeout',
        'module_max_retries',
        'module_custom_id',
        'module_history_data',
        'module_min_warning',
        'module_max_warning',
        'module_str_warning',
        'module_min_critical',
        'module_max_critical',
        'module_str_critical',
        'module_min_ff_event',
        'module_delete_pending',
        'module_id_agent_state',
        'module_data',
        'module_timestamp',
        'module_state',
        'module_last_try',
        'module_utimestamp',
        'module_current_interval',
        'module_running_by',
        'module_last_execution_try',
        'module_status_changes',
        'module_last_status',
        'module_plugin_macros',
        'module_macros',
        'module_critical_inverse',
        'module_warning_inverse',

        'alert_id_agent_module',
        'alert_id_alert_template',
        'alert_internal_counter',
        'alert_last_fired',
        'alert_last_reference',
        'alert_times_fired',
        'alert_disabled',
        'alert_force_execution',
        'alert_id_alert_action',
        'alert_type',
        'alert_value',
        'alert_matches_value',
        'alert_max_value',
        'alert_min_value',
        'alert_time_threshold',
        'alert_max_alerts',
        'alert_min_alerts',
        'alert_time_from',
        'alert_time_to',
        'alert_monday',
        'alert_tuesday',
        'alert_wednesday',
        'alert_thursday',
        'alert_friday',
        'alert_saturday',
        'alert_sunday',
        'alert_recovery_notify',
        'alert_field2_recovery',
        'alert_field3_recovery',
        'alert_id_alert_template_module',
        'alert_fires_min',
        'alert_fires_max',
        'alert_id_alert_command',
        'alert_command',
        'alert_internal',
        'alert_template_modules_id',
        'alert_templates_id',
        'alert_template_module_actions_id',
        'alert_actions_id',
        'alert_commands_id',
        'alert_templates_name',
        'alert_actions_name',
        'alert_commands_name',
        'alert_templates_description',
        'alert_commands_description',
        'alert_template_modules_priority',
        'alert_templates_priority',
        'alert_templates_field1',
        'alert_actions_field1',
        'alert_templates_field2',
        'alert_actions_field2',
        'alert_templates_field3',
        'alert_actions_field3',
        'alert_templates_id_group',
        'alert_actions_id_group',
    ];

    // agent related field mappings (output field => column designation for 'tagente')
    global $agent_field_column_mapping;

    // module related field mappings 1/2 (output field => column for 'tagente_modulo')
    global $module_field_column_mampping;

    // module related field mappings 2/2 (output field => column for 'tagente_estado')
    global    $estado_fields_to_columns_mapping;

    // alert related field mappings (output field => column for 'talert_template_modules', ... )
    $alert_fields_to_columns_mapping = [
        // 'alert_id_agent_module (id_agent_module) is not in this list
        'alert_template_modules_id'        => 't1.id as alert_template_modules_id',
        'alert_id_alert_template'          => 't1.id_alert_template as alert_id_alert_template',
        'alert_internal_counter'           => 't1.internal_counter as alert_internal_counter',
        'alert_last_fired'                 => 't1.last_fired as alert_last_fired',
        'alert_last_reference'             => 't1.last_reference as alert_last_reference',
        'alert_times_fired'                => 't1.times_fired as alert_times_fired',
        'alert_disabled'                   => 't1.disabled as alert_disabled',
        'alert_force_execution'            => 't1.force_execution as alert_force_execution',
        'alert_template_modules_priority'  => 't1.priority as alert_template_modules_priority',

        'alert_templates_id'               => 't2.id as alert_templates_id',
        'alert_type'                       => 't2.type as alert_type',
        'alert_value'                      => 't2.value as alert_value',
        'alert_matches_value'              => 't2.matches_value as alert_matches_value',
        'alert_max_value'                  => 't2.max_value as alert_max_value',
        'alert_min_value'                  => 't2.min_value as alert_min_value',
        'alert_time_threshold'             => 't2.time_threshold as alert_time_threshold',
        'alert_max_alerts'                 => 't2.max_alerts as alert_max_alerts',
        'alert_min_alerts'                 => 't2.min_alerts as alert_min_alerts',
        'alert_time_from'                  => 't2.time_from as alert_time_from',
        'alert_time_to'                    => 't2.time_to as alert_time_to',
        'alert_monday'                     => 't2.monday as alert_monday',
        'alert_tuesday'                    => 't2.tuesday as alert_tuesday',
        'alert_wednesday'                  => 't2.wednesday as alert_wednesday',
        'alert_thursday'                   => 't2.thursday as alert_thursday',
        'alert_friday'                     => 't2.friday as alert_friday',
        'alert_saturday'                   => 't2.saturday as alert_saturday',
        'alert_sunday'                     => 't2.sunday as alert_sunday',
        'alert_templates_name'             => 't2.name as alert_templates_name',
        'alert_templates_description'      => 't2.description as alert_templates_description',
        'alert_templates_priority'         => 't2.priority as alert_templates_priority',
        'alert_templates_id_group'         => 't2.id_group as alert_templates_id_group',
        'alert_recovery_notify'            => 't2.recovery_notify as alert_recovery_notify',
        'alert_field2_recovery'            => 't2.field2_recovery as alert_field2_recovery',
        'alert_field3_recovery'            => 't2.field3_recovery as alert_field3_recovery',
        'alert_templates_field1'           => 't2.field1 as alert_templates_field1',
        'alert_templates_field2'           => 't2.field2 as alert_templates_field2',
        'alert_templates_field3'           => 't2.field3 as alert_templates_field3',

        'alert_template_module_actions_id' => 't3.id as alert_template_module_actions_id',
        'alert_id_alert_action'            => 't3.id_alert_action as alert_id_alert_action',
        'alert_id_alert_template_module'   => 't3.id_alert_template_module as alert_id_alert_template_module',
        'alert_fires_min'                  => 't3.fires_min as alert_fires_min',
        'alert_fires_max'                  => 't3.fires_max as alert_fires_max',

        'alert_actions_id'                 => 't4.id as alert_actions_id',
        'alert_actions_name'               => 't4.name as alert_actions_name',
        'alert_id_alert_command'           => 't4.id_alert_command as alert_id_alert_command',
        'alert_actions_id_group'           => 't4.id_group as alert_actions_id_group',
        'alert_actions_field1'             => 't4.field1 as alert_actions_field1',
        'alert_actions_field2'             => 't4.field2 as alert_actions_field2',
        'alert_actions_field3'             => 't4.field3 as alert_actions_field3',

        'alert_command'                    => 't5.command as alert_command',
        'alert_internal'                   => 't5.internal as alert_internal',
        'alert_commands_id'                => 't5.id as alert_commands_id',
        'alert_commands_name'              => 't5.name as alert_commands_name',
        'alert_commands_description'       => 't5.description as alert_commands_description',
    ];

    if ($fields == false) {
        $fields = $master_fields;
    }

    // construct column list to query for tagente, tagente_modulo, tagente_estado and alert-related tables
    {
        $agent_additional_columns  = '';
        $module_additional_columns = '';
        $estado_additional_columns = '';
        $alert_additional_columns  = '';

    foreach ($fields as $fld) {
        if (array_key_exists($fld, $agent_field_column_mapping)) {
            $agent_additional_columns .= (', '.$agent_field_column_mapping[$fld] );
        }

        if (array_key_exists($fld, $module_field_column_mampping)) {
            $module_additional_columns .= (', '.$module_field_column_mampping[$fld]);
        }

        if (array_key_exists($fld, $estado_fields_to_columns_mapping)) {
            $estado_additional_columns .= (', '.$estado_fields_to_columns_mapping[$fld]);
        }

        if (array_key_exists($fld, $alert_fields_to_columns_mapping)) {
            $alert_additional_columns .= (', '.$alert_fields_to_columns_mapping[$fld]);
        }
    }

    }

    $returnVar = [];

    // Get only the user groups
    $filter_groups = '1 = 1';
    if (!users_is_admin($config['id_user'])) {
        $user_groups = implode(',', array_keys(users_get_groups()));
        $filter_groups = "id_grupo IN ($user_groups)";
    }

    $groups = db_get_all_rows_sql(
        'SELECT id_grupo as group_id, '.'nombre as group_name, parent as group_parent, disabled, custom_id, '.'description as group_description, contact as group_contact, '.'other as group_other FROM tgrupo WHERE '.$filter_groups
    );
    if ($groups === false) {
        $groups = [];
    }

    $groups = str_replace('\n', $returnReplace, $groups);

    foreach ($groups as &$group) {
        $group['type_row'] = 'group';
        $returnVar[] = $group;

        // Get the agents for this group
        $id_group = $group['group_id'];
        $agents = db_get_all_rows_sql(
            "SELECT id_agente AS agent_id, id_grupo AS agent_id_group , alias $agent_additional_columns
			FROM tagente ta LEFT JOIN tagent_secondary_group tasg
				ON ta.id_agente = tasg.id_agent
			WHERE ta.id_grupo = $id_group OR tasg.id_group = $id_group"
        );
        if ($agents === false) {
            $agents = [];
        }

        $agents = str_replace('\n', $returnReplace, $agents);

        foreach ($agents as $index => &$agent) {
            $agent['type_row']  = 'agent';
            $returnVar[] = $agent;

            if (strlen($module_additional_columns) <= 0
                && strlen($estado_additional_columns) <= 0
                && strlen($alert_additional_columns) <= 0
            ) {
                continue;
                // SKIP collecting MODULES and ALERTS
            }

            $modules = db_get_all_rows_sql(
                'SELECT *
				FROM (SELECT id_agente_modulo as module_id_agent_modulo '.$module_additional_columns.'
						FROM tagente_modulo 
						WHERE id_agente = '.$agent['agent_id'].') t1 
					INNER JOIN (SELECT id_agente_modulo as module_id_agent_modulo '.$estado_additional_columns.'
						FROM tagente_estado
						WHERE id_agente = '.$agent['agent_id'].') t2
					ON t1.module_id_agent_modulo = t2.module_id_agent_modulo'
            );

            if ($modules === false) {
                $modules = [];
            }

            $modules = str_replace('\n', $returnReplace, $modules);

            foreach ($modules as &$module) {
                $module['type_row'] = 'module';

                if ($module['module_macros']) {
                    $module['module_macros'] = base64_decode($module['module_macros']);
                }

                $returnVar[] = $module;

                if (strlen($alert_additional_columns) <= 0) {
                    continue;
                    // SKIP collecting ALERTS info
                }

                $alerts = db_get_all_rows_sql(
                    'SELECT t1.id_agent_module as alert_id_agent_module '.$alert_additional_columns.'
					FROM (SELECT * FROM talert_template_modules
						WHERE id_agent_module = '.$module['module_id_agent_modulo'].') t1 
					INNER JOIN talert_templates t2
						ON t1.id_alert_template = t2.id
					LEFT JOIN talert_template_module_actions t3
						ON t1.id = t3.id_alert_template_module
					LEFT JOIN talert_actions t4
						ON t3.id_alert_action = t4.id
					LEFT JOIN talert_commands t5
						ON t4.id_alert_command = t5.id'
                );

                if ($alerts === false) {
                    $alerts = [];
                }

                $alerts = str_replace('\n', $returnReplace, $alerts);

                foreach ($alerts as &$alert) {
                    $alert['type_row'] = 'alert';
                    $returnVar[] = $alert;
                }
            }
        }
    }

    $data = [
        'type' => 'array',
        'data' => $returnVar,
    ];

    $data['list_index'] = $fields;

    returnData($returnType, $data, $separator);
}


/**
 *
 * @param $id_module
 * @param $trahs2
 * @param mixed      $other If $other is string is only the separator,
 *       but if it's array, $other as param is <separator>;<replace_return>;(<field_1>,<field_2>...<field_n>) in this order
 *       and separator char (after text ; ) must be diferent that separator (and other) url (pass in param othermode as othermode=url_encode_separator_<separator>)
 *       example:
 *
 *       return csv with fields type_row,group_id and agent_name, separate with ";" and the return of the text replace for " "
 *       api.php?op=get&op2=module_properties&id=1116&return_type=csv&other=;| |module_id_agent,module_name,module_description,module_last_try,module_data&other_mode=url_encode_separator_|
 *
 * @param  $returnType
 * @return unknown_type
 */
function api_get_module_properties($id_module, $trahs2, $other, $returnType)
{
    if (!util_api_check_agent_and_print_error(modules_get_agentmodule_agent($id_module), $returnType)) {
        return;
    }

    if ($other['type'] == 'array') {
        $separator = $other['data'][0];
        $returnReplace = $other['data'][1];
        if (trim($other['data'][2]) == '') {
            $fields = false;
        } else {
            $fields = explode(',', $other['data'][2]);
            foreach ($fields as $index => $field) {
                $fields[$index] = trim($field);
            }
        }
    } else {
        if (strlen($other['data']) == 0) {
            $separator = ';';
            // by default
        } else {
            $separator = $other['data'];
        }

        $returnReplace = ' ';
        $fields = false;
    }

    get_module_properties($id_module, $fields, $separator, $returnType, $returnReplace);
}


/**
 *
 * @param $agent_name
 * @param $module_name
 * @param mixed       $other If $other is string is only the separator,
 *        but if it's array, $other as param is <separator>;<replace_return>;(<field_1>,<field_2>...<field_n>) in this order
 *        and separator char (after text ; ) must be diferent that separator (and other) url (pass in param othermode as othermode=url_encode_separator_<separator>)
 *        example:
 *
 *        return csv with fields type_row,group_id and agent_name, separate with ";" and the return of the text replace for " "
 *        api.php?op=get&op2=module_properties_by_name&id=sample_agent&id2=sample_module&return_type=csv&other=;| |module_id_agent,module_name,module_str_critical,module_str_warning&other_mode=url_encode_separator_|
 *
 * @param  $returnType
 * @return unknown_type
 */
function api_get_module_properties_by_name($agent_name, $module_name, $other, $returnType)
{
    if ($other['type'] == 'array') {
        $separator = $other['data'][0];
        $returnReplace = $other['data'][1];
        if (trim($other['data'][2]) == '') {
            $fields = false;
        } else {
            $fields = explode(',', $other['data'][2]);
            foreach ($fields as $index => $field) {
                $fields[$index] = trim($field);
            }
        }
    } else {
        if (strlen($other['data']) == 0) {
            $separator = ';';
            // by default
        } else {
            $separator = $other['data'];
        }

        $returnReplace = ' ';
        $fields = false;
    }

    $agent_id = agents_get_agent_id($agent_name);
    if ($agent_id == 0) {
        returnError('error_get_module_properties_by_name', __('Does not exist agent with this name.'));
        return;
    }

    if (!util_api_check_agent_and_print_error($agent_id, $returnType)) {
        return;
    }

    $tagente_modulo = modules_get_agentmodule_id($module_name, $agent_id);
    if ($tagente_modulo === false) {
        returnError('error_get_module_properties_by_name', __('Does not exist module with this name.'));
        return;
    }

    $module_id = $tagente_modulo['id_agente_modulo'];

    get_module_properties($module_id, $fields, $separator, $returnType, $returnReplace);
}


/*
 * subroutine for api_get_module_properties() and api_get_module_properties_by_name().
 */


 /**
  *
  * @param $alias
  * @param $module_name
  * @param mixed       $other If $other is string is only the separator,
  *        but if it's array, $other as param is <separator>;<replace_return>;(<field_1>,<field_2>...<field_n>) in this order
  *        and separator char (after text ; ) must be diferent that separator (and other) url (pass in param othermode as othermode=url_encode_separator_<separator>)
  *        example:
  *
  *        return csv with fields type_row,group_id and agent_name, separate with ";" and the return of the text replace for " "
  *        api.php?op=get&op2=module_properties_by_name&id=sample_agent&id2=sample_module&return_type=csv&other=;| |module_id_agent,module_name,module_str_critical,module_str_warning&other_mode=url_encode_separator_|
  *
  * @param  $returnType
  * @return unknown_type
  */
function api_get_module_properties_by_alias($alias, $module_name, $other, $returnType)
{
    if ($other['type'] == 'array') {
        $separator = $other['data'][0];
        $returnReplace = $other['data'][1];
        if (trim($other['data'][2]) == '') {
            $fields = false;
        } else {
            $fields = explode(',', $other['data'][2]);
            foreach ($fields as $index => $field) {
                $fields[$index] = trim($field);
            }
        }
    } else {
        if (strlen($other['data']) == 0) {
            $separator = ';';
            // by default
        } else {
            $separator = $other['data'];
        }

        $returnReplace = ' ';
        $fields = false;
    }

    $sql = sprintf(
        'SELECT tagente_modulo.id_agente_modulo, tagente.id_agente FROM tagente_modulo 
					INNER JOIN tagente ON tagente_modulo.id_agente = tagente.id_agente 
					WHERE tagente.alias LIKE "%s" AND tagente_modulo.nombre LIKE "%s"',
        $alias,
        $module_name
    );

    $data = db_get_row_sql($sql);
    if ($data === false) {
        returnError('error_get_module_properties_by_name', __('Does not exist the pair alias/module required.'));
    }

    if (!util_api_check_agent_and_print_error($data['id_agente'], $returnType)) {
        return;
    }

    $module_id = $data['id_agente_modulo'];

    get_module_properties($module_id, $fields, $separator, $returnType, $returnReplace);
}


/*
 * subroutine for api_get_module_properties() and api_get_module_properties_by_name().
 */

function get_module_properties($id_module, $fields, $separator, $returnType, $returnReplace)
{
    /*
        NOTE: if you want to add an output field, you have to add it to;
        1. $module_properties_master_fields (field name in order)
        2. Update field_column_mapping array (arraies are shared with get_tree_agents()).
            Each entry is  (DB coloum name => query fragment)
    */

    // all of output field names
    $module_properties_master_fields = [
        'module_id_agent_modulo',
        'module_id_agent',
        'module_id_module_type',
        'module_description',
        'module_name',
        'module_max',
        'module_min',
        'module_interval',
        'module_tcp_port',
        'module_tcp_send',
        'module_tcp_rcv',
        'module_snmp_community',
        'module_snmp_oid',
        'module_ip_target',
        'module_id_module_group',
        'module_flag',
        'module_id_module',
        'module_disabled',
        'module_id_export',
        'module_plugin_user',
        'module_plugin_pass',
        'module_plugin_parameter',
        'module_id_plugin',
        'module_post_process',
        'module_prediction_module',
        'module_max_timeout',
        'module_max_retries',
        'module_custom_id',
        'module_history_data',
        'module_min_warning',
        'module_max_warning',
        'module_str_warning',
        'module_min_critical',
        'module_max_critical',
        'module_str_critical',
        'module_min_ff_event',
        'module_delete_pending',
        'module_id_agent_state',
        'module_data',
        'module_timestamp',
        'module_state',
        'module_last_try',
        'module_utimestamp',
        'module_current_interval',
        'module_running_by',
        'module_last_execution_try',
        'module_status_changes',
        'module_last_status',
        'module_plugin_macros',
        'module_macros',
        'module_critical_inverse',
        'module_warning_inverse',
    ];

    // module related field mappings 1/2 (output field => column for 'tagente_modulo')
    global $module_field_column_mampping;

    // module related field mappings 2/2 (output field => column for 'tagente_estado')
    global $estado_fields_to_columns_mapping;

    if ($fields == false) {
        $fields = $module_properties_master_fields;
    }

    // construct column list to query for tagente, tagente_modulo, tagente_estado and alert-related tables
    $module_additional_columns = '';
    $estado_additional_columns = '';
    foreach ($fields as $fld) {
        if (array_key_exists($fld, $module_field_column_mampping)) {
            $module_additional_columns .= (', '.$module_field_column_mampping[$fld]);
        }

        if (array_key_exists($fld, $estado_fields_to_columns_mapping)) {
            $estado_additional_columns .= (', '.$estado_fields_to_columns_mapping[$fld]);
        }
    }

    // query to the DB
    $returnVar = [];
    $modules = db_get_all_rows_sql(
        'SELECT *
		FROM (SELECT id_agente_modulo as module_id_agent_modulo '.$module_additional_columns.'
				FROM tagente_modulo 
				WHERE id_agente_modulo = '.$id_module.') t1 
			INNER JOIN (SELECT id_agente_modulo as module_id_agent_modulo '.$estado_additional_columns.'
				FROM tagente_estado
				WHERE id_agente_modulo = '.$id_module.') t2
			ON t1.module_id_agent_modulo = t2.module_id_agent_modulo'
    );

    if ($modules === false) {
        $modules = [];
    }

    $modules = str_replace('\n', $returnReplace, $modules);

    foreach ($modules as &$module) {
        $module['type_row'] = 'module';

        if ($module['module_macros']) {
            $module['module_macros'] = base64_decode($module['module_macros']);
        }

        $returnVar[] = $module;
    }

    $data = [
        'type' => 'array',
        'data' => $returnVar,
    ];

    $data['list_index'] = $fields;

    returnData($returnType, $data, $separator);
}


function api_set_update_agent($id_agent, $thrash2, $other, $thrash3)
{
    global $config;

    if (defined('METACONSOLE')) {
        return;
    }

    if (!check_acl($config['id_user'], 0, 'AW')) {
        returnError('forbidden', 'string');
        return;
    }

    if (!util_api_check_agent_and_print_error($id_agent, 'string', 'AW')) {
        return;
    }

    $alias = $other['data'][0];
    $ip = $other['data'][1];
    $idParent = $other['data'][2];
    $idGroup = $other['data'][3];
    $cascadeProtection = $other['data'][4];
    $cascadeProtectionModule = $other['data'][5];
    $intervalSeconds = $other['data'][6];
    $idOS = $other['data'][7];
    $nameServer = $other['data'][8];
    $customId = $other['data'][9];
    $learningMode = $other['data'][10];
    $disabled = $other['data'][11];
    $description = $other['data'][12];

    if ($cascadeProtection == 1) {
        if (($idParent != 0) && (db_get_value_sql(
            'SELECT id_agente_modulo
									FROM tagente_modulo
									WHERE id_agente = '.$idParent.' AND id_agente_modulo = '.$cascadeProtectionModule
        ) === false)
        ) {
                returnError('parent_agent_not_exist', 'Is not a parent module to do cascade protection.');
        }
    } else {
        $cascadeProtectionModule = 0;
    }

    // Check ACL group
    if (!check_acl($config['id_user'], $idGroup, 'AW')) {
        returnError('forbidden', 'string');
        return;
    }

    // Check selected parent
    if ($idParent != 0) {
        $parentCheck = agents_check_access_agent($idParent);
        if ($parentCheck === null) {
            returnError('parent_agent_not_exist', __('The agent parent don`t exist.'));
            return;
        }

        if ($parentCheck === false) {
            returnError('parent_agent_forbidden', __('The user cannot access to parent agent.'));
            return;
        }
    }

    $values_old = db_get_row_filter(
        'tagente',
        ['id_agente' => $id_agent],
        [
            'id_grupo',
            'disabled',
        ]
    );
    $tpolicy_group_old = db_get_all_rows_sql(
        'SELECT id_policy FROM tpolicy_groups
			WHERE id_group = '.$values_old['id_grupo']
    );

    $return = db_process_sql_update(
        'tagente',
        [
            'alias'                     => $alias,
            'direccion'                 => $ip,
            'id_grupo'                  => $idGroup,
            'intervalo'                 => $intervalSeconds,
            'comentarios'               => $description,
            'modo'                      => $learningMode,
            'id_os'                     => $idOS,
            'disabled'                  => $disabled,
            'cascade_protection'        => $cascadeProtection,
            'cascade_protection_module' => $cascadeProtectionModule,
            'server_name'               => $nameServer,
            'id_parent'                 => $idParent,
            'custom_id'                 => $customId,
        ],
        ['id_agente' => $id_agent]
    );

    if ($return && !empty($ip)) {
        // register ip for this agent in 'taddress'
        agents_add_address($id_agent, $ip);
    }

    if ($return) {
        // Update config file
        if (isset($disabled) && $values_old['disabled'] != $disabled) {
            enterprise_hook(
                'config_agents_update_config_token',
                [
                    $id_agent,
                    'standby',
                    $disabled,
                ]
            );
        }

        if ($tpolicy_group_old) {
            foreach ($tpolicy_group_old as $key => $value) {
                $tpolicy_agents_old = db_get_sql(
                    'SELECT * FROM tpolicy_agents 
					WHERE id_policy = '.$value['id_policy'].' AND id_agent = '.$id_agent
                );

                if ($tpolicy_agents_old) {
                    $result2 = db_process_sql_update(
                        'tpolicy_agents',
                        ['pending_delete' => 1],
                        [
                            'id_agent'  => $id_agent,
                            'id_policy' => $value['id_policy'],
                        ]
                    );
                }
            }
        }

        $tpolicy_group = db_get_all_rows_sql(
            'SELECT id_policy FROM tpolicy_groups 
			WHERE id_group = '.$idGroup
        );

        if ($tpolicy_group) {
            foreach ($tpolicy_group as $key => $value) {
                $tpolicy_agents = db_get_sql(
                    'SELECT * FROM tpolicy_agents 
					WHERE id_policy = '.$value['id_policy'].' AND id_agent ='.$id_agent
                );

                if (!$tpolicy_agents) {
                    db_process_sql_insert(
                        'tpolicy_agents',
                        [
                            'id_policy' => $value['id_policy'],
                            'id_agent'  => $id_agent,
                        ]
                    );
                } else {
                    $result3 = db_process_sql_update(
                        'tpolicy_agents',
                        ['pending_delete' => 0],
                        [
                            'id_agent'  => $id_agent,
                            'id_policy' => $value['id_policy'],
                        ]
                    );
                }
            }
        }
    }

    returnData(
        'string',
        [
            'type' => 'string',
            'data' => (int) ((bool) $return),
        ]
    );
}


/**
 * Create a new agent, and print the id for new agent.
 *
 * @param $thrash1 Don't use.
 * @param $thrash2 Don't use.
 * @param array             $other it's array, $other as param is <agent_name>;<ip>;<id_parent>;<id_group>;
 *              <cascade_protection>;<interval_sec>;<id_os>;<id_server>;<custom_id>;<learning_mode>;<disabled>;<description> in this order
 *              and separator char (after text ; ) and separator (pass in param othermode as othermode=url_encode_separator_<separator>)
 *              example:
 *
 *              api.php?op=set&op2=new_agent&other=pepito|1.1.1.1|0|4|0|30|8|10||0|0|nose%20nose&other_mode=url_encode_separator_|
 *
 * @param $thrash3 Don't use.
 */
function api_set_new_agent($thrash1, $thrash2, $other, $thrash3)
{
    global $config;

    if (!check_acl($config['id_user'], 0, 'AW')) {
        returnError('forbidden', 'string');
        return;
    }

    if (defined('METACONSOLE')) {
        return;
    }

    $alias = $other['data'][0];
    $ip = $other['data'][1];
    $idParent = $other['data'][2];
    $idGroup = $other['data'][3];
    $cascadeProtection = $other['data'][4];
    $cascadeProtectionModule = $other['data'][5];
    $intervalSeconds = $other['data'][6];
    $idOS = $other['data'][7];
    // $idServer = $other['data'][7];
    $nameServer = $other['data'][8];
    $customId = $other['data'][9];
    $learningMode = $other['data'][10];
    $disabled = $other['data'][11];
    $description = $other['data'][12];
    $alias_as_name = $other['data'][13];

    if ($alias_as_name && !empty($alias)) {
        $name = $alias;
    } else {
        $name = hash('sha256', $alias.'|'.$direccion_agente.'|'.time().'|'.sprintf('%04d', rand(0, 10000)));
        if (empty($alias)) {
            $alias = $name;
        }
    }

    if ($cascadeProtection == 1) {
        if (($idParent != 0) && (db_get_value_sql(
            'SELECT id_agente_modulo
									FROM tagente_modulo
									WHERE id_agente = '.$idParent.' AND id_agente_modulo = '.$cascadeProtectionModule
        ) === false)
        ) {
                returnError('parent_agent_not_exist', 'Is not a parent module to do cascade protection.');
        }
    } else {
        $cascadeProtectionModule = 0;
    }

    switch ($config['dbtype']) {
        case 'mysql':
            $sql1 = 'SELECT name
				FROM tserver WHERE BINARY name LIKE "'.$nameServer.'"';
        break;

        case 'postgresql':
        case 'oracle':
            $sql1 = 'SELECT name
				FROM tserver WHERE name LIKE \''.$nameServer.'\'';
        break;
    }

    $nameServer = db_get_value_sql($sql1);

    // Check ACL group
    if (!check_acl($config['id_user'], $idGroup, 'AW')) {
        returnError('forbidden', 'string');
        return;
    }

    // Check selected parent
    if ($idParent != 0) {
        $parentCheck = agents_check_access_agent($idParent);
        if ($parentCheck === null) {
            returnError('parent_agent_not_exist', __('The agent parent don`t exist.'));
            return;
        }

        if ($parentCheck === false) {
            returnError('parent_agent_forbidden', __('The user cannot access to parent agent.'));
            return;
        }
    }

    if (agents_get_agent_id($name)) {
        returnError('agent_name_exist', 'The name of agent yet exist in DB.');
    } else if (db_get_value_sql(
        'SELECT id_grupo
		FROM tgrupo
		WHERE id_grupo = '.$idGroup
    ) === false
    ) {
        returnError('id_grupo_not_exist', 'The group don`t exist.');
    } else if (db_get_value_sql(
        'SELECT id_os
		FROM tconfig_os
		WHERE id_os = '.$idOS
    ) === false
    ) {
        returnError('id_os_not_exist', 'The OS don`t exist.');
    } else if (db_get_value_sql($sql1) === false) {
        returnError('server_not_exist', 'The '.get_product_name().' Server don`t exist.');
    } else {
        $idAgente = db_process_sql_insert(
            'tagente',
            [
                'nombre'                    => $name,
                'alias'                     => $alias,
                'direccion'                 => $ip,
                'id_grupo'                  => $idGroup,
                'intervalo'                 => $intervalSeconds,
                'comentarios'               => $description,
                'modo'                      => $learningMode,
                'id_os'                     => $idOS,
                'disabled'                  => $disabled,
                'cascade_protection'        => $cascadeProtection,
                'cascade_protection_module' => $cascadeProtectionModule,
                'server_name'               => $nameServer,
                'id_parent'                 => $idParent,
                'custom_id'                 => $customId,
            ]
        );

        if (!empty($idAgente) && !empty($ip)) {
            // register ip for this agent in 'taddress'
            agents_add_address($idAgente, $ip);
        }

        if ($idGroup && !empty($idAgente)) {
            $tpolicy_group_old = db_get_all_rows_sql(
                'SELECT id_policy FROM tpolicy_groups 
				WHERE id_group = '.$idGroup
            );

            if ($tpolicy_group_old) {
                foreach ($tpolicy_group_old as $key => $old_group) {
                    db_process_sql_insert(
                        'tpolicy_agents',
                        [
                            'id_policy' => $old_group['id_policy'],
                            'id_agent'  => $idAgente,
                        ]
                    );
                }
            }
        }

        returnData(
            'string',
            [
                'type' => 'string',
                'data' => $idAgente,
            ]
        );
    }
}


function api_set_create_os($thrash1, $thrash2, $other, $thrash3)
{
    global $config;

    if (!check_acl($config['id_user'], 0, 'AW')) {
        returnError('forbidden', 'string');
        return;
    }

    $values = [];

    $values['name'] = $other['data'][0];
    $values['description'] = $other['data'][1];

    if (($other['data'][2] !== 0) && ($other['data'][2] != '')) {
        $values['icon_name'] = $other['data'][2];
    }

    $resultOrId = false;
    if ($other['data'][0] != '') {
        $resultOrId = db_process_sql_insert('tconfig_os', $values);

        if ($resultOrId) {
            echo __('Success creating OS');
        } else {
            echo __('Error creating OS');
        }
    }

}


function api_set_update_os($id_os, $thrash2, $other, $thrash3)
{
    global $config;

    if (!check_acl($config['id_user'], 0, 'AW')) {
        returnError('forbidden', 'string');
        return;
    }

    $values = [];
    $values['name'] = $other['data'][0];
    $values['description'] = $other['data'][1];

    if (($other['data'][2] !== 0) && ($other['data'][2] != '')) {
        $values['icon_name'] = $other['data'][2];
        ;
    }

    $result = false;

    if ($other['data'][0] != '') {
        if (db_process_sql_update('tconfig_os', $values, ['id_os' => $id_os])) {
            echo __('Success updating OS');
        } else {
            echo __('Error updating OS');
        }
    }

}


/**
 * Creates a custom field
 *
 * @param string  $name          Custom field name
 * @param boolean $display_front Flag to display custom field in agent's operation view
 */
function api_set_create_custom_field($t1, $t2, $other, $returnType)
{
    global $config;

    if (defined('METACONSOLE')) {
        return;
    }

    if (!check_acl($config['id_user'], 0, 'PM')) {
        returnError('forbidden', $returnType);
        return;
    }

    if ($other['type'] == 'string') {
        returnError('error_parameter', 'Error in the parameters.');
        return;
    } else if ($other['type'] == 'array') {
        $name = '';

        if ($other['data'][0] != '') {
            $name = $other['data'][0];
        } else {
            returnError('error_parameter', 'Custom field name required');
            return;
        }

        $display_front = 0;

        if ($other['data'][1] != '') {
            $display_front = $other['data'][1];
        } else {
            returnError('error_parameter', 'Custom field display flag required');
            return;
        }

        $is_password_type = 0;

        if ($other['data'][2] != '') {
            $is_password_type = $other['data'][2];
        } else {
            returnError('error_parameter', 'Custom field is password type required');
            return;
        }

        $result = db_process_sql_insert(
            'tagent_custom_fields',
            [
                'name'             => $name,
                'display_on_front' => $display_front,
                'is_password_type' => $is_password_type,
            ]
        );

        $data['type'] = 'string';
        $data['data'] = $result;

        returnData('string', $data);
    }
}


/**
 * Returns ID of custom field zero if not exists
 *
 * @param string $name Custom field name
 */
function api_get_custom_field_id($t1, $t2, $other, $returnType)
{
    if (defined('METACONSOLE')) {
        return;
    }

    $name = $other['data'][0];
    $id = db_get_value('id_field', 'tagent_custom_fields', 'name', $name);

    if ($id === false) {
        returnError('id_not_found', $returnType);
        return;
    }

    $data['type'] = 'string';
    $data['data'] = $id;
    returnData('string', $data);
}


/**
 * Delete a agent with the name pass as parameter.
 *
 * @param string            $id Name of agent to delete.
 * @param $thrash1 Don't use.
 * @param $thrast2 Don't use.
 * @param $thrash3 Don't use.
 */
function api_set_delete_agent($id, $thrash1, $thrast2, $thrash3)
{
    global $config;

    if (is_metaconsole()) {
        if (!check_acl($config['id_user'], 0, 'PM')) {
            returnError('forbidden', 'string');
            return;
        }

        $servers = db_get_all_rows_sql(
            'SELECT *
			FROM tmetaconsole_setup
				WHERE disabled = 0'
        );

        if ($servers === false) {
            $servers = [];
        }

        foreach ($servers as $server) {
            if (metaconsole_connect($server) == NOERR) {
                $idAgent[0] = agents_get_agent_id($id, true);
                if ($idAgent[0]) {
                    $result = agents_delete_agent($idAgent, true);
                }
            }
        }
    } else {
        $idAgent = agents_get_agent_id($id);
        if (!util_api_check_agent_and_print_error($idAgent, 'string', 'AD')) {
            return;
        }

        $result = agents_delete_agent($idAgent, true);
    }

    if (!$result) {
        returnError('error_delete', 'Error in delete operation.');
    } else {
        returnData('string', ['type' => 'string', 'data' => __('Correct Delete')]);
    }
}


/**
 * Get all agents, and print all the result like a csv or other type for example json.
 *
 * @param $thrash1 Don't use.
 * @param $thrash2 Don't use.
 * @param array             $other it's array, $other as param are the filters available <filter_so>;<filter_group>;<filter_modules_states>;<filter_name>;<filter_policy>;<csv_separator> in this order
 *              and separator char (after text ; ) and separator (pass in param othermode as othermode=url_encode_separator_<separator>)
 *              example for CSV:
 *
 *              api.php?op=get&op2=all_agents&return_type=csv&other=1|2|warning|j|2|~&other_mode=url_encode_separator_|
 *
 *              example for JSON:
 *
 *                 api.php?op=get&op2=all_agents&return_type=json&other=1|2|warning|j|2|~&other_mode=url_encode_separator_|
 *
 * @param $returnType.
 */
function api_get_all_agents($thrash1, $thrash2, $other, $returnType)
{
    global $config;

    // Error if user cannot read agents.
    if (!check_acl($config['id_user'], 0, 'AR')) {
        returnError('forbidden', $returnType);
        return;
    }

    $groups = '1 = 1';
    if (!is_user_admin($config['id_user'])) {
        $user_groups = implode(',', array_keys(users_get_groups()));
        $groups = "(id_grupo IN ($user_groups) OR id_group IN ($user_groups))";
    }

    if (isset($other['data'][0])) {
        // Filter by SO
        if ($other['data'][0] != '') {
            $where .= ' AND tconfig_os.id_os = '.$other['data'][0];
        }
    }

    if (isset($other['data'][1])) {
        // Filter by group
        if ($other['data'][1] != '') {
            $where .= ' AND id_grupo = '.$other['data'][1];
        }
    }

    if (isset($other['data'][3])) {
        // Filter by alias
        if ($other['data'][3] != '') {
            $where .= " AND alias LIKE ('%".$other['data'][3]."%')";
        }
    }

    if (isset($other['data'][4])) {
        // Filter by policy
        if ($other['data'][4] != '') {
            $filter_by_policy = enterprise_hook('policies_get_filter_by_agent', [$other['data'][4]]);
            if ($filter_by_policy !== ENTERPRISE_NOT_HOOK) {
                $where .= $filter_by_policy;
            }
        }
    }

    if (!isset($other['data'][5])) {
        $separator = ';';
        // by default
    } else {
        $separator = $other['data'][5];
    }

    // Initialization of array
    $result_agents = [];
    // Filter by state
    if (defined('METACONSOLE')) {
        $sql = "SELECT id_agente, alias, direccion, comentarios,
			tconfig_os.name, url_address, nombre
		FROM tconfig_os, tmetaconsole_agent
		LEFT JOIN tagent_secondary_group
			ON tmetaconsole_agent.id_agente = tagent_secondary_group.id_agent
		WHERE tmetaconsole_agent.id_os = tconfig_os.id_os
			AND disabled = 0 $where AND $groups";
    } else {
        $sql = "SELECT id_agente, alias, direccion, comentarios,
				tconfig_os.name, url_address, nombre
			FROM tconfig_os, tagente
			LEFT JOIN tagent_secondary_group
				ON tagente.id_agente = tagent_secondary_group.id_agent
			WHERE tagente.id_os = tconfig_os.id_os
				AND disabled = 0 $where AND $groups";
    }

    $all_agents = db_get_all_rows_sql($sql);

    // Filter by status: unknown, warning, critical, without modules
    if (isset($other['data'][2])) {
        if ($other['data'][2] != '') {
            foreach ($all_agents as $agent) {
                $filter_modules['id_agente'] = $agent['id_agente'];
                $filter_modules['disabled'] = 0;
                $filter_modules['delete_pending'] = 0;
                $modules = db_get_all_rows_filter(
                    'tagente_modulo',
                    $filter_modules,
                    'id_agente_modulo'
                );
                $result_modules = [];
                // Skip non init modules
                foreach ($modules as $module) {
                    if (modules_get_agentmodule_is_init($module['id_agente_modulo'])) {
                        $result_modules[] = $module;
                    }
                }

                // Without modules NO_MODULES
                if ($other['data'][2] == 'no_modules') {
                    if (empty($result_modules) and $other['data'][2] == 'no_modules') {
                        $result_agents[] = $agent;
                    }
                }
                // filter by NORMAL, WARNING, CRITICAL, UNKNOWN, ALERT_FIRED
                else {
                    $status = agents_get_status($agent['id_agente'], true);
                    // Filter by status
                    switch ($other['data'][2]) {
                        case 'warning':
                            if ($status == 2) {
                                $result_agents[] = $agent;
                            }
                        break;

                        case 'critical':
                            if ($status == 1) {
                                $result_agents[] = $agent;
                            }
                        break;

                        case 'unknown':
                            if ($status == 3) {
                                $result_agents[] = $agent;
                            }
                        break;

                        case 'normal':
                            if ($status == 0) {
                                $result_agents[] = $agent;
                            }
                        break;

                        case 'alert_fired':
                            if ($status == 4) {
                                $result_agents[] = $agent;
                            }
                        break;
                    }
                }
            }
        } else {
            $result_agents = $all_agents;
        }
    } else {
        $result_agents = $all_agents;
    }

    if (empty($returnType)) {
        $returnType = 'string';
    }

    if (empty($separator)) {
        $separator = ';';
    }

    foreach ($result_agents as $key => $value) {
        $result_agents[$key]['status'] = agents_get_status($result_agents[$key]['id_agente'], true);
    }

    if (count($result_agents) > 0 and $result_agents !== false) {
        $data = [
            'type' => 'array',
            'data' => $result_agents,
        ];
        returnData($returnType, $data, $separator);
    } else {
        returnError('error_all_agents', 'No agents retrieved.');
    }
}


/**
 * Get modules for an agent, and print all the result like a csv.
 *
 * @param $thrash1 Don't use.
 * @param $thrash2 Don't use.
 * @param array             $other it's array, $other as param are the filters available <id_agent> in this order
 *              and separator char (after text ; ) and separator (pass in param othermode as othermode=url_encode_separator_<separator>)
 *              example:
 *
 *              api.php?op=get&op2=agents_modules&return_type=csv&other=14&other_mode=url_encode_separator_|
 *
 * @param $thrash3 Don't use.
 */
function api_get_agent_modules($thrash1, $thrash2, $other, $thrash3)
{
    if (defined('METACONSOLE')) {
        return;
    }

    if (!util_api_check_agent_and_print_error($other['data'][0], 'csv')) {
        return;
    }

    $sql = sprintf(
        'SELECT id_agente, id_agente_modulo, nombre 
		FROM tagente_modulo
		WHERE id_agente = %d AND disabled = 0
			AND delete_pending = 0',
        $other['data'][0]
    );

    $all_modules = db_get_all_rows_sql($sql);

    if (count($all_modules) > 0 and $all_modules !== false) {
        $data = [
            'type' => 'array',
            'data' => $all_modules,
        ];

        returnData('csv', $data, ';');
    } else {
        returnError('error_agent_modules', 'No modules retrieved.');
    }
}


function api_get_db_uncompress_module_data($id_agente_modulo, $tstart, $other)
{
    global $config;

    if (!isset($id_agente_modulo)) {
        return false;
    }

    if ((!isset($tstart)) || ($tstart === false)) {
        // Return data from the begining
        // $tstart = 0;
        $tstart = 0;
    }

    $tend = $other['data'];
    if ((!isset($tend)) || ($tend === false)) {
        // Return data until now
        $tend = time();
    }

    if ($tstart > $tend) {
        return false;
    }

    $search_historydb = false;
    $table = 'tagente_datos';

    $module = modules_get_agentmodule($id_agente_modulo);

    if ($module === false) {
        // module not exists
        return false;
    }

    $module_type = $module['id_tipo_modulo'];
    $module_type_str = modules_get_type_name($module_type);
    if (strstr($module_type_str, 'string') !== false) {
        $table = 'tagente_datos_string';
    }

    // Get first available utimestamp in active DB
    $query  = " SELECT utimestamp, datos FROM $table ";
    $query .= " WHERE id_agente_modulo=$id_agente_modulo AND utimestamp < $tstart";
    $query .= ' ORDER BY utimestamp DESC LIMIT 1';

    $ret = db_get_all_rows_sql($query, $search_historydb);

    if (( $ret === false ) || (( isset($ret[0]['utimestamp']) && ($ret[0]['utimestamp'] > $tstart )))) {
        // Value older than first retrieved from active DB
        $search_historydb = true;

        $ret = db_get_all_rows_sql($query, $search_historydb);
    } else {
        $first_data['utimestamp'] = $ret[0]['utimestamp'];
        $first_data['datos']      = $ret[0]['datos'];
    }

    if (( $ret === false ) || (( isset($ret[0]['utimestamp']) && ($ret[0]['utimestamp'] > $tstart )))) {
        // No previous data. -> not init
        // Avoid false unknown status
        $first_data['utimestamp'] = time();
        $first_data['datos']      = false;
    } else {
        $first_data['utimestamp'] = $ret[0]['utimestamp'];
        $first_data['datos']      = $ret[0]['datos'];
    }

    $query  = " SELECT utimestamp, datos FROM $table ";
    $query .= " WHERE id_agente_modulo=$id_agente_modulo AND utimestamp >= $tstart AND utimestamp <= $tend";
    $query .= ' ORDER BY utimestamp ASC';

    // Retrieve all data from module in given range
    $raw_data = db_get_all_rows_sql($query, $search_historydb);

    if (($raw_data === false) && ($ret === false)) {
        // No data
        return false;
    }

    // Retrieve going unknown events in range
    $unknown_events = db_get_module_ranges_unknown($id_agente_modulo, $tstart, $tend);

    // Retrieve module_interval to build the template
    $module_interval = modules_get_interval($id_agente_modulo);
    $slice_size = $module_interval;

    // We'll return a bidimensional array
    // Structure returned: schema:
    //
    // uncompressed_data =>
    // pool_id (int)
    // utimestamp (start of current slice)
    // data
    // array
    // utimestamp
    // datos
    $return = [];
    // Point current_timestamp to begin of the set and initialize flags
    $current_timestamp   = $tstart;
    $last_inserted_value = $first_data['datos'];
    $last_timestamp      = $first_data['utimestamp'];
    $data_found          = 0;

    // Build template
    $pool_id = 0;
    $now = time();

    $in_unknown_status = 0;
    if (is_array($unknown_events)) {
        $current_unknown = array_shift($unknown_events);
    }

    while ($current_timestamp < $tend) {
        $expected_data_generated = 0;

        $return[$pool_id]['data'] = [];
        $tmp_data   = [];
        $data_found = 0;

        if (is_array($unknown_events)) {
            $i = 0;
            while ($current_timestamp >= $unknown_events[$i]['time_to']) {
                // Skip unknown events in past
                array_splice($unknown_events, $i, 1);
                $i++;
                if (!isset($unknown_events[$i])) {
                    break;
                }
            }

            if (isset($current_unknown)) {
                // check if recovered from unknown status
                if (is_array($unknown_events) && isset($current_unknown)) {
                    if ((($current_timestamp + $slice_size) > $current_unknown['time_to'])
                        && ($current_timestamp < $current_unknown['time_to'])
                        && ($in_unknown_status == 1)
                    ) {
                        // Recovered from unknown
                        if (($current_unknown['time_to'] > $current_timestamp)
                            && ($expected_data_generated == 0)
                        ) {
                            // also add the "expected" data
                            $tmp_data['utimestamp'] = $current_timestamp;
                            if ($in_unknown_status == 1) {
                                $tmp_data['datos'] = null;
                            } else {
                                $tmp_data['datos'] = $last_inserted_value;
                            }

                            $return[$pool_id]['utimestamp'] = $current_timestamp;
                            array_push($return[$pool_id]['data'], $tmp_data);
                            $expected_data_generated = 1;
                        }

                        $tmp_data['utimestamp'] = $current_unknown['time_to'];
                        $tmp_data['datos']      = $last_inserted_value;
                        // debug purpose
                        $tmp_data['obs'] = 'event recovery data';

                        $return[$pool_id]['utimestamp'] = $current_timestamp;
                        array_push($return[$pool_id]['data'], $tmp_data);
                        $data_found = 1;
                        $in_unknown_status = 0;
                    }

                    if ((($current_timestamp + $slice_size) > $current_unknown['time_from'])
                        && (($current_timestamp + $slice_size) < $current_unknown['time_to'])
                        && ($in_unknown_status == 0)
                    ) {
                        // Add unknown state detected
                        if ($current_unknown['time_from'] < ($current_timestamp + $slice_size)) {
                            if (($current_unknown['time_from'] > $current_timestamp)
                                && ($expected_data_generated == 0)
                            ) {
                                // also add the "expected" data
                                $tmp_data['utimestamp'] = $current_timestamp;
                                if ($in_unknown_status == 1) {
                                    $tmp_data['datos'] = null;
                                } else {
                                    $tmp_data['datos'] = $last_inserted_value;
                                }

                                $return[$pool_id]['utimestamp'] = $current_timestamp;
                                array_push($return[$pool_id]['data'], $tmp_data);
                                $expected_data_generated = 1;
                            }

                            $tmp_data['utimestamp'] = $current_unknown['time_from'];
                            $tmp_data['datos']      = null;
                            // debug purpose
                            $tmp_data['obs'] = 'event data';
                            $return[$pool_id]['utimestamp'] = $current_timestamp;
                            array_push($return[$pool_id]['data'], $tmp_data);
                            $data_found = 1;
                        }

                        $in_unknown_status = 1;
                    }

                    if (($in_unknown_status == 0) && ($current_timestamp >= $current_unknown['time_to'])) {
                        $current_unknown = array_shift($unknown_events);
                    }
                }
            } //end if
        }

        // Search for data
        $i = 0;

        if (is_array($raw_data)) {
            foreach ($raw_data as $data) {
                if (($data['utimestamp'] >= $current_timestamp)
                    && ($data['utimestamp'] < ($current_timestamp + $slice_size))
                ) {
                    // Data in block, push in, and remove from $raw_data (processed)
                    if (($data['utimestamp'] > $current_timestamp)
                        && ($expected_data_generated == 0)
                    ) {
                        // also add the "expected" data
                        $tmp_data['utimestamp'] = $current_timestamp;
                        if ($in_unknown_status == 1) {
                            $tmp_data['datos'] = null;
                        } else {
                            $tmp_data['datos'] = $last_inserted_value;
                        }

                        $tmp_data['obs'] = 'expected data';
                        $return[$pool_id]['utimestamp'] = $current_timestamp;
                        array_push($return[$pool_id]['data'], $tmp_data);
                        $expected_data_generated = 1;
                    }

                    $tmp_data['utimestamp'] = intval($data['utimestamp']);
                    $tmp_data['datos']      = $data['datos'];
                    // debug purpose
                    $tmp_data['obs'] = 'real data';

                    $return[$pool_id]['utimestamp'] = $current_timestamp;
                    array_push($return[$pool_id]['data'], $tmp_data);

                    $last_inserted_value = $data['datos'];
                    $last_timestamp      = intval($data['utimestamp']);

                    unset($raw_data[$i]);
                    $data_found = 1;
                    $in_unknown_status = 0;
                } else if ($data['utimestamp'] > ($current_timestamp + $slice_size)) {
                    // Data in future, stop searching new ones
                    break;
                }
            }

            $i++;
        }

        if ($data_found == 0) {
            // No data found, lug the last_value until SECONDS_1DAY + 2*modules_get_interval
            // UNKNOWN!
            if (($current_timestamp > $now) || (($current_timestamp - $last_timestamp) > (SECONDS_1DAY + 2 * $module_interval))) {
                if (isset($last_inserted_value)) {
                    // unhandled unknown status control
                    $unhandled_time_unknown = ($current_timestamp - (SECONDS_1DAY + 2 * $module_interval) - $last_timestamp);
                    if ($unhandled_time_unknown > 0) {
                        // unhandled unknown status detected. Add to previous pool
                        $tmp_data['utimestamp'] = (intval($last_timestamp) + (SECONDS_1DAY + 2 * $module_interval));
                        $tmp_data['datos']      = null;
                        // debug purpose
                        $tmp_data['obs'] = 'unknown extra';
                        // add to previous pool if needed
                        if (isset($return[($pool_id - 1)])) {
                            array_push($return[($pool_id - 1)]['data'], $tmp_data);
                        }
                    }
                }

                $last_inserted_value = null;
            }

            $tmp_data['utimestamp'] = $current_timestamp;

            if ($in_unknown_status == 1) {
                $tmp_data['datos'] = null;
            } else {
                $tmp_data['datos'] = $last_inserted_value;
            }

            // debug purpose
            $tmp_data['obs'] = 'virtual data';

            $return[$pool_id]['utimestamp'] = $current_timestamp;
            array_push($return[$pool_id]['data'], $tmp_data);
        }

        $pool_id++;
        $current_timestamp += $slice_size;
    }

    $data = [
        'type' => 'array',
        'data' => $return,
    ];
    returnData('json', $return, ';');
}


/**
 * Get modules id for an agent, and print the result like a csv.
 *
 * @param $id Id of agent.
 * @param array             $name name of module.
 * @param $thrash1 Don't use.
 *
 *  pi.php?op=get&op2=module_id&id=5&other=Host%20Alive&apipass=1234&user=admin&pass=pandora
 *
 * @param $thrash3 Don't use.
 */
function api_get_module_id($id, $thrash1, $name, $thrash3)
{
    if (defined('METACONSOLE')) {
        return;
    }

    if (!util_api_check_agent_and_print_error($id, 'csv')) {
        return;
    }

    $sql = sprintf(
        'SELECT id_agente_modulo
		FROM tagente_modulo WHERE id_agente = %d
		AND nombre = "%s" AND disabled = 0
		AND delete_pending = 0',
        $id,
        $name['data']
    );

    $module_id = db_get_all_rows_sql($sql);

    if (count($module_id) > 0 and $module_id !== false) {
        $data = [
            'type' => 'array',
            'data' => $module_id,
        ];
        returnData('csv', $data, ';');
    } else {
        returnError('error_module_id', 'does not exist module or agent');
    }
}


/**
 * Get modules for an agent, and print all the result like a csv.
 *
 * @param $thrash1 Don't use.
 * @param $thrash2 Don't use.
 * @param array             $other it's array, $other as param are the filters available <id_agent> in this order
 *              and separator char (after text ; ) and separator (pass in param othermode as othermode=url_encode_separator_<separator>)
 *              example:
 *
 *              api.php?op=get&op2=group_agent&return_type=csv&other=14&other_mode=url_encode_separator_|
 *
 * @param $thrash3 Don't use.
 */
function api_get_group_agent($thrash1, $thrash2, $other, $thrash3)
{
    if (defined('METACONSOLE')) {
        return;
    }

    $sql = sprintf(
        'SELECT groups.nombre nombre 
		FROM tagente agents, tgrupo groups
		WHERE id_agente = %d AND agents.disabled = 0
			AND groups.disabled = 0
			AND agents.id_grupo = groups.id_grupo',
        $other['data'][0]
    );

    $group_names = db_get_all_rows_sql($sql);

    if (count($group_names) > 0 and $group_names !== false) {
        $data = [
            'type' => 'array',
            'data' => $group_names,
        ];

        returnData('csv', $data, ';');
    } else {
        returnError('error_group_agent', 'No groups retrieved.');
    }
}


/**
 * Get name group for an agent, and print all the result like a csv.
 *
 * @param $thrash1 Don't use.
 * @param $thrash2 Don't use.
 * @param array             $other it's array, $other as param are the filters available <name_agent> in this order
 *              and separator char (after text ; ) and separator (pass in param othermode as othermode=url_encode_separator_<separator>)
 *              example:
 *
 *              api.php?op=get&op2=group_agent&return_type=csv&other=Pepito&other_mode=url_encode_separator_|
 *
 * @param $thrash3 Don't use.
 */
function api_get_group_agent_by_name($thrash1, $thrash2, $other, $thrash3)
{
    $group_names = [];

    if (is_metaconsole()) {
        $servers = db_get_all_rows_sql(
            'SELECT *
			FROM tmetaconsole_setup
				WHERE disabled = 0'
        );

        if ($servers === false) {
            $servers = [];
        }

        foreach ($servers as $server) {
            if (metaconsole_connect($server) == NOERR) {
                $agent_id = agents_get_agent_id($other['data'][0], true);

                if ($agent_id) {
                    $sql = sprintf(
                        'SELECT groups.nombre nombre 
						FROM tagente agents, tgrupo groups
						WHERE id_agente = %d 
							AND agents.id_grupo = groups.id_grupo',
                        $agent_id
                    );
                    $group_server_names = db_get_all_rows_sql($sql);

                    if ($group_server_names) {
                        foreach ($group_server_names as $group_server_name) {
                            $group_names[] = $group_server_name;
                        }
                    }
                }
            }

            metaconsole_restore_db();
        }
    } else {
        $agent_id = agents_get_agent_id($other['data'][0], true);
        if (!util_api_check_agent_and_print_error($agent_id, 'csv')) {
            return;
        }

        $sql = sprintf(
            'SELECT groups.nombre nombre 
			FROM tagente agents, tgrupo groups
			WHERE id_agente = %d 
				AND agents.id_grupo = groups.id_grupo',
            $agent_id
        );
        $group_names = db_get_all_rows_sql($sql);
    }

    if (count($group_names) > 0 and $group_names !== false) {
        $data = [
            'type' => 'array',
            'data' => $group_names,
        ];

        returnData('csv', $data, ';');
    } else {
        returnError('error_group_agent', 'No groups retrieved.');
    }
}


/**
 * Get name group for an agent, and print all the result like a csv.
 *
 * @param $thrash1 Don't use.
 * @param $thrash2 Don't use.
 * @param array             $other it's array, $other as param are the filters available <alias> in this order
 *              and separator char (after text ; ) and separator (pass in param othermode as othermode=url_encode_separator_<separator>)
 *              example:
 *
 *              api.php?op=get&op2=group_agent_by_alias&return_type=csv&other=Pepito&other_mode=url_encode_separator_|
 *
 * @param $thrash3 Don't use.
 */
function api_get_group_agent_by_alias($thrash1, $thrash2, $other, $thrash3)
{
    global $config;

    if (is_metaconsole()) {
        return;
    }

    if (!check_acl($config['id_user'], 0, 'AR')) {
        returnError('forbidden', 'csv');
        return;
    }

    $group_names = [];

    if (is_metaconsole()) {
        $servers = db_get_all_rows_sql(
            'SELECT *
			FROM tmetaconsole_setup
				WHERE disabled = 0'
        );

        if ($servers === false) {
            $servers = [];
        }

        foreach ($servers as $server) {
            if (metaconsole_connect($server) == NOERR) {
                $sql = sprintf("SELECT tagente.id_agente FROM tagente WHERE alias LIKE  '%s' ", $other['data'][0]);
                $agent_id = db_get_all_rows_sql($sql);

                foreach ($agent_id as &$id) {
                    $sql = sprintf(
                        'SELECT groups.nombre nombre 
						FROM tagente agents, tgrupo groups
						WHERE id_agente = %d 
							AND agents.id_grupo = groups.id_grupo',
                        $id['id_agente']
                    );
                    $group_server_names = db_get_all_rows_sql($sql);

                    if ($group_server_names) {
                        foreach ($group_server_names as $group_server_name) {
                            $group_names[] = $group_server_name;
                        }
                    }
                }
            }

            metaconsole_restore_db();
        }
    } else {
        $sql = sprintf("SELECT tagente.id_agente FROM tagente WHERE alias LIKE  '%s' ", $other['data'][0]);
        $agent_id = db_get_all_rows_sql($sql);

        foreach ($agent_id as &$id) {
            if (!users_access_to_agent($id['id_agente'])) {
                continue;
            }

            $sql = sprintf(
                'SELECT groups.nombre nombre 
			FROM tagente agents, tgrupo groups
			WHERE id_agente = %d 
				AND agents.id_grupo = groups.id_grupo',
                $id['id_agente']
            );
            $group_name = db_get_all_rows_sql($sql);
            $group_names[] = $group_name[0];
        }
    }

    if (count($group_names) > 0 and $group_names !== false) {
        $data = [
            'type' => 'array',
            'data' => $group_names,
        ];

        returnData('csv', $data, ';');
    } else {
        returnError('error_group_agent', 'No groups retrieved.');
    }
}


/**
 * Get id server whare agent is located, and print all the result like a csv.
 *
 * @param $id name of agent.
 * @param $thrash1 Don't use.
 * @param $thrash2 Don't use.
 *  example:
 *
 *  api.php?op=get&op2=locate_agent&return_type=csv&id=Pepito&other_mode=url_encode_separator_|
 *
 * @param $thrash3 Don't use.
 */


function api_get_locate_agent($id, $thrash1, $thrash2, $thrash3)
{
    if (!is_metaconsole()) {
        return;
    }

    $servers = db_get_all_rows_sql(
        'SELECT *
		FROM tmetaconsole_setup
			WHERE disabled = 0'
    );

    if ($servers === false) {
        $servers = [];
    }

    foreach ($servers as $server) {
        $id_server = $server['id'];
        if (metaconsole_connect($server) == NOERR) {
            $agent_id = agents_get_agent_id($id, true);

            if ($agent_id && agents_check_access_agent($agent_id)) {
                $group_servers[]['server'] = $id_server;
            }
        }

        metaconsole_restore_db();
    }

    if (count($group_servers) > 0 and $group_servers !== false) {
        $data = [
            'type' => 'array',
            'data' => $group_servers,
        ];

        returnData('csv', $data, ';');
    } else {
        returnError('error_locate_agents', 'No agents located.');
    }
}


/**
 * Get id group for an agent, and print all the result like a csv.
 *
 * @param $thrash1 Don't use.
 * @param $thrash2 Don't use.
 * @param array             $other it's array, $other as param are the filters available <name_agent> in this order
 *              and separator char (after text ; ) and separator (pass in param othermode as othermode=url_encode_separator_<separator>)
 *              example:
 *
 *              api.php?op=get&op2=id_group_agent_by_name&return_type=csv&other=Pepito&other_mode=url_encode_separator_|
 *
 * @param $thrash3 Don't use.
 */
function api_get_id_group_agent_by_name($thrash1, $thrash2, $other, $thrash3)
{
    if (is_metaconsole()) {
        return;
    }

    $group_names = [];

    if (is_metaconsole()) {
        $servers = db_get_all_rows_sql(
            'SELECT *
			FROM tmetaconsole_setup
				WHERE disabled = 0'
        );

        if ($servers === false) {
            $servers = [];
        }

        foreach ($servers as $server) {
            if (metaconsole_connect($server) == NOERR) {
                $agent_id = agents_get_agent_id($other['data'][0], true);

                if ($agent_id) {
                    $sql = sprintf(
                        'SELECT groups.id_grupo id_group 
						FROM tagente agents, tgrupo groups
						WHERE id_agente = %d 
							AND agents.id_grupo = groups.id_grupo',
                        $agent_id
                    );
                    $group_server_names = db_get_all_rows_sql($sql);

                    if ($group_server_names) {
                        foreach ($group_server_names as $group_server_name) {
                            $group_names[] = $group_server_name;
                        }
                    }
                }
            }

            metaconsole_restore_db();
        }
    } else {
        $agent_id = agents_get_agent_id($other['data'][0], true);

        if (!util_api_check_agent_and_print_error($agent_id, 'csv')) {
            return;
        }

        $sql = sprintf(
            'SELECT groups.id_grupo id_group
			FROM tagente agents, tgrupo groups
			WHERE id_agente = %d 
				AND agents.id_grupo = groups.id_grupo',
            $agent_id
        );
        $group_names = db_get_all_rows_sql($sql);
    }

    if (count($group_names) > 0 and $group_names !== false) {
        $data = [
            'type' => 'array',
            'data' => $group_names,
        ];

        returnData('csv', $data);
    } else {
        returnError('error_group_agent', 'No groups retrieved.');
    }
}


/**
 * Get id group for an agent, and print all the result like a csv.
 *
 * @param $thrash1 Don't use.
 * @param $thrash2 Don't use.
 * @param array             $other it's array, $other as param are the filters available <alias> in this order
 *              and separator char (after text ; ) and separator (pass in param othermode as othermode=url_encode_separator_<separator>)
 *              example:
 *
 *              api.php?op=get&op2=id_group_agent_by_alias&return_type=csv&other=Nova&other_mode=url_encode_separator_|
 *
 * @param $thrash3 Don't use.
 */
function api_get_id_group_agent_by_alias($thrash1, $thrash2, $other, $thrash3)
{
    global $config;

    if (is_metaconsole()) {
        return;
    }

    if (!check_acl($config['id_user'], 0, 'AR')) {
        returnError('forbidden', 'csv');
        return;
    }

    $group_names = [];

    if (is_metaconsole()) {
        $servers = db_get_all_rows_sql(
            'SELECT *
			FROM tmetaconsole_setup
				WHERE disabled = 0'
        );

        if ($servers === false) {
            $servers = [];
        }

        foreach ($servers as $server) {
            if (metaconsole_connect($server) == NOERR) {
                $sql = sprintf("SELECT tagente.id_agente FROM tagente WHERE alias LIKE  '%s' ", $other['data'][0]);
                $agent_id = db_get_all_rows_sql($sql);

                foreach ($agent_id as &$id) {
                    $sql = sprintf(
                        'SELECT groups.id_grupo id_group 
						FROM tagente agents, tgrupo groups
						WHERE id_agente = %d 
							AND agents.id_grupo = groups.id_grupo',
                        $id['id_agente']
                    );
                    $group_server_names = db_get_all_rows_sql($sql);

                    if ($group_server_names) {
                        foreach ($group_server_names as $group_server_name) {
                            $group_names[] = $group_server_name;
                        }
                    }
                }
            }

            metaconsole_restore_db();
        }
    } else {
        $sql = sprintf("SELECT tagente.id_agente FROM tagente WHERE alias LIKE  '%s' ", $other['data'][0]);
        $agent_id = db_get_all_rows_sql($sql);

        foreach ($agent_id as &$id) {
            if (!users_access_to_agent($id['id_agente'])) {
                continue;
            }

            $sql = sprintf(
                'SELECT groups.id_grupo id_group
			FROM tagente agents, tgrupo groups
			WHERE id_agente = %d 
				AND agents.id_grupo = groups.id_grupo',
                $id['id_agente']
            );
            $group_name = db_get_all_rows_sql($sql);
            $group_names[] = $group_name[0];
        }
    }

    if (count($group_names) > 0 and $group_names !== false) {
        $data = [
            'type' => 'array',
            'data' => $group_names,
        ];
        returnData('csv', $data);
    } else {
        returnError('error_group_agent', 'No groups retrieved.');
    }
}


/**
 * Get all policies, possible filtered by agent, and print all the result like a csv.
 *
 * @param $thrash1 Don't use.
 * @param $thrash2 Don't use.
 * @param array             $other it's array, $other as param are the filters available <id_agent> in this order
 *              and separator char (after text ; ) and separator (pass in param othermode as othermode=url_encode_separator_<separator>)
 *              example:
 *
 *              api.php?op=get&op2=policies&return_type=csv&other=&other_mode=url_encode_separator_|
 *
 * @param $thrash3 Don't use.
 */
function api_get_policies($thrash1, $thrash2, $other, $thrash3)
{
    global $config;

    if (defined('METACONSOLE')) {
        return;
    }

    if (!check_acl($config['id_user'], 0, 'AW')) {
        returnError('forbidden', 'csv');
        return;
    }

    $user_groups = implode(',', array_keys(users_get_groups($config['id_user'], 'AW')));

    if ($other['data'][0] != '') {
        if (!users_access_to_agent($other['data'][0])) {
            returnError('forbidden', 'csv');
            return;
        }

        $where = ' AND pol_agents.id_agent = '.$other['data'][0];

        $sql = sprintf(
            'SELECT policy.id, name, id_agent
			FROM tpolicies AS policy, tpolicy_agents AS pol_agents 
			WHERE policy.id = pol_agents.id_policy %s AND id_group IN (%s)',
            $where,
            $user_groups
        );
    } else {
        $sql = "SELECT id, name FROM tpolicies AS policy WHERE id_group IN ($user_groups)";
    }

    $policies = db_get_all_rows_sql($sql);

    if (count($policies) > 0 and $policies !== false) {
        $data = [
            'type' => 'array',
            'data' => $policies,
        ];

        returnData('csv', $data, ';');
    } else {
        returnError('error_get_policies', 'No policies retrieved.');
    }
}


/**
 * Get policy modules, possible filtered by agent, and print all the result like a csv.
 *
 * @param $thrash1 Don't use.
 * @param $thrash2 Don't use.
 * @param array             $other it's array, $other as param are the filters available <id_agent> in this order
 *              and separator char (after text ; ) and separator (pass in param othermode as othermode=url_encode_separator_<separator>)
 *              example:
 *
 *              api.php?op=get&op2=policy_modules&return_type=csv&other=2&other_mode=url_encode_separator_|
 *
 * @param $thrash3 Don't use.
 */
function api_get_policy_modules($thrash1, $thrash2, $other, $thrash3)
{
    if (defined('METACONSOLE')) {
        return;
    }

    $where = '';

    if ($other['data'][0] == '') {
        returnError('error_policy_modules', 'Error retrieving policy modules. Id_policy cannot be left blank.');
        return;
    }

    $policies = enterprise_hook(
        'policies_get_modules_api',
        [
            $other['data'][0],
            $other['data'][1],
        ]
    );

    if ($policies === ENTERPRISE_NOT_HOOK) {
        returnError('error_policy_modules', 'Error retrieving policy modules.');
        return;
    }

    if (count($policies) > 0 and $policies !== false) {
        $data = [
            'type' => 'array',
            'data' => $policies,
        ];

        returnData('csv', $data, ';');
    } else {
        returnError('error_policy_modules', 'No policy modules retrieved.');
    }
}


/**
 * Create a network module in agent. And return the id_agent_module of new module.
 *
 * @param string            $id    Name of agent to add the module.
 * @param $thrash1 Don't use.
 * @param array             $other it's array, $other as param is <name_module>;<disabled>;<id_module_type>;
 *              <id_module_group>;<min_warning>;<max_warning>;<str_warning>;<min_critical>;<max_critical>;<str_critical>;<ff_threshold>;
 *              <history_data>;<ip_target>;<module_port>;<snmp_community>;<snmp_oid>;<module_interval>;<post_process>;
 *              <min>;<max>;<custom_id>;<description>;<disabled_types_event>;<module_macros>;
 *              <each_ff>;<ff_threshold_normal>;<ff_threshold_warning>;<ff_threshold_critical>; in this order
 *              and separator char (after text ; ) and separator (pass in param othermode as othermode=url_encode_separator_<separator>)
 *              example:
 *
 *              api.php?op=set&op2=create_network_module&id=pepito&other=prueba|0|7|1|10|15|0|16|18|0|15|0|www.google.es|0||0|180|0|0|0|0|latency%20ping&other_mode=url_encode_separator_|
 *
 * @param $thrash3 Don't use
 */
function api_set_create_network_module($id, $thrash1, $other, $thrash3)
{
    if (defined('METACONSOLE')) {
        return;
    }

    $agentName = $id;

    $idAgent = agents_get_agent_id($agentName);

    if (!util_api_check_agent_and_print_error($idAgent, 'string', 'AW')) {
        return;
    }

    if ($other['data'][2] < 6 or $other['data'][2] > 18) {
        returnError(
            'error_create_network_module',
            __('Error in creation network module. Id_module_type is not correct for network modules.')
        );
        return;
    }

    $name = $other['data'][0];

    $disabled_types_event = [];
    $disabled_types_event[EVENTS_GOING_UNKNOWN] = (int) !$other['data'][22];
    $disabled_types_event = json_encode($disabled_types_event);

    $values = [
        'id_agente'             => $idAgent,
        'disabled'              => $other['data'][1],
        'id_tipo_modulo'        => $other['data'][2],
        'id_module_group'       => $other['data'][3],
        'min_warning'           => $other['data'][4],
        'max_warning'           => $other['data'][5],
        'str_warning'           => $other['data'][6],
        'min_critical'          => $other['data'][7],
        'max_critical'          => $other['data'][8],
        'str_critical'          => $other['data'][9],
        'min_ff_event'          => $other['data'][10],
        'history_data'          => $other['data'][11],
        'ip_target'             => $other['data'][12],
        'tcp_port'              => $other['data'][13],
        'snmp_community'        => $other['data'][14],
        'snmp_oid'              => $other['data'][15],
        'module_interval'       => $other['data'][16],
        'post_process'          => $other['data'][17],
        'min'                   => $other['data'][18],
        'max'                   => $other['data'][19],
        'custom_id'             => $other['data'][20],
        'descripcion'           => $other['data'][21],
        'id_modulo'             => 2,
        'disabled_types_event'  => $disabled_types_event,
        'module_macros'         => $other['data'][23],
        'each_ff'               => $other['data'][24],
        'min_ff_event_normal'   => $other['data'][25],
        'min_ff_event_warning'  => $other['data'][26],
        'min_ff_event_critical' => $other['data'][27],
        'critical_inverse'      => $other['data'][28],
        'warning_inverse'       => $other['data'][29],
    ];

    if (! $values['descripcion']) {
        $values['descripcion'] = '';
        // Column 'descripcion' cannot be null
    }

    if (! $values['module_macros']) {
        $values['module_macros'] = '';
        // Column 'module_macros' cannot be null
    }

    $idModule = modules_create_agent_module($idAgent, $name, $values, true);

    if (is_error($idModule)) {
        // TODO: Improve the error returning more info
        returnError('error_create_network_module', __('Error in creation network module.'));
    } else {
        returnData('string', ['type' => 'string', 'data' => $idModule]);
    }
}


/**
 * Update a network module in agent. And return a message with the result of the operation.
 *
 * @param string            $id    Id of the network module to update.
 * @param $thrash1 Don't use.
 * @param array             $other it's array, $other as param is <id_agent>;<disabled>
 *              <id_module_group>;<min_warning>;<max_warning>;<str_warning>;<min_critical>;<max_critical>;<str_critical>;<ff_threshold>;
 *              <history_data>;<ip_target>;<module_port>;<snmp_community>;<snmp_oid>;<module_interval>;<post_process>;
 *              <min>;<max>;<custom_id>;<description>;<disabled_types_event>;<module_macros>;
 *              <each_ff>;<ff_threshold_normal>;<ff_threshold_warning>;<ff_threshold_critidcal>; in this order
 *              and separator char (after text ; ) and separator (pass in param othermode as othermode=url_encode_separator_<separator>)
 *              example:
 *
 *              api.php?op=set&op2=update_network_module&id=271&other=156|0|2|10|15||16|18||7|0|127.0.0.1|0||0|300|30.00|0|0|0|latency%20ping%20modified%20by%20the%20Api&other_mode=url_encode_separator_|
 *
 * @param $thrash3 Don't use
 */
function api_set_update_network_module($id_module, $thrash1, $other, $thrash3)
{
    if (defined('METACONSOLE')) {
        return;
    }

    if ($id_module == '') {
        returnError(
            'error_update_network_module',
            __('Error updating network module. Module name cannot be left blank.')
        );
        return;
    }

    if (!util_api_check_agent_and_print_error(
        modules_get_agentmodule_agent($id_module),
        'string',
        'AW'
    )
    ) {
        return;
    }

    $check_id_module = db_get_value('id_agente_modulo', 'tagente_modulo', 'id_agente_modulo', $id_module);

    if (!$check_id_module) {
        returnError(
            'error_update_network_module',
            __('Error updating network module. Id_module doesn\'t exist.')
        );
        return;
    }

    // If we want to change the module to a new agent
    if ($other['data'][0] != '') {
        if (!util_api_check_agent_and_print_error($other['data'][0], 'string', 'AW')) {
            return;
        }

        $id_agent_old = db_get_value('id_agente', 'tagente_modulo', 'id_agente_modulo', $id_module);

        if ($id_agent_old != $other['data'][0]) {
            $id_module_exists = db_get_value_filter(
                'id_agente_modulo',
                'tagente_modulo',
                [
                    'nombre'    => $module_name,
                    'id_agente' => $other['data'][0],
                ]
            );

            if ($id_module_exists) {
                returnError(
                    'error_update_network_module',
                    __('Error updating network module. Id_module exists in the new agent.')
                );
                return;
            }
        }
    }

    $network_module_fields = [
        'id_agente',
        'disabled',
        'id_module_group',
        'min_warning',
        'max_warning',
        'str_warning',
        'min_critical',
        'max_critical',
        'str_critical',
        'min_ff_event',
        'history_data',
        'ip_target',
        'tcp_port',
        'snmp_community',
        'snmp_oid',
        'module_interval',
        'post_process',
        'min',
        'max',
        'custom_id',
        'descripcion',
        'disabled_types_event',
        'module_macros',
        'each_ff',
        'min_ff_event_normal',
        'min_ff_event_warning',
        'min_ff_event_critical',
        'critical_inverse',
        'warning_inverse',
        'policy_linked',
    ];

    $values = [];
    $cont = 0;
    foreach ($network_module_fields as $field) {
        if ($other['data'][$cont] != '') {
            $values[$field] = $other['data'][$cont];
        }

        $cont++;
    }

    $values['policy_linked'] = 0;

    $result_update = modules_update_agent_module($id_module, $values);

    if ($result_update < 0) {
        returnError('error_update_network_module', 'Error updating network module.');
    } else {
        returnData('string', ['type' => 'string', 'data' => __('Network module updated.')]);
    }
}


/**
 * Create a plugin module in agent. And return the id_agent_module of new module.
 *
 * @param string            $id    Name of agent to add the module.
 * @param $thrash1 Don't use.
 * @param array             $other it's array, $other as param is <name_module>;<disabled>;<id_module_type>;
 *              <id_module_group>;<min_warning>;<max_warning>;<str_warning>;<min_critical>;<max_critical>;<str_critical>;<ff_threshold>;
 *              <history_data>;<ip_target>;<tcp_port>;<snmp_community>;<snmp_oid>;<module_interval>;<post_process>;
 *              <min>;<max>;<custom_id>;<description>;<id_plugin>;<plugin_user>;<plugin_pass>;<plugin_parameter>;
 *              <disabled_types_event>;<macros>;<module_macros>;<each_ff>;<ff_threshold_normal>;
 *              <ff_threshold_warning>;<ff_threshold_critical> in this order
 *              and separator char (after text ; ) and separator (pass in param othermode as othermode=url_encode_separator_<separator>)
 *              example:
 *
 *              api.php?op=set&op2=create_plugin_module&id=pepito&other=prueba|0|1|2|0|0||0|0||0|0|127.0.0.1|0||0|300|0|0|0|0|plugin%20module%20from%20api|2|admin|pass|-p%20max&other_mode=url_encode_separator_|
 *
 * @param $thrash3 Don't use
 */
function api_set_create_plugin_module($id, $thrash1, $other, $thrash3)
{
    if (defined('METACONSOLE')) {
        return;
    }

    $agentName = $id;

    if ($other['data'][22] == '') {
        returnError('error_create_plugin_module', __('Error in creation plugin module. Id_plugin cannot be left blank.'));
        return;
    }

    $idAgent = agents_get_agent_id($agentName);

    if (!util_api_check_agent_and_print_error($idAgent, 'string', 'AW')) {
        return;
    }

    $disabled_types_event = [];
    $disabled_types_event[EVENTS_GOING_UNKNOWN] = (int) !$other['data'][26];
    $disabled_types_event = json_encode($disabled_types_event);

    $name = $other['data'][0];

    $values = [
        'id_agente'             => $idAgent,
        'disabled'              => $other['data'][1],
        'id_tipo_modulo'        => $other['data'][2],
        'id_module_group'       => $other['data'][3],
        'min_warning'           => $other['data'][4],
        'max_warning'           => $other['data'][5],
        'str_warning'           => $other['data'][6],
        'min_critical'          => $other['data'][7],
        'max_critical'          => $other['data'][8],
        'str_critical'          => $other['data'][9],
        'min_ff_event'          => $other['data'][10],
        'history_data'          => $other['data'][11],
        'ip_target'             => $other['data'][12],
        'tcp_port'              => $other['data'][13],
        'snmp_community'        => $other['data'][14],
        'snmp_oid'              => $other['data'][15],
        'module_interval'       => $other['data'][16],
        'post_process'          => $other['data'][17],
        'min'                   => $other['data'][18],
        'max'                   => $other['data'][19],
        'custom_id'             => $other['data'][20],
        'descripcion'           => $other['data'][21],
        'id_modulo'             => 4,
        'id_plugin'             => $other['data'][22],
        'plugin_user'           => $other['data'][23],
        'plugin_pass'           => $other['data'][24],
        'plugin_parameter'      => $other['data'][25],
        'disabled_types_event'  => $disabled_types_event,
        'macros'                => base64_decode($other['data'][27]),
        'module_macros'         => $other['data'][28],
        'each_ff'               => $other['data'][29],
        'min_ff_event_normal'   => $other['data'][30],
        'min_ff_event_warning'  => $other['data'][31],
        'min_ff_event_critical' => $other['data'][32],
        'critical_inverse'      => $other['data'][33],
        'warning_inverse'       => $other['data'][34],
    ];

    if (! $values['descripcion']) {
        $values['descripcion'] = '';
        // Column 'descripcion' cannot be null
    }

    if (! $values['module_macros']) {
        $values['module_macros'] = '';
        // Column 'module_macros' cannot be null
    }

    $idModule = modules_create_agent_module($idAgent, $name, $values, true);

    if (is_error($idModule)) {
        // TODO: Improve the error returning more info
        returnError('error_create_plugin_module', __('Error in creation plugin module.'));
    } else {
        returnData('string', ['type' => 'string', 'data' => $idModule]);
    }
}


/**
 * Update a plugin module in agent. And return the id_agent_module of new module.
 *
 * @param string            $id    Id of the plugin module to update.
 * @param $thrash1 Don't use.
 * @param array             $other it's array, $other as param is <id_agent>;<disabled>;
 *              <id_module_group>;<min_warning>;<max_warning>;<str_warning>;<min_critical>;<max_critical>;<str_critical>;<ff_threshold>;
 *              <history_data>;<ip_target>;<module_port>;<snmp_community>;<snmp_oid>;<module_interval>;<post_process>;
 *              <min>;<max>;<custom_id>;<description>;<id_plugin>;<plugin_user>;<plugin_pass>;<plugin_parameter>;
 *              <disabled_types_event>;<macros>;<module_macros>;<each_ff>;<ff_threshold_normal>;
 *              <ff_threshold_warning>;<ff_threshold_critical> in this order
 *              and separator char (after text ; ) and separator (pass in param othermode as othermode=url_encode_separator_<separator>)
 *              example:
 *
 *              api.php?op=set&op2=update_plugin_module&id=293&other=156|0|2|0|0||0|0||0|0|127.0.0.1|0||0|300|0|0|0|0|plugin%20module%20from%20api|2|admin|pass|-p%20max&other_mode=url_encode_separator_|
 *
 * @param $thrash3 Don't use
 */
function api_set_update_plugin_module($id_module, $thrash1, $other, $thrash3)
{
    if (defined('METACONSOLE')) {
        return;
    }

    if ($id_module == '') {
        returnError('error_update_plugin_module', __('Error updating plugin module. Id_module cannot be left blank.'));
        return;
    }

    if (!util_api_check_agent_and_print_error(
        modules_get_agentmodule_agent($id_module),
        'string',
        'AW'
    )
    ) {
        return;
    }

    // If we want to change the module to a new agent
    if ($other['data'][0] != '') {
        if (!util_api_check_agent_and_print_error($other['data'][0], 'string', 'AW')) {
            return;
        }

        $id_agent_old = db_get_value('id_agente', 'tagente_modulo', 'id_agente_modulo', $id_module);

        if ($id_agent_old != $other['data'][0]) {
            $id_module_exists = db_get_value_filter('id_agente_modulo', 'tagente_modulo', ['nombre' => $module_name, 'id_agente' => $other['data'][0]]);

            if ($id_module_exists) {
                returnError('error_update_plugin_module', __('Error updating plugin module. Id_module exists in the new agent.'));
                return;
            }
        }

        // Check if agent exists
        $check_id_agent = db_get_value('id_agente', 'tagente', 'id_agente', $other['data'][0]);
        if (!$check_id_agent) {
            returnError('error_update_data_module', __('Error updating plugin module. Id_agent doesn\'t exist.'));
            return;
        }
    }

    $plugin_module_fields = [
        'id_agente',
        'disabled',
        'id_module_group',
        'min_warning',
        'max_warning',
        'str_warning',
        'min_critical',
        'max_critical',
        'str_critical',
        'min_ff_event',
        'history_data',
        'ip_target',
        'tcp_port',
        'snmp_community',
        'snmp_oid',
        'module_interval',
        'post_process',
        'min',
        'max',
        'custom_id',
        'descripcion',
        'id_plugin',
        'plugin_user',
        'plugin_pass',
        'plugin_parameter',
        'disabled_types_event',
        'macros',
        'module_macros',
        'each_ff',
        'min_ff_event_normal',
        'min_ff_event_warning',
        'min_ff_event_critical',
        'critical_inverse',
        'warning_inverse',
        'policy_linked',
    ];

    $values = [];
    $cont = 0;
    foreach ($plugin_module_fields as $field) {
        if ($other['data'][$cont] != '') {
            $values[$field] = $other['data'][$cont];

            if ($field === 'macros') {
                $values[$field] = base64_decode($values[$field]);
            }
        }

        $cont++;
    }

    $values['policy_linked'] = 0;
    $result_update = modules_update_agent_module($id_module, $values);

    if ($result_update < 0) {
        returnError('error_update_plugin_module', 'Error updating plugin module.');
    } else {
        returnData('string', ['type' => 'string', 'data' => __('Plugin module updated.')]);
    }
}


/**
 * Create a data module in agent. And return the id_agent_module of new module.
 * Note: Only adds database information, this function doesn't alter config file information.
 *
 * @param string            $id    Name of agent to add the module.
 * @param $thrash1 Don't use.
 * @param array             $other it's array, $other as param is <name_module>;<disabled>;<id_module_type>;
 *                 <description>;<id_module_group>;<min_value>;<max_value>;<post_process>;<module_interval>;<min_warning>;
 *                 <max_warning>;<str_warning>;<min_critical>;<max_critical>;<str_critical>;<history_data>;
 *                 <disabled_types_event>;<module_macros>;<ff_threshold>;<each_ff>;
 *                <ff_threshold_normal>;<ff_threshold_warning>;<ff_threshold_critical>; in this order
 *              and separator char (after text ; ) and separator (pass in param othermode as othermode=url_encode_separator_<separator>)
 *              example:
 *
 *              api.php?op=set&op2=create_data_module&id=pepito&other=prueba|0|1|data%20module%20from%20api|1|10|20|10.50|180|10|15||16|20||0&other_mode=url_encode_separator_|
 *
 * @param $thrash3 Don't use
 */
function api_set_create_data_module($id, $thrash1, $other, $thrash3)
{
    if (defined('METACONSOLE')) {
        return;
    }

    $agentName = $id;

    if ($other['data'][0] == '') {
        returnError('error_create_data_module', __('Error in creation data module. Module_name cannot be left blank.'));
        return;
    }

    $idAgent = agents_get_agent_id($agentName);

    if (!util_api_check_agent_and_print_error($idAgent, 'string', 'AW')) {
        return;
    }

    $name = $other['data'][0];

    $disabled_types_event = [];
    $disabled_types_event[EVENTS_GOING_UNKNOWN] = (int) !$other['data'][16];
    $disabled_types_event = json_encode($disabled_types_event);

    $values = [
        'id_agente'             => $idAgent,
        'disabled'              => $other['data'][1],
        'id_tipo_modulo'        => $other['data'][2],
        'descripcion'           => $other['data'][3],
        'id_module_group'       => $other['data'][4],
        'min'                   => $other['data'][5],
        'max'                   => $other['data'][6],
        'post_process'          => $other['data'][7],
        'module_interval'       => $other['data'][8],
        'min_warning'           => $other['data'][9],
        'max_warning'           => $other['data'][10],
        'str_warning'           => $other['data'][11],
        'min_critical'          => $other['data'][12],
        'max_critical'          => $other['data'][13],
        'str_critical'          => $other['data'][14],
        'history_data'          => $other['data'][15],
        'id_modulo'             => 1,
        'disabled_types_event'  => $disabled_types_event,
        'module_macros'         => $other['data'][17],
        'min_ff_event'          => $other['data'][18],
        'each_ff'               => $other['data'][19],
        'min_ff_event_normal'   => $other['data'][20],
        'min_ff_event_warning'  => $other['data'][21],
        'min_ff_event_critical' => $other['data'][22],
        'ff_timeout'            => $other['data'][23],
        'critical_inverse'      => $other['data'][24],
        'warning_inverse'       => $other['data'][25],
    ];

    if (! $values['descripcion']) {
        $values['descripcion'] = '';
        // Column 'descripcion' cannot be null
    }

    if (! $values['module_macros']) {
        $values['module_macros'] = '';
        // Column 'module_macros' cannot be null
    }

    $idModule = modules_create_agent_module($idAgent, $name, $values, true);

    if (is_error($idModule)) {
        // TODO: Improve the error returning more info
        returnError('error_create_data_module', __('Error in creation data module.'));
    } else {
        returnData('string', ['type' => 'string', 'data' => $idModule]);
    }
}


/**
 * Create a synthetic module in agent. And return the id_agent_module of new module.
 * Note: Only adds database information, this function doesn't alter config file information.
 *
 * @param string            $id    Name of agent to add the module.
 * @param $thrash1 Don't use.
 * @param array             $other it's array, $other as param is <name_module><synthetic_type><AgentName;Operation;NameModule> OR <AgentName;NameModule> OR <Operation;Value>in this order
 *              and separator char (after text ; ) and separator (pass in param othermode as othermode=url_encode_separator_<separator>)
 *              example:
 *
 *              api.php?op=set&op2=create_synthetic_module&id=pepito&other=prueba|average|Agent%20Name;AVG;Name%20Module|Agent%20Name2;AVG;Name%20Module2&other_mode=url_encode_separator_|
 *
 * @param $thrash3 Don't use
 */
function api_set_create_synthetic_module($id, $thrash1, $other, $thrash3)
{
    if (defined('METACONSOLE')) {
        return;
    }

    global $config;

    $agentName = $id;

    io_safe_input_array($other);

    if ($other['data'][0] == '') {
        returnError('error_create_data_module', __('Error in creation synthetic module. Module_name cannot be left blank.'));
        return;
    }

    $idAgent = agents_get_agent_id(io_safe_output($agentName), true);

    if (!util_api_check_agent_and_print_error($idAgent, 'string', 'AW')) {
        return;
    }

    if (!$idAgent) {
        returnError('error_create_data_module', __('Error in creation synthetic module. Agent name doesn\'t exist.'));
        return;
    }

    $name = io_safe_output($other['data'][0]);
    $name = io_safe_input($name);
    $id_tipo_modulo = db_get_row_sql("SELECT id_tipo FROM ttipo_modulo WHERE nombre = 'generic_data'");

    $values = [
        'id_agente'         => $idAgent,
        'id_modulo'         => 5,
        'custom_integer_1'  => 0,
        'custom_integer_2'  => 0,
        'prediction_module' => 3,
        'id_tipo_modulo'    => $id_tipo_modulo['id_tipo'],
    ];

    if (! $values['descripcion']) {
        $values['descripcion'] = '';
        // Column 'descripcion' cannot be null
    }

    $idModule = modules_create_agent_module($idAgent, $name, $values, true);

    if (is_error($idModule)) {
        // TODO: Improve the error returning more info
        returnError('error_create_data_module', __('Error in creation data module.'));
    } else {
        $synthetic_type = $other['data'][1];
        unset($other['data'][0]);
        unset($other['data'][1]);

        $filterdata = [];
        foreach ($other['data'] as $data) {
            $data = str_replace(['ADD', 'SUB', 'MUL', 'DIV'], ['+', '-', '*', '/'], $data);
            $split_data = explode(';', $data);

            if (preg_match('/[x\/+*-]/', $split_data[0]) && strlen($split_data[0]) == 1) {
                if (preg_match('/[\/|+|*|-]/', $split_data[0]) && $synthetic_type === 'average') {
                    returnError('', "[ERROR] With this type: $synthetic_type only be allow use this operator: 'x' \n\n");
                }

                $operator = strtolower($split_data[0]);
                $data_module = [
                    '',
                    $operator,
                    $split_data[1],
                ];

                $text_data = implode('_', $data_module);
                array_push($filterdata, $text_data);
            } else {
                if (count($split_data) == 2) {
                    $idAgent = agents_get_agent_id(io_safe_output($split_data[0]), true);
                    $data_module = [
                        $idAgent,
                        '',
                        $split_data[1],
                    ];
                    $text_data = implode('_', $data_module);
                    array_push($filterdata, $text_data);
                } else {
                    if (strlen($split_data[1]) > 1 && $synthetic_type != 'average') {
                        returnError('', "[ERROR] You can only use +, -, *, / or x, and you use this: @split_data[1] \n\n");
                        return;
                    }

                    if (preg_match('/[\/|+|*|-]/', $split_data[1]) && $synthetic_type === 'average') {
                        returnError('', "[ERROR] With this type: $synthetic_type only be allow use this operator: 'x' \n\n");
                        return;
                    }

                    $idAgent = agents_get_agent_id(io_safe_output($split_data[0]), true);
                    $operator = strtolower($split_data[1]);
                    $data_module = [
                        $idAgent,
                        $operator,
                        $split_data[2],
                    ];
                    $text_data = implode('_', $data_module);
                    array_push($filterdata, $text_data);
                }
            }
        }

        $serialize_ops = implode(',', $filterdata);

        // modules_create_synthetic_operations
        $synthetic = enterprise_hook(
            'modules_create_synthetic_operations',
            [
                $idModule,
                $serialize_ops,
            ]
        );

        if ($synthetic === ENTERPRISE_NOT_HOOK) {
            returnError('error_synthetic_modules', 'Error Synthetic modules.');
            db_process_sql_delete(
                'tagente_modulo',
                ['id_agente_modulo' => $idModule]
            );
            return;
        } else {
            $status = AGENT_MODULE_STATUS_NO_DATA;
            switch ($config['dbtype']) {
                case 'mysql':
                    $result = db_process_sql_insert(
                        'tagente_estado',
                        [
                            'id_agente_modulo'  => $idModule,
                            'datos'             => 0,
                            'timestamp'         => '01-01-1970 00:00:00',
                            'estado'            => $status,
                            'id_agente'         => (int) $idAgent,
                            'utimestamp'        => 0,
                            'status_changes'    => 0,
                            'last_status'       => $status,
                            'last_known_status' => $status,
                        ]
                    );
                break;

                case 'postgresql':
                    $result = db_process_sql_insert(
                        'tagente_estado',
                        [
                            'id_agente_modulo'  => $idModule,
                            'datos'             => 0,
                            'timestamp'         => null,
                            'estado'            => $status,
                            'id_agente'         => (int) $idAgent,
                            'utimestamp'        => 0,
                            'status_changes'    => 0,
                            'last_status'       => $status,
                            'last_known_status' => $status,
                        ]
                    );
                break;

                case 'oracle':
                    $result = db_process_sql_insert(
                        'tagente_estado',
                        [
                            'id_agente_modulo'  => $idModule,
                            'datos'             => 0,
                            'timestamp'         => '#to_date(\'1970-01-01 00:00:00\', \'YYYY-MM-DD HH24:MI:SS\')',
                            'estado'            => $status,
                            'id_agente'         => (int) $idAgent,
                            'utimestamp'        => 0,
                            'status_changes'    => 0,
                            'last_status'       => $status,
                            'last_known_status' => $status,
                        ]
                    );
                break;
            }

            if ($result === false) {
                db_process_sql_delete(
                    'tagente_modulo',
                    ['id_agente_modulo' => $idModule]
                );
                returnError('error_synthetic_modules', 'Error Synthetic modules.');
            } else {
                db_process_sql('UPDATE tagente SET total_count=total_count+1, notinit_count=notinit_count+1 WHERE id_agente='.(int) $idAgent);
                returnData('string', ['type' => 'string', 'data' => __('Synthetic module created ID: '.$idModule)]);
            }
        }
    }
}


/**
 * Update a data module in agent. And return a message with the result of the operation.
 *
 * @param string            $id    Id of the data module to update.
 * @param $thrash1 Don't use.
 * @param array             $other it's array, $other as param is <id_agent>;<disabled>;<description>;
 *              <id_module_group>;<min_warning>;<max_warning>;<str_warning>;<min_critical>;<max_critical>;<str_critical>;<ff_threshold>;
 *              <history_data>;<ip_target>;<module_port>;<snmp_community>;<snmp_oid>;<module_interval>;<post_process>;
 *              <min>;<max>;<custom_id>;<disabled_types_event>;<module_macros>;<ff_threshold>;
 *              <each_ff>;<ff_threshold_normal>;<ff_threshold_warning>;<ff_threshold_critical>;
 *              <ff_timeout> in this order
 *              and separator char (after text ; ) and separator (pass in param othermode as othermode=url_encode_separator_<separator>)
 *              example:
 *
 *              api.php?op=set&op2=update_data_module&id=170&other=44|0|data%20module%20modified%20from%20API|6|0|0|50.00|300|10|15||16|18||0&other_mode=url_encode_separator_|
 *
 * @param $thrash3 Don't use
 */
function api_set_update_data_module($id_module, $thrash1, $other, $thrash3)
{
    if (defined('METACONSOLE')) {
        return;
    }

    if ($id_module == '') {
        returnError('error_update_data_module', __('Error updating data module. Id_module cannot be left blank.'));
        return;
    }

    if (!util_api_check_agent_and_print_error(
        modules_get_agentmodule_agent($id_module),
        'string',
        'AW'
    )
    ) {
        return;
    }

    // If we want to change the module to a new agent
    if ($other['data'][0] != '') {
        if (!util_api_check_agent_and_print_error($other['data'][0], 'string', 'AW')) {
            return;
        }

        $id_agent_old = db_get_value('id_agente', 'tagente_modulo', 'id_agente_modulo', $id_module);

        if ($id_agent_old != $other['data'][0]) {
            $id_module_exists = db_get_value_filter('id_agente_modulo', 'tagente_modulo', ['nombre' => $module_name, 'id_agente' => $other['data'][0]]);

            if ($id_module_exists) {
                returnError('error_update_data_module', __('Error updating data module. Id_module exists in the new agent.'));
                return;
            }
        }

        // Check if agent exists
        $check_id_agent = db_get_value('id_agente', 'tagente', 'id_agente', $other['data'][0]);
        if (!$check_id_agent) {
            returnError('error_update_data_module', __('Error updating data module. Id_agent doesn\'t exist.'));
            return;
        }
    }

    $data_module_fields = [
        'id_agente',
        'disabled',
        'descripcion',
        'id_module_group',
        'min',
        'max',
        'post_process',
        'module_interval',
        'min_warning',
        'max_warning',
        'str_warning',
        'min_critical',
        'max_critical',
        'str_critical',
        'history_data',
        'disabled_types_event',
        'module_macros',
        'min_ff_event',
        'each_ff',
        'min_ff_event_normal',
        'min_ff_event_warning',
        'min_ff_event_critical',
        'ff_timeout',
        'critical_inverse',
        'warning_inverse',
        'policy_linked',
    ];

    $values = [];
    $cont = 0;
    foreach ($data_module_fields as $field) {
        if ($other['data'][$cont] != '') {
            $values[$field] = $other['data'][$cont];
        }

        $cont++;
    }

    $values['policy_linked'] = 0;
    $result_update = modules_update_agent_module($id_module, $values);

    if ($result_update < 0) {
        returnError('error_update_data_module', 'Error updating data module.');
    } else {
        returnData('string', ['type' => 'string', 'data' => __('Data module updated.')]);
    }
}


/**
 * Create a SNMP module in agent. And return the id_agent_module of new module.
 *
 * @param string            $id    Name of agent to add the module.
 * @param $thrash1 Don't use.
 * @param array             $other it's array, $other as param is <name_module>;<disabled>;<id_module_type>;
 *              <id_module_group>;<min_warning>;<max_warning>;<str_warning>;<min_critical>;<max_critical>;<str_critical>;<ff_threshold>;
 *              <history_data>;<ip_target>;<module_port>;<snmp_version>;<snmp_community>;<snmp_oid>;<module_interval>;<post_process>;
 *              <min>;<max>;<custom_id>;<description>;<snmp3_priv_method>;<snmp3_priv_pass>;<snmp3_sec_level>;<snmp3_auth_method>;
 *              <snmp3_auth_user>;<snmp3_auth_pass>;<disabled_types_event>;<each_ff>;<ff_threshold_normal>;
 *              <ff_threshold_warning>;<ff_threshold_critical> in this order
 *              and separator char (after text ; ) and separator (pass in param othermode as othermode=url_encode_separator_<separator>)
 *              example:
 *
 *                 example 1 (snmp v: 3, snmp3_priv_method: AES, passw|authNoPriv|MD5|pepito_user|example_priv_passw)
 *
 *              api.php?op=set&op2=create_snmp_module&id=pepito&other=prueba|0|15|1|10|15||16|18||15|0|127.0.0.1|60|3|public|.1.3.6.1.2.1.1.1.0|180|0|0|0|0|SNMP%20module%20from%20API|AES|example_priv_passw|authNoPriv|MD5|pepito_user|example_auth_passw&other_mode=url_encode_separator_|
 *
 *              example 2 (snmp v: 1)
 *
 *              api.php?op=set&op2=create_snmp_module&id=pepito1&other=prueba2|0|15|1|10|15||16|18||15|0|127.0.0.1|60|1|public|.1.3.6.1.2.1.1.1.0|180|0|0|0|0|SNMP module from API&other_mode=url_encode_separator_|
 *
 * @param $thrash3 Don't use
 */
function api_set_create_snmp_module($id, $thrash1, $other, $thrash3)
{
    if (defined('METACONSOLE')) {
        return;
    }

    $agentName = $id;

    if ($other['data'][0] == '') {
        returnError('error_create_snmp_module', __('Error in creation SNMP module. Module_name cannot be left blank.'));
        return;
    }

    if ($other['data'][2] < 15 or $other['data'][2] > 18) {
        returnError('error_create_snmp_module', __('Error in creation SNMP module. Invalid id_module_type for a SNMP module.'));
        return;
    }

    $idAgent = agents_get_agent_id($agentName);

    if (!util_api_check_agent_and_print_error($idAgent, 'string', 'AW')) {
        return;
    }

    $name = $other['data'][0];

    $disabled_types_event = [];
    $disabled_types_event[EVENTS_GOING_UNKNOWN] = (int) !$other['data'][27];
    $disabled_types_event = json_encode($disabled_types_event);

    // SNMP version 3
    if ($other['data'][14] == '3') {
        if ($other['data'][23] != 'AES' and $other['data'][23] != 'DES') {
            returnError('error_create_snmp_module', __('Error in creation SNMP module. snmp3_priv_method doesn\'t exist. Set it to \'AES\' or \'DES\'. '));
            return;
        }

        if ($other['data'][25] != 'authNoPriv' and $other['data'][25] != 'authPriv' and $other['data'][25] != 'noAuthNoPriv') {
            returnError('error_create_snmp_module', __('Error in creation SNMP module. snmp3_sec_level doesn\'t exist. Set it to \'authNoPriv\' or \'authPriv\' or \'noAuthNoPriv\'. '));
            return;
        }

        if ($other['data'][26] != 'MD5' and $other['data'][26] != 'SHA') {
            returnError('error_create_snmp_module', __('Error in creation SNMP module. snmp3_auth_method doesn\'t exist. Set it to \'MD5\' or \'SHA\'. '));
            return;
        }

        $values = [
            'id_agente'             => $idAgent,
            'disabled'              => $other['data'][1],
            'id_tipo_modulo'        => $other['data'][2],
            'id_module_group'       => $other['data'][3],
            'min_warning'           => $other['data'][4],
            'max_warning'           => $other['data'][5],
            'str_warning'           => $other['data'][6],
            'min_critical'          => $other['data'][7],
            'max_critical'          => $other['data'][8],
            'str_critical'          => $other['data'][9],
            'min_ff_event'          => $other['data'][10],
            'history_data'          => $other['data'][11],
            'ip_target'             => $other['data'][12],
            'tcp_port'              => $other['data'][13],
            'tcp_send'              => $other['data'][14],
            'snmp_community'        => $other['data'][15],
            'snmp_oid'              => $other['data'][16],
            'module_interval'       => $other['data'][17],
            'post_process'          => $other['data'][18],
            'min'                   => $other['data'][19],
            'max'                   => $other['data'][20],
            'custom_id'             => $other['data'][21],
            'descripcion'           => $other['data'][22],
            'id_modulo'             => 2,
            'custom_string_1'       => $other['data'][23],
            'custom_string_2'       => $other['data'][24],
            'custom_string_3'       => $other['data'][25],
            'plugin_parameter'      => $other['data'][26],
            'plugin_user'           => $other['data'][27],
            'plugin_pass'           => $other['data'][28],
            'disabled_types_event'  => $disabled_types_event,
            'each_ff'               => $other['data'][30],
            'min_ff_event_normal'   => $other['data'][31],
            'min_ff_event_warning'  => $other['data'][32],
            'min_ff_event_critical' => $other['data'][33],
        ];
    } else {
        $values = [
            'id_agente'             => $idAgent,
            'disabled'              => $other['data'][1],
            'id_tipo_modulo'        => $other['data'][2],
            'id_module_group'       => $other['data'][3],
            'min_warning'           => $other['data'][4],
            'max_warning'           => $other['data'][5],
            'str_warning'           => $other['data'][6],
            'min_critical'          => $other['data'][7],
            'max_critical'          => $other['data'][8],
            'str_critical'          => $other['data'][9],
            'min_ff_event'          => $other['data'][10],
            'history_data'          => $other['data'][11],
            'ip_target'             => $other['data'][12],
            'tcp_port'              => $other['data'][13],
            'tcp_send'              => $other['data'][14],
            'snmp_community'        => $other['data'][15],
            'snmp_oid'              => $other['data'][16],
            'module_interval'       => $other['data'][17],
            'post_process'          => $other['data'][18],
            'min'                   => $other['data'][19],
            'max'                   => $other['data'][20],
            'custom_id'             => $other['data'][21],
            'descripcion'           => $other['data'][22],
            'id_modulo'             => 2,
            'disabled_types_event'  => $disabled_types_event,
            'each_ff'               => $other['data'][24],
            'min_ff_event_normal'   => $other['data'][25],
            'min_ff_event_warning'  => $other['data'][26],
            'min_ff_event_critical' => $other['data'][27],
        ];
    }

    if (! $values['descripcion']) {
        $values['descripcion'] = '';
        // Column 'descripcion' cannot be null
    }

    $idModule = modules_create_agent_module($idAgent, $name, $values, true);

    if (is_error($idModule)) {
        // TODO: Improve the error returning more info
        returnError('error_create_snmp_module', __('Error in creation SNMP module.'));
    } else {
        returnData('string', ['type' => 'string', 'data' => $idModule]);
    }
}


/**
 * Update a SNMP module in agent. And return a message with the result of the operation.
 *
 * @param string            $id    Id of module to update.
 * @param $thrash1 Don't use.
 * @param array             $other it's array, $other as param is <id_agent>;<disabled>;
 *              <id_module_group>;<min_warning>;<max_warning>;<str_warning>;<min_critical>;<max_critical>;<str_critical>;<ff_threshold>;
 *              <history_data>;<ip_target>;<module_port>;<snmp_version>;<snmp_community>;<snmp_oid>;<module_interval>;<post_process>;
 *              <min>;<max>;<custom_id>;<description>;<snmp3_priv_method>;<snmp3_priv_pass>;<snmp3_sec_level>;<snmp3_auth_method>;
 *              <snmp3_auth_user>;<snmp3_auth_pass>;<each_ff>;<ff_threshold_normal>;
 *              <ff_threshold_warning>;<ff_threshold_critical> in this order
 *              and separator char (after text ; ) and separator (pass in param othermode as othermode=url_encode_separator_<separator>)
 *              example:
 *
 *                 example (update snmp v: 3, snmp3_priv_method: AES, passw|authNoPriv|MD5|pepito_user|example_priv_passw)
 *
 *              api.php?op=set&op2=update_snmp_module&id=example_snmp_module_name&other=44|0|6|20|25||26|30||15|1|127.0.0.1|60|3|public|.1.3.6.1.2.1.1.1.0|180|50.00|10|60|0|SNMP%20module%20modified%20by%20API|AES|example_priv_passw|authNoPriv|MD5|pepito_user|example_auth_passw&other_mode=url_encode_separator_|
 *
 * @param $thrash3 Don't use
 */
function api_set_update_snmp_module($id_module, $thrash1, $other, $thrash3)
{
    if (defined('METACONSOLE')) {
        return;
    }

    if ($id_module == '') {
        returnError('error_update_snmp_module', __('Error updating SNMP module. Id_module cannot be left blank.'));
        return;
    }

    if (!util_api_check_agent_and_print_error(
        modules_get_agentmodule_agent($id_module),
        'string',
        'AW'
    )
    ) {
        return;
    }

    // If we want to change the module to a new agent
    if ($other['data'][0] != '') {
        if (!util_api_check_agent_and_print_error($other['data'][0], 'string', 'AW')) {
            return;
        }

        $id_agent_old = db_get_value('id_agente', 'tagente_modulo', 'id_agente_modulo', $id_module);

        if ($id_agent_old != $other['data'][0]) {
            $id_module_exists = db_get_value_filter('id_agente_modulo', 'tagente_modulo', ['nombre' => $module_name, 'id_agente' => $other['data'][0]]);

            if ($id_module_exists) {
                returnError('error_update_snmp_module', __('Error updating SNMP module. Id_module exists in the new agent.'));
                return;
            }
        }

        // Check if agent exists
        $check_id_agent = db_get_value('id_agente', 'tagente', 'id_agente', $other['data'][0]);
        if (!$check_id_agent) {
            returnError('error_update_data_module', __('Error updating snmp module. Id_agent doesn\'t exist.'));
            return;
        }
    }

    // SNMP version 3
    if ($other['data'][13] == '3') {
        if ($other['data'][22] != 'AES' and $other['data'][22] != 'DES') {
            returnError(
                'error_create_snmp_module',
                __('Error in creation SNMP module. snmp3_priv_method doesn\'t exist. Set it to \'AES\' or \'DES\'. ')
            );
            return;
        }

        if ($other['data'][24] != 'authNoPriv'
            and $other['data'][24] != 'authPriv'
            and $other['data'][24] != 'noAuthNoPriv'
        ) {
            returnError(
                'error_create_snmp_module',
                __('Error in creation SNMP module. snmp3_sec_level doesn\'t exist. Set it to \'authNoPriv\' or \'authPriv\' or \'noAuthNoPriv\'. ')
            );
            return;
        }

        if ($other['data'][25] != 'MD5' and $other['data'][25] != 'SHA') {
            returnError(
                'error_create_snmp_module',
                __('Error in creation SNMP module. snmp3_auth_method doesn\'t exist. Set it to \'MD5\' or \'SHA\'. ')
            );
            return;
        }

        $snmp_module_fields = [
            'id_agente',
            'disabled',
            'id_module_group',
            'min_warning',
            'max_warning',
            'str_warning',
            'min_critical',
            'max_critical',
            'str_critical',
            'min_ff_event',
            'history_data',
            'ip_target',
            'tcp_port',
            'tcp_send',
            'snmp_community',
            'snmp_oid',
            'module_interval',
            'post_process',
            'min',
            'max',
            'custom_id',
            'descripcion',
            'custom_string_1',
            'custom_string_2',
            'custom_string_3',
            'plugin_parameter',
            'plugin_user',
            'plugin_pass',
            'disabled_types_event',
            'each_ff',
            'min_ff_event_normal',
            'min_ff_event_warning',
            'min_ff_event_critical',
            'policy_linked',
        ];
    } else {
        $snmp_module_fields = [
            'id_agente',
            'disabled',
            'id_module_group',
            'min_warning',
            'max_warning',
            'str_warning',
            'min_critical',
            'max_critical',
            'str_critical',
            'min_ff_event',
            'history_data',
            'ip_target',
            'tcp_port',
            'tcp_send',
            'snmp_community',
            'snmp_oid',
            'module_interval',
            'post_process',
            'min',
            'max',
            'custom_id',
            'descripcion',
            'disabled_types_event',
            'each_ff',
            'min_ff_event_normal',
            'min_ff_event_warning',
            'min_ff_event_critical',
            'policy_linked',
        ];
    }

    $values = [];
    $cont = 0;
    foreach ($snmp_module_fields as $field) {
        if ($other['data'][$cont] != '') {
            $values[$field] = $other['data'][$cont];
        }

        $cont++;
    }

    $values['policy_linked'] = 0;
    $result_update = modules_update_agent_module($id_module, $values);

    if ($result_update < 0) {
        returnError('error_update_snmp_module', 'Error updating SNMP module.');
    } else {
        returnData('string', ['type' => 'string', 'data' => __('SNMP module updated.')]);
    }
}


/**
 * Create new network component.
 *
 * @param $id string Name of the network component.
 * @param $thrash1 Don't use.
 * @param array                                   $other it's array, $other as param is <network_component_type>;<description>;
 *                                    <module_interval>;<max_value>;<min_value>;<snmp_community>;<id_module_group>;<max_timeout>;
 *                                    <history_data>;<min_warning>;<max_warning>;<str_warning>;<min_critical>;<max_critical>;<str_critical>;
 *                                    <ff_threshold>;<post_process>;<network_component_group>;<enable_unknown_events>;<each_ff>;
 *                                    <ff_threshold_normal>;<ff_threshold_warning>;<ff_threshold_critical>  in this
 *                                    order and separator char (after text ; ) and separator (pass in param
 *                                    othermode as othermode=url_encode_separator_<separator>)
 *                                    example:
 *
 *                                    api.php?op=set&op2=new_network_component&id=example_network_component_name&other=7|network%20component%20created%20by%20Api|300|30|10|public|3||1|10|20|str|21|30|str1|10|50.00|12&other_mode=url_encode_separator_|
 *
 * @param $thrash2 Don't use.
 */
function api_set_new_network_component($id, $thrash1, $other, $thrash2)
{
    global $config;
    if (defined('METACONSOLE')) {
        return;
    }

    if (!check_acl($config['id_user'], 0, 'PM')) {
        returnError('forbidden', 'string');
        return;
    }

    if ($id == '') {
        returnError('error_set_new_network_component', __('Error creating network component. Network component name cannot be left blank.'));
        return;
    }

    if ($other['data'][0] < 6 or $other['data'][0] > 18) {
        returnError('error_set_new_network_component', __('Error creating network component. Incorrect value for Network component type field.'));
        return;
    }

    if ($other['data'][17] == '') {
        returnError('error_set_new_network_component', __('Error creating network component. Network component group cannot be left blank.'));
        return;
    }

    $disabled_types_event = [];
    $disabled_types_event[EVENTS_GOING_UNKNOWN] = (int) !$other['data'][18];
    $disabled_types_event = json_encode($disabled_types_event);

    $values = [
        'description'           => $other['data'][1],
        'module_interval'       => $other['data'][2],
        'max'                   => $other['data'][3],
        'min'                   => $other['data'][4],
        'snmp_community'        => $other['data'][5],
        'id_module_group'       => $other['data'][6],
        'id_modulo'             => 2,
        'max_timeout'           => $other['data'][7],
        'history_data'          => $other['data'][8],
        'min_warning'           => $other['data'][9],
        'max_warning'           => $other['data'][10],
        'str_warning'           => $other['data'][11],
        'min_critical'          => $other['data'][12],
        'max_critical'          => $other['data'][13],
        'str_critical'          => $other['data'][14],
        'min_ff_event'          => $other['data'][15],
        'post_process'          => $other['data'][16],
        'id_group'              => $other['data'][17],
        'disabled_types_event'  => $disabled_types_event,
        'each_ff'               => $other['data'][19],
        'min_ff_event_normal'   => $other['data'][20],
        'min_ff_event_warning'  => $other['data'][21],
        'min_ff_event_critical' => $other['data'][22],
    ];

    $name_check = db_get_value('name', 'tnetwork_component', 'name', $id);

    if ($name_check !== false) {
        returnError('error_set_new_network_component', __('Error creating network component. This network component already exists.'));
        return;
    }

    $id = network_components_create_network_component($id, $other['data'][0], $other['data'][17], $values);

    if (!$id) {
        returnError('error_set_new_network_component', 'Error creating network component.');
    } else {
        returnData('string', ['type' => 'string', 'data' => $id]);
    }
}


/**
 * Create new plugin component.
 *
 * @param $id string Name of the plugin component.
 * @param $thrash1 Don't use.
 * @param array                                  $other it's array, $other as param is <plugin_component_type>;<description>;
 *                                   <module_interval>;<max_value>;<min_value>;<module_port>;<id_module_group>;<id_plugin>;<max_timeout>;
 *                                   <history_data>;<min_warning>;<max_warning>;<str_warning>;<min_critical>;<max_critical>;<str_critical>;
 *                                   <ff_threshold>;<post_process>;<plugin_component_group>;<enable_unknown_events>;
 *                                   <each_ff>;<ff_threshold_normal>;<ff_threshold_warning>;<ff_threshold_critical> in this
 *                                   order and separator char (after text ; ) and separator (pass in param
 *                                   othermode as othermode=url_encode_separator_<separator>)
 *                                   example:
 *
 *                                   api.php?op=set&op2=new_plugin_component&id=example_plugin_component_name&other=2|plugin%20component%20created%20by%20Api|300|30|10|66|3|2|example_user|example_pass|-p%20max||1|10|20|str|21|30|str1|10|50.00|12&other_mode=url_encode_separator_|
 *
 * @param $thrash2 Don't use.
 */
function api_set_new_plugin_component($id, $thrash1, $other, $thrash2)
{
    global $config;

    if (defined('METACONSOLE')) {
        return;
    }

    if (!check_acl($config['id_user'], 0, 'PM')) {
        returnError('forbidden', 'string');
        return;
    }

    if ($id == '') {
        returnError(
            'error_set_new_plugin_component',
            __('Error creating plugin component. Plugin component name cannot be left blank.')
        );
        return;
    }

    if ($other['data'][7] == '') {
        returnError('error_set_new_plugin_component', __('Error creating plugin component. Incorrect value for Id plugin.'));
        return;
    }

    if ($other['data'][21] == '') {
        returnError('error_set_new_plugin_component', __('Error creating plugin component. Plugin component group cannot be left blank.'));
        return;
    }

    $disabled_types_event = [];
    $disabled_types_event[EVENTS_GOING_UNKNOWN] = (int) !$other['data'][12];
    $disabled_types_event = json_encode($disabled_types_event);

    $values = [
        'description'           => $other['data'][1],
        'module_interval'       => $other['data'][2],
        'max'                   => $other['data'][3],
        'min'                   => $other['data'][4],
        'tcp_port'              => $other['data'][5],
        'id_module_group'       => $other['data'][6],
        'id_modulo'             => 4,
        'id_plugin'             => $other['data'][7],
        'plugin_user'           => $other['data'][8],
        'plugin_pass'           => $other['data'][9],
        'plugin_parameter'      => $other['data'][10],
        'max_timeout'           => $other['data'][11],
        'history_data'          => $other['data'][12],
        'min_warning'           => $other['data'][13],
        'max_warning'           => $other['data'][14],
        'str_warning'           => $other['data'][15],
        'min_critical'          => $other['data'][16],
        'max_critical'          => $other['data'][17],
        'str_critical'          => $other['data'][18],
        'min_ff_event'          => $other['data'][19],
        'post_process'          => $other['data'][20],
        'id_group'              => $other['data'][21],
        'disabled_types_event'  => $disabled_types_event,
        'each_ff'               => $other['data'][23],
        'min_ff_event_normal'   => $other['data'][24],
        'min_ff_event_warning'  => $other['data'][25],
        'min_ff_event_critical' => $other['data'][26],
    ];

    $name_check = db_get_value('name', 'tnetwork_component', 'name', $id);

    if ($name_check !== false) {
        returnError('error_set_new_plugin_component', __('Error creating plugin component. This plugin component already exists.'));
        return;
    }

    $id = network_components_create_network_component($id, $other['data'][0], $other['data'][21], $values);

    if (!$id) {
        returnError('error_set_new_plugin_component', 'Error creating plugin component.');
    } else {
        returnData('string', ['type' => 'string', 'data' => $id]);
    }
}


/**
 * Create new SNMP component.
 *
 * @param $id string Name of the SNMP component.
 * @param $thrash1 Don't use.
 * @param array                                $other it's array, $other as param is <snmp_component_type>;<description>;
 *                                 <module_interval>;<max_value>;<min_value>;<id_module_group>;<max_timeout>;
 *                                 <history_data>;<min_warning>;<max_warning>;<str_warning>;<min_critical>;<max_critical>;<str_critical>;
 *                                 <ff_threshold>;<post_process>;<snmp_version>;<snmp_oid>;<snmp_community>;
 *                                 <snmp3_auth_user>;<snmp3_auth_pass>;<module_port>;<snmp3_privacy_method>;<snmp3_privacy_pass>;<snmp3_auth_method>;<snmp3_security_level>;<snmp_component_group>;<enable_unknown_events>;
 *                                 <each_ff>;<ff_threshold_normal>;<ff_threshold_warning>;<ff_threshold_critical> in this
 *                                 order and separator char (after text ; ) and separator (pass in param
 *                                 othermode as othermode=url_encode_separator_<separator>)
 *                                 example:
 *
 *                                 api.php?op=set&op2=new_snmp_component&id=example_snmp_component_name&other=16|SNMP%20component%20created%20by%20Api|300|30|10|3||1|10|20|str|21|30|str1|15|50.00|3|.1.3.6.1.2.1.2.2.1.8.2|public|example_auth_user|example_auth_pass|66|AES|example_priv_pass|MD5|authNoPriv|12&other_mode=url_encode_separator_|
 *
 * @param $thrash2 Don't use.
 */
function api_set_new_snmp_component($id, $thrash1, $other, $thrash2)
{
    global $config;

    if (defined('METACONSOLE')) {
        return;
    }

    if ($id == '') {
        returnError('error_set_new_snmp_component', __('Error creating SNMP component. SNMP component name cannot be left blank.'));
        return;
    }

    if (!check_acl($config['id_user'], 0, 'PM')) {
        returnError('forbidden', 'string');
        return;
    }

    if ($other['data'][0] < 15 or $other['data'][0] > 17) {
        returnError('error_set_new_snmp_component', __('Error creating SNMP component. Incorrect value for Snmp component type field.'));
        return;
    }

    if ($other['data'][25] == '') {
        returnError('error_set_new_snmp_component', __('Error creating SNMP component. Snmp component group cannot be left blank.'));
        return;
    }

    $disabled_types_event = [];
    $disabled_types_event[EVENTS_GOING_UNKNOWN] = (int) !$other['data'][27];
    $disabled_types_event = json_encode($disabled_types_event);

    // SNMP version 3
    if ($other['data'][16] == '3') {
        if ($other['data'][22] != 'AES' and $other['data'][22] != 'DES') {
            returnError('error_set_new_snmp_component', __('Error creating SNMP component. snmp3_priv_method doesn\'t exist. Set it to \'AES\' or \'DES\'. '));
            return;
        }

        if ($other['data'][25] != 'authNoPriv'
            and $other['data'][25] != 'authPriv'
            and $other['data'][25] != 'noAuthNoPriv'
        ) {
            returnError(
                'error_set_new_snmp_component',
                __('Error creating SNMP component. snmp3_sec_level doesn\'t exist. Set it to \'authNoPriv\' or \'authPriv\' or \'noAuthNoPriv\'. ')
            );
            return;
        }

        if ($other['data'][24] != 'MD5' and $other['data'][24] != 'SHA') {
            returnError(
                'error_set_new_snmp_component',
                __('Error creating SNMP component. snmp3_auth_method doesn\'t exist. Set it to \'MD5\' or \'SHA\'. ')
            );
            return;
        }

        $values = [
            'description'           => $other['data'][1],
            'module_interval'       => $other['data'][2],
            'max'                   => $other['data'][3],
            'min'                   => $other['data'][4],
            'id_module_group'       => $other['data'][5],
            'max_timeout'           => $other['data'][6],
            'history_data'          => $other['data'][7],
            'min_warning'           => $other['data'][8],
            'max_warning'           => $other['data'][9],
            'str_warning'           => $other['data'][10],
            'min_critical'          => $other['data'][11],
            'max_critical'          => $other['data'][12],
            'str_critical'          => $other['data'][13],
            'min_ff_event'          => $other['data'][14],
            'post_process'          => $other['data'][15],
            'tcp_send'              => $other['data'][16],
            'snmp_oid'              => $other['data'][17],
            'snmp_community'        => $other['data'][18],
            'plugin_user'           => $other['data'][19],
        // snmp3_auth_user
            'plugin_pass'           => $other['data'][20],
        // snmp3_auth_pass
            'tcp_port'              => $other['data'][21],
            'id_modulo'             => 2,
            'custom_string_1'       => $other['data'][22],
        // snmp3_privacy_method
            'custom_string_2'       => $other['data'][23],
        // snmp3_privacy_pass
            'plugin_parameter'      => $other['data'][24],
        // snmp3_auth_method
            'custom_string_3'       => $other['data'][25],
        // snmp3_security_level
            'id_group'              => $other['data'][26],
            'disabled_types_event'  => $disabled_types_event,
            'each_ff'               => $other['data'][28],
            'min_ff_event_normal'   => $other['data'][29],
            'min_ff_event_warning'  => $other['data'][30],
            'min_ff_event_critical' => $other['data'][31],
        ];
    } else {
        $values = [
            'description'           => $other['data'][1],
            'module_interval'       => $other['data'][2],
            'max'                   => $other['data'][3],
            'min'                   => $other['data'][4],
            'id_module_group'       => $other['data'][5],
            'max_timeout'           => $other['data'][6],
            'history_data'          => $other['data'][7],
            'min_warning'           => $other['data'][8],
            'max_warning'           => $other['data'][9],
            'str_warning'           => $other['data'][10],
            'min_critical'          => $other['data'][11],
            'max_critical'          => $other['data'][12],
            'str_critical'          => $other['data'][13],
            'min_ff_event'          => $other['data'][14],
            'post_process'          => $other['data'][15],
            'tcp_send'              => $other['data'][16],
            'snmp_oid'              => $other['data'][17],
            'snmp_community'        => $other['data'][18],
            'plugin_user'           => '',
            'plugin_pass'           => '',
            'tcp_port'              => $other['data'][21],
            'id_modulo'             => 2,
            'id_group'              => $other['data'][22],
            'disabled_types_event'  => $disabled_types_event,
            'each_ff'               => $other['data'][24],
            'min_ff_event_normal'   => $other['data'][25],
            'min_ff_event_warning'  => $other['data'][26],
            'min_ff_event_critical' => $other['data'][27],
        ];
    }

    $name_check = db_get_value('name', 'tnetwork_component', 'name', $id);

    if ($name_check !== false) {
        returnError('error_set_new_snmp_component', __('Error creating SNMP component. This SNMP component already exists.'));
        return;
    }

    $id = network_components_create_network_component($id, $other['data'][0], $other['data'][25], $values);

    if (!$id) {
        returnError('error_set_new_snmp_component', 'Error creating SNMP component.');
    } else {
        returnData('string', ['type' => 'string', 'data' => $id]);
    }
}


/**
 * Create new local (data) component.
 *
 * @param $id string Name of the local component.
 * @param $thrash1 Don't use.
 * @param array                                 $other it's array, $other as param is <description>;<id_os>;
 *                                  <local_component_group>;<configuration_data>;<enable_unknown_events>;
 *                                  <ff_threshold>;<each_ff>;<ff_threshold_normal>;<ff_threshold_warning>;
 *                                  <ff_threshold_critical>;<ff_timeout>  in this order and separator char
 *                                  (after text ; ) and separator (pass in param othermode as
 *                                  othermode=url_encode_separator_<separator>)
 *                                  example:
 *
 *                                  api.php?op=set&op2=new_local_component&id=example_local_component_name&other=local%20component%20created%20by%20Api~5~12~module_begin%0dmodule_name%20example_local_component_name%0dmodule_type%20generic_data%0dmodule_exec%20ps%20|%20grep%20pid%20|%20wc%20-l%0dmodule_interval%202%0dmodule_end&other_mode=url_encode_separator_~
 *
 * @param $thrash2 Don't use.
 */
function api_set_new_local_component($id, $thrash1, $other, $thrash2)
{
    global $config;

    if (defined('METACONSOLE')) {
        return;
    }

    if ($id == '') {
        returnError(
            'error_set_new_local_component',
            __('Error creating local component. Local component name cannot be left blank.')
        );
        return;
    }

    if (!check_acl($config['id_user'], 0, 'PM')) {
        returnError('forbidden', 'string');
        return;
    }

    if ($other['data'][1] == '') {
        returnError(
            'error_set_new_local_component',
            __('Error creating local component. Local component group cannot be left blank.')
        );
        return;
    }

    $disabled_types_event = [];
    $disabled_types_event[EVENTS_GOING_UNKNOWN] = (int) !$other['data'][4];
    $disabled_types_event = json_encode($disabled_types_event);

    $values = [
        'description'                => $other['data'][0],
        'id_network_component_group' => $other['data'][2],
        'disabled_types_event'       => $disabled_types_event,
        'min_ff_event'               => $other['data'][5],
        'each_ff'                    => $other['data'][6],
        'min_ff_event_normal'        => $other['data'][7],
        'min_ff_event_warning'       => $other['data'][8],
        'min_ff_event_critical'      => $other['data'][9],
        'ff_timeout'                 => $other['data'][10],
    ];

    $name_check = enterprise_hook(
        'local_components_get_local_components',
        [
            ['name' => $id],
            'name',
        ]
    );

    if ($name_check === ENTERPRISE_NOT_HOOK) {
        returnError(
            'error_set_new_local_component',
            __('Error creating local component.')
        );
        return;
    }

    if ($name_check !== false) {
        returnError(
            'error_set_new_local_component',
            __('Error creating local component. This local component already exists.')
        );
        return;
    }

    $id = enterprise_hook(
        'local_components_create_local_component',
        [
            $id,
            $other['data'][3],
            $other['data'][1],
            $values,
        ]
    );

    if (!$id) {
        returnError('error_set_new_local_component', 'Error creating local component.');
    } else {
        returnData('string', ['type' => 'string', 'data' => $id]);
    }
}


/**
 * Get module data value from all agents filter by module name. And return id_agents, agent_name and module value.
 *
 * @param $id string Name of the module.
 * @param $thrash1 Don't use.
 * @param array                        $other Don't use.
 *                         example:
 *
 *                         api.php?op=get&op2=module_value_all_agents&id=example_module_name
 *
 * @param $thrash2 Don't use.
 */
function api_get_module_value_all_agents($id, $thrash1, $other, $thrash2)
{
    global $config;
    if (defined('METACONSOLE')) {
        return;
    }

    if ($id == '') {
        returnError(
            'error_get_module_value_all_agents',
            __('Error getting module value from all agents. Module name cannot be left blank.')
        );
        return;
    }

    $id_module = db_get_value('id_agente_modulo', 'tagente_modulo', 'nombre', $id);

    if ($id_module === false) {
        returnError(
            'error_get_module_value_all_agents',
            __('Error getting module value from all agents. Module name doesn\'t exist.')
        );
        return;
    }

    $groups = '1 = 1';
    if (!is_user_admin($config['id_user'])) {
        $user_groups = implode(',', array_keys(users_get_groups()));
        $groups = "(id_grupo IN ($user_groups) OR id_group IN ($user_groups))";
    }

    $sql = sprintf(
        "SELECT agent.id_agente, agent.alias, module_state.datos, agent.nombre
		FROM tagente agent LEFT JOIN tagent_secondary_group tasg ON agent.id_agente = tasg.id_agent, tagente_modulo module, tagente_estado module_state
		WHERE agent.id_agente = module.id_agente AND module.id_agente_modulo=module_state.id_agente_modulo AND module.nombre = '%s'
		AND %s",
        $id,
        $groups
    );

    $module_values = db_get_all_rows_sql($sql);

    if (!$module_values) {
        returnError('error_get_module_value_all_agents', 'Error getting module values from all agents.');
    } else {
        $data = [
            'type' => 'array',
            'data' => $module_values,
        ];
        returnData('csv', $data, ';');
    }
}


/**
 * Create an alert template. And return the id of new template.
 *
 * @param string            $id    Name of alert template to add.
 * @param $thrash1 Don't use.
 * @param array             $other it's array, $other as param is <type>;<description>;<id_alert_action>;
 *              <field1>;<field2>;<field3>;<value>;<matches_value>;<max_value>;<min_value>;<time_threshold>;
 *              <max_alerts>;<min_alerts>;<time_from>;<time_to>;<monday>;<tuesday>;<wednesday>;
 *              <thursday>;<friday>;<saturday>;<sunday>;<recovery_notify>;<field2_recovery>;<field3_recovery>;<priority>;<id_group> in this order
 *              and separator char (after text ; ) and separator (pass in param othermode as othermode=url_encode_separator_<separator>)
 *              example:
 *
 *              example 1 (condition: regexp =~ /pp/, action: Mail to XXX, max_alert: 10, min_alert: 0, priority: WARNING, group: databases):
 *              api.php?op=set&op2=create_alert_template&id=pepito&other=regex|template%20based%20in%20regexp|1||||pp|1||||10|0|||||||||||||3&other_mode=url_encode_separator_|
 *
 *                 example 2 (condition: value is not between 5 and 10, max_value: 10.00, min_value: 5.00, time_from: 00:00:00, time_to: 15:00:00, priority: CRITICAL, group: Servers):
 *              api.php?op=set&op2=create_alert_template&id=template_min_max&other=max_min|template%20based%20in%20range|NULL||||||10|5||||00:00:00|15:00:00|||||||||||4|2&other_mode=url_encode_separator_|
 *
 * @param $thrash3 Don't use
 */
function api_set_create_alert_template($name, $thrash1, $other, $thrash3)
{
    if (defined('METACONSOLE')) {
        return;
    }

    if ($name == '') {
        returnError(
            'error_create_alert_template',
            __('Error creating alert template. Template name cannot be left blank.')
        );
        return;
    }

    $template_name = $name;

    $type = $other['data'][0];

    if ($other['data'][2] != '') {
        $values = [
            'description'     => $other['data'][1],
            'id_alert_action' => $other['data'][2],
            'field1'          => $other['data'][3],
            'field2'          => $other['data'][4],
            'field3'          => $other['data'][5],
            'value'           => $other['data'][6],
            'matches_value'   => $other['data'][7],
            'max_value'       => $other['data'][8],
            'min_value'       => $other['data'][9],
            'time_threshold'  => $other['data'][10],
            'max_alerts'      => $other['data'][11],
            'min_alerts'      => $other['data'][12],
            'time_from'       => $other['data'][13],
            'time_to'         => $other['data'][14],
            'monday'          => $other['data'][15],
            'tuesday'         => $other['data'][16],
            'wednesday'       => $other['data'][17],
            'thursday'        => $other['data'][18],
            'friday'          => $other['data'][19],
            'saturday'        => $other['data'][20],
            'sunday'          => $other['data'][21],
            'recovery_notify' => $other['data'][22],
            'field2_recovery' => $other['data'][23],
            'field3_recovery' => $other['data'][24],
            'priority'        => $other['data'][25],
            'id_group'        => $other['data'][26],
        ];
    } else {
        $values = [
            'description'     => $other['data'][1],
            'field1'          => $other['data'][3],
            'field2'          => $other['data'][4],
            'field3'          => $other['data'][5],
            'value'           => $other['data'][6],
            'matches_value'   => $other['data'][7],
            'max_value'       => $other['data'][8],
            'min_value'       => $other['data'][9],
            'time_threshold'  => $other['data'][10],
            'max_alerts'      => $other['data'][11],
            'min_alerts'      => $other['data'][12],
            'time_from'       => $other['data'][13],
            'time_to'         => $other['data'][14],
            'monday'          => $other['data'][15],
            'tuesday'         => $other['data'][16],
            'wednesday'       => $other['data'][17],
            'thursday'        => $other['data'][18],
            'friday'          => $other['data'][19],
            'saturday'        => $other['data'][20],
            'sunday'          => $other['data'][21],
            'recovery_notify' => $other['data'][22],
            'field2_recovery' => $other['data'][23],
            'field3_recovery' => $other['data'][24],
            'priority'        => $other['data'][25],
            'id_group'        => $other['data'][26],
        ];
    }

    $id_template = alerts_create_alert_template($template_name, $type, $values);

    if (is_error($id_template)) {
        // TODO: Improve the error returning more info
        returnError('error_create_alert_template', __('Error creating alert template.'));
    } else {
        returnData('string', ['type' => 'string', 'data' => $id_template]);
    }
}


/**
 * Update an alert template. And return a message with the result of the operation.
 *
 * @param string            $id_template Id of the template to update.
 * @param $thrash1 Don't use.
 * @param array             $other       it's array, $other as param is <template_name>;<type>;<description>;<id_alert_action>;
 *                    <field1>;<field2>;<field3>;<value>;<matches_value>;<max_value>;<min_value>;<time_threshold>;
 *                    <max_alerts>;<min_alerts>;<time_from>;<time_to>;<monday>;<tuesday>;<wednesday>;
 *                    <thursday>;<friday>;<saturday>;<sunday>;<recovery_notify>;<field2_recovery>;<field3_recovery>;<priority>;<id_group> in this order
 *                    and separator char (after text ; ) and separator (pass in param othermode as othermode=url_encode_separator_<separator>)
 *
 *                    example:
 *
 *                   api.php?op=set&op2=update_alert_template&id=38&other=example_template_with_changed_name|onchange|changing%20from%20min_max%20to%20onchange||||||1||||5|1|||1|1|0|1|1|0|0|1|field%20recovery%20example%201|field%20recovery%20example%202|1|8&other_mode=url_encode_separator_|
 *
 * @param $thrash3 Don't use
 */
function api_set_update_alert_template($id_template, $thrash1, $other, $thrash3)
{
    global $config;

    if (defined('METACONSOLE')) {
        return;
    }

    if (!check_acl($config['id_user'], 0, 'LM')) {
        returnError('forbidden', 'string');
        return;
    }

    if ($id_template == '') {
        returnError(
            'error_update_alert_template',
            __('Error updating alert template. Id_template cannot be left blank.')
        );
        return;
    }

    $result_template = alerts_get_alert_template_name($id_template);

    if (!$result_template) {
        returnError(
            'error_update_alert_template',
            __('Error updating alert template. Id_template doesn\'t exist.')
        );
        return;
    }

    $fields_template = [
        'name',
        'type',
        'description',
        'id_alert_action',
        'field1',
        'field2',
        'field3',
        'value',
        'matches_value',
        'max_value',
        'min_value',
        'time_threshold',
        'max_alerts',
        'min_alerts',
        'time_from',
        'time_to',
        'monday',
        'tuesday',
        'wednesday',
        'thursday',
        'friday',
        'saturday',
        'sunday',
        'recovery_notify',
        'field2_recovery',
        'field3_recovery',
        'priority',
        'id_group',
    ];

    $cont = 0;
    foreach ($fields_template as $field) {
        if ($other['data'][$cont] != '') {
            $values[$field] = $other['data'][$cont];
        }

        $cont++;
    }

    $id_template = alerts_update_alert_template($id_template, $values);

    if (is_error($id_template)) {
        // TODO: Improve the error returning more info
        returnError(
            'error_create_alert_template',
            __('Error updating alert template.')
        );
    } else {
        returnData(
            'string',
            [
                'type' => 'string',
                'data' => __('Correct updating of alert template'),
            ]
        );
    }
}


/**
 * Delete an alert template. And return a message with the result of the operation.
 *
 * @param string            $id_template Id of the template to delete.
 * @param $thrash1 Don't use.
 * @param array             $other       Don't use
 *
 *                    example:
 *
 *                   api.php?op=set&op2=delete_alert_template&id=38
 *
 * @param $thrash3 Don't use
 */
function api_set_delete_alert_template($id_template, $thrash1, $other, $thrash3)
{
    if (defined('METACONSOLE')) {
        return;
    }

    if ($id_template == '') {
        returnError(
            'error_delete_alert_template',
            __('Error deleting alert template. Id_template cannot be left blank.')
        );
        return;
    }

    $result = alerts_delete_alert_template($id_template);

    if ($result == 0) {
        // TODO: Improve the error returning more info
        returnError(
            'error_create_alert_template',
            __('Error deleting alert template.')
        );
    } else {
        returnData(
            'string',
            [
                'type' => 'string',
                'data' => __('Correct deleting of alert template.'),
            ]
        );
    }
}


/**
 * Get all alert tamplates, and print all the result like a csv.
 *
 * @param $thrash1 Don't use.
 * @param $thrash2 Don't use.
 * @param array             $other it's array, but only <csv_separator> is available.
 *              example:
 *
 *              api.php?op=get&op2=all_alert_templates&return_type=csv&other=;
 *
 * @param $thrash3 Don't use.
 */
function api_get_all_alert_templates($thrash1, $thrash2, $other, $thrash3)
{
    global $config;

    if (defined('METACONSOLE')) {
        return;
    }

    if (!isset($other['data'][0])) {
        $separator = ';';
        // by default
    } else {
        $separator = $other['data'][0];
    }

    if (!check_acl($config['id_user'], 0, 'LM')) {
        returnError('forbidden', 'csv');
        return;
    }

    $filter_templates = false;

    $template = alerts_get_alert_templates();

    if ($template !== false) {
        $data['type'] = 'array';
        $data['data'] = $template;
    }

    if (!$template) {
        returnError(
            'error_get_all_alert_templates',
            __('Error getting all alert templates.')
        );
    } else {
        returnData('csv', $data, $separator);
    }
}


function api_get_all_alert_commands($thrash1, $thrash2, $other, $thrash3)
{
    global $config;

    if (defined('METACONSOLE')) {
        return;
    }

    if (!isset($other['data'][0])) {
        $separator = ';';
        // by default
    } else {
        $separator = $other['data'][0];
    }

    if (!check_acl($config['id_user'], 0, 'LM')) {
        returnError('forbidden', 'csv');
        return;
    }

    $commands = db_get_all_rows_filter(
        'talert_commands',
        ['id_group' => array_keys(users_get_groups(false, 'LM'))]
    );

    if ($commands === false) {
        $commands = [];
    }

    if ($commands !== false) {
        $data['type'] = 'array';
        $data['data'] = $commands;
    }

    if (!$commands) {
        returnError(
            'error_get_all_alert_commands',
            __('Error getting all alert commands.')
        );
    } else {
        returnData('csv', $data, $separator);
    }
}


/**
 * Get an alert tamplate, and print the result like a csv.
 *
 * @param string            $id_template Id of the template to get.
 * @param $thrash1 Don't use.
 * @param array             $other       Don't use
 *
 *                    example:
 *
 *                   api.php?op=get&op2=alert_template&id=25
 *
 * @param $thrash3 Don't use
 */
function api_get_alert_template($id_template, $thrash1, $other, $thrash3)
{
    if (defined('METACONSOLE')) {
        return;
    }

    $filter_templates = false;

    if ($id_template != '') {
        $result_template = alerts_get_alert_template_name($id_template);

        if (!$result_template) {
            returnError(
                'error_get_alert_template',
                __('Error getting alert template. Id_template doesn\'t exist.')
            );
            return;
        }

        $filter_templates = ['id' => $id_template];
    }

    $template = alerts_get_alert_templates(
        $filter_templates,
        [
            'id',
            'name',
            'description',
            'id_alert_action',
            'type',
            'id_group',
        ]
    );

    if ($template !== false) {
        $data['type'] = 'array';
        $data['data'] = $template;
    }

    if (!$template) {
        returnError(
            'error_get_alert_template',
            __('Error getting alert template.')
        );
    } else {
        returnData('csv', $data, ';');
    }
}


/**
 * List of alert actions.
 *
 * @param array                            $other it's array, $other as param is <action_name>;<separator_data> and separator (pass in param
 *                             othermode as othermode=url_encode_separator_<separator>)
 * @param $returnType (csv, string or json).
 *
 *  example:
 *
 *  api.php?op=get&op2=alert_actions&apipass=1234&user=admin&pass=pandora&other=Create|;&other_mode=url_encode_separator_|&return_type=json
 */
function api_get_alert_actions($thrash1, $thrash2, $other, $returnType)
{
    global $config;
    if (!check_acl($config['id_user'], 0, 'LM')) {
        returnError('forbidden', 'string');
        return;
    }

    if (!isset($other['data'][0])) {
        $other['data'][1] = '';
    }

    if (!isset($other['data'][1])) {
        $separator = ';';
        // by default
    } else {
        $separator = $other['data'][1];
    }

    $action_name = $other['data'][0];

    $filter = [];
    if (!is_user_admin($config['id_user'])) {
        $filter['talert_actions.id_group'] = array_keys(users_get_groups(false, 'LM'));
    }

    $filter['talert_actions.name'] = "%$action_name%";

    $actions = db_get_all_rows_filter(
        'talert_actions INNER JOIN talert_commands ON talert_actions.id_alert_command = talert_commands.id',
        $filter,
        'talert_actions.id, talert_actions.name'
    );
    if ($actions === false) {
        $actions = [];
    }

    if ($actions !== false) {
        $data['type'] = 'array';
        $data['data'] = $actions;
    }

    if (!$actions) {
        returnError(
            'error_get_alert_actions',
            __('Error getting alert actions.')
        );
    } else {
        returnData($returnType, $data, $separator);
    }
}


/**
 * Get module groups, and print all the result like a csv.
 *
 * @param $thrash1 Don't use.
 * @param $thrash2 Don't use.
 * @param array             $other it's array, but only <csv_separator> is available.
 *              example:
 *
 *              api.php?op=get&op2=module_groups&return_type=csv&other=;
 *
 * @param $thrash3 Don't use.
 */
function api_get_module_groups($thrash1, $thrash2, $other, $thrash3)
{
    global $config;

    if (defined('METACONSOLE')) {
        return;
    }

    if (!check_acl($config['id_user'], 0, 'PM')) {
        returnError('forbidden', 'csv');
        return;
    }

    if (!isset($other['data'][0])) {
        $separator = ';';
        // by default
    } else {
        $separator = $other['data'][0];
    }

    $filter = false;

    $module_groups = @db_get_all_rows_filter('tmodule_group', $filter);

    if ($module_groups !== false) {
        $data['type'] = 'array';
        $data['data'] = $module_groups;
    }

    if (!$module_groups) {
        returnError('error_get_module_groups', __('Error getting module groups.'));
    } else {
        returnData('csv', $data, $separator);
    }
}


/**
 * Get plugins, and print all the result like a csv.
 *
 * @param $thrash1 Don't use.
 * @param $thrash2 Don't use.
 * @param array             $other it's array, but only <csv_separator> is available.
 *              example:
 *
 *              api.php?op=get&op2=plugins&return_type=csv&other=;
 *
 * @param $thrash3 Don't use.
 */
function api_get_plugins($thrash1, $thrash2, $other, $thrash3)
{
    global $config;

    if (defined('METACONSOLE')) {
        return;
    }

    if (!check_acl($config['id_user'], 0, 'PM')) {
        returnError('forbidden', 'csv');
        return;
    }

    if (!isset($other['data'][0])) {
        $separator = ';';
        // by default
    } else {
        $separator = $other['data'][0];
    }

    $filter = false;
    $field_list = [
        'id',
        'name',
        'description',
        'max_timeout',
        'max_retries',
        'execute',
        'net_dst_opt',
        'net_port_opt',
        'user_opt',
        'pass_opt',
        'plugin_type',
        'macros',
        'parameters',
    ];

    $plugins = @db_get_all_rows_filter('tplugin', $filter, $field_list);

    if ($plugins !== false) {
        $data['type'] = 'array';
        $data['data'] = $plugins;
    }

    if (!$plugins) {
        returnError('error_get_plugins', __('Error getting plugins.'));
    } else {
        returnData('csv', $data, $separator);
    }
}


/**
 * Create a network module from a network component. And return the id of new module.
 *
 * @param string            $agent_name     The name of the agent where the module will be created
 * @param string            $component_name The name of the network component
 * @param $thrash1 Don't use
 * @param $thrash2 Don't use
 */
function api_set_create_network_module_from_component($agent_name, $component_name, $thrash1, $thrash2)
{
    if (defined('METACONSOLE')) {
        return;
    }

    $agent_id = agents_get_agent_id($agent_name);
    if (!util_api_check_agent_and_print_error($agent_id, 'string', 'AW')) {
        return;
    }

    if (!$agent_id) {
        returnError('error_network_module_from_component', __('Error creating module from network component. Agent doesn\'t exist.'));
        return;
    }

    $component = db_get_row('tnetwork_component', 'name', $component_name);

    if (!$component) {
        returnError('error_network_module_from_component', __('Error creating module from network component. Network component doesn\'t exist.'));
        return;
    }

    // Adapt fields to module structure
    unset($component['id_nc']);
    unset($component['id_group']);
    $component['id_tipo_modulo'] = $component['type'];
    unset($component['type']);
    $component['descripcion'] = $component['description'];
    unset($component['description']);
    unset($component['name']);
    $component['ip_target'] = agents_get_address($agent_id);

    // Create module
    $module_id = modules_create_agent_module($agent_id, $component_name, $component, true);

    if (!$module_id) {
        returnError('error_network_module_from_component', __('Error creating module from network component. Error creating module.'));
        return;
    }

    return $module_id;
}


/**
 * Assign a module to an alert template. And return the id of new relationship.
 *
 * @param string            $id_template Name of alert template to add.
 * @param $thrash1 Don't use.
 * @param array             $other       it's array, $other as param is <id_module>;<id_agent> in this order
 *                    and separator char (after text ; ) and separator (pass in param othermode as othermode=url_encode_separator_<separator>)
 *                    example:
 *
 *                    api.php?op=set&op2=create_module_template&id=1&other=1|10&other_mode=url_encode_separator_|
 *
 * @param $thrash3 Don't use
 */
function api_set_create_module_template($id, $thrash1, $other, $thrash3)
{
    if (defined('METACONSOLE')) {
        return;
    }

    if ($id == '') {
        returnError(
            'error_module_to_template',
            __('Error assigning module to template. Id_template cannot be left blank.')
        );
        return;
    }

    if ($other['data'][0] == '') {
        returnError(
            'error_module_to_template',
            __('Error assigning module to template. Id_module cannot be left blank.')
        );
        return;
    }

    if ($other['data'][1] == '') {
        returnError(
            'error_module_to_template',
            __('Error assigning module to template. Id_agent cannot be left blank.')
        );
        return;
    }

    $id_module = $other['data'][0];
    $id_agent = $other['data'][1];

    if (!util_api_check_agent_and_print_error($id_agent, 'string', 'AW')) {
        return;
    }

    $result_template = alerts_get_alert_template($id);

    if (!$result_template) {
        returnError(
            'error_module_to_template',
            __('Error assigning module to template. Id_template doensn\'t exists.')
        );
        return;
    }

    $result_agent = agents_get_name($id_agent);

    if (!$result_agent) {
        returnError('error_module_to_template', __('Error assigning module to template. Id_agent doesn\'t exist.'));
        return;
    }

    $result_module = db_get_value('nombre', 'tagente_modulo', 'id_agente_modulo', (int) $id_module);

    if (!$result_module) {
        returnError('error_module_to_template', __('Error assigning module to template. Id_module doesn\'t exist.'));
        return;
    }

    $id_template_module = alerts_create_alert_agent_module($id_module, $id);

    if (is_error($id_template_module)) {
        // TODO: Improve the error returning more info
        returnError('error_module_to_template', __('Error assigning module to template.'));
    } else {
        returnData('string', ['type' => 'string', 'data' => $id_template_module]);
    }
}


/**
 * Delete an module assigned to a template. And return a message with the result of the operation.
 *
 * @param string            $id    Id of the relationship between module and template (talert_template_modules) to delete.
 * @param $thrash1 Don't use.
 * @param array             $other Don't use
 *
 *              example:
 *
 *             api.php?op=set&op2=delete_module_template&id=38
 *
 * @param $thrash3 Don't use
 */
function api_set_delete_module_template($id, $thrash1, $other, $thrash3)
{
    global $config;

    if (defined('METACONSOLE')) {
        return;
    }

    if (!check_acl($config['id_user'], 0, 'AD')) {
        returnError('forbidden', 'string');
        return;
    }

    if ($id == '') {
        returnError('error_delete_module_template', __('Error deleting module template. Id_module_template cannot be left blank.'));
        return;
    }

    $result_module_template = alerts_get_alert_agent_module($id);

    if (!$result_module_template) {
        returnError('error_delete_module_template', __('Error deleting module template. Id_module_template doesn\'t exist.'));
        return;
    }

    $result = alerts_delete_alert_agent_module($id);

    if ($result == 0) {
        // TODO: Improve the error returning more info
        returnError('error_delete_module_template', __('Error deleting module template.'));
    } else {
        returnData('string', ['type' => 'string', 'data' => __('Correct deleting of module template.')]);
    }
}


/**
 * Delete an module assigned to a template. And return a message with the result of the operation.
 *
 * @param $id        Agent Name
 * @param $id2        Alert Template Name
 * @param $other    [0] : Module Name
 * @param $trash1    Don't use
 *
 *  example:
 *
 * api.php?op=set&op2=delete_module_template_by_names&id=my_latest_agent&id2=test_template&other=memfree
 */
function api_set_delete_module_template_by_names($id, $id2, $other, $trash1)
{
    global $config;

    if (defined('METACONSOLE')) {
        return;
    }

    $result = 0;

    if ($other['type'] != 'string') {
        returnError('error_parameter', 'Error in the parameters.');
        return;
    }

    if (! check_acl($config['id_user'], 0, 'AD')
        && ! check_acl($config['id_user'], 0, 'LM')
    ) {
        returnError('forbidden', 'string');
        return;
    }

    $idAgent = agents_get_agent_id($id);

    if (!util_api_check_agent_and_print_error($idAgent, 'string', 'AD')) {
        return;
    }

    $row = db_get_row_filter('talert_templates', ['name' => $id2]);

    if ($row === false) {
        returnError('error_parameter', 'Error in the parameters.');
        return;
    }

    $idTemplate = $row['id'];
    $idActionTemplate = $row['id_alert_action'];

    $idAgentModule = db_get_value_filter('id_agente_modulo', 'tagente_modulo', ['id_agente' => $idAgent, 'nombre' => $other['data']]);

    if ($idAgentModule === false) {
        returnError('error_parameter', 'Error in the parameters.');
        return;
    }

    $values = [
        'id_agent_module'   => $idAgentModule,
        'id_alert_template' => $idTemplate,
    ];

    $result = db_process_sql_delete('talert_template_modules', $values);

    if ($result == 0) {
        // TODO: Improve the error returning more info
        returnError('error_delete_module_template_by_name', __('Error deleting module template.'));
    } else {
        returnData('string', ['type' => 'string', 'data' => __('Correct deleting of module template.')]);
    }
}


/**
 * Validate all alerts. And return a message with the result of the operation.
 *
 * @param string Don't use.
 * @param $thrash1 Don't use.
 * @param array             $other Don't use
 *
 *              example:
 *
 *             api.php?op=set&op2=validate_all_alerts
 *
 * @param $thrash3 Don't use
 */
function api_set_validate_all_alerts($id, $thrash1, $other, $thrash3)
{
    global $config;

    if (defined('METACONSOLE')) {
        return;
    }

    if (!check_acl($config['id_user'], 0, 'LW')) {
        returnError('forbidden', 'string');
        return;
    }

    $agents = [];
    $raw_agents = agents_get_agents(false, 'id_agente');
    if ($raw_agents !== false) {
        foreach ($raw_agents as $agent) {
            $agents[] = $agent['id_agente'];
        }
    }

    $agents_string = implode(',', $agents);

    $sql = sprintf(
        '
		SELECT talert_template_modules.id
		FROM talert_template_modules
			INNER JOIN tagente_modulo t2
				ON talert_template_modules.id_agent_module = t2.id_agente_modulo
			INNER JOIN tagente t3
				ON t2.id_agente = t3.id_agente
			INNER JOIN talert_templates t4
				ON talert_template_modules.id_alert_template = t4.id
		WHERE t3.id_agente in (%s)',
        $agents_string
    );

    $alerts = db_get_all_rows_sql($sql);
    if ($alerts === false) {
        $alerts = [];
    }

    $total_alerts = count($alerts);
    $count_results = 0;
    foreach ($alerts as $alert) {
        $result = alerts_validate_alert_agent_module($alert['id'], false);

        if ($result) {
            $count_results++;
        }
    }

    if ($total_alerts > $count_results) {
        $errors = ($total_alerts - $count_results);
        returnError('error_validate_all_alerts', __('Error validate all alerts. Failed '.$errors.'.'));
    } else {
        returnData('string', ['type' => 'string', 'data' => __('Correct validating of all alerts (total %d).', $count_results)]);
    }
}


/**
 * Validate all policy alerts. And return a message with the result of the operation.
 *
 * @param string Don't use.
 * @param $thrash1 Don't use.
 * @param array             $other Don't use
 *
 *              example:
 *
 *             api.php?op=set&op2=validate_all_policy_alerts
 *
 * @param $thrash3 Don't use
 */
function api_set_validate_all_policy_alerts($id, $thrash1, $other, $thrash3)
{
    global $config;

    if (defined('METACONSOLE')) {
        return;
    }

    if (!check_acl($config['id_user'], 0, 'AW')) {
        returnError('forbidden', 'string');
        return;
    }

    // Get all policies
    $policies = enterprise_hook('policies_get_policies', [false, false, false]);

    if ($duplicated === ENTERPRISE_NOT_HOOK) {
        returnError('error_validate_all_policy_alerts', __('Error validating all alert policies.'));
        return;
    }

    // Count of valid results
    $total_alerts = 0;
    $count_results = 0;
    // Check all policies
    foreach ($policies as $policy) {
        $policy_alerts = [];
        $policy_alerts = enterprise_hook('policies_get_alerts', [$policy['id'], false, false]);

        // Number of alerts in this policy
        if ($policy_alerts != false) {
            $partial_alerts = count($policy_alerts);
            // Added alerts of this policy to the total
            $total_alerts = ($total_alerts + $partial_alerts);
        }

        $result_pol_alerts = [];
        foreach ($policy_alerts as $policy_alert) {
            $result_pol_alerts[] = $policy_alert['id'];
        }

        $id_pol_alerts = implode(',', $result_pol_alerts);

        // If the policy has alerts
        if (count($result_pol_alerts) != 0) {
            $sql = sprintf(
                '
				SELECT id
				FROM talert_template_modules 
				WHERE id_policy_alerts IN (%s)',
                $id_pol_alerts
            );

            $id_alerts = db_get_all_rows_sql($sql);

            $result_alerts = [];
            foreach ($id_alerts as $id_alert) {
                $result_alerts[] = $id_alert['id'];
            }

            // Validate alerts of these modules
            foreach ($result_alerts as $result_alert) {
                $result = alerts_validate_alert_agent_module($result_alert, true);

                if ($result) {
                    $count_results++;
                }
            }
        }
    }

    // Check results
    if ($total_alerts > $count_results) {
        $errors = ($total_alerts - $count_results);
        returnError('error_validate_all_alerts', __('Error validate all policy alerts. Failed '.$errors.'.'));
    } else {
        returnData('string', ['type' => 'string', 'data' => __('Correct validating of all policy alerts.')]);
    }
}


/**
 * Stop a schedule downtime. And return a message with the result of the operation.
 *
 * @param string            $id    Id of the downtime to stop.
 * @param $thrash1 Don't use.
 * @param array             $other Don't use
 *
 *              example:
 *
 *             api.php?op=set&op2=stop_downtime&id=38
 *
 * @param $thrash3 Don't use
 */
function api_set_stop_downtime($id, $thrash1, $other, $thrash3)
{
    global $config;

    if (defined('METACONSOLE')) {
        return;
    }

    if (!check_acl($config['id_user'], 0, 'AD')) {
        returnError('forbidden', 'string');
        return;
    }

    if ($id == '') {
        returnError('error_stop_downtime', __('Error stopping downtime. Id_downtime cannot be left blank.'));
        return;
    }

    $date_time_stop = get_system_time();

    $values = [];
    $values['date_to'] = $date_time_stop;

    $result_update = db_process_sql_update('tplanned_downtime', $values, ['id' => $id]);
    if ($result_update == 0) {
        returnError('error_stop_downtime', __('No action has been taken.'));
    } else if ($result_update < 0) {
        returnError('error_stop_downtime', __('Error stopping downtime.'));
    } else {
        returnData('string', ['type' => 'string', 'data' => __('Downtime stopped.')]);
    }
}


function api_set_add_tag_module($id, $id2, $thrash1, $thrash2)
{
    if (defined('METACONSOLE')) {
        return;
    }

    $id_module = $id;
    $id_tag = $id2;

    if (!util_api_check_agent_and_print_error(modules_get_agentmodule_agent($id_module), 'string', 'AW')) {
        return;
    }

    $exists = db_get_row_filter(
        'ttag_module',
        [
            'id_agente_modulo' => $id_module,
            'id_tag'           => $id_tag,
        ]
    );

    if (empty($exists)) {
        db_process_sql_insert(
            'ttag_module',
            [
                'id_agente_modulo' => $id_module,
                'id_tag'           => $id_tag,
            ]
        );

        $exists = db_get_row_filter(
            'ttag_module',
            [
                'id_agente_modulo' => $id_module,
                'id_tag'           => $id_tag,
            ]
        );
    }

    if (empty($exists)) {
        returnError('error_set_tag_module', 'Error set tag module.');
    } else {
        returnData(
            'string',
            [
                'type' => 'string',
                'data' => 1,
            ]
        );
    }
}


function api_set_remove_tag_module($id, $id2, $thrash1, $thrash2)
{
    if (defined('METACONSOLE')) {
        return;
    }

    $id_module = $id;
    $id_tag = $id2;

    if (!util_api_check_agent_and_print_error(modules_get_agentmodule_agent($id_module), 'string', 'AW')) {
        return;
    }

    $row = db_get_row_filter(
        'ttag_module',
        [
            'id_agente_modulo' => $id_module,
            'id_tag'           => $id_tag,
        ]
    );

    $correct = 0;

    if (!empty($row)) {
        // Avoid to delete from policies
        if ($row['id_policy_module'] == 0) {
            $correct = db_process_sql_delete(
                'ttag_module',
                [
                    'id_agente_modulo' => $id_module,
                    'id_tag'           => $id_tag,
                ]
            );
        }
    }

    returnData(
        'string',
        [
            'type' => 'string',
            'data' => $correct,
        ]
    );
}


function api_set_tag($id, $thrash1, $other, $thrash3)
{
    global $config;

    if (defined('METACONSOLE')) {
        return;
    }

    if (!check_acl($config['id_user'], 0, 'PM')) {
        returnError('forbidden', 'string');
        return;
    }

    $values = [];
    $values['name'] = $id;
    $values['description'] = $other['data'][0];
    $values['url'] = $other['data'][1];
    $values['email'] = $other['data'][2];
    $values['phone'] = $other['data'][3];

    $id_tag = tags_create_tag($values);

    if (empty($id_tag)) {
        returnError('error_set_tag', __('Error set tag.'));
    } else {
        returnData(
            'string',
            [
                'type' => 'string',
                'data' => $id_tag,
            ]
        );
    }
}


/**
 * Return all planned downtime.
 *
 * @param $thrash1 Don't use.
 * @param array                      $other it's array, $other as param is <name>;<id_group>;<type_downtime>;<type_execution>;<type_periodicity>; in this order
 *                       and separator char (after text ; ) and separator (pass in param othermode as othermode=url_encode_separator_<separator>)
 *                       example:
 *
 *                       api.php?op=get&op2=all_planned_downtimes&other=test|0|quiet|periodically|weekly&other_mode=url_encode_separator_|&return_type=json
 *
 * @param type of return json or csv.
 */


function api_get_all_planned_downtimes($thrash1, $thrash2, $other, $returnType='json')
{
    global $config;

    if (defined('METACONSOLE')) {
        return;
    }

    if (!check_acl($config['id_user'], 0, 'AR')) {
        returnError('forbidden', $returnType);
        return;
    }

    $values = [];
    $values = ["name LIKE '%".$other['data'][0]."%'"];

    if (isset($other['data'][1]) && ($other['data'][1] != false )) {
        $values['id_group'] = $other['data'][1];
    }

    if (isset($other['data'][2]) && ($other['data'][2] != false)) {
        $values['type_downtime'] = $other['data'][2];
    }

    if (isset($other['data'][3]) && ($other['data'][3] != false)) {
        $values['type_execution'] = $other['data'][3];
    }

    if (isset($other['data'][4]) && ($other['data'][4] != false)) {
        $values['type_periodicity'] = $other['data'][4];
    }

    $returned = all_planned_downtimes($values);

    if ($returned === false) {
        returnError('error_get_all_planned_downtimes', __('No planned downtime retrieved'));
        return;
    }

    returnData(
        $returnType,
        [
            'type' => 'array',
            'data' => $returned,
        ]
    );
}


/**
 * Return all items of planned downtime.
 *
 * @param $id id of planned downtime.
 * @param array                      $other it's array, $other as param is <name>;<id_group>;<type_downtime>;<type_execution>;<type_periodicity>; in this order
 *                       and separator char (after text ; ) and separator (pass in param othermode as othermode=url_encode_separator_<separator>)
 *
 *                       example:
 *
 *                        api.php?op=get&op2=planned_downtimes_items&other=test|0|quiet|periodically|weekly&other_mode=url_encode_separator_|&return_type=json
 *
 * @param type of return json or csv.
 */


function api_get_planned_downtimes_items($thrash1, $thrash2, $other, $returnType='json')
{
    global $config;

    if (defined('METACONSOLE')) {
        return;
    }

    if (!check_acl($config['id_user'], 0, 'AR')) {
        returnError('forbidden', $returnType);
        return;
    }

    $values = [];
    $values = ["name LIKE '%".$other['data'][0]."%'"];

    if (isset($other['data'][1]) && ($other['data'][1] != false )) {
        $values['id_group'] = $other['data'][1];
    }

    if (isset($other['data'][2]) && ($other['data'][2] != false)) {
        $values['type_downtime'] = $other['data'][2];
    }

    if (isset($other['data'][3]) && ($other['data'][3] != false)) {
        $values['type_execution'] = $other['data'][3];
    }

    if (isset($other['data'][4]) && ($other['data'][4] != false)) {
        $values['type_periodicity'] = $other['data'][4];
    }

    $returned = all_planned_downtimes($values);

    $is_quiet = false;
    $return = [
        'list_index' => [
            'id_agents',
            'id_downtime',
            'all_modules',
        ],
    ];

    foreach ($returned as $downtime) {
        if ($downtime['type_downtime'] === 'quiet') {
            $is_quiet = true;
        }

        $filter['id_downtime'] = $downtime['id'];

        $items = planned_downtimes_items($filter);
        if ($items !== false) {
            $return[] = $items;
        }
    }

    // If the header is the unique element in the array, return an error
    if (count($return) == 1) {
        returnError('no_data_to_show', $returnType);
        return;
    }

    if ($is_quiet) {
        $return['list_index'][] = 'modules';
    }

    if ($returnType == 'json') {
        unset($return['list_index']);
    }

    returnData(
        $returnType,
        [
            'type' => 'array',
            'data' => $return,
        ]
    );
}


/**
 * Delete planned downtime.
 *
 * @param $id id of planned downtime.
 * @param $thrash1 not use.
 * @param $thrash2 not use.
 *
 *  api.php?op=set&op2=planned_downtimes_deleted &id=10
 *
 * @param type of return json or csv.
 */


function api_set_planned_downtimes_deleted($id, $thrash1, $thrash2, $returnType)
{
    global $config;

    if (defined('METACONSOLE')) {
        return;
    }

    if (!check_acl($config['id_user'], 0, 'AD')) {
        returnError('forbidden', $returnType);
        return;
    }

    $values = [];
    $values = ['id_downtime' => $id];

    $returned = delete_planned_downtimes($values);

    returnData(
        $returnType,
        [
            'type' => 'string',
            'data' => $returned,
        ]
    );
}


/**
 * Create a new planned downtime.
 *
 * @param $id name of planned downtime.
 * @param $thrash1 Don't use.
 * @param array                       $other it's array, $other as param is <description>;<date_from>;<date_to>;<id_group>;<monday>;
 *                        <tuesday>;<wednesday>;<thursday>;<friday>;<saturday>;<sunday>;<periodically_time_from>;<periodically_time_to>;
 *                           <periodically_day_from>;<periodically_day_to>;<type_downtime>;<type_execution>;<type_periodicity>; in this order
 *                        and separator char (after text ; ) and separator (pass in param othermode as othermode=url_encode_separator_<separator>)
 *                        example:
 *
 *                        api.php?op=set&op2=planned_downtimes_created&id=pepito&other=testing|08-22-2015|08-31-2015|0|1|1|1|1|1|1|1|17:06:00|19:06:00|1|31|quiet|periodically|weekly&other_mode=url_encode_separator_|
 *
 * @param $thrash3 Don't use.
 */


function api_set_planned_downtimes_created($id, $thrash1, $other, $thrash3)
{
    global $config;

    if (defined('METACONSOLE')) {
        return;
    }

    if (!check_acl($config['id_user'], 0, 'AD')) {
        returnError('forbidden', 'string');
        return;
    }

    $date_from = strtotime(html_entity_decode($other['data'][1]));
    $date_to = strtotime(html_entity_decode($other['data'][2]));

    $values = [];
    $values['name'] = $id;
    $values = [
        'name'                   => $id,
        'description'            => $other['data'][0],
        'date_from'              => $date_from,
        'date_to'                => $date_to,
        'id_group'               => $other['data'][3],
        'monday'                 => $other['data'][4],
        'tuesday'                => $other['data'][5],
        'wednesday'              => $other['data'][6],
        'thursday'               => $other['data'][7],
        'friday'                 => $other['data'][8],
        'saturday'               => $other['data'][9],
        'sunday'                 => $other['data'][10],
        'periodically_time_from' => $other['data'][11],
        'periodically_time_to'   => $other['data'][12],
        'periodically_day_from'  => $other['data'][13],
        'periodically_day_to'    => $other['data'][14],
        'type_downtime'          => $other['data'][15],
        'type_execution'         => $other['data'][16],
        'type_periodicity'       => $other['data'][17],
        'id_user'                => $other['data'][18],
    ];

    $returned = planned_downtimes_created($values);

    if (!$returned['return']) {
        returnError('error_set_planned_downtime', $returned['message']);
    } else {
        returnData(
            'string',
            [
                'type' => 'string',
                'data' => $returned['return'],
            ]
        );
    }
}


/**
 * Add new items to planned Downtime.
 *
 * @param $id id of planned downtime.
 * @param $thrash1 Don't use.
 * @param array                     $other it's array, $other as param is <id_agent1;id_agent2;id_agent3;....id_agentn;>;
 *                         <name_module1;name_module2;name_module3;......name_modulen;> in this order
 *                      and separator char (after text ; ) and separator (pass in param othermode as othermode=url_encode_separator_<separator>)
 *                      example:
 *
 *                      api.php?op=set&op2=planned_downtimes_additem&id=123&other=1;2;3;4|Status;Unkown_modules&other_mode=url_encode_separator_|
 *
 * @param $thrash3 Don't use.
 */


function api_set_planned_downtimes_additem($id, $thrash1, $other, $thrash3)
{
    if (defined('METACONSOLE')) {
        return;
    }

    $total_agents = explode(';', $other['data'][0]);
    $agents = $total_agents;
    $bad_agents = [];
    $i = 0;
    foreach ($total_agents as $agent_id) {
        $result_agent = agents_check_access_agent($agent_id, 'AD');
        if (!$result_agent) {
            $bad_agents[] = $agent_id;
            unset($agents[$i]);
        }

        $i++;
    }

    if (isset($other['data'][1])) {
        $name_modules = explode(';', io_safe_output($other['data'][1]));
    } else {
        $name_modules = false;
    }

    if ($name_modules) {
        $all_modules = false;
    } else {
        $all_modules = true;
    }

    if (!empty($agents)) {
        $returned = planned_downtimes_add_items($id, $agents, $all_modules, $name_modules);
    }

    if (empty($agents)) {
        returnError('error_set_planned_downtime_additem', 'No agents to create planned downtime items');
    } else {
        if (!empty($returned['bad_modules'])) {
            $bad_modules = __("and this modules are doesn't exists or not applicable a this agents: ").implode(', ', $returned['bad_modules']);
        }

        if (!empty($returned['bad_agents'])) {
            $bad_agent = __('and this agents are generate problems: ').implode(', ', $returned['bad_agents']);
        }

        if (!empty($bad_agents)) {
            $agents_no_exists = __("and this agents with ids are doesn't exists: ").implode(', ', $bad_agents);
        }

        returnData(
            'string',
            [
                'type' => 'string',
                'data' => 'Successfully created items '.$bad_agent.' '.$bad_modules.' '.$agents_no_exists,
            ]
        );
    }
}


/**
 * Add data module to policy. And return id from new module.
 *
 * @param string            $id    Id of the target policy.
 * @param $thrash1 Don't use.
 * @param array             $other it's array, $other as param is <module_name>;<id_module_type>;<description>;
 *             <id_module_group>;<min>;<max>;<post_process>;<module_interval>;<min_warning>;<max_warning>;<str_warning>;
 *             <min_critical>;<max_critical>;<str_critical>;<history_data>;<configuration_data>;
 *             <disabled_types_event>;<module_macros>;<ff_threshold>;<each_ff>;<ff_threshold_normal>;
 *             <ff_threshold_warning>;<ff_threshold_critical>;<ff_timeout> in this order
 *              and separator char (after text ; ) and separator (pass in param othermode as othermode=url_encode_separator_<separator>)
 *              example:
 *
 *              example:
 *
 *              api.php?op=set&op2=add_data_module_policy&id=1&other=data_module_policy_example_name~2~data%20module%20created%20by%20Api~2~0~0~50.00~10~20~180~~21~35~~1~module_begin%0dmodule_name%20pandora_process%0dmodule_type%20generic_data%0dmodule_exec%20ps%20aux%20|%20grep%20pandora%20|%20wc%20-l%0dmodule_end&other_mode=url_encode_separator_~
 *
 * @param $thrash3 Don't use
 */
function api_set_add_data_module_policy($id, $thrash1, $other, $thrash3)
{
    if (defined('METACONSOLE')) {
        return;
    }

    if ($id == '') {
        returnError('error_add_data_module_policy', __('Error adding data module to policy. Id_policy cannot be left blank.'));
        return;
    }

    if (enterprise_hook('policies_check_user_policy', [$id]) === false) {
        returnError('forbidden', 'string');
        return;
    }

    if ($other['data'][0] == '') {
        returnError('error_add_data_module_policy', __('Error adding data module to policy. Module_name cannot be left blank.'));
        return;
    }

    // Check if the module is already in the policy
    $name_module_policy = enterprise_hook('policies_get_modules', [$id, ['name' => $other['data'][0]], 'name']);

    if ($name_module_policy === ENTERPRISE_NOT_HOOK) {
        returnError('error_add_data_module_policy', __('Error adding data module to policy.'));
        return;
    }

    $disabled_types_event = [];
    $disabled_types_event[EVENTS_GOING_UNKNOWN] = (int) !$other['data'][16];
    $disabled_types_event = json_encode($disabled_types_event);

    $values = [];
    $values['id_tipo_modulo'] = $other['data'][1];
    $values['description'] = $other['data'][2];
    $values['id_module_group'] = $other['data'][3];
    $values['min'] = $other['data'][4];
    $values['max'] = $other['data'][5];
    $values['post_process'] = $other['data'][6];
    $values['module_interval'] = $other['data'][7];
    $values['min_warning'] = $other['data'][8];
    $values['max_warning'] = $other['data'][9];
    $values['str_warning'] = $other['data'][10];
    $values['min_critical'] = $other['data'][11];
    $values['max_critical'] = $other['data'][12];
    $values['str_critical'] = $other['data'][13];
    $values['history_data'] = $other['data'][14];
    $values['configuration_data'] = $other['data'][15];
    $values['disabled_types_event'] = $disabled_types_event;
    $values['module_macros'] = $other['data'][17];
    $values['min_ff_event'] = $other['data'][18];
    $values['each_ff'] = $other['data'][19];
    $values['min_ff_event_normal'] = $other['data'][20];
    $values['min_ff_event_warning'] = $other['data'][21];
    $values['min_ff_event_critical'] = $other['data'][22];
    $values['ff_timeout'] = $other['data'][23];

    if ($name_module_policy !== false) {
        if ($name_module_policy[0]['name'] == $other['data'][0]) {
            returnError(
                'error_add_data_module_policy',
                __('Error adding data module to policy. The module is already in the policy.')
            );
            return;
        }
    }

    $success = enterprise_hook(
        'policies_create_module',
        [
            $other['data'][0],
            $id,
            1,
            $values,
            false,
        ]
    );

    if ($success) {
        // returnData('string', array('type' => 'string', 'data' => __('Data module added to policy. Is necessary to apply the policy in order to changes take effect.')));
        returnData('string', ['type' => 'string', 'data' => $success]);
    } else {
        returnError('error_add_data_module_policy', 'Error adding data module to policy.');
    }

}


/**
 * Update data module in policy. And return id from new module.
 *
 * @param string            $id    Id of the target policy module.
 * @param $thrash1 Don't use.
 * @param array             $other it's array, $other as param is <id_policy_module>;<description>;
 *             <id_module_group>;<min>;<max>;<post_process>;<module_interval>;<min_warning>;<max_warning>;<str_warning>;
 *             <min_critical>;<max_critical>;<str_critical>;<history_data>;<configuration_data>;
 *             <disabled_types_event>;<module_macros> in this order
 *              and separator char (after text ; ) and separator (pass in param othermode as othermode=url_encode_separator_<separator>)
 *              example:
 *
 *              example:
 *
 *              api.php?op=set&op2=update_data_module_policy&id=1&other=10~data%20module%20updated%20by%20Api~2~0~0~50.00~10~20~180~~21~35~~1~module_begin%0dmodule_name%20pandora_process%0dmodule_type%20generic_data%0dmodule_exec%20ps%20aux%20|%20grep%20pandora%20|%20wc%20-l%0dmodule_end&other_mode=url_encode_separator_~
 *
 * @param $thrash3 Don't use
 */
function api_set_update_data_module_policy($id, $thrash1, $other, $thrash3)
{
    if (defined('METACONSOLE')) {
        return;
    }

    if ($id == '') {
        returnError('error_update_data_module_policy', __('Error updating data module in policy. Id_policy cannot be left blank.'));
        return;
    }

    if (!util_api_check_agent_and_print_error($id, 'string', 'AW')) {
        return;
    }

    if ($other['data'][0] == '') {
        returnError('error_update_data_module_policy', __('Error updating data module in policy. Id_policy_module cannot be left blank.'));
        return;
    }

    // Check if the module exists
    $module_policy = enterprise_hook('policies_get_modules', [$id, ['id' => $other['data'][0]], 'id_module']);

    if ($module_policy === false) {
        returnError('error_update_data_module_policy', __('Error updating data module in policy. Module doesn\'t exist.'));
        return;
    }

    if ($module_policy[0]['id_module'] != 1) {
        returnError(
            'error_update_data_module_policy',
            __('Error updating data module in policy. Module type is not network type.')
        );
        return;
    }

    $fields_data_module = [
        'id',
        'description',
        'id_module_group',
        'min',
        'max',
        'post_process',
        'module_interval',
        'min_warning',
        'max_warning',
        'str_warning',
        'min_critical',
        'max_critical',
        'str_critical',
        'history_data',
        'configuration_data',
        'disabled_types_event',
        'module_macros',
    ];

    $cont = 0;
    foreach ($fields_data_module as $field) {
        if ($other['data'][$cont] != '' and $field != 'id') {
            $values[$field] = $other['data'][$cont];
        }

        $cont++;
    }

    $result_update = enterprise_hook(
        'policies_update_module',
        [
            $other['data'][0],
            $values,
            false,
        ]
    );

    if ($result_update < 0) {
        returnError('error_update_data_module_policy', 'Error updating policy module.');
    } else {
        returnData(
            'string',
            [
                'type' => 'string',
                'data' => __('Data policy module updated.'),
            ]
        );
    }
}


/**
 * Add network module to policy. And return a result message.
 *
 * @param string            $id    Id of the target policy.
 * @param $thrash1 Don't use.
 * @param array             $other it's array, $other as param is <module_name>;<id_module_type>;<description>;
 *             <id_module_group>;<min>;<max>;<post_process>;<module_interval>;<min_warning>;<max_warning>;<str_warning>;
 *             <min_critical>;<max_critical>;<str_critical>;<history_data>;<time_threshold>;<disabled>;<module_port>;
 *             <snmp_community>;<snmp_oid>;<custom_id>;<disabled_types_event>;<module_macros>;
 *             <each_ff>;<ff_threshold_normal>;<ff_threshold_warning>;<ff_threshold_critical> in this order
 *              and separator char (after text ; ) and separator (pass in param othermode as othermode=url_encode_separator_<separator>)
 *              example:
 *
 *              example:
 *
 *              api.php?op=set&op2=add_network_module_policy&id=1&other=network_module_policy_example_name|6|network%20module%20created%20by%20Api|2|0|0|50.00|180|10|20||21|35||1|15|0|66|||0&other_mode=url_encode_separator_|
 *
 * @param $thrash3 Don't use
 */
function api_set_add_network_module_policy($id, $thrash1, $other, $thrash3)
{
    if (defined('METACONSOLE')) {
        return;
    }

    if ($id == '') {
        returnError(
            'error_network_data_module_policy',
            __('Error adding network module to policy. Id_policy cannot be left blank.')
        );
        return;
    }

    if (enterprise_hook('policies_check_user_policy', [$id]) === false) {
        returnError('forbidden', 'string');
        return;
    }

    if ($other['data'][0] == '') {
        returnError(
            'error_network_data_module_policy',
            __('Error adding network module to policy. Module_name cannot be left blank.')
        );
        return;
    }

    if ($other['data'][1] < 6 or $other['data'][1] > 18) {
        returnError(
            'error_network_data_module_policy',
            __('Error adding network module to policy. Id_module_type is not correct for network modules.')
        );
        return;
    }

    // Check if the module is already in the policy
    $name_module_policy = enterprise_hook(
        'policies_get_modules',
        [
            $id,
            ['name' => $other['data'][0]],
            'name',
        ]
    );

    if ($name_module_policy === ENTERPRISE_NOT_HOOK) {
        returnError(
            'error_network_data_module_policy',
            __('Error adding network module to policy.')
        );
        return;
    }

    $disabled_types_event = [];
    $disabled_types_event[EVENTS_GOING_UNKNOWN] = (int) !$other['data'][21];
    $disabled_types_event = json_encode($disabled_types_event);

    $values = [];
    $values['id_tipo_modulo'] = $other['data'][1];
    $values['description'] = $other['data'][2];
    $values['id_module_group'] = $other['data'][3];
    $values['min'] = $other['data'][4];
    $values['max'] = $other['data'][5];
    $values['post_process'] = $other['data'][6];
    $values['module_interval'] = $other['data'][7];
    $values['min_warning'] = $other['data'][8];
    $values['max_warning'] = $other['data'][9];
    $values['str_warning'] = $other['data'][10];
    $values['min_critical'] = $other['data'][11];
    $values['max_critical'] = $other['data'][12];
    $values['str_critical'] = $other['data'][13];
    $values['history_data'] = $other['data'][14];
    $values['min_ff_event'] = $other['data'][15];
    $values['disabled'] = $other['data'][16];
    $values['tcp_port'] = $other['data'][17];
    $values['snmp_community'] = $other['data'][18];
    $values['snmp_oid'] = $other['data'][19];
    $values['custom_id'] = $other['data'][20];
    $values['disabled_types_event'] = $disabled_types_event;
    $values['module_macros'] = $other['data'][22];
    $values['each_ff'] = $other['data'][23];
    $values['min_ff_event_normal'] = $other['data'][24];
    $values['min_ff_event_warning'] = $other['data'][25];
    $values['min_ff_event_critical'] = $other['data'][26];

    if ($name_module_policy !== false) {
        if ($name_module_policy[0]['name'] == $other['data'][0]) {
            returnError('error_network_data_module_policy', __('Error adding network module to policy. The module is already in the policy.'));
            return;
        }
    }

    $success = enterprise_hook('policies_create_module', [$other['data'][0], $id, 2, $values, false]);

    if ($success) {
        returnData('string', ['type' => 'string', 'data' => $success]);
    } else {
        returnError('error_add_network_module_policy', 'Error adding network module to policy.');
    }
}


/**
 * Update network module in policy. And return a result message.
 *
 * @param string            $id    Id of the target policy module.
 * @param $thrash1 Don't use.
 * @param array             $other it's array, $other as param is <id_policy_module>;<description>;
 *             <id_module_group>;<min>;<max>;<post_process>;<module_interval>;<min_warning>;<max_warning>;<str_warning>;
 *             <min_critical>;<max_critical>;<str_critical>;<history_data>;<time_threshold>;<disabled>;<module_port>;
 *             <snmp_community>;<snmp_oid>;<custom_id>;<disabled_types_event>;<module_macros> in this order
 *              and separator char (after text ; ) and separator (pass in param othermode as othermode=url_encode_separator_<separator>)
 *              example:
 *
 *              example:
 *
 *              api.php?op=set&op2=update_network_module_policy&id=1&other=14|network%20module%20updated%20by%20Api|2|0|0|150.00|300|10|20||21|35||1|15|0|66|||0&other_mode=url_encode_separator_|
 *
 * @param $thrash3 Don't use
 */
function api_set_update_network_module_policy($id, $thrash1, $other, $thrash3)
{
    if (defined('METACONSOLE')) {
        return;
    }

    if ($id == '') {
        returnError(
            'error_update_network_module_policy',
            __('Error updating network module in policy. Id_policy cannot be left blank.')
        );
        return;
    }

    if ($other['data'][0] == '') {
        returnError(
            'error_update_network_module_policy',
            __('Error updating network module in policy. Id_policy_module cannot be left blank.')
        );
        return;
    }

    // Check if the module exists
    $module_policy = enterprise_hook('policies_get_modules', [$id, ['id' => $other['data'][0]], 'id_module']);

    if ($module_policy === false) {
        returnError(
            'error_update_network_module_policy',
            __('Error updating network module in policy. Module doesn\'t exist.')
        );
        return;
    }

    if ($module_policy[0]['id_module'] != 2) {
        returnError(
            'error_update_network_module_policy',
            __('Error updating network module in policy. Module type is not network type.')
        );
        return;
    }

    $fields_network_module = [
        'id',
        'description',
        'id_module_group',
        'min',
        'max',
        'post_process',
        'module_interval',
        'min_warning',
        'max_warning',
        'str_warning',
        'min_critical',
        'max_critical',
        'str_critical',
        'history_data',
        'min_ff_event',
        'disabled',
        'tcp_port',
        'snmp_community',
        'snmp_oid',
        'custom_id',
        'disabled_types_event',
        'module_macros',
    ];

    $cont = 0;
    foreach ($fields_network_module as $field) {
        if ($other['data'][$cont] != '' and $field != 'id') {
            $values[$field] = $other['data'][$cont];
        }

        $cont++;
    }

    $result_update = enterprise_hook('policies_update_module', [$other['data'][0], $values, false]);

    if ($result_update < 0) {
        returnError('error_update_network_module_policy', 'Error updating policy module.');
    } else {
        returnData('string', ['type' => 'string', 'data' => __('Network policy module updated.')]);
    }
}


/**
 * Add plugin module to policy. And return id from new module.
 *
 * @param string            $id    Id of the target policy.
 * @param $thrash1 Don't use.
 * @param array             $other it's array, $other as param is <name_module>;<disabled>;<id_module_type>;
 *              <id_module_group>;<min_warning>;<max_warning>;<str_warning>;<min_critical>;<max_critical>;<str_critical>;<ff_threshold>;
 *              <history_data>;<module_port>;<snmp_community>;<snmp_oid>;<module_interval>;<post_process>;
 *              <min>;<max>;<custom_id>;<description>;<id_plugin>;<plugin_user>;<plugin_pass>;<plugin_parameter>;
 *              <disabled_types_event>;<macros>;<module_macros>;<each_ff>;<ff_threshold_normal>;
 *              <ff_threshold_warning>;<ff_threshold_critical> in this order
 *              and separator char (after text ; ) and separator (pass in param othermode as othermode=url_encode_separator_<separator>)
 *              example:
 *
 *              api.php?op=set&op2=add_plugin_module_policy&id=1&other=example%20plugin%20module%20name|0|1|2|0|0||0|0||15|0|66|||300|50.00|0|0|0|plugin%20module%20from%20api|2|admin|pass|-p%20max&other_mode=url_encode_separator_|
 *
 * @param $thrash3 Don't use
 */
function api_set_add_plugin_module_policy($id, $thrash1, $other, $thrash3)
{
    if (defined('METACONSOLE')) {
        return;
    }

    if ($id == '') {
        returnError('error_add_plugin_module_policy', __('Error adding plugin module to policy. Id_policy cannot be left blank.'));
        return;
    }

    if (enterprise_hook('policies_check_user_policy', [$id]) === false) {
        returnError('forbidden', 'string');
        return;
    }

    if ($other['data'][0] == '') {
        returnError('error_add_plugin_module_policy', __('Error adding plugin module to policy. Module_name cannot be left blank.'));
        return;
    }

    if ($other['data'][22] == '') {
        returnError('error_add_plugin_module_policy', __('Error adding plugin module to policy. Id_plugin cannot be left blank.'));
        return;
    }

    // Check if the module is already in the policy
    $name_module_policy = enterprise_hook('policies_get_modules', [$id, ['name' => $other['data'][0]], 'name']);

    if ($name_module_policy === ENTERPRISE_NOT_HOOK) {
        returnError('error_add_plugin_module_policy', __('Error adding plugin module to policy.'));
        return;
    }

    $disabled_types_event = [];
    $disabled_types_event[EVENTS_GOING_UNKNOWN] = (int) !$other['data'][25];
    $disabled_types_event = json_encode($disabled_types_event);

    $values = [];
    $values['disabled'] = $other['data'][1];
    $values['id_tipo_modulo'] = $other['data'][2];
    $values['id_module_group'] = $other['data'][3];
    $values['min_warning'] = $other['data'][4];
    $values['max_warning'] = $other['data'][5];
    $values['str_warning'] = $other['data'][6];
    $values['min_critical'] = $other['data'][7];
    $values['max_critical'] = $other['data'][8];
    $values['str_critical'] = $other['data'][9];
    $values['min_ff_event'] = $other['data'][10];
    $values['history_data'] = $other['data'][11];
    $values['tcp_port'] = $other['data'][12];
    $values['snmp_community'] = $other['data'][13];
    $values['snmp_oid'] = $other['data'][14];
    $values['module_interval'] = $other['data'][15];
    $values['post_process'] = $other['data'][16];
    $values['min'] = $other['data'][17];
    $values['max'] = $other['data'][18];
    $values['custom_id'] = $other['data'][19];
    $values['description'] = $other['data'][20];
    $values['id_plugin'] = $other['data'][21];
    $values['plugin_user'] = $other['data'][22];
    $values['plugin_pass'] = $other['data'][23];
    $values['plugin_parameter'] = $other['data'][24];
    $values['disabled_types_event'] = $disabled_types_event;
    $values['macros'] = base64_decode($other['data'][26]);
    $values['module_macros'] = $other['data'][27];
    $values['each_ff'] = $other['data'][28];
    $values['min_ff_event_normal'] = $other['data'][29];
    $values['min_ff_event_warning'] = $other['data'][30];
    $values['min_ff_event_critical'] = $other['data'][31];

    if ($name_module_policy !== false) {
        if ($name_module_policy[0]['name'] == $other['data'][0]) {
            returnError('error_add_plugin_module_policy', __('Error adding plugin module to policy. The module is already in the policy.'));
            return;
        }
    }

    $success = enterprise_hook('policies_create_module', [$other['data'][0], $id, 4, $values, false]);

    if ($success) {
        returnData('string', ['type' => 'string', 'data' => $success]);
    } else {
        returnError('error_add_plugin_module_policy', 'Error adding plugin module to policy.');
    }
}


/**
 * Update plugin module in policy. And return a result message.
 *
 * @param string            $id    Id of the target policy module.
 * @param $thrash1 Don't use.
 * @param array             $other it's array, $other as param is <id_policy_module>;<disabled>;
 *              <id_module_group>;<min_warning>;<max_warning>;<str_warning>;<min_critical>;<max_critical>;<str_critical>;<ff_threshold>;
 *              <history_data>;<module_port>;<snmp_community>;<snmp_oid>;<module_interval>;<post_process>;
 *              <min>;<max>;<custom_id>;<description>;<id_plugin>;<plugin_user>;<plugin_pass>;<plugin_parameter>;
 *              <disabled_types_event>;<macros>;<module_macros> in this order
 *              and separator char (after text ; ) and separator (pass in param othermode as othermode=url_encode_separator_<separator>)
 *              example:
 *
 *              example:
 *
 *              api.php?op=set&op2=update_plugin_module_policy&id=1&other=23|0|1|0|0||0|0||15|0|166|||180|150.00|0|0|0|plugin%20module%20updated%20from%20api|2|example_user|pass|-p%20min&other_mode=url_encode_separator_|
 *
 * @param $thrash3 Don't use
 */
function api_set_update_plugin_module_policy($id, $thrash1, $other, $thrash3)
{
    if (defined('METACONSOLE')) {
        return;
    }

    if ($id == '') {
        returnError(
            'error_update_plugin_module_policy',
            __('Error updating plugin module in policy. Id_policy cannot be left blank.')
        );
        return;
    }

    if ($other['data'][0] == '') {
        returnError(
            'error_update_plugin_module_policy',
            __('Error updating plugin module in policy. Id_policy_module cannot be left blank.')
        );
        return;
    }

    // Check if the module exists
    $module_policy = enterprise_hook('policies_get_modules', [$id, ['id' => $other['data'][0]], 'id_module']);

    if ($module_policy === false) {
        returnError(
            'error_updating_plugin_module_policy',
            __('Error updating plugin module in policy. Module doesn\'t exist.')
        );
        return;
    }

    if ($module_policy[0]['id_module'] != 4) {
        returnError(
            'error_updating_plugin_module_policy',
            __('Error updating plugin module in policy. Module type is not network type.')
        );
        return;
    }

    $fields_plugin_module = [
        'id',
        'disabled',
        'id_module_group',
        'min_warning',
        'max_warning',
        'str_warning',
        'min_critical',
        'max_critical',
        'str_critical',
        'min_ff_event',
        'history_data',
        'tcp_port',
        'snmp_community',
        'snmp_oid',
        'module_interval',
        'post_process',
        'min',
        'max',
        'custom_id',
        'description',
        'id_plugin',
        'plugin_user',
        'plugin_pass',
        'plugin_parameter',
        'disabled_types_event',
        'macros',
        'module_macros',
    ];

    $cont = 0;
    foreach ($fields_plugin_module as $field) {
        if ($other['data'][$cont] != '' and $field != 'id') {
            $values[$field] = $other['data'][$cont];

            if ($field === 'macros') {
                $values[$field] = base64_decode($values[$field]);
            }
        }

        $cont++;
    }

    $result_update = enterprise_hook(
        'policies_update_module',
        [
            $other['data'][0],
            $values,
            false,
        ]
    );

    if ($result_update < 0) {
        returnError('error_update_plugin_module_policy', 'Error updating policy module.');
    } else {
        returnData('string', ['type' => 'string', 'data' => __('Plugin policy module updated.')]);
    }
}


/**
 * Add module data configuration into agent configuration file
 *
 * @param string            $id_agent           Id of the agent
 * @param string            $module_name
 * @param array             $configuration_data is an array. The data in it is the new configuration data of the module
 * @param $thrash3 Don't use
 *
 * Call example:
 *
 *  api.php?op=set&op2=add_module_in_conf&user=admin&pass=pandora&id=9043&id2=example_name&other=bW9kdWxlX2JlZ2luCm1vZHVsZV9uYW1lIGV4YW1wbGVfbmFtZQptb2R1bGVfdHlwZSBnZW5lcmljX2RhdGEKbW9kdWxlX2V4ZWMgZWNobyAxOwptb2R1bGVfZW5k
 *
 * @return string 0 when success, -1 when error, -2 if already exist
 */
function api_set_add_module_in_conf($id_agent, $module_name, $configuration_data, $thrash3)
{
    if (defined('METACONSOLE')) {
        return;
    }

    if (!util_api_check_agent_and_print_error($id_agent, 'string', 'AW')) {
        return;
    }

    $new_configuration_data = io_safe_output(urldecode($configuration_data['data']));

    // Check if exist a current module with the same name in the conf file
    $old_configuration_data = config_agents_get_module_from_conf($id_agent, io_safe_output($module_name));

    // If exists a module with same name, abort
    if (!empty($old_configuration_data)) {
        returnError('error_adding_module_conf', '-2');
        exit;
    }

    $result = enterprise_hook('config_agents_add_module_in_conf', [$id_agent, $new_configuration_data]);

    if ($result && $result !== ENTERPRISE_NOT_HOOK) {
        returnData('string', ['type' => 'string', 'data' => '0']);
    } else {
        returnError('error_adding_module_conf', '-1');
    }
}


/**
 * Get module data configuration from agent configuration file
 *
 * @param string            $id_agent    Id of the agent
 * @param string            $module_name
 * @param $thrash2 Don't use
 * @param $thrash3 Don't use
 *
 * Call example:
 *
 *  api.php?op=get&op2=module_from_conf&user=admin&pass=pandora&id=9043&id2=example_name
 *
 * @return string Module data when success, empty when error
 */
function api_get_module_from_conf($id_agent, $module_name, $thrash2, $thrash3)
{
    if (defined('METACONSOLE')) {
        return;
    }

    if (!util_api_check_agent_and_print_error($id_agent, 'string')) {
        return;
    }

    $module_name = io_safe_output($module_name);
    $result = enterprise_hook(
        'config_agents_get_module_from_conf',
        [
            $id_agent,
            $module_name,
        ]
    );

    if ($result !== ENTERPRISE_NOT_HOOK && !empty($result)) {
        returnData('string', ['type' => 'string', 'data' => $result]);
    } else {
        returnError('error_adding_module_conf', __('Remote config of module %s not available', $module_name));
    }
}


/**
 * Delete module data configuration from agent configuration file
 *
 * @param string            $id_agent    Id of the agent
 * @param string            $module_name
 * @param $thrash2 Don't use
 * @param $thrash3 Don't use
 *
 * Call example:
 *
 *  api.php?op=set&op2=delete_module_in_conf&user=admin&pass=pandora&id=9043&id2=example_name
 *
 * @return string 0 when success, -1 when error
 */
function api_set_delete_module_in_conf($id_agent, $module_name, $thrash2, $thrash3)
{
    if (defined('METACONSOLE')) {
        return;
    }

    if (!util_api_check_agent_and_print_error($id_agent, 'string')) {
        return;
    }

    $result = config_agents_delete_module_in_conf($id_agent, $module_name);

    $result = enterprise_hook('config_agents_delete_module_in_conf', [$id_agent, $module_name]);

    if ($result && $result !== ENTERPRISE_NOT_HOOK) {
        returnData('string', ['type' => 'string', 'data' => '0']);
    } else {
        returnError('error_deleting_module_conf', '-1');
    }
}


/**
 * Update module data configuration from agent configuration file
 *
 * @param string            $id_agent           Id of the agent
 * @param string            $module_name
 * @param array             $configuration_data is an array. The data in it is the new configuration data of the module
 * @param $thrash3 Don't use
 *
 * Call example:
 *
 *  api.php?op=set&op2=update_module_in_conf&user=admin&pass=pandora&id=9043&id2=example_name&other=bW9kdWxlX2JlZ2luCm1vZHVsZV9uYW1lIGV4YW1wbGVfbmFtZQptb2R1bGVfdHlwZSBnZW5lcmljX2RhdGEKbW9kdWxlX2V4ZWMgZWNobyAxOwptb2R1bGVfZW5k
 *
 * @return string 0 when success, 1 when no changes, -1 when error, -2 if doesnt exist
 */
function api_set_update_module_in_conf($id_agent, $module_name, $configuration_data_serialized, $thrash3)
{
    if (defined('METACONSOLE')) {
        return;
    }

    if (!util_api_check_agent_and_print_error($id_agent, 'string')) {
        return;
    }

    $new_configuration_data = io_safe_output(urldecode($configuration_data_serialized['data']));

    // Get current configuration
    $old_configuration_data = config_agents_get_module_from_conf($id_agent, io_safe_output($module_name));

    // If not exists
    if (empty($old_configuration_data)) {
        returnError('error_editing_module_conf', '-2');
        exit;
    }

    // If current configuration and new configuration are equal, abort
    if ($new_configuration_data == $old_configuration_data) {
        returnData('string', ['type' => 'string', 'data' => '1']);
        exit;
    }

    $result = enterprise_hook('config_agents_update_module_in_conf', [$id_agent, $old_configuration_data, $new_configuration_data]);

    if ($result && $result !== ENTERPRISE_NOT_HOOK) {
        returnData('string', ['type' => 'string', 'data' => '0']);
    } else {
        returnError('error_editing_module_conf', '-1');
    }
}


/**
 * Add SNMP module to policy. And return id from new module.
 *
 * @param string            $id    Id of the target policy.
 * @param $thrash1 Don't use.
 * @param array             $other it's array, $other as param is <name_module>;<disabled>;<id_module_type>;
 *              <id_module_group>;<min_warning>;<max_warning>;<str_warning>;<min_critical>;<max_critical>;<str_critical>;<ff_threshold>;
 *              <history_data>;<module_port>;<snmp_version>;<snmp_community>;<snmp_oid>;<module_interval>;<post_process>;
 *              <min>;<max>;<custom_id>;<description>;<snmp3_priv_method>;<snmp3_priv_pass>;<snmp3_sec_level>;<snmp3_auth_method>;
 *              <snmp3_auth_user>;<snmp3_auth_pass>;<disabled_types_event>;;<each_ff>;<ff_threshold_normal>;
 *              <ff_threshold_warning>;<ff_threshold_critical> in this order
 *              and separator char (after text ; ) and separator (pass in param othermode as othermode=url_encode_separator_<separator>)
 *              example:
 *
 *              api.php?op=set&op2=add_snmp_module_policy&id=1&other=example%20SNMP%20module%20name|0|15|2|0|0||0|0||15|1|66|3|public|.1.3.6.1.2.1.1.1.0|180|50.00|10|60|0|SNMP%20module%20modified%20by%20API|AES|example_priv_passw|authNoPriv|MD5|pepito_user|example_auth_passw&other_mode=url_encode_separator_|
 *
 * @param $thrash3 Don't use
 */
function api_set_add_snmp_module_policy($id, $thrash1, $other, $thrash3)
{
    if (defined('METACONSOLE')) {
        return;
    }

    if ($id == '') {
        returnError('error_add_snmp_module_policy', __('Error adding SNMP module to policy. Id_policy cannot be left blank.'));
        return;
    }

    if (enterprise_hook('policies_check_user_policy', [$id]) === false) {
        returnError('forbidden', 'string');
        return;
    }

    if ($other['data'][0] == '') {
        returnError('error_add_snmp_module_policy', __('Error adding SNMP module to policy. Module_name cannot be left blank.'));
        return;
    }

    // Check if the module is already in the policy
    $name_module_policy = enterprise_hook('policies_get_modules', [$id, ['name' => $other['data'][0]], 'name']);

    if ($name_module_policy === ENTERPRISE_NOT_HOOK) {
        returnError('error_add_snmp_module_policy', __('Error adding SNMP module to policy.'));
        return;
    }

    if ($other['data'][2] < 15 or $other['data'][2] > 18) {
        returnError('error_add_snmp_module_policy', __('Error adding SNMP module to policy. Id_module_type is not correct for SNMP modules.'));
        return;
    }

    $disabled_types_event = [];
    $disabled_types_event[EVENTS_GOING_UNKNOWN] = (int) !$other['data'][28];
    $disabled_types_event = json_encode($disabled_types_event);

    // SNMP version 3
    if ($other['data'][13] == '3') {
        if ($other['data'][22] != 'AES' and $other['data'][22] != 'DES') {
            returnError('error_add_snmp_module_policy', __('Error in creation SNMP module. snmp3_priv_method doesn\'t exist. Set it to \'AES\' or \'DES\'. '));
            return;
        }

        if ($other['data'][24] != 'authNoPriv' and $other['data'][24] != 'authPriv' and $other['data'][24] != 'noAuthNoPriv') {
            returnError('error_add_snmp_module_policy', __('Error in creation SNMP module. snmp3_sec_level doesn\'t exist. Set it to \'authNoPriv\' or \'authPriv\' or \'noAuthNoPriv\'. '));
            return;
        }

        if ($other['data'][25] != 'MD5' and $other['data'][25] != 'SHA') {
            returnError('error_add_snmp_module_policy', __('Error in creation SNMP module. snmp3_auth_method doesn\'t exist. Set it to \'MD5\' or \'SHA\'. '));
            return;
        }

        $values = [
            'disabled'              => $other['data'][1],
            'id_tipo_modulo'        => $other['data'][2],
            'id_module_group'       => $other['data'][3],
            'min_warning'           => $other['data'][4],
            'max_warning'           => $other['data'][5],
            'str_warning'           => $other['data'][6],
            'min_critical'          => $other['data'][7],
            'max_critical'          => $other['data'][8],
            'str_critical'          => $other['data'][9],
            'min_ff_event'          => $other['data'][10],
            'history_data'          => $other['data'][11],
            'tcp_port'              => $other['data'][12],
            'tcp_send'              => $other['data'][13],
            'snmp_community'        => $other['data'][14],
            'snmp_oid'              => $other['data'][15],
            'module_interval'       => $other['data'][16],
            'post_process'          => $other['data'][17],
            'min'                   => $other['data'][18],
            'max'                   => $other['data'][19],
            'custom_id'             => $other['data'][20],
            'description'           => $other['data'][21],
            'custom_string_1'       => $other['data'][22],
            'custom_string_2'       => $other['data'][23],
            'custom_string_3'       => $other['data'][24],
            'plugin_parameter'      => $other['data'][25],
            'plugin_user'           => $other['data'][26],
            'plugin_pass'           => $other['data'][27],
            'disabled_types_event'  => $disabled_types_event,
            'each_ff'               => $other['data'][29],
            'min_ff_event_normal'   => $other['data'][30],
            'min_ff_event_warning'  => $other['data'][31],
            'min_ff_event_critical' => $other['data'][32],
        ];
    } else {
        $values = [
            'disabled'              => $other['data'][1],
            'id_tipo_modulo'        => $other['data'][2],
            'id_module_group'       => $other['data'][3],
            'min_warning'           => $other['data'][4],
            'max_warning'           => $other['data'][5],
            'str_warning'           => $other['data'][6],
            'min_critical'          => $other['data'][7],
            'max_critical'          => $other['data'][8],
            'str_critical'          => $other['data'][9],
            'min_ff_event'          => $other['data'][10],
            'history_data'          => $other['data'][11],
            'tcp_port'              => $other['data'][12],
            'tcp_send'              => $other['data'][13],
            'snmp_community'        => $other['data'][14],
            'snmp_oid'              => $other['data'][15],
            'module_interval'       => $other['data'][16],
            'post_process'          => $other['data'][17],
            'min'                   => $other['data'][18],
            'max'                   => $other['data'][19],
            'custom_id'             => $other['data'][20],
            'description'           => $other['data'][21],
            'disabled_types_event'  => $disabled_types_event,
            'each_ff'               => $other['data'][23],
            'min_ff_event_normal'   => $other['data'][24],
            'min_ff_event_warning'  => $other['data'][25],
            'min_ff_event_critical' => $other['data'][26],
        ];
    }

    if ($name_module_policy !== false) {
        if ($name_module_policy[0]['name'] == $other['data'][0]) {
            returnError('error_add_snmp_module_policy', __('Error adding SNMP module to policy. The module is already in the policy.'));
            return;
        }
    }

    $success = enterprise_hook('policies_create_module', [$other['data'][0], $id, 2, $values, false]);

    if ($success) {
        returnData('string', ['type' => 'string', 'data' => $success]);
    } else {
        returnError('error_add_snmp_module_policy', 'Error adding SNMP module to policy.');
    }

}


/**
 * Update SNMP module in policy. And return a result message.
 *
 * @param string            $id    Id of the target policy module.
 * @param $thrash1 Don't use.
 * @param array             $other it's array, $other as param is <id_policy_module>;<disabled>;
 *              <id_module_group>;<min_warning>;<max_warning>;<str_warning>;<min_critical>;<max_critical>;<str_critical>;<ff_threshold>;
 *              <history_data>;<module_port>;<snmp_version>;<snmp_community>;<snmp_oid>;<module_interval>;<post_process>;
 *              <min>;<max>;<custom_id>;<description>;<snmp3_priv_method>;<snmp3_priv_pass>;<snmp3_sec_level>;<snmp3_auth_method>;
 *              <snmp3_auth_user>;<snmp3_auth_pass> in this order
 *              and separator char (after text ; ) and separator (pass in param othermode as othermode=url_encode_separator_<separator>)
 *              example:
 *
 *              example:
 *
 *              api.php?op=set&op2=update_snmp_module_policy&id=1&other=14|0|2|0|0||0|0||30|1|66|3|nonpublic|.1.3.6.1.2.1.1.1.0|300|150.00|10|60|0|SNMP%20module%20updated%20by%20API|DES|example_priv_passw|authPriv|MD5|pepito_user|example_auth_passw&other_mode=url_encode_separator_|
 *
 * @param $thrash3 Don't use
 */
function api_set_update_snmp_module_policy($id, $thrash1, $other, $thrash3)
{
    if (defined('METACONSOLE')) {
        return;
    }

    if ($id == '') {
        returnError('error_update_snmp_module_policy', __('Error updating SNMP module in policy. Id_policy cannot be left blank.'));
        return;
    }

    if ($other['data'][0] == '') {
        returnError('error_update_snmp_module_policy', __('Error updating SNMP module in policy. Id_policy_module cannot be left blank.'));
        return;
    }

    // Check if the module exists
    $module_policy = enterprise_hook('policies_get_modules', [$id, ['id' => $other['data'][0]], 'id_module']);

    if ($module_policy === false) {
        returnError('error_update_snmp_module_policy', __('Error updating SNMP module in policy. Module doesn\'t exist.'));
        return;
    }

    if ($module_policy[0]['id_module'] != 2) {
        returnError('error_update_snmp_module_policy', __('Error updating SNMP module in policy. Module type is not SNMP type.'));
        return;
    }

    // SNMP version 3
    if ($other['data'][12] == '3') {
        if ($other['data'][21] != 'AES' and $other['data'][21] != 'DES') {
            returnError(
                'error_update_snmp_module_policy',
                __('Error updating SNMP module. snmp3_priv_method doesn\'t exist. Set it to \'AES\' or \'DES\'. ')
            );

            return;
        }

        if ($other['data'][23] != 'authNoPriv'
            and $other['data'][23] != 'authPriv'
            and $other['data'][23] != 'noAuthNoPriv'
        ) {
            returnError(
                'error_update_snmp_module_policy',
                __('Error updating SNMP module. snmp3_sec_level doesn\'t exist. Set it to \'authNoPriv\' or \'authPriv\' or \'noAuthNoPriv\'. ')
            );

            return;
        }

        if ($other['data'][24] != 'MD5' and $other['data'][24] != 'SHA') {
            returnError(
                'error_update_snmp_module_policy',
                __('Error updating SNMP module. snmp3_auth_method doesn\'t exist. Set it to \'MD5\' or \'SHA\'. ')
            );

            return;
        }

        $fields_snmp_module = [
            'id',
            'disabled',
            'id_module_group',
            'min_warning',
            'max_warning',
            'str_warning',
            'min_critical',
            'max_critical',
            'str_critical',
            'min_ff_event',
            'history_data',
            'tcp_port',
            'tcp_send',
            'snmp_community',
            'snmp_oid',
            'module_interval',
            'post_process',
            'min',
            'max',
            'custom_id',
            'description',
            'custom_string_1',
            'custom_string_2',
            'custom_string_3',
            'plugin_parameter',
            'plugin_user',
            'plugin_pass',
        ];
    } else {
        $fields_snmp_module = [
            'id',
            'disabled',
            'id_module_group',
            'min_warning',
            'max_warning',
            'str_warning',
            'min_critical',
            'max_critical',
            'str_critical',
            'min_ff_event',
            'history_data',
            'tcp_port',
            'tcp_send',
            'snmp_community',
            'snmp_oid',
            'module_interval',
            'post_process',
            'min',
            'max',
            'custom_id',
            'description',
        ];
    }

    $cont = 0;
    foreach ($fields_snmp_module as $field) {
        if ($other['data'][$cont] != '' and $field != 'id') {
            $values[$field] = $other['data'][$cont];
        }

        $cont++;
    }

    $result_update = enterprise_hook(
        'policies_update_module',
        [
            $other['data'][0],
            $values,
            false,
        ]
    );

    if ($result_update < 0) {
        returnError('error_update_snmp_module_policy', 'Error updating policy module.');
    } else {
        returnData(
            'string',
            [
                'type' => 'string',
                'data' => __('SNMP policy module updated.'),
            ]
        );
    }
}


/**
 * Remove an agent from a policy.
 *
 * @param $id Id of the policy
 * @param $id2 Id of the agent policy
 * @param $trash1
 * @param $trash2
 *
 * Example:
 * api.php?op=set&op2=remove_agent_from_policy&apipass=1234&user=admin&pass=pandora&id=11&id2=2
 */
function api_set_remove_agent_from_policy($id, $id2, $thrash2, $thrash3)
{
    global $config;

    if (!check_acl($config['id_user'], 0, 'AW')) {
        returnError('forbidden', 'string');
        return;
    }

    if ($id == '' || !$id) {
        returnError('error_parameter', __('Error deleting agent from policy. Policy cannot be left blank.'));
        return;
    }

    if ($id2 == '' || !$id2) {
        returnError('error_parameter', __('Error deleting agent from policy. Agent cannot be left blank.'));
        return;
    }

    $policy = policies_get_policy($id, false, false);
    $agent = db_get_row_filter('tagente', ['id_agente' => $id2]);
    $policy_agent = db_get_row_filter('tpolicy_agents', ['id_policy' => $id, 'id_agent' => $id2]);

    if (empty($policy)) {
        returnError('error_policy', __('This policy does not exist.'));
        return;
    }

    if (empty($agent)) {
        returnError('error_agent', __('This agent does not exist.'));
        return;
    }

    if (empty($policy_agent)) {
        returnError('error_policy_agent', __('This agent does not exist in this policy.'));
        return;
    }

    $return = policies_change_delete_pending_agent($policy_agent['id']);
    $data = __('Successfully added to delete pending id agent %d to id policy %d.', $id2, $id);

    if ($return === false) {
        returnError('error_delete_policy_agent', 'Could not be deleted id agent %d from id policy %d', $id2, $id);
    } else {
        returnData('string', ['type' => 'string', 'data' => $data]);
    }

}


/**
 * Create a new group. And return the id_group of the new group.
 *
 * @param string            $id    Name of the new group.
 * @param $thrash1 Don't use.
 * @param array             $other it's array, $other as param is <icon_name>;<id_group_parent>;<description> in this order
 *              and separator char (after text ; ) and separator (pass in param othermode as othermode=url_encode_separator_<separator>)
 *              example:
 *
 *                 example 1 (with parent group: Servers)
 *
 *              api.php?op=set&op2=create_group&id=example_group_name&other=applications|1&other_mode=url_encode_separator_|
 *
 *                 example 2 (without parent group)
 *
 *                 api.php?op=set&op2=create_group&id=example_group_name2&other=computer|&other_mode=url_encode_separator_|
 *
 * @param $thrash3 Don't use
 */
function api_set_create_group($id, $thrash1, $other, $thrash3)
{
    global $config;

    if (is_metaconsole()) {
        return;
    }

    $group_name = $id;

    if (!check_acl($config['id_user'], 0, 'PM')) {
        returnError('forbidden', 'string');
        return;
    }

    if ($id == '') {
        returnError(
            'error_create_group',
            __('Error in group creation. Group_name cannot be left blank.')
        );
        return;
    }

    if ($other['data'][0] == '') {
        returnError(
            'error_create_group',
            __('Error in group creation. Icon_name cannot be left blank.')
        );
        return;
    }

    $safe_other_data = io_safe_input($other['data']);

    if ($safe_other_data[1] != '') {
            $group = groups_get_group_by_id($safe_other_data[1]);

        if ($group == false) {
            returnError(
                'error_create_group',
                __('Error in group creation. Id_parent_group doesn\'t exist.')
            );
            return;
        }
    }

    if ($safe_other_data[1] != '') {
        $values = [
            'icon'        => $safe_other_data[0],
            'parent'      => $safe_other_data[1],
            'description' => $safe_other_data[2],
        ];
    } else {
        $values = [
            'icon'        => $safe_other_data[0],
            'description' => $safe_other_data[2],
        ];
    }

    $values['propagate'] = $safe_other_data[3];
    $values['disabled'] = $safe_other_data[4];
    $values['custom_id'] = $safe_other_data[5];
    $values['contact'] = $safe_other_data[6];
    $values['other'] = $safe_other_data[7];

    $id_group = groups_create_group($group_name, $values);

    if (is_error($id_group)) {
        // TODO: Improve the error returning more info
        returnError('error_create_group', __('Error in group creation.'));
    } else {
        if (defined('METACONSOLE')) {
            $servers = db_get_all_rows_sql(
                'SELECT *
				FROM tmetaconsole_setup
				WHERE disabled = 0'
            );

            if ($servers === false) {
                $servers = [];
            }

            $result = [];
            foreach ($servers as $server) {
                // If connection was good then retrieve all data server
                if (metaconsole_connect($server) == NOERR) {
                    $values['id_grupo'] = $id_group;
                    $id_group_node = groups_create_group($group_name, $values);
                }

                metaconsole_restore_db();
            }
        }

        returnData('string', ['type' => 'string', 'data' => $id_group]);
    }
}


/**
 * Update a group.
 *
 * @param integer           $id    Group ID
 * @param $thrash2 Don't use.
 * @param array             $other it's array, $other as param is <group_name>;<icon_name>;<parent_group_id>;<propagete>;<disabled>;<custom_id>;<description>;<contact>;<other> in this order
 *              and separator char (after text ; ) and separator (pass in param othermode as othermode=url_encode_separator_<separator>)
 *              example:
 *
 *                 api.php?op=set&op2=update_group&id=example_group_id&other=New%20Name|application|2|new%20description|1|0|custom%20id||&other_mode=url_encode_separator_|
 *
 * @param $thrash3 Don't use
 */
function api_set_update_group($id_group, $thrash2, $other, $thrash3)
{
    global $config;

    if (defined('METACONSOLE')) {
        return;
    }

    if (!check_acl($config['id_user'], 0, 'PM')) {
        returnError('forbidden', 'string');
        return;
    }

    if (db_get_value('id_grupo', 'tgrupo', 'id_grupo', $id_group) === false) {
        returnError('error_set_update_group', __('There is not any group with the id provided'));
        return;
    }

    if (!check_acl($config['id_user'], $id_group, 'PM')) {
        returnError('forbidden', 'string');
        return;
    }

    $name = $other['data'][0];
    $icon = $other['data'][1];
    $parent = $other['data'][2];
    $description = $other['data'][3];
    $propagate = $other['data'][4];
    $disabled = $other['data'][5];
    $custom_id = $other['data'][6];
    $contact = $other['data'][7];
    $other = $other['data'][8];

    $return = db_process_sql_update(
        'tgrupo',
        [
            'nombre'      => $name,
            'icon'        => $icon,
            'parent'      => $parent,
            'description' => $description,
            'propagate'   => $propagate,
            'disabled'    => $disabled,
            'custom_id'   => $custom_id,
            'contact'     => $contact,
            'other'       => $other,
        ],
        ['id_grupo' => $id_group]
    );

    returnData(
        'string',
        [
            'type' => 'string',
            'data' => (int) ((bool) $return),
        ]
    );
}


/**
 * Delete a group
 *
 * @param integer           $id Group ID
 * @param $thrash1 Don't use.
 * @param $thrast2 Don't use.
 * @param $thrash3 Don't use.
 */
function api_set_delete_group($id_group, $thrash2, $other, $thrash3)
{
    global $config;

    if (defined('METACONSOLE')) {
        return;
    }

    if (!check_acl($config['id_user'], 0, 'PM')) {
        returnError('forbidden', 'string');
        return;
    }

    $group = db_get_row_filter('tgrupo', ['id_grupo' => $id_group]);
    if (!$group) {
        returnError('error_delete', 'Error in delete operation. Id does not exist.');
        return;
    }

    if (!check_acl($config['id_user'], $id_group, 'PM')) {
        returnError('forbidden', 'string');
        return;
    }

    $usedGroup = groups_check_used($id_group);
    if ($usedGroup['return']) {
        returnError(
            'error_delete',
            'Error in delete operation. The group is not empty (used in '.implode(', ', $usedGroup['tables']).').'
        );
        return;
    }

    db_process_sql_update('tgrupo', ['parent' => $group['parent']], ['parent' => $id_group]);
    db_process_sql_delete('tgroup_stat', ['id_group' => $id_group]);

    $result = db_process_sql_delete('tgrupo', ['id_grupo' => $id_group]);

    if (!$result) {
        returnError('error_delete', 'Error in delete operation.');
    } else {
        returnData('string', ['type' => 'string', 'data' => __('Correct Delete')]);
    }
}


/**
 * Create a new netflow filter. And return the id_group of the new group.
 *
 * @param $thrash1 Don't use.
 * @param $thrash2 Don't use.
 * @param array             $other it's array, $other as param is <filter_name>;<group_id>;<filter>;<aggregate_by>;<output_format> in this order
 *              and separator char (after text ; ) and separator (pass in param othermode as othermode=url_encode_separator_<separator>)
 *
 *             Possible values of 'aggregate_by' field: dstip,dstport,none,proto,srcip,srcport
 *             Possible values of 'output_format' field: kilobytes,kilobytespersecond,megabytes,megabytespersecond
 *
 *              example:
 *
 *                 api.php?op=set&op2=create_netflow_filter&id=Filter name&other=9|host 192.168.50.3 OR host 192.168.50.4 or HOST 192.168.50.6|dstport|kilobytes&other_mode=url_encode_separator_|
 *
 * @param $thrash3 Don't use
 */
function api_set_create_netflow_filter($thrash1, $thrash2, $other, $thrash3)
{
    global $config;

    if (defined('METACONSOLE')) {
        return;
    }

    if (!check_acl($config['id_user'], 0, 'AW')) {
        returnError('forbidden', 'string');
        return;
    }

    if ($other['data'][0] == '') {
        returnError('error_create_netflow_filter', __('Error in netflow filter creation. Filter name cannot be left blank.'));
        return;
    }

    if ($other['data'][1] == '') {
        returnError('error_create_netflow_filter', __('Error in netflow filter creation. Group id cannot be left blank.'));
        return;
    } else {
        $group = groups_get_group_by_id($other['data'][1]);

        if ($group == false) {
            returnError('error_create_group', __('Error in netflow filter creation. Id_group doesn\'t exist.'));
            return;
        }

        if (!check_acl($config['id_user'], $other['data'][1], 'AW')) {
            returnError('forbidden', 'string');
            return;
        }
    }

    if ($other['data'][2] == '') {
        returnError('error_create_netflow_filter', __('Error in netflow filter creation. Filter cannot be left blank.'));
        return;
    }

    if ($other['data'][3] == '') {
        returnError('error_create_netflow_filter', __('Error in netflow filter creation. Aggregate_by cannot be left blank.'));
        return;
    }

    if ($other['data'][4] == '') {
        returnError('error_create_netflow_filter', __('Error in netflow filter creation. Output_format cannot be left blank.'));
        return;
    }

    $values = [
        'id_name'         => $other['data'][0],
        'id_group'        => $other['data'][1],
        'advanced_filter' => $other['data'][2],
        'aggregate'       => $other['data'][3],
        'output'          => $other['data'][4],
    ];

    // Save filter args
    $values['filter_args'] = netflow_get_filter_arguments($values);

    $id = db_process_sql_insert('tnetflow_filter', $values);

    if ($id === false) {
        returnError('error_create_netflow_filter', __('Error in netflow filter creation.'));
    } else {
        returnData('string', ['type' => 'string', 'data' => $id]);
    }
}


/**
 * Get module data in CSV format.
 *
 * @param integer              $id    The ID of module in DB.
 * @param $thrash1 Don't use.
 * @param array                $other it's array, $other as param is <separator>;<period>;<tstart>;<tend> in this order
 *                 and separator char (after text ; ) and separator (pass in param othermode as othermode=url_encode_separator_<separator>)
 *                 example:
 *
 *                 api.php?op=get&op2=module_data&id=17&other=;|604800|20161201T13:40|20161215T13:40&other_mode=url_encode_separator_|
 *
 * @param $returnType Don't use.
 */
function api_get_module_data($id, $thrash1, $other, $returnType)
{
    if (defined('METACONSOLE')) {
        return;
    }

    if (!util_api_check_agent_and_print_error(modules_get_agentmodule_agent($id), $returnType)) {
        return;
    }

    $separator = $other['data'][0];
    $periodSeconds = $other['data'][1];
    $tstart = $other['data'][2];
    $tend = $other['data'][3];

    if (($tstart != '') && ($tend != '')) {
        try {
            $dateStart = explode('T', $tstart);
            $dateYearStart = substr($dateStart[0], 0, 4);
            $dateMonthStart = substr($dateStart[0], 4, 2);
            $dateDayStart = substr($dateStart[0], 6, 2);
            $date_start = $dateYearStart.'-'.$dateMonthStart.'-'.$dateDayStart.' '.$dateStart[1];
            $date_start = new DateTime($date_start);
            $date_start = $date_start->format('U');

            $dateEnd = explode('T', $tend);
            $dateYearEnd = substr($dateEnd[0], 0, 4);
            $dateMonthEnd = substr($dateEnd[0], 4, 2);
            $dateDayEnd = substr($dateEnd[0], 6, 2);
            $date_end = $dateYearEnd.'-'.$dateMonthEnd.'-'.$dateDayEnd.' '.$dateEnd[1];
            $date_end = new DateTime($date_end);
            $date_end = $date_end->format('U');
        } catch (Exception $e) {
            returnError('error_query_module_data', 'Error in date format. ');
        }

        $sql = sprintf(
            'SELECT utimestamp, datos 
			FROM tagente_datos 
			WHERE id_agente_modulo = %d AND utimestamp > %d 
			AND utimestamp < %d 
			ORDER BY utimestamp DESC',
            $id,
            $date_start,
            $date_end
        );
    } else {
        if ($periodSeconds == null) {
            $sql = sprintf(
                'SELECT utimestamp, datos 
				FROM tagente_datos 
				WHERE id_agente_modulo = %d 
				ORDER BY utimestamp DESC',
                $id
            );
        } else {
            $sql = sprintf(
                'SELECT utimestamp, datos 
				FROM tagente_datos 
				WHERE id_agente_modulo = %d AND utimestamp > %d 
				ORDER BY utimestamp DESC',
                $id,
                (get_system_time() - $periodSeconds)
            );
        }
    }

    $data['type'] = 'array';
    $data['list_index'] = [
        'utimestamp',
        'datos',
    ];
    $data['data'] = db_get_all_rows_sql($sql);

    if ($data === false) {
        returnError('error_query_module_data', 'Error in the query of module data.');
    } else if ($data['data'] == '') {
        returnError('error_query_module_data', 'No data to show.');
    } else {
        returnData('csv', $data, $separator);
    }
}


/**
 * Return a image file of sparse graph of module data in a period time.
 *
 * @param integer           $id    id of a module data.
 * @param $thrash1 Don't use.
 * @param array             $other it's array, $other as param is <period>;<width>;<height>;<label>;<start_date>; in this order
 *              and separator char (after text ; ) and separator (pass in param othermode as othermode=url_encode_separator_<separator>)
 *              example:
 *
 *              api.php?op=get&op2=graph_module_data&id=17&other=604800|555|245|pepito|2009-12-07&other_mode=url_encode_separator_|
 *
 * @param $thrash2 Don't use.
 */
function api_get_graph_module_data($id, $thrash1, $other, $thrash2)
{
    if (defined('METACONSOLE')) {
        return;
    }

    if (!util_api_check_agent_and_print_error(modules_get_agentmodule_agent($id), 'string')) {
        return;
    }

    $period = $other['data'][0];
    $width = $other['data'][1];
    $height = $other['data'][2];
    $graph_type = 'sparse';
    $draw_alerts = 0;
    $draw_events = 0;
    $zoom = 1;
    $label = $other['data'][3];
    $start_date = $other['data'][4];
    $date = strtotime($start_date);

    $homeurl = '../';
    $ttl = 1;

    global $config;

    $params = [
        'agent_module_id'    => $id,
        'period'             => $period,
        'show_events'        => $draw_events,
        'width'              => $width,
        'height'             => $height,
        'show_alerts'        => $draw_alerts,
        'date'               => $date,
        'unit'               => '',
        'baseline'           => 0,
        'return_data'        => 0,
        'show_title'         => true,
        'only_image'         => true,
        'homeurl'            => $homeurl,
        'compare'            => false,
        'show_unknown'       => true,
        'backgroundColor'    => 'white',
        'percentil'          => null,
        'type_graph'         => $config['type_module_charts'],
        'fullscale'          => false,
        'return_img_base_64' => true,
    ];

    $image = grafico_modulo_sparse($params);

    header('Content-type: text/html');
    returnData('string', ['type' => 'string', 'data' => '<img src="data:image/jpeg;base64,'.$image.'">']);
}


/**
 * Create new user.
 *
 * @param string            $id    String username for user login in Pandora
 * @param $thrash2 Don't use.
 * @param array             $other it's array, $other as param is <fullname>;<firstname>;<lastname>;<middlename>;
 *              <email>;<phone>;<languages>;<comments> in this order and separator char
 *              (after text ; ) and separator (pass in param othermode as othermode=url_encode_separator_<separator>)
 *              example:
 *
 *              api.php?op=set&op2=new_user&id=md&other=miguel|de%20dios|matias|kkk|pandora|md@md.com|666|es|descripcion%20y%20esas%20cosas&other_mode=url_encode_separator_|
 *
 * @param $thrash3 Don't use.
 */
function api_set_new_user($id, $thrash2, $other, $thrash3)
{
    global $config;

    // if (defined ('METACONSOLE')) {
    // return;
    // }
    if (!check_acl($config['id_user'], 0, 'UM')) {
        returnError('forbidden', 'string');
        return;
    }

    $values = [];
    $values['fullname'] = $other['data'][0];
    $values['firstname'] = $other['data'][1];
    $values['lastname'] = $other['data'][2];
    $values['middlename'] = $other['data'][3];
    $password = $other['data'][4];
    $values['email'] = $other['data'][5];
    $values['phone'] = $other['data'][6];
    $values['language'] = $other['data'][7];
    $values['comments'] = $other['data'][8];
    $values['time_autorefresh'] = $other['data'][9];
    $values['default_event_filter'] = $other['data'][10];
    $values['section'] = $other['data'][11];
    $values['session_time'] = $other['data'][12];

    if (!create_user($id, $password, $values)) {
        returnError('error_create_user', 'Error create user');
    } else {
        returnData('string', ['type' => 'string', 'data' => __('Create user.')]);
    }
}


/**
 * Update new user.
 *
 * @param string            $id    String username for user login in Pandora
 * @param $thrash2 Don't use.
 * @param array             $other it's array, $other as param is <fullname>;<firstname>;<lastname>;<middlename>;<password>;
 *              <email>;<phone>;<language>;<comments>;<is_admin>;<block_size>;in this order and separator char
 *              (after text ; ) and separator (pass in param othermode as othermode=url_encode_separator_<separator>)
 *              example:
 *
 *              api.php?op=set&op2=update_user&id=example_user_name&other=example_fullname||example_lastname||example_new_passwd|example_email||example_language|example%20comment|1|30|&other_mode=url_encode_separator_|
 *
 * @param $thrash3 Don't use.
 */
function api_set_update_user($id, $thrash2, $other, $thrash3)
{
    global $config;

    if (defined('METACONSOLE')) {
        return;
    }

    if (!check_acl($config['id_user'], 0, 'UM')) {
        returnError('forbidden', 'string');
        return;
    }

    $fields_user = [
        'fullname',
        'firstname',
        'lastname',
        'middlename',
        'password',
        'email',
        'phone',
        'language',
        'comments',
        'is_admin',
        'block_size',
        'flash_chart',
        'time_autorefresh',
        'default_event_filter',
        'section',
        'session_time',
    ];

    if ($id == '') {
        returnError(
            'error_update_user',
            __('Error updating user. Id_user cannot be left blank.')
        );
        return;
    }

    $result_user = users_get_user_by_id($id);

    if (!$result_user) {
        returnError(
            'error_update_user',
            __('Error updating user. Id_user doesn\'t exist.')
        );
        return;
    }

    $cont = 0;
    foreach ($fields_user as $field) {
        if ($other['data'][$cont] != '' and $field != 'password') {
            $values[$field] = $other['data'][$cont];
        }

        $cont++;
    }

    // If password field has data
    if ($other['data'][4] != '') {
        if (!update_user_password($id, $other['data'][4])) {
            returnError('error_update_user', __('Error updating user. Password info incorrect.'));
            return;
        }
    }

    if (!update_user($id, $values)) {
        returnError('error_create_user', 'Error updating user');
    } else {
        returnData('string', ['type' => 'string', 'data' => __('Updated user.')]);
    }
}


/**
 * Enable/disable user given an id
 *
 * @param string            $id    String username for user login in Pandora
 * @param $thrash2 Don't use.
 * @param array             $other it's array, $other as param is <enable/disable value> in this order and separator char
 *              (after text ; ) and separator (pass in param othermode as othermode=url_encode_separator_<separator>)
 *              example:
 *
 *                 example 1 (Disable user 'example_name')
 *
 *              api.php?op=set&op2=enable_disable_user&id=example_name&other=0&other_mode=url_encode_separator_|
 *
 *                 example 2 (Enable user 'example_name')
 *
 *              api.php?op=set&op2=enable_disable_user&id=example_name&other=1&other_mode=url_encode_separator_|
 *
 * @param $thrash3 Don't use.
 */


function api_set_enable_disable_user($id, $thrash2, $other, $thrash3)
{
    global $config;

    if (defined('METACONSOLE')) {
        return;
    }

    if (!check_acl($config['id_user'], 0, 'UM')) {
        returnError('forbidden', 'string');
        return;
    }

    if ($id == '') {
        returnError(
            'error_enable_disable_user',
            __('Error enable/disable user. Id_user cannot be left blank.')
        );
        return;
    }

    if ($other['data'][0] != '0' and $other['data'][0] != '1') {
        returnError(
            'error_enable_disable_user',
            __('Error enable/disable user. Enable/disable value cannot be left blank.')
        );
        return;
    }

    if (users_get_user_by_id($id) == false) {
        returnError(
            'error_enable_disable_user',
            __('Error enable/disable user. The user doesn\'t exist.')
        );
        return;
    }

    $result = users_disable($id, $other['data'][0]);

    if (is_error($result)) {
        // TODO: Improve the error returning more info
        returnError(
            'error_enable_disable_user',
            __('Error in user enabling/disabling.')
        );
    } else {
        if ($other['data'][0] == '0') {
            returnData(
                'string',
                [
                    'type' => 'string',
                    'data' => __('Enabled user.'),
                ]
            );
        } else {
            returnData(
                'string',
                [
                    'type' => 'string',
                    'data' => __('Disabled user.'),
                ]
            );
        }
    }
}


function otherParameter2Filter($other, $return_as_array=false)
{
    $filter = [];

    if (isset($other['data'][1]) && ($other['data'][1] != -1) && ($other['data'][1] != '')) {
        $filter['criticity'] = $other['data'][1];
    }

    $idAgent = null;
    if (isset($other['data'][2]) && $other['data'][2] != '') {
        $idAgents = agents_get_agent_id_by_alias($other['data'][2]);

        if (!empty($idAgent)) {
            $filter[] = 'id_agente IN ('.explode(',', $idAgents).')';
        } else {
            $filter['sql'] = '1=0';
        }
    }

    $idAgentModulo = null;
    if (isset($other['data'][3]) && $other['data'][3] != '') {
        $filterModule = ['nombre' => $other['data'][3]];
        if ($idAgent != null) {
            $filterModule['id_agente'] = $idAgent;
        }

        $idAgentModulo = db_get_value_filter('id_agente_modulo', 'tagente_modulo', $filterModule);
        if ($idAgentModulo !== false) {
            $filter['id_agentmodule'] = $idAgentModulo;
        }
    }

    if (isset($other['data'][4]) && $other['data'][4] != '') {
        $idTemplate = db_get_value_filter('id', 'talert_templates', ['name' => $other['data'][4]]);
        if ($idTemplate !== false) {
            if ($idAgentModulo != null) {
                $idAlert = db_get_value_filter('id', 'talert_template_modules', ['id_agent_module' => $idAgentModulo, 'id_alert_template' => $idTemplate]);
                if ($idAlert !== false) {
                    $filter['id_alert_am'] = $idAlert;
                }
            }
        }
    }

    if (isset($other['data'][5]) && $other['data'][5] != '') {
        $filter['id_usuario'] = $other['data'][5];
    }

    $filterString = db_format_array_where_clause_sql($filter);
    if ($filterString == '') {
        $filterString = '1 = 1';
    }

    if (isset($other['data'][6]) && ($other['data'][6] != '') && ($other['data'][6] != -1)) {
        if ($return_as_array) {
            $filter['utimestamp']['>'] = $other['data'][6];
        } else {
            $filterString .= ' AND utimestamp >= '.$other['data'][6];
        }
    }

    if (isset($other['data'][7]) && ($other['data'][7] != '') && ($other['data'][7] != -1)) {
        if ($return_as_array) {
            $filter['utimestamp']['<'] = $other['data'][7];
        } else {
            $filterString .= ' AND utimestamp <= '.$other['data'][7];
        }
    }

    if (isset($other['data'][8]) && ($other['data'][8] != '')) {
        if ($return_as_array) {
            $filter['estado'] = $other['data'][8];
        } else {
            $estado = (int) $other['data'][8];

            if ($estado >= 0) {
                $filterString .= ' AND estado = '.$estado;
            }
        }
    }

    if (isset($other['data'][9]) && ($other['data'][9] != '')) {
        if ($return_as_array) {
            $filter['evento'] = $other['data'][9];
        } else {
            $filterString .= ' AND evento like "%'.$other['data'][9].'%"';
        }
    }

    if (isset($other['data'][10]) && ($other['data'][10] != '')) {
        if ($return_as_array) {
            $filter['limit'] = $other['data'][10];
        } else {
            $filterString .= ' LIMIT '.$other['data'][10];
        }
    }

    if (isset($other['data'][11]) && ($other['data'][11] != '')) {
        if ($return_as_array) {
            $filter['offset'] = $other['data'][11];
        } else {
            $filterString .= ' OFFSET '.$other['data'][11];
        }
    }

    if (isset($other['data'][12]) && ($other['data'][12] != '')) {
        if ($return_as_array) {
            $filter['total'] = false;
            $filter['more_criticity'] = false;

            if ($other['data'][12] == 'total') {
                $filter['total'] = true;
            }

            if ($other['data'][12] == 'more_criticity') {
                $filter['more_criticity'] = true;
            }
        } else {
        }
    } else {
        if ($return_as_array) {
            $filter['total'] = false;
            $filter['more_criticity'] = false;
        } else {
        }
    }

    if (isset($other['data'][13]) && ($other['data'][13] != '')) {
        if ($return_as_array) {
            $filter['id_group'] = $other['data'][13];
        } else {
            $filterString .= ' AND id_grupo ='.$other['data'][13];
        }
    }

    if (isset($other['data'][14]) && ($other['data'][14] != '')) {
        if ($return_as_array) {
            $filter['tag'] = $other['data'][14];
        } else {
            $filterString .= " AND tags LIKE '".$other['data'][14]."'";
        }
    }

    if (isset($other['data'][15]) && ($other['data'][15] != '')) {
        if ($return_as_array) {
            $filter['event_type'] = $other['data'][15];
        } else {
            $event_type = $other['data'][15];

            if ($event_type == 'not_normal') {
                $filterString .= " AND ( event_type LIKE '%warning%'
					OR event_type LIKE '%critical%' OR event_type LIKE '%unknown%' ) ";
            } else {
                $filterString .= ' AND event_type LIKE "%'.$event_type.'%"';
            }
        }
    }

    if ($return_as_array) {
        return $filter;
    } else {
        return $filterString;
    }
}


/**
 *
 * @param $id
 * @param $id2
 * @param $other
 * @param $trash1
 */
function api_set_new_alert_template($id, $id2, $other, $trash1)
{
    global $config;

    if (defined('METACONSOLE')) {
        return;
    }

    if (!check_acl($config['id_user'], 0, 'LM')) {
        returnError('forbidden', 'string');
        return;
    }

    if ($other['type'] == 'string') {
        returnError('error_parameter', 'Error in the parameters.');
        return;
    } else if ($other['type'] == 'array') {
        $idAgent = agents_get_agent_id($id);

        if (!util_api_check_agent_and_print_error($idAgent, 'string', 'AW')) {
            return;
        }

        $row = db_get_row_filter('talert_templates', ['name' => $id2]);

        if ($row === false) {
            returnError('error_parameter', 'Error in the parameters.');
            return;
        }

        $idTemplate = $row['id'];
        $idActionTemplate = $row['id_alert_action'];

        $idAgentModule = db_get_value_filter('id_agente_modulo', 'tagente_modulo', ['id_agente' => $idAgent, 'nombre' => $other['data'][0]]);

        if ($idAgentModule === false) {
            returnError('error_parameter', 'Error in the parameters.');
            return;
        }

        $values = [
            'id_agent_module'   => $idAgentModule,
            'id_alert_template' => $idTemplate,
        ];

        $return = db_process_sql_insert('talert_template_modules', $values);

        $data['type'] = 'string';
        if ($return === false) {
            $data['data'] = 0;
        } else {
            $data['data'] = $return;
        }

        returnData('string', $data);
        return;
    }
}


function api_set_delete_module($id, $id2, $other, $trash1)
{
    if (defined('METACONSOLE')) {
        return;
    }

    if ($other['type'] == 'string') {
        $simulate = false;
        if ($other['data'] == 'simulate') {
            $simulate = true;
        }

        $idAgent = agents_get_agent_id($id);

        if (!util_api_check_agent_and_print_error($idAgent, 'string', 'AD')) {
            return;
        }

        $idAgentModule = db_get_value_filter('id_agente_modulo', 'tagente_modulo', ['id_agente' => $idAgent, 'nombre' => $id2]);

        if ($idAgentModule === false) {
            returnError('error_parameter', 'Error in the parameters.');
            return;
        }

        if (!$simulate) {
            $return = modules_delete_agent_module($idAgentModule);
        } else {
            $return = true;
        }

        $data['type'] = 'string';
        if ($return === false) {
            $data['data'] = 0;
        } else {
            $data['data'] = $return;
        }

        returnData('string', $data);
        return;
    } else {
        returnError('error_parameter', 'Error in the parameters.');
        return;
    }
}


function api_set_module_data($id, $thrash2, $other, $trash1)
{
    if (defined('METACONSOLE')) {
        return;
    }

    if ($other['type'] == 'array') {
        if (!util_api_check_agent_and_print_error(modules_get_agentmodule_agent($id), 'string', 'AW')) {
            return;
        }

        $idAgentModule = $id;
        $data = $other['data'][0];
        $time = $other['data'][1];

        if ($time == 'now') {
            $time = time();
        }

        $agentModule = db_get_row_filter('tagente_modulo', ['id_agente_modulo' => $idAgentModule]);
        if ($agentModule === false) {
            returnError('error_parameter', 'Not found module agent.');
        } else {
            $agent = db_get_row_filter('tagente', ['id_agente' => $agentModule['id_agente']]);

            $xmlTemplate = "<?xml version='1.0' encoding='ISO-8859-1'?>
				<agent_data description='' group='' os_name='%s' "." os_version='%s' interval='%d' version='%s' timestamp='%s' agent_name='%s' timezone_offset='%d'>
					<module>
						<name><![CDATA[%s]]></name>
						<description><![CDATA[%s]]></description>
						<type><![CDATA[%s]]></type>
						<data><![CDATA[%s]]></data>
					</module>
				</agent_data>";

            $xml = sprintf(
                $xmlTemplate,
                io_safe_output(get_os_name($agent['id_os'])),
                io_safe_output($agent['os_version']),
                $agent['intervalo'],
                io_safe_output($agent['agent_version']),
                date('Y/m/d H:i:s', $time),
                io_safe_output($agent['nombre']),
                $agent['timezone_offset'],
                io_safe_output($agentModule['nombre']),
                io_safe_output($agentModule['descripcion']),
                modules_get_type_name($agentModule['id_tipo_modulo']),
                $data
            );

            if (false === @file_put_contents($config['remote_config'].'/'.io_safe_output($agent['nombre']).'.'.$time.'.data', $xml)) {
                returnError('error_file', 'Can save agent data xml.');
            } else {
                returnData('string', ['type' => 'string', 'data' => $xml]);
                return;
            }
        }
    } else {
        returnError('error_parameter', 'Error in the parameters.');
        return;
    }
}


function api_set_new_module($id, $id2, $other, $trash1)
{
    if (defined('METACONSOLE')) {
        return;
    }

    if ($other['type'] == 'string') {
        returnError('error_parameter', 'Error in the parameters.');
        return;
    } else if ($other['type'] == 'array') {
        $values = [];
        $values['id_agente'] = agents_get_agent_id($id);
        if (!util_api_check_agent_and_print_error($values['id_agente'], 'string', 'AW')) {
            return;
        }

        $values['nombre'] = $id2;

        $values['id_tipo_modulo'] = db_get_value_filter('id_tipo', 'ttipo_modulo', ['nombre' => $other['data'][0]]);
        if ($values['id_tipo_modulo'] === false) {
            returnError('error_parameter', 'Error in the parameters.');
            return;
        }

        if ($other['data'][1] == '') {
            returnError('error_parameter', 'Error in the parameters.');
            return;
        }

        $values['ip_target'] = $other['data'][1];

        if (strstr($other['data'][0], 'icmp') === false) {
            if (($other['data'][2] == '') || ($other['data'][2] <= 0 || $other['data'][2] > 65535)) {
                returnError('error_parameter', 'Error in the parameters.');
                return;
            }

            $values['tcp_port'] = $other['data'][2];
        }

        $values['descripcion'] = $other['data'][3];

        if ($other['data'][4] != '') {
            $values['min'] = $other['data'][4];
        }

        if ($other['data'][5] != '') {
            $values['max'] = $other['data'][5];
        }

        if ($other['data'][6] != '') {
            $values['post_process'] = $other['data'][6];
        }

        if ($other['data'][7] != '') {
            $values['module_interval'] = $other['data'][7];
        }

        if ($other['data'][8] != '') {
            $values['min_warning'] = $other['data'][8];
        }

        if ($other['data'][9] != '') {
            $values['max_warning'] = $other['data'][9];
        }

        if ($other['data'][10] != '') {
            $values['str_warning'] = $other['data'][10];
        }

        if ($other['data'][11] != '') {
            $values['min_critical'] = $other['data'][11];
        }

        if ($other['data'][12] != '') {
            $values['max_critical'] = $other['data'][12];
        }

        if ($other['data'][13] != '') {
            $values['str_critical'] = $other['data'][13];
        }

        if ($other['data'][14] != '') {
            $values['history_data'] = $other['data'][14];
        }

        $disabled_types_event = [];
        $disabled_types_event[EVENTS_GOING_UNKNOWN] = (int) !$other['data'][15];
        $disabled_types_event = json_encode($disabled_types_event);
        $values['disabled_types_event'] = $disabled_types_event;

        $values['id_modulo'] = 2;

        $return = modules_create_agent_module(
            $values['id_agente'],
            $values['nombre'],
            $values
        );

        $data['type'] = 'string';
        if ($return === false) {
            $data['data'] = 0;
        } else {
            $data['data'] = $return;
        }

        returnData('string', $data);
        return;
    }
}


/**
 *
 * @param unknown_type $id
 * @param unknown_type $id2
 * @param unknown_type $other
 * @param unknown_type $trash1
 */
function api_set_alert_actions($id, $id2, $other, $trash1)
{
    global $config;

    if (defined('METACONSOLE')) {
        return;
    }

    if (!check_acl($config['id_user'], 0, 'LW')) {
        returnError('forbidden', 'string');
        return;
    }

    if ($other['type'] == 'string') {
        returnError('error_parameter', 'Error in the parameters.');
        return;
    } else if ($other['type'] == 'array') {
        $idAgent = agents_get_agent_id($id);
        if (!util_api_check_agent_and_print_error($idAgent, 'string', 'AW')) {
            return;
        }

        $row = db_get_row_filter('talert_templates', ['name' => $id2]);
        if ($row === false) {
            returnError('error_parameter', 'Error in the parameters.');
            return;
        }

        $idTemplate = $row['id'];

        $idAgentModule = db_get_value_filter('id_agente_modulo', 'tagente_modulo', ['id_agente' => $idAgent, 'nombre' => $other['data'][0]]);
        if ($idAgentModule === false) {
            returnError('error_parameter', 'Error in the parameters.');
            return;
        }

        $idAlertTemplateModule = db_get_value_filter('id', 'talert_template_modules', ['id_alert_template' => $idTemplate, 'id_agent_module' => $idAgentModule]);
        if ($idAlertTemplateModule === false) {
            returnError('error_parameter', 'Error in the parameters.');
            return;
        }

        if ($other['data'][1] != '') {
            $idAction = db_get_value_filter('id', 'talert_actions', ['name' => $other['data'][1]]);
            if ($idAction === false) {
                returnError('error_parameter', 'Error in the parameters.');
                return;
            }
        } else {
            returnError('error_parameter', 'Error in the parameters.');
            return;
        }

        $firesMin = $other['data'][2];
        $firesMax = $other['data'][3];

        $values = [
            'id_alert_template_module' => $idAlertTemplateModule,
            'id_alert_action'          => $idAction,
            'fires_min'                => $firesMin,
            'fires_max'                => $firesMax,
        ];

        $return = db_process_sql_insert('talert_template_module_actions', $values);

        $data['type'] = 'string';
        if ($return === false) {
            $data['data'] = 0;
        } else {
            $data['data'] = $return;
        }

        returnData('string', $data);
        return;
    }
}


/**
 * Create a new module group
 *
 * @param $id as module group name (mandatory)
 example:

 * http://localhost/pandora_console/include/api.php?op=set&op2=new_module_group&id=Module_group_name&apipass=1234&user=admin&pass=pandora
 */
function api_set_new_module_group($id, $thrash2, $other, $trash1)
{
    global $config;

    if (defined('METACONSOLE')) {
        return;
    }

    if (!check_acl($config['id_user'], 0, 'PM')) {
        returnError('forbidden', 'string');
        return;
    }

    if ($id == '' || !$id) {
        returnError('error_parameter', __('Module group must have a name'));
        return;
    }

    $name = db_get_value('name', 'tmodule_group', 'name', $id);

    if ($name) {
        returnError('error_parameter', __('Each module group must have a different name'));
        return;
    }

    $return = db_process_sql_insert('tmodule_group', ['name' => $id]);

    if ($return === false) {
        returnError('error_new_moodule_group', 'There was a problem creating group');
    } else {
        returnData('string', ['type' => 'string', 'data' => $return]);
    }

}


/**
 * synchronize module group
 *
 * @param $other as server_names (mandatory)
 example:

 * api.php?op=set&op2=module_group_synch&other=server_name1|server_name2|server_name3&other_mode=url_encode_separator_|&apipass=1234&user=admin&pass=pandora
 */


function api_set_module_group_synch($thrash1, $thrash2, $other, $thrash4)
{
    global $config;
    enterprise_include_once('meta/include/functions_meta.php');

    if (is_metaconsole()) {
        if (!check_acl($config['id_user'], 0, 'PM')) {
            returnError('forbidden', 'string');
            return;
        }

        $targets = [];
        foreach ($other['data'] as $server) {
            $targets[] = $server;
        }

        $return = meta_module_group_synchronizing($targets, true);

        $module_group_update_err = $return['module_group_update_err'];
        $module_group_create_err = $return['module_group_create_err'];
        $module_group_update_ok = $return['module_group_update_ok'];
        $module_group_create_ok = $return['module_group_create_ok'];

        $string_ok = __('Created/Updated %s/%s module groups', $module_group_create_ok, $module_group_update_ok);

        // User feedback
        if ($module_group_create_err > 0 or $module_group_update_err > 0) {
            returnError('module_group_synch_err', __('Error creating/updating %s/%s module groups <br>', $module_group_create_err, $module_group_update_err));
        }

        if ($module_group_create_ok > 0 or $module_group_update_ok > 0) {
            returnData('string', ['type' => 'string', 'data' => $string_ok]);
        }
    } else {
        returnError('not_defined_in_metaconsole', __('This function is only for metaconsole'));
    }
}


/**
 * Create a new alert command
 *
 * @param $id as command name  (optional)
 *  other=<serialized_parameters> (mandatory). Are the following in this order:
 *    <name>
 *    <command> (mandatory)
 *    <id_group> (optional)
 *    <description> (optional)
 *    <internal> (optional)
 *    <field_description_1><field_value_1><field_description_2><field_value_2>...<field_description_n><field_value_n> (optional)

 example:

 * http://localhost/pandora_console/include/api.php?op=set&op2=alert_commands&id=PRUEBA1&other=command|0|Desc|1|des1|val1|des2|val2|des3|val3||val4|des5&other_mode=url_encode_separator_|&apipass=1234&user=admin&pass=pandora
 */
function api_set_alert_commands($id, $thrash2, $other, $trash1)
{
    global $config;

    $command = $other['data'][0];
    $id_group = 0;
    if ($other['data'][1] != '') {
        $id_group = $other['data'][1];
    }

    $description = $other['data'][2];
    $internal = $other['data'][3];

    if (defined('METACONSOLE')) {
        return;
    }

    if (!check_acl($config['id_user'], 0, 'LW')) {
        returnError('forbidden', 'string');
        return;
    }

    $name = db_get_value('id', 'talert_commands', 'name', $id);
    $group = db_get_value('id_grupo', 'tgrupo', 'id_grupo', $id_group);

    if ($id == '' || !$id) {
        returnError('error_parameter', __('Name cannot be empty.'));
        return;
    }

    if ($command == '' || !$command) {
        returnError('error_parameter', __('Command cannot be empty.'));
        return;
    }

    if ($name) {
        returnError('error_parameter', __('Name already exist'));
        return;
    }

    if (!$group && $id_group != 0) {
        returnError('error_parameter', __('Group does not exist'));
        return;
    }

    if ($other['type'] == 'string') {
        returnError('error_parameter', 'Error in the parameters.');
        return;
    } else if ($other['type'] == 'array') {
        $fields_descriptions = [];
        $fields_values = [];
        $max_macro_fields = ($config['max_macro_fields'] * 2);

        $values = [];
        for ($i = 0; $i < $max_macro_fields; $i++) {
            $n = ($i + 4);

            if (!$other['data'][$n]) {
                $other['data'][$n] = '';
            }

            if (($n % 2) == 0) {
                $fields_descriptions[] = $other['data'][$n];
            } else {
                $fields_values[] = $other['data'][$n];
            }
        }

        $fields_descriptions_encode = io_json_mb_encode($fields_descriptions);
        $fields_values_encode = io_json_mb_encode($fields_values);

        $values = [
            'id_group'            => $id_group,
            'description'         => $description,
            'internal'            => $internal,
            'fields_descriptions' => $fields_descriptions_encode,
            'fields_values'       => $fields_values_encode,
        ];

        $return = alerts_create_alert_command($id, $command, $values);

        $data['type'] = 'string';
        if ($return === false) {
            $data['data'] = 0;
        } else {
            $data['data'] = $return;
        }

        returnData('string', $data);
        return;
    }
}


function api_set_new_event($trash1, $trash2, $other, $trash3)
{
    $simulate = false;
    $time = get_system_time();

    if ($other['type'] == 'string') {
        if ($other['data'] != '') {
            returnError('error_parameter', 'Error in the parameters.');
            return;
        }
    } else if ($other['type'] == 'array') {
        $values = [];

        if (($other['data'][0] == null) && ($other['data'][0] == '')) {
            returnError('error_parameter', 'Error in the parameters.');
            return;
        } else {
            $values['evento'] = $other['data'][0];
        }

        if (($other['data'][1] == null) && ($other['data'][1] == '')) {
            returnError('error_parameter', 'Error in the parameters.');
            return;
        } else {
            $valuesAvaliable = [
                'unknown',
                'alert_fired',
                'alert_recovered',
                'alert_ceased',
                'alert_manual_validation',
                'recon_host_detected',
                'system',
                'error',
                'new_agent',
                'going_up_warning',
                'going_up_critical',
                'going_down_warning',
                'going_down_normal',
                'going_down_critical',
                'going_up_normal',
                'configuration_change',
            ];

            if (in_array($other['data'][1], $valuesAvaliable)) {
                $values['event_type'] = $other['data'][1];
            } else {
                returnError('error_parameter', 'Error in the parameters.');
                return;
            }
        }

        if (($other['data'][2] == null) && ($other['data'][2] == '')) {
            returnError('error_parameter', 'Error in the parameters.');
            return;
        } else {
            $values['estado'] = $other['data'][2];
        }

        if (($other['data'][3] == null) && ($other['data'][3] == '')) {
            returnError('error_parameter', 'Error in the parameters.');
            return;
        } else {
            $values['id_agente'] = agents_get_agent_id($other['data'][3]);
        }

        if (($other['data'][4] == null) && ($other['data'][4] == '')) {
            returnError('error_parameter', 'Error in the parameters.');
            return;
        } else {
            $idAgentModule = db_get_value_filter(
                'id_agente_modulo',
                'tagente_modulo',
                [
                    'nombre'    => $other['data'][4],
                    'id_agente' => $values['id_agente'],
                ]
            );
        }

        if ($idAgentModule === false) {
            returnError('error_parameter', 'Error in the parameters.');
            return;
        } else {
            $values['id_agentmodule'] = $idAgentModule;
        }

        if (($other['data'][5] == null) && ($other['data'][5] == '')) {
            returnError('error_parameter', 'Error in the parameters.');
            return;
        } else {
            if ($other['data'][5] != 'all') {
                $idGroup = db_get_value_filter('id_grupo', 'tgrupo', ['nombre' => $other['data'][5]]);
            } else {
                $idGroup = 0;
            }

            if ($idGroup === false) {
                returnError('error_parameter', 'Error in the parameters.');
                return;
            } else {
                $values['id_grupo'] = $idGroup;
            }
        }

        if (($other['data'][6] == null) && ($other['data'][6] == '')) {
            returnError('error_parameter', 'Error in the parameters.');
            return;
        } else {
            if (($other['data'][6] >= 0) && ($other['data'][6] <= 4)) {
                $values['criticity'] = $other['data'][6];
            } else {
                returnError('error_parameter', 'Error in the parameters.');
                return;
            }
        }

        if (($other['data'][7] == null) && ($other['data'][7] == '')) {
            // its optional parameter
        } else {
            $idAlert = db_get_value_sql(
                "SELECT t1.id 
				FROM talert_template_modules t1 
					INNER JOIN talert_templates t2 
						ON t1.id_alert_template = t2.id 
				WHERE t1.id_agent_module = 1
					AND t2.name LIKE '".$other['data'][7]."'"
            );

            if ($idAlert === false) {
                returnError('error_parameter', 'Error in the parameters.');
                return;
            } else {
                $values['id_alert_am'] = $idAlert;
            }
        }
    }

    $values['timestamp'] = date('Y-m-d H:i:s', $time);
    $values['utimestamp'] = $time;

    $return = db_process_sql_insert('tevento', $values);

    $data['type'] = 'string';
    if ($return === false) {
        $data['data'] = 0;
    } else {
        $data['data'] = $return;
    }

    returnData('string', $data);
    return;
}


function api_set_event_validate_filter_pro($trash1, $trash2, $other, $trash3)
{
    global $config;

    if (!check_acl($config['id_user'], 0, 'EW')) {
        returnError('forbidden', 'string');
        return;
    }

    $table_events = 'tevento';
    if (is_metaconsole()) {
        $table_events = 'tmetaconsole_event';
    }

    if ($other['type'] == 'string') {
        if ($other['data'] != '') {
            returnError('error_parameter', 'Error in the parameters.');
            return;
        }
    } else if ($other['type'] == 'array') {
        $filter = [];

        if (($other['data'][1] != null) && ($other['data'][1] != -1)
            && ($other['data'][1] != '')
        ) {
            $filter['criticity'] = $other['data'][1];
        }

        if (($other['data'][2] != null) && ($other['data'][2] != -1)
            && ($other['data'][2] != '')
        ) {
            $filter['id_agente'] = $other['data'][2];
        }

        if (($other['data'][3] != null) && ($other['data'][3] != -1)
            && ($other['data'][3] != '')
        ) {
            $filter['id_agentmodule'] = $other['data'][3];
        }

        if (($other['data'][4] != null) && ($other['data'][4] != -1)
            && ($other['data'][4] != '')
        ) {
            $filter['id_alert_am'] = $other['data'][4];
        }

        if (($other['data'][5] != null) && ($other['data'][5] != '')) {
            $filter['id_usuario'] = $other['data'][5];
        }

        $filterString = db_format_array_where_clause_sql($filter);
        if ($filterString == '') {
            $filterString = '1 = 1';
        }

        if (($other['data'][6] != null) && ($other['data'][6] != -1)) {
            $filterString .= ' AND utimestamp > '.$other['data'][6];
        }

        if (($other['data'][7] != null) && ($other['data'][7] != -1)) {
            $filterString .= 'AND utimestamp < '.$other['data'][7];
        }

        if (!users_can_manage_group_all('EW')) {
            $user_groups = implode(
                ',',
                array_keys(
                    users_get_groups(
                        $config['id_user'],
                        'EW',
                        false
                    )
                )
            );
            $filterString .= " AND id_grupo IN ($user_groups) ";
        }
    }

    $count = db_process_sql_update(
        $table_events,
        ['estado' => 1],
        $filterString
    );

    returnData(
        'string',
        [
            'type' => 'string',
            'data' => $count,
        ]
    );
    return;
}


function api_set_event_validate_filter($trash1, $trash2, $other, $trash3)
{
    global $config;

    if (!check_acl($config['id_user'], 0, 'EW')) {
        returnError('forbidden', 'string');
        return;
    }

    $simulate = false;

    $table_events = 'tevento';
    if (is_metaconsole()) {
        $table_events = 'tmetaconsole_event';
    }

    if ($other['type'] == 'string') {
        if ($other['data'] != '') {
            returnError('error_parameter', 'Error in the parameters.');
            return;
        }
    } else if ($other['type'] == 'array') {
        $separator = $other['data'][0];

        if (($other['data'][8] != null) && ($other['data'][8] != '')) {
            if ($other['data'][8] == 'simulate') {
                $simulate = true;
            }
        }

        $filterString = otherParameter2Filter($other);

        if (!users_can_manage_group_all('EW')) {
            $user_groups = implode(
                ',',
                array_keys(
                    users_get_groups(
                        $config['id_user'],
                        'EW',
                        false
                    )
                )
            );
            $filterString .= " AND id_grupo IN ($user_groups) ";
        }
    }

    if ($simulate) {
        $rows = db_get_all_rows_filter($table_events, $filterString);
        if ($rows !== false) {
            returnData('string', count($rows));
            return;
        }
    } else {
        $count = db_process_sql_update(
            $table_events,
            ['estado' => 1],
            $filterString
        );

        returnData(
            'string',
            [
                'type' => 'string',
                'data' => $count,
            ]
        );
        return;
    }
}


function api_set_validate_events($id_event, $trash1, $other, $return_type, $user_in_db)
{
    $text = $other['data'];

    // Set off the standby mode when close an event
    $event = events_get_event($id_event);
    alerts_agent_module_standby($event['id_alert_am'], 0);

    $result = events_change_status($id_event, EVENT_VALIDATE);

    if ($result) {
        if (!empty($text)) {
            // Set the comment for the validation
            events_comment($id_event, $text);
        }

        returnData(
            'string',
            [
                'type' => 'string',
                'data' => 'Correct validation',
            ]
        );
    } else {
        returnError('Error in validation operation.');
    }
}


function api_get_gis_agent($id_agent, $trash1, $tresh2, $return_type, $user_in_db)
{
    if (defined('METACONSOLE')) {
        return;
    }

    if (!util_api_check_agent_and_print_error($id_agent, $return_type)) {
        return;
    }

    $agent_gis_data = db_get_row_sql(
        '
		SELECT *
		FROM tgis_data_status
		WHERE tagente_id_agente = '.$id_agent
    );

    if ($agent_gis_data) {
        returnData(
            $return_type,
            [
                'type' => 'array',
                'data' => [$agent_gis_data],
            ]
        );
    } else {
        returnError('get_gis_agent', __('There is not gis data for the agent'));
    }
}


function api_set_gis_agent_only_position($id_agent, $trash1, $other, $return_type, $user_in_db)
{
    global $config;

    if (defined('METACONSOLE')) {
        return;
    }

    if (!util_api_check_agent_and_print_error($id_agent, 'string', 'AW')) {
        return;
    }

    $new_gis_data = $other['data'];

    $correct = true;

    if (isset($new_gis_data[0])) {
        $latitude = $new_gis_data[0];
    } else {
        $correct = false;
    }

    if (isset($new_gis_data[1])) {
        $longitude = $new_gis_data[1];
    } else {
        $correct = false;
    }

    if (isset($new_gis_data[2])) {
        $altitude = $new_gis_data[2];
    } else {
        $correct = false;
    }

    if (!$config['activate_gis']) {
        $correct = false;
        returnError('error_gis_agent_only_position', __('Gis not activated'));
        return;
    } else {
        if ($correct) {
            $correct = agents_update_gis(
                $id_agent,
                $latitude,
                $longitude,
                $altitude,
                0,
                1,
                date('Y-m-d H:i:s'),
                null,
                1,
                __('Save by %s Console', get_product_name()),
                __('Update by %s Console', get_product_name()),
                __('Insert by %s Console', get_product_name())
            );
        } else {
            returnError('error_gis_agent_only_position', __('Missing parameters'));
            return;
        }
    }

    $data = [
        'type' => 'string',
        'data' => (int) $correct,
    ];

    $returnType = 'string';
    returnData($returnType, $data);
}


function api_set_gis_agent($id_agent, $trash1, $other, $return_type, $user_in_db)
{
    global $config;

    if (defined('METACONSOLE')) {
        return;
    }

    if (!util_api_check_agent_and_print_error($id_agent, 'string', 'AW')) {
        return;
    }

    $new_gis_data = $other['data'];

    $correct = true;

    if (isset($new_gis_data[0])) {
        $latitude = $new_gis_data[0];
    } else {
        $correct = false;
    }

    if (isset($new_gis_data[1])) {
        $longitude = $new_gis_data[1];
    } else {
        $correct = false;
    }

    if (isset($new_gis_data[2])) {
        $altitude = $new_gis_data[2];
    } else {
        $correct = false;
    }

    if (isset($new_gis_data[3])) {
        $ignore_new_gis_data = $new_gis_data[3];
    } else {
        $correct = false;
    }

    if (isset($new_gis_data[4])) {
        $manual_placement = $new_gis_data[4];
    } else {
        $correct = false;
    }

    if (isset($new_gis_data[5])) {
        $start_timestamp = $new_gis_data[5];
    } else {
        $correct = false;
    }

    if (isset($new_gis_data[6])) {
        $end_timestamp = $new_gis_data[6];
    } else {
        $correct = false;
    }

    if (isset($new_gis_data[7])) {
        $number_of_packages = $new_gis_data[7];
    } else {
        $correct = false;
    }

    if (isset($new_gis_data[8])) {
        $description_save_history = $new_gis_data[8];
    } else {
        $correct = false;
    }

    if (isset($new_gis_data[9])) {
        $description_update_gis = $new_gis_data[9];
    } else {
        $correct = false;
    }

    if (isset($new_gis_data[10])) {
        $description_first_insert = $new_gis_data[10];
    } else {
        $correct = false;
    }

    if (!$config['activate_gis']) {
        $correct = false;
        returnError('error_gis_agent_only_position', __('Gis not activated'));
        return;
    } else {
        if ($correct) {
            $correct = agents_update_gis(
                $id_agent,
                $latitude,
                $longitude,
                $altitude,
                $ignore_new_gis_data,
                $manual_placement,
                $start_timestamp,
                $end_timestamp,
                $number_of_packages,
                $description_save_history,
                $description_update_gis,
                $description_first_insert
            );
        } else {
            returnError('error_set_ig_agent', __('Missing parameters'));
            return;
        }
    }

    $data = [
        'type' => 'string',
        'data' => (int) $correct,
    ];

    $returnType = 'string';
    returnData($returnType, $data);
}


function get_events_with_user($trash1, $trash2, $other, $returnType, $user_in_db)
{
    global $config;

    $table_events = 'tevento';
    if (defined('METACONSOLE')) {
        $table_events = 'tmetaconsole_event';
    }

    // By default.
    $status = 3;
    $search = '';
    $event_type = '';
    $severity = -1;
    $id_agent = -1;
    $id_agentmodule = -1;
    $id_alert_am = -1;
    $id_event = -1;
    $id_user_ack = 0;
    $event_view_hr = 0;
    $tag = '';
    $group_rep = 0;
    $offset = 0;
    $pagination = 40;
    $utimestamp_upper = 0;
    $utimestamp_bottom = 0;

    $filter = otherParameter2Filter($other, true);

    if (isset($filter['criticity'])) {
        $severity = $filter['criticity'];
    }

    if (isset($filter['id_agente'])) {
        $id_agent = $filter['id_agente'];
    }

    if (isset($filter['id_agentmodule'])) {
        $id_agentmodule = $filter['id_agentmodule'];
    }

    if (isset($filter['id_alert_am'])) {
        $id_alert_am = $filter['id_alert_am'];
    }

    if (isset($filter['id_usuario'])) {
        $id_user_ack = $filter['id_usuario'];
    }

    if (isset($filter['estado'])) {
        $status = $filter['estado'];
    }

    if (isset($filter['evento'])) {
        $search = $filter['evento'];
    }

    if (isset($filter['limit'])) {
        $pagination = $filter['limit'];
    }

    if (isset($filter['offset'])) {
        $offset = $filter['offset'];
    }

    $id_group = (int) $filter['id_group'];

    $user_groups = users_get_groups($user_in_db, 'ER');
    $user_id_groups = [];
    if (!empty($user_groups)) {
        $user_id_groups = array_keys($user_groups);
    }

    $is_admin = (bool) db_get_value(
        'is_admin',
        'tusuario',
        'id_user',
        $user_in_db
    );

    if (isset($filter['id_group'])) {
        // The admin can see all groups
        if ($is_admin) {
            if (($id_group !== -1) && ($id_group !== 0)) {
                $id_groups = [$id_group];
            }
        } else {
            if (empty($id_group)) {
                $id_groups = $user_id_groups;
            } else {
                if (in_array($id_group, $user_id_groups)) {
                    $id_groups = [$id_group];
                } else {
                    $id_groups = [];
                }
            }
        }
    } else {
        if (!$is_admin) {
            $id_groups = $user_id_groups;
        }
    }

    if (isset($filter['tag'])) {
        $tag = $filter['tag'];
    }

    if (isset($filter['event_type'])) {
        $event_type = $filter['event_type'];
    }

    if ($filter['utimestamp']) {
        if (isset($filter['utimestamp']['>'])) {
            $utimestamp_upper = $filter['utimestamp']['>'];
        }

        if (isset($filter['utimestamp']['<'])) {
            $utimestamp_bottom = $filter['utimestamp']['<'];
        }
    }

    // TODO MOVE THIS CODE AND THE CODE IN pandora_console/operation/events/events_list.php
    // to a function.
    $sql_post = '';

    if (!empty($id_groups)) {
        $sql_post = ' AND id_grupo IN ('.implode(',', $id_groups).')';
    } else {
        // The admin can see all groups
        if (!$is_admin) {
            $sql_post = ' AND 1=0';
        }
    }

    // Skip system messages if user is not PM
    if (!check_acl($user_in_db, 0, 'PM')) {
        $sql_post .= ' AND id_grupo != 0';
    }

    switch ($status) {
        case 0:
        case 1:
        case 2:
            $sql_post .= ' AND estado = '.$status;
        break;

        case 3:
            $sql_post .= ' AND (estado = 0 OR estado = 2)';
        break;
    }

    if ($search != '') {
        $sql_post .= " AND evento LIKE '%".io_safe_input($search)."%'";
    }

    if ($event_type != '') {
        // If normal, warning, could be several (going_up_warning, going_down_warning... too complex
        // for the user so for him is presented only "warning, critical and normal"
        if ($event_type == 'warning' || $event_type == 'critical' || $event_type == 'normal') {
            $sql_post .= " AND event_type LIKE '%$event_type%' ";
        } else if ($event_type == 'not_normal') {
            $sql_post .= " AND ( event_type LIKE '%warning%'
				OR event_type LIKE '%critical%' OR event_type LIKE '%unknown%' ) ";
        } else {
            $sql_post .= " AND event_type = '".$event_type."'";
        }
    }

    if ($severity != -1) {
        $sql_post .= ' AND criticity = '.$severity;
    }

    if ($id_agent != -1) {
        $sql_post .= ' AND id_agente = '.$id_agent;
    }

    if ($id_agentmodule != -1) {
        $sql_post .= ' AND id_agentmodule = '.$id_agentmodule;
    }

    if ($id_alert_am != -1) {
        $sql_post .= ' AND id_alert_am = '.$id_alert_am;
    }

    if ($id_event != -1) {
        $sql_post .= ' AND id_evento = '.$id_event;
    }

    if ($id_user_ack != '0') {
        $sql_post .= " AND id_usuario = '".$id_user_ack."'";
    }

    if ($utimestamp_upper != 0) {
        $sql_post .= ' AND utimestamp >= '.$utimestamp_upper;
    }

    if ($utimestamp_bottom != 0) {
        $sql_post .= ' AND utimestamp <= '.$utimestamp_bottom;
    }

    if ($event_view_hr > 0) {
        // Put hours in seconds
        $unixtime = (get_system_time() - ($event_view_hr * SECONDS_1HOUR));
        $sql_post .= ' AND (utimestamp > '.$unixtime.' OR estado = 2)';
    }

    // Search by tag
    if ($tag != '') {
        $sql_post .= " AND tags LIKE '".io_safe_input($tag)."'";
    }

    // Inject the raw sql
    if (isset($filter['sql'])) {
        $sql_post .= ' AND ('.$filter['sql'].') ';
    }

    if ($group_rep == 0) {
        switch ($config['dbtype']) {
            case 'mysql':
                if ($filter['total']) {
                    $sql = 'SELECT COUNT(*)
						FROM '.$table_events.'
						WHERE 1=1 '.$sql_post;
                } else if ($filter['more_criticity']) {
                    $sql = 'SELECT criticity
						FROM '.$table_events.'
						WHERE 1=1 '.$sql_post.'
						ORDER BY criticity DESC
						LIMIT 1';
                } else {
                    if (defined('METACONSOLE')) {
                        $sql = 'SELECT *,
							(SELECT t2.nombre
								FROM tgrupo t2
								WHERE t2.id_grupo = '.$table_events.'.id_grupo) AS group_name,
							(SELECT t2.icon
								FROM tgrupo t2
								WHERE t2.id_grupo = '.$table_events.'.id_grupo) AS group_icon
							FROM '.$table_events.'
							WHERE 1=1 '.$sql_post.'
							ORDER BY utimestamp DESC
							LIMIT '.$offset.','.$pagination;
                    } else {
                        $sql = 'SELECT *,
							(SELECT t1.alias
								FROM tagente t1
								WHERE t1.id_agente = tevento.id_agente) AS agent_name,
							(SELECT t2.nombre
								FROM tgrupo t2
								WHERE t2.id_grupo = tevento.id_grupo) AS group_name,
							(SELECT t2.icon
								FROM tgrupo t2
								WHERE t2.id_grupo = tevento.id_grupo) AS group_icon,
							(SELECT tmodule.name
								FROM tmodule
								WHERE id_module IN (
									SELECT tagente_modulo.id_modulo
									FROM tagente_modulo
									WHERE tagente_modulo.id_agente_modulo=tevento.id_agentmodule)) AS module_name
							FROM '.$table_events.'
							WHERE 1=1 '.$sql_post.'
							ORDER BY utimestamp DESC
							LIMIT '.$offset.','.$pagination;
                    }
                }
            break;

            case 'postgresql':
                // TODO TOTAL
                $sql = 'SELECT *,
					(SELECT t1.alias
						FROM tagente t1
						WHERE t1.id_agente = tevento.id_agente) AS agent_name,
					(SELECT t2.nombre
						FROM tgrupo t2
						WHERE t2.id_grupo = tevento.id_grupo) AS group_name,
					(SELECT t2.icon
						FROM tgrupo t2
						WHERE t2.id_grupo = tevento.id_grupo) AS group_icon,
					(SELECT tmodule.name
						FROM tmodule
						WHERE id_module IN (
							SELECT tagente_modulo.id_modulo
							FROM tagente_modulo
							WHERE tagente_modulo.id_agente_modulo=tevento.id_agentmodule)) AS module_name
					FROM tevento
					WHERE 1=1 '.$sql_post.'
					ORDER BY utimestamp DESC
					LIMIT '.$pagination.' OFFSET '.$offset;
            break;

            case 'oracle':
                // TODO TOTAL
                $set = [];
                $set['limit'] = $pagination;
                $set['offset'] = $offset;

                $sql = 'SELECT *,
					(SELECT t1.alias
						FROM tagente t1
						WHERE t1.id_agente = tevento.id_agente) AS alias,
					(SELECT t1.nombre
						FROM tagente t1
						WHERE t1.id_agente = tevento.id_agente) AS agent_name,
					(SELECT t2.nombre
						FROM tgrupo t2
						WHERE t2.id_grupo = tevento.id_grupo) AS group_name,
					(SELECT t2.icon
						FROM tgrupo t2
						WHERE t2.id_grupo = tevento.id_grupo) AS group_icon,
					(SELECT tmodule.name
						FROM tmodule
						WHERE id_module IN (
							SELECT tagente_modulo.id_modulo
							FROM tagente_modulo
							WHERE tagente_modulo.id_agente_modulo=tevento.id_agentmodule)) AS module_name
					FROM tevento
					WHERE 1=1 '.$sql_post.' ORDER BY utimestamp DESC';
                $sql = oracle_recode_query($sql, $set);
            break;
        }
    } else {
        switch ($config['dbtype']) {
            case 'mysql':
                db_process_sql('SET group_concat_max_len = 9999999');

                $sql = "SELECT *, MAX(id_evento) AS id_evento,
						GROUP_CONCAT(DISTINCT user_comment SEPARATOR '') AS user_comment,
						MIN(estado) AS min_estado, MAX(estado) AS max_estado,
						COUNT(*) AS event_rep, MAX(utimestamp) AS timestamp_rep
					FROM ".$table_events.'
					WHERE 1=1 '.$sql_post.'
					GROUP BY evento, id_agentmodule
					ORDER BY timestamp_rep DESC
					LIMIT '.$offset.','.$pagination;
            break;

            case 'postgresql':
                $sql = "SELECT *, MAX(id_evento) AS id_evento,
						array_to_string(array_agg(DISTINCT user_comment), '') AS user_comment,
						MIN(estado) AS min_estado, MAX(estado) AS max_estado,
						COUNT(*) AS event_rep, MAX(utimestamp) AS timestamp_rep
					FROM ".$table_events.'
					WHERE 1=1 '.$sql_post.'
					GROUP BY evento, id_agentmodule
					ORDER BY timestamp_rep DESC
					LIMIT '.$pagination.' OFFSET '.$offset;
            break;

            case 'oracle':
                $set = [];
                $set['limit'] = $pagination;
                $set['offset'] = $offset;
                // TODO: Remove duplicate user comments
                $sql = 'SELECT a.*, b.event_rep, b.timestamp_rep
					FROM (SELECT *
						FROM tevento
						WHERE 1=1 '.$sql_post.") a, 
					(SELECT MAX (id_evento) AS id_evento,
						to_char(evento) AS evento, id_agentmodule,
						COUNT(*) AS event_rep, MIN(estado) AS min_estado,
						MAX(estado) AS max_estado,
						LISTAGG(user_comment, '') AS user_comment,
						MAX(utimestamp) AS timestamp_rep 
					FROM ".$table_events.' 
					WHERE 1=1 '.$sql_post.' 
					GROUP BY to_char(evento), id_agentmodule) b 
					WHERE a.id_evento=b.id_evento AND 
						to_char(a.evento)=to_char(b.evento) AND
						a.id_agentmodule=b.id_agentmodule';
                $sql = oracle_recode_query($sql, $set);
            break;
        }
    }

    if ($other['type'] == 'string') {
        if ($other['data'] != '') {
            returnError('error_parameter', 'Error in the parameters.');
            return;
        } else {
            // Default values
            $separator = ';';
        }
    } else if ($other['type'] == 'array') {
        $separator = $other['data'][0];
    }

    $result = db_get_all_rows_sql($sql);

    if (($result !== false)
        && (!$filter['total'])
        && (!$filter['more_criticity'])
    ) {
        $urlImage = ui_get_full_url(false);

        // Add the description and image
        foreach ($result as $key => $row) {
            if (defined('METACONSOLE')) {
                $row['agent_name'] = agents_meta_get_name(
                    $row['id_agente'],
                    'none',
                    $row['server_id']
                );

                $row['module_name'] = meta_modules_get_name(
                    $row['id_agentmodule'],
                    $row['server_id']
                );
            }

            // FOR THE TEST THE API IN THE ANDROID
            // $row['evento'] = $row['id_evento'];
            $row['description_event'] = events_print_type_description($row['event_type'], true);
            $row['img_description'] = events_print_type_img($row['event_type'], true, true);
            $row['criticity_name'] = get_priority_name($row['criticity']);

            switch ($row['criticity']) {
                default:
                case EVENT_CRIT_MAINTENANCE:
                    $img_sev = $urlImage.'/images/status_sets/default/severity_maintenance.png';
                break;
                case EVENT_CRIT_INFORMATIONAL:
                    $img_sev = $urlImage.'/images/status_sets/default/severity_informational.png';
                break;

                case EVENT_CRIT_NORMAL:
                    $img_sev = $urlImage.'/images/status_sets/default/severity_normal.png';
                break;

                case EVENT_CRIT_WARNING:
                    $img_sev = $urlImage.'/images/status_sets/default/severity_warning.png';
                break;

                case EVENT_CRIT_CRITICAL:
                    $img_sev = $urlImage.'/images/status_sets/default/severity_critical.png';
                break;
            }

            $row['img_criticy'] = $img_sev;

            $result[$key] = $row;
        }
    }

    $data['type'] = 'array';
    $data['data'] = $result;

    returnData($returnType, $data, $separator);

    if (empty($result)) {
        return false;
    }

    return true;
}


/**
 *
 * @param $trash1
 * @param $trah2
 * @param $other
 * @param $returnType
 * @param $user_in_db
 */
function api_get_events($trash1, $trash2, $other, $returnType, $user_in_db=null)
{
    if ($user_in_db !== null) {
        $correct = get_events_with_user(
            $trash1,
            $trash2,
            $other,
            $returnType,
            $user_in_db
        );

        $last_error = error_get_last();
        if (!$correct && !empty($last_error)) {
            $errors = [
                E_ERROR,
                E_WARNING,
                E_USER_ERROR,
                E_USER_WARNING,
            ];
            if (in_array($last_error['type'], $errors)) {
                returnError('ERROR_API_PANDORAFMS', $returnType);
            }
        }

        return;
    }

    if ($other['type'] == 'string') {
        if ($other['data'] != '') {
            returnError('error_parameter', 'Error in the parameters.');
            return;
        } else {
            // Default values
            $separator = ';';
        }
    } else if ($other['type'] == 'array') {
        $separator = $other['data'][0];

        $filterString = otherParameter2Filter($other);
    }

    if (defined('METACONSOLE')) {
        $dataRows = db_get_all_rows_filter('tmetaconsole_event', $filterString);
    } else {
        $dataRows = db_get_all_rows_filter('tevento', $filterString);
    }

    $last_error = error_get_last();
    if (empty($dataRows)) {
        if (!empty($last_error)) {
            returnError('ERROR_API_PANDORAFMS', $returnType);

            return;
        }
    }

    $data['type'] = 'array';
    $data['data'] = $dataRows;

    returnData($returnType, $data, $separator);
    return;
}


/**
 * Delete user.
 *
 * @param $id string Username to delete.
 * @param $thrash1 Don't use.
 * @param $thrash2 Don't use.
 * @param $thrash3 Don't use.
 */
function api_set_delete_user($id, $thrash1, $thrash2, $thrash3)
{
    global $config;

    // if (defined ('METACONSOLE')) {
    // return;
    // }
    if (!check_acl($config['id_user'], 0, 'UM')) {
        returnError('forbidden', 'string');
        return;
    }

    if (!delete_user($id)) {
        returnError('error_delete_user', 'Error delete user');
    } else {
        returnData('string', ['type' => 'string', 'data' => __('Delete user.')]);
    }
}


/**
 * Add user to profile and group.
 *
 * @param $id string Username to delete.
 * @param $thrash1 Don't use.
 * @param array                        $other it's array, $other as param is <group>;<profile> in this
 *                         order and separator char (after text ; ) and separator (pass in param
 *                         othermode as othermode=url_encode_separator_<separator>)
 *                         example:
 *
 *                         api.php?op=set&op2=add_user_profile&id=example_user_name&other=12|4&other_mode=url_encode_separator_|
 *
 * @param $thrash2 Don't use.
 */
function api_set_add_user_profile($id, $thrash1, $other, $thrash2)
{
    global $config;

    if (defined('METACONSOLE')) {
        return;
    }

    if (!check_acl($config['id_user'], 0, 'PM')) {
        returnError('forbidden', 'string');
        return;
    }

    $group = $other['data'][0];
    $profile = $other['data'][1];

    if (db_get_value('id_grupo', 'tgrupo', 'id_grupo', $group) === false) {
        returnError('error_set_add_user_profile', __('There is not any group with the id provided'));
        return;
    }

    if (db_get_value('id_perfil', 'tperfil', 'id_perfil', $profile) === false) {
        returnError('error_set_add_user_profile', __('There is not any profile with the id provided'));
        return;
    }

    if (!check_acl($config['id_user'], $group, 'PM')) {
        returnError('forbidden', 'string');
        return;
    }

    if (!profile_create_user_profile($id, $profile, $group, 'API')) {
        returnError('error_add_user_profile', 'Error add user profile.');
    } else {
        returnData('string', ['type' => 'string', 'data' => __('Add user profile.')]);
    }
}


/**
 * Deattach user from group and profile.
 *
 * @param $id string Username to delete.
 * @param $thrash1 Don't use.
 * @param array                        $other it's array, $other as param is <group>;<profile> in this
 *                         order and separator char (after text ; ) and separator (pass in param
 *                         othermode as othermode=url_encode_separator_<separator>)
 *                         example:
 *
 *                         api.php?op=set&op2=delete_user_profile&id=md&other=12|4&other_mode=url_encode_separator_|
 *
 * @param $thrash2 Don't use.
 */
function api_set_delete_user_profile($id, $thrash1, $other, $thrash2)
{
    global $config;

    if (defined('METACONSOLE')) {
        return;
    }

    if (!check_acl($config['id_user'], 0, 'PM')) {
        returnError('forbidden', 'string');
        return;
    }

    $group = $other['data'][0];
    $profile = $other['data'][1];

    if (db_get_value('id_grupo', 'tgrupo', 'id_grupo', $group) === false) {
        returnError('error_set_add_user_profile', __('There is not any group with the id provided'));
        return;
    }

    if (db_get_value('id_perfil', 'tperfil', 'id_perfil', $profile) === false) {
        returnError('error_set_add_user_profile', __('There is not any profile with the id provided'));
        return;
    }

    if (!check_acl($config['id_user'], $group, 'PM')) {
        returnError('forbidden', 'string');
        return;
    }

    $where = [
        'id_usuario' => $id,
        'id_perfil'  => $profile,
        'id_grupo'   => $group,
    ];
    $result = db_process_sql_delete('tusuario_perfil', $where);
    if ($return === false) {
        returnError('error_delete_user_profile', 'Error delete user profile.');
    } else {
        returnData('string', ['type' => 'string', 'data' => __('Delete user profile.')]);
    }
}


/**
 * List all user profiles.
 *
 * @param Reserved                              $thrash1
 * @param Reserved                              $thrash2
 * @param Reserved                              $thrash3
 * @param string Return type (csv, json, string...)
 *
 *  api.php?op=get&op2=user_profiles_info&return_type=json&apipass=1234&user=admin&pass=pandora
 */
function api_get_user_profiles_info($thrash1, $thrash2, $thrash3, $returnType)
{
    global $config;

    if (!check_acl($config['id_user'], 0, 'PM')) {
        returnError('forbidden', 'string');
        return;
    }

    $profiles = db_get_all_rows_filter(
        'tperfil',
        [],
        [
            'id_perfil',
            'name',
            'incident_view as IR',
            'incident_edit as IW',
            'incident_management as IM',
            'agent_view as AR',
            'agent_edit as AW',
            'agent_disable as AD',
            'alert_edit as LW',
            'alert_management as LM',
            'user_management as UM',
            'db_management as DM',
            'event_view as ER',
            'event_edit as EW',
            'event_management as EM',
            'report_view as RR',
            'report_edit as RW',
            'report_management as RM',
            'map_view as MR',
            'map_edit as MW',
            'map_management as MM',
            'vconsole_view as VR',
            'vconsole_edit as VW',
            'vconsole_management as VM',
            'pandora_management as PM',
        ]
    );

    if ($profiles === false) {
        returnError('error_list_profiles', __('Error retrieving profiles'));
    } else {
        returnData($returnType, ['type' => 'array', 'data' => $profiles]);
    }
}


/**
 * Create an user profile.
 *
 * @param Reserved                                                                                             $thrash1
 * @param Reserved                                                                                             $thrash2
 * @param array parameters in array: name|IR|IW|IM|AR|AW|AD|LW|LM|UM|DM|ER|EW|EM|RR|RW|RM|MR|MW|MM|VR|VW|VM|PM
 * @param string Return type (csv, json, string...)
 *
 *  api.php?op=set&op2=create_user_profile_info&return_type=json&other=API_profile%7C1%7C0%7C0%7C1%7C0%7C0%7C0%7C0%7C0%7C0%7C1%7C0%7C0%7C1%7C0%7C0%7C1%7C0%7C0%7C1%7C0%7C0%7C0&other_mode=url_encode_separator_%7C&apipass=1234&user=admin&pass=pandora
 */
function api_set_create_user_profile_info($thrash1, $thrash2, $other, $returnType)
{
    global $config;

    if (!check_acl($config['id_user'], 0, 'PM')) {
        returnError('forbidden', 'string');
        return;
    }

    $values = [
        'name'                => (string) $other['data'][0],
        'incident_view'       => (bool) $other['data'][1] ? 1 : 0,
        'incident_edit'       => (bool) $other['data'][2] ? 1 : 0,
        'incident_management' => (bool) $other['data'][3] ? 1 : 0,
        'agent_view'          => (bool) $other['data'][4] ? 1 : 0,
        'agent_edit'          => (bool) $other['data'][5] ? 1 : 0,
        'agent_disable'       => (bool) $other['data'][6] ? 1 : 0,
        'alert_edit'          => (bool) $other['data'][7] ? 1 : 0,
        'alert_management'    => (bool) $other['data'][8] ? 1 : 0,
        'user_management'     => (bool) $other['data'][9] ? 1 : 0,
        'db_management'       => (bool) $other['data'][10] ? 1 : 0,
        'event_view'          => (bool) $other['data'][11] ? 1 : 0,
        'event_edit'          => (bool) $other['data'][12] ? 1 : 0,
        'event_management'    => (bool) $other['data'][13] ? 1 : 0,
        'report_view'         => (bool) $other['data'][14] ? 1 : 0,
        'report_edit'         => (bool) $other['data'][15] ? 1 : 0,
        'report_management'   => (bool) $other['data'][16] ? 1 : 0,
        'map_view'            => (bool) $other['data'][17] ? 1 : 0,
        'map_edit'            => (bool) $other['data'][18] ? 1 : 0,
        'map_management'      => (bool) $other['data'][19] ? 1 : 0,
        'vconsole_view'       => (bool) $other['data'][20] ? 1 : 0,
        'vconsole_edit'       => (bool) $other['data'][21] ? 1 : 0,
        'vconsole_management' => (bool) $other['data'][22] ? 1 : 0,
        'pandora_management'  => (bool) $other['data'][23] ? 1 : 0,
    ];

    $return = db_process_sql_insert('tperfil', $values);

    if ($return === false) {
        returnError('error_create_user_profile_info', __('Error creating user profile'));
    } else {
        returnData($returnType, ['type' => 'array', 'data' => 1]);
    }
}


/**
 * Update an user profile.
 *
 * @param int Profile id
 * @param Reserved                                                                                             $thrash1
 * @param array parameters in array: name|IR|IW|IM|AR|AW|AD|LW|LM|UM|DM|ER|EW|EM|RR|RW|RM|MR|MW|MM|VR|VW|VM|PM
 * @param string Return type (csv, json, string...)
 *
 *  api.php?op=set&op2=update_user_profile_info&return_type=json&id=6&other=API_profile_updated%7C%7C%7C%7C1%7C1%7C1%7C%7C%7C%7C%7C%7C%7C%7C%7C%7C%7C%7C%7C%7C%7C%7C%7C&other_mode=url_encode_separator_%7C&apipass=1234&user=admin&pass=pandora
 */
function api_set_update_user_profile_info($id_profile, $thrash1, $other, $returnType)
{
    global $config;

    if (!check_acl($config['id_user'], 0, 'PM')) {
        returnError('forbidden', 'string');
        return;
    }

    $profile = db_get_row('tperfil', 'id_perfil', $id_profile);
    if ($profile === false) {
        returnError('id_not_found', 'string');
        return;
    }

    $values = [
        'name'                => $other['data'][0] == '' ? $profile['name'] : (string) $other['data'][0],
        'incident_view'       => $other['data'][1] == '' ? $profile['incident_view'] : (bool) $other['data'][1] ? 1 : 0,
        'incident_edit'       => $other['data'][2] == '' ? $profile['incident_edit'] : (bool) $other['data'][2] ? 1 : 0,
        'incident_management' => $other['data'][3] == '' ? $profile['incident_management'] : (bool) $other['data'][3] ? 1 : 0,
        'agent_view'          => $other['data'][4] == '' ? $profile['agent_view'] : (bool) $other['data'][4] ? 1 : 0,
        'agent_edit'          => $other['data'][5] == '' ? $profile['agent_edit'] : (bool) $other['data'][5] ? 1 : 0,
        'agent_disable'       => $other['data'][6] == '' ? $profile['agent_disable'] : (bool) $other['data'][6] ? 1 : 0,
        'alert_edit'          => $other['data'][7] == '' ? $profile['alert_edit'] : (bool) $other['data'][7] ? 1 : 0,
        'alert_management'    => $other['data'][8] == '' ? $profile['alert_management'] : (bool) $other['data'][8] ? 1 : 0,
        'user_management'     => $other['data'][9] == '' ? $profile['user_management'] : (bool) $other['data'][9] ? 1 : 0,
        'db_management'       => $other['data'][10] == '' ? $profile['db_management'] : (bool) $other['data'][10] ? 1 : 0,
        'event_view'          => $other['data'][11] == '' ? $profile['event_view'] : (bool) $other['data'][11] ? 1 : 0,
        'event_edit'          => $other['data'][12] == '' ? $profile['event_edit'] : (bool) $other['data'][12] ? 1 : 0,
        'event_management'    => $other['data'][13] == '' ? $profile['event_management'] : (bool) $other['data'][13] ? 1 : 0,
        'report_view'         => $other['data'][14] == '' ? $profile['report_view'] : (bool) $other['data'][14] ? 1 : 0,
        'report_edit'         => $other['data'][15] == '' ? $profile['report_edit'] : (bool) $other['data'][15] ? 1 : 0,
        'report_management'   => $other['data'][16] == '' ? $profile['report_management'] : (bool) $other['data'][16] ? 1 : 0,
        'map_view'            => $other['data'][17] == '' ? $profile['map_view'] : (bool) $other['data'][17] ? 1 : 0,
        'map_edit'            => $other['data'][18] == '' ? $profile['map_edit'] : (bool) $other['data'][18] ? 1 : 0,
        'map_management'      => $other['data'][19] == '' ? $profile['map_management'] : (bool) $other['data'][19] ? 1 : 0,
        'vconsole_view'       => $other['data'][20] == '' ? $profile['vconsole_view'] : (bool) $other['data'][20] ? 1 : 0,
        'vconsole_edit'       => $other['data'][21] == '' ? $profile['vconsole_edit'] : (bool) $other['data'][21] ? 1 : 0,
        'vconsole_management' => $other['data'][22] == '' ? $profile['vconsole_management'] : (bool) $other['data'][22] ? 1 : 0,
        'pandora_management'  => $other['data'][23] == '' ? $profile['pandora_management'] : (bool) $other['data'][23] ? 1 : 0,
    ];

    $return = db_process_sql_update('tperfil', $values, ['id_perfil' => $id_profile]);

    if ($return === false) {
        returnError('error_update_user_profile_info', __('Error updating user profile'));
    } else {
        returnData($returnType, ['type' => 'array', 'data' => 1]);
    }
}


/**
 * Delete an user profile.
 *
 * @param int Profile id
 * @param Reserved                              $thrash1
 * @param Reserved                              $thrash2
 * @param string Return type (csv, json, string...)
 *
 *  api.php?op=set&op2=delete_user_profile_info&return_type=json&id=7&other_mode=url_encode_separator_%7C&apipass=1234&user=admin&pass=pandora
 */
function api_set_delete_user_profile_info($id_profile, $thrash1, $thrash2, $returnType)
{
    global $config;

    if (!check_acl($config['id_user'], 0, 'PM')) {
        returnError('forbidden', 'string');
        return;
    }

    $profile = db_get_value('id_perfil', 'tperfil', 'id_perfil', $id_profile);
    if ($profile === false) {
        returnError('id_not_found', 'string');
        return;
    }

    $return = profile_delete_profile_and_clean_users($id_profile);

    if ($return === false) {
        returnError('error_delete_user_profile_info', __('Error deleting user profile'));
    } else {
        returnData($returnType, ['type' => 'array', 'data' => 1]);
    }
}


/**
 * Create new incident in Pandora.
 *
 * @param $thrash1 Don't use.
 * @param $thrash2 Don't use.
 * @param array             $other it's array, $other as param is <title>;<description>;
 *              <origin>;<priority>;<state>;<group> in this order and separator char
 *              (after text ; ) and separator (pass in param othermode as
 *              othermode=url_encode_separator_<separator>)
 *              example:
 *
 *              api.php?op=set&op2=new_incident&other=titulo|descripcion%20texto|Logfiles|2|10|12&other_mode=url_encode_separator_|
 *
 * @param $thrash3 Don't use.
 */
function api_set_new_incident($thrash1, $thrash2, $other, $thrash3)
{
    global $config;

    if (defined('METACONSOLE')) {
        return;
    }

    if (!check_acl($config['id_user'], 0, 'IW')) {
        returnError('forbidden', 'string');
        return;
    }

    $title = $other['data'][0];
    $description = $other['data'][1];
    $origin = $other['data'][2];
    $priority = $other['data'][3];
    $id_creator = 'API';
    $state = $other['data'][4];
    $group = $other['data'][5];

    $values = [
        'inicio'        => 'NOW()',
        'actualizacion' => 'NOW()',
        'titulo'        => $title,
        'descripcion'   => $description,
        'id_usuario'    => 'API',
        'origen'        => $origin,
        'estado'        => $state,
        'prioridad'     => $priority,
        'id_grupo'      => $group,
        'id_creator'    => $id_creator,
    ];
    $idIncident = db_process_sql_insert('tincidencia', $values);

    if ($return === false) {
        returnError('error_new_incident', 'Error create new incident.');
    } else {
        returnData('string', ['type' => 'string', 'data' => $idIncident]);
    }
}


/**
 * Add note into a incident.
 *
 * @param $id string Username author of note.
 * @param $id2 integer ID of incident.
 * @param $other string Note.
 * @param $thrash2 Don't use.
 */
function api_set_new_note_incident($id, $id2, $other, $thrash2)
{
    global $config;

    if (defined('METACONSOLE')) {
        return;
    }

    if (!check_acl($config['id_user'], 0, 'IW')) {
        returnError('forbidden', 'string');
        return;
    }

    $values = [
        'id_usuario'  => $id,
        'id_incident' => $id2,
        'nota'        => $other['data'],
    ];

    $idNote = db_process_sql_insert('tnota', $values);

    if ($idNote === false) {
        returnError('error_new_incident', 'Error create new incident.');
    } else {
        returnData('string', ['type' => 'string', 'data' => $idNote]);
    }
}


/**
 * Disable a module, given agent and module name.
 *
 * @param string            $agent_name  Name of agent.
 * @param string            $module_name Name of the module
 * @param $thrash3 Don't use.
 * @param $thrash4 Don't use.
// http://localhost/pandora_console/include/api.php?op=set&op2=enable_module&id=garfio&id2=Status
 */


function api_set_disable_module($agent_name, $module_name, $thrast3, $thrash4)
{
    if (defined('METACONSOLE')) {
        return;
    }

    $id_agent = agents_get_agent_id($agent_name);
    if (!util_api_check_agent_and_print_error($id_agent, 'string', 'AD')) {
        return;
    }

    $id_agent_module = db_get_value_filter('id_agente_modulo', 'tagente_modulo', ['id_agente' => $id_agent, 'nombre' => $module_name]);

    $result = modules_change_disabled($id_agent_module, 1);

    if ($result === NOERR) {
        returnData('string', ['type' => 'string', 'data' => __('Correct module disable')]);
    } else {
        returnData('string', ['type' => 'string', 'data' => __('Error disabling module')]);
    }
}


/**
 * Enable a module, given agent and module name.
 *
 * @param string            $agent_name  Name of agent.
 * @param string            $module_name Name of the module
 * @param $thrash3 Don't use.
 * @param $thrash4 Don't use.
 */


function api_set_enable_module($agent_name, $module_name, $thrast3, $thrash4)
{
    if (defined('METACONSOLE')) {
        return;
    }

    $id_agent = agents_get_agent_id($agent_name);
    if (!util_api_check_agent_and_print_error($id_agent, 'string', 'AD')) {
        return;
    }

    $id_agent_module = db_get_value_filter('id_agente_modulo', 'tagente_modulo', ['id_agente' => $id_agent, 'nombre' => $module_name]);

    $result = modules_change_disabled($id_agent_module, 0);

    if ($result === NOERR) {
        returnData('string', ['type' => 'string', 'data' => __('Correct module enable')]);
    } else {
        returnData('string', ['type' => 'string', 'data' => __('Error enabling module')]);
    }
}


/**
 * Disable an alert
 *
 * @param string            $agent_name    Name of agent (for example "myagent")
 * @param string            $module_name   Name of the module (for example "Host alive")
 * @param string            $template_name Name of the alert template (for example, "Warning event")
 * @param $thrash4 Don't use.

// http://localhost/pandora_console/include/api.php?op=set&op2=disable_alert&id=c2cea5860613e363e25f4ba185b54fe28f869ff8a5e8bb46343288337c903531&id2=Status&other=Warning%20condition
 */


function api_set_disable_alert($agent_name, $module_name, $template_name, $thrash4)
{
    global $config;

    if (defined('METACONSOLE')) {
        return;
    }

    if (!check_acl($config['id_user'], 0, 'LM')) {
        returnError('forbidden', 'string');
        return;
    }

    $id_agent = agents_get_agent_id($agent_name);
    if (!util_api_check_agent_and_print_error($id_agent, 'string', 'AD')) {
        return;
    }

    $id_agent_module = db_get_value_filter('id_agente_modulo', 'tagente_modulo', ['id_agente' => $id_agent, 'nombre' => $module_name]);
    $id_template = db_get_value_filter('id', 'talert_templates', ['name' => $template_name['data']]);

    $result = db_process_sql(
        "UPDATE talert_template_modules
		SET disabled = 1
		WHERE id_agent_module = $id_agent_module AND id_alert_template = $id_template"
    );

    if ($result) {
        returnData('string', ['type' => 'string', 'data' => 'Correct alert disable']);
    } else {
        returnData('string', ['type' => 'string', 'data' => __('Error alert disable')]);
    }
}


/**
 * Disable an alert with alias
 *
 * @param string            $agent_alias   Alias of agent (for example "myagent")
 * @param string            $module_name   Name of the module (for example "Host alive")
 * @param string            $template_name Name of the alert template (for example, "Warning event")
 * @param $thrash4 Don't use.

// http://localhost/pandora_console/include/api.php?op=set&op2=disable_alert_alias&id=garfio&id2=Status&other=Warning%20condition
 */


function api_set_disable_alert_alias($agent_alias, $module_name, $template_name, $thrash4)
{
    global $config;

    if (defined('METACONSOLE')) {
        return;
    }

    if (!check_acl($config['id_user'], 0, 'LM')) {
        returnError('forbidden', 'string');
        return;
    }

    $agent_id = agents_get_agent_id_by_alias($agent_alias);
    $result = false;
    foreach ($agent_id as $key => $id_agent) {
        if (!util_api_check_agent_and_print_error($id_agent['id_agente'], 'string', 'AD')) {
            continue;
        }

        $id_agent_module = db_get_value_filter('id_agente_modulo', 'tagente_modulo', ['id_agente' => $id_agent['id_agente'], 'nombre' => $module_name]);
        $id_template = db_get_value_filter('id', 'talert_templates', ['name' => $template_name['data']]);

        $result = db_process_sql(
            "UPDATE talert_template_modules
			SET disabled = 1
			WHERE id_agent_module = $id_agent_module AND id_alert_template = $id_template"
        );

        if ($result) {
            returnData('string', ['type' => 'string', 'data' => 'Correct alert disable']);
            return;
        }
    }

    if (!$result) {
        returnData('string', ['type' => 'string', 'data' => __('Error alert disable')]);
    }
}


/**
 * Enable an alert
 *
 * @param string            $agent_name    Name of agent (for example "myagent")
 * @param string            $module_name   Name of the module (for example "Host alive")
 * @param string            $template_name Name of the alert template (for example, "Warning event")
 * @param $thrash4 Don't use.

// http://localhost/pandora_console/include/api.php?op=set&op2=enable_alert&id=garfio&id2=Status&other=Warning%20condition
 */


function api_set_enable_alert($agent_name, $module_name, $template_name, $thrash4)
{
    global $config;

    if (defined('METACONSOLE')) {
        return;
    }

    if (!check_acl($config['id_user'], 0, 'LW')) {
        returnError('forbidden');
        return;
    }

    $id_agent = agents_get_agent_id($agent_name);
    if (!util_api_check_agent_and_print_error($id_agent, 'string', 'AW')) {
        return;
    }

    $id_agent_module = db_get_value_filter('id_agente_modulo', 'tagente_modulo', ['id_agente' => $id_agent, 'nombre' => $module_name]);
    $id_template = db_get_value_filter('id', 'talert_templates', ['name' => $template_name['data']]);

    $result = db_process_sql(
        "UPDATE talert_template_modules
		SET disabled = 0
		WHERE id_agent_module = $id_agent_module AND id_alert_template = $id_template"
    );

    if ($result) {
        returnData('string', ['type' => 'string', 'data' => 'Correct alert enable']);
    } else {
        returnData('string', ['type' => 'string', 'data' => __('Error alert enable')]);
    }
}


/**
 * Enable an alert with alias
 *
 * @param string            $agent_alias   Alias of agent (for example "myagent")
 * @param string            $module_name   Name of the module (for example "Host alive")
 * @param string            $template_name Name of the alert template (for example, "Warning event")
 * @param $thrash4 Don't use.

// http://localhost/pandora_console/include/api.php?op=set&op2=enable_alert_alias&id=garfio&id2=Status&other=Warning%20condition
 */


function api_set_enable_alert_alias($agent_alias, $module_name, $template_name, $thrash4)
{
    global $config;

    if (defined('METACONSOLE')) {
        return;
    }

    if (!check_acl($config['id_user'], 0, 'LW')) {
        returnError('forbidden');
        return;
    }

    $agent_id = agents_get_agent_id_by_alias($agent_alias);
    $result = false;
    foreach ($agent_id as $key => $id_agent) {
        if (!util_api_check_agent_and_print_error($id_agent['id_agente'], 'string', 'AW')) {
            continue;
        }

        $id_agent_module = db_get_value_filter('id_agente_modulo', 'tagente_modulo', ['id_agente' => $id_agent['id_agente'], 'nombre' => $module_name]);
        $id_template = db_get_value_filter('id', 'talert_templates', ['name' => $template_name['data']]);

        $result = db_process_sql(
            "UPDATE talert_template_modules
			SET disabled = 0
			WHERE id_agent_module = $id_agent_module AND id_alert_template = $id_template"
        );

        if ($result) {
            returnData('string', ['type' => 'string', 'data' => 'Correct alert enable']);
            return;
        }
    }

    if (!$result) {
        returnData('string', ['type' => 'string', 'data' => __('Error alert enable')]);
    }
}


/**
 * Disable all the alerts of one module
 *
 * @param string            $agent_name  Name of agent (for example "myagent")
 * @param string            $module_name Name of the module (for example "Host alive")
 * @param $thrash3 Don't use.
 * @param $thrash4 Don't use.

// http://localhost/pandora_console/include/api.php?op=set&op2=disable_module_alerts&id=garfio&id2=Status
 */


function api_set_disable_module_alerts($agent_name, $module_name, $thrash3, $thrash4)
{
    global $config;

    if (defined('METACONSOLE')) {
        return;
    }

    if (!check_acl($config['id_user'], 0, 'LW')) {
        returnError('forbidden');
        return;
    }

    $id_agent = agents_get_agent_id($agent_name);
    if (!util_api_check_agent_and_print_error($id_agent, 'string', 'AW')) {
        return;
    }

    $id_agent_module = db_get_value_filter('id_agente_modulo', 'tagente_modulo', ['id_agente' => $id_agent, 'nombre' => $module_name]);

    db_process_sql(
        "UPDATE talert_template_modules
		SET disabled = 1
		WHERE id_agent_module = $id_agent_module"
    );

    returnData('string', ['type' => 'string', 'data' => 'Correct alerts disable']);
}


/**
 * Enable all the alerts of one module
 *
 * @param string            $agent_name  Name of agent (for example "myagent")
 * @param string            $module_name Name of the module (for example "Host alive")
 * @param $thrash3 Don't use.
 * @param $thrash4 Don't use.

// http://localhost/pandora_console/include/api.php?op=set&op2=enable_module_alerts&id=garfio&id2=Status
 */


function api_set_enable_module_alerts($agent_name, $module_name, $thrash3, $thrash4)
{
    global $config;

    if (defined('METACONSOLE')) {
        return;
    }

    if (!check_acl($config['id_user'], 0, 'LW')) {
        returnError('forbidden');
        return;
    }

    $id_agent = agents_get_agent_id($agent_name);
    if (!util_api_check_agent_and_print_error($id_agent, 'string', 'AW')) {
        return;
    }

    $id_agent_module = db_get_value_filter('id_agente_modulo', 'tagente_modulo', ['id_agente' => $id_agent, 'nombre' => $module_name]);

    db_process_sql(
        "UPDATE talert_template_modules
		SET disabled = 0
		WHERE id_agent_module = $id_agent_module"
    );

    returnData('string', ['type' => 'string', 'data' => 'Correct alerts enable']);
}


function api_get_tags($thrash1, $thrash2, $other, $returnType, $user_in_db)
{
    global $config;

    if (defined('METACONSOLE')) {
        return;
    }

    if (!check_acl($config['id_user'], 0, 'AR')) {
        returnError('forbidden', $returnType);
        return;
    }

    if ($other['type'] == 'string') {
        if ($other['data'] != '') {
            returnError('error_parameter', 'Error in the parameters.');
            return;
        } else {
            // Default values
            $separator = ';';
        }
    } else if ($other['type'] == 'array') {
        $separator = $other['data'][0];
    }

    $tags = tags_get_all_tags();

    $data_tags = [];
    foreach ($tags as $id => $tag) {
        $data_tags[] = [
            $id,
            $tag,
        ];
    }

    $data['type'] = 'array';
    $data['data'] = $data_tags;

    returnData($returnType, $data, $separator);
}


/**
 * Total modules for a group given
 *
 * @param int $id_group
 **/
// http://localhost/pandora_console/include/api.php?op=get&op2=total_modules&id=1&apipass=1234&user=admin&pass=pandora
function api_get_total_modules($id_group, $trash1, $trash2, $returnType)
{
    global $config;

    if (defined('METACONSOLE')) {
        return;
    }

    if (!check_acl($config['id_user'], 0, 'AR')) {
        returnError('forbidden', $returnType);
        return;
    }

    $groups_clause = '1 = 1';
    if (!users_is_admin($config['id_user'])) {
        $user_groups = implode(',', array_keys(users_get_groups()));
        $groups_clause = "(ta.id_grupo IN ($user_groups) OR tasg.id_group IN ($user_groups))";
    }

    $sql = "SELECT COUNT(DISTINCT(id_agente_modulo))
		FROM tagente_modulo tam, tagente ta
		LEFT JOIN tagent_secondary_group tasg
			ON ta.id_agente = tasg.id_agent
		WHERE tam.id_agente = ta.id_agente AND id_module_group = $id_group
			AND delete_pending = 0 AND $groups_clause";

    $total = db_get_value_sql($sql);

    $data = [
        'type' => 'string',
        'data' => $total,
    ];

    returnData($returnType, $data);
}


/**
 * Total modules for a given group
 *
 * @param int $id_group
 **/
// http://localhost/pandora_console/include/api.php?op=get&op2=total_agents&id=2&apipass=1234&user=admin&pass=pandora
function api_get_total_agents($id_group, $trash1, $trash2, $returnType)
{
    global $config;

    if (defined('METACONSOLE')) {
        return;
    }

    // Only for agent reader of specified group
    if (!check_acl($config['id_user'], $id_group, 'AR')) {
        returnError('forbidden', $returnType);
        return;
    }

    $total_agents = agents_count_agents_filter(['id_grupo' => $id_group]);

    $data = [
        'type' => 'string',
        'data' => $total_agents,
    ];
    returnData($returnType, $data);
}


/**
 * Agent name for a given id
 *
 * @param int $id_agent
 **/
// http://localhost/pandora_console/include/api.php?op=get&op2=agent_name&id=1&apipass=1234&user=admin&pass=pandora
function api_get_agent_name($id_agent, $trash1, $trash2, $returnType)
{
    if (defined('METACONSOLE')) {
        return;
    }

    if (!util_api_check_agent_and_print_error($id_agent, $returnType)) {
        return;
    }

    $sql = sprintf(
        'SELECT nombre
		FROM tagente
		WHERE id_agente = %d',
        $id_agent
    );
    $value = db_get_value_sql($sql);

    $data = [
        'type' => 'string',
        'data' => $value,
    ];

    returnData($returnType, $data);
}


/**
 *  Return the ID or an hash of IDs of the detected given agents
 *
 * @param array or value $data
 **/
function api_get_agent_id($trash1, $trash2, $data, $returnType)
{
    $response;

    if (is_metaconsole()) {
        return;
    }

    if (empty($returnType)) {
        $returnType = 'json';
    }

    $response = [];

    if ($data['type'] == 'array') {
        $response['type'] = 'array';
        $response['data'] = [];

        foreach ($data['data'] as $name) {
            $response['data'][$name] = agents_get_agent_id($name, 1);
        }
    } else {
        $response['type'] = 'string';
        $response['data'] = agents_get_agent_id($data['data'], 1);
    }

    returnData($returnType, $response);
}


/**
 * Agent alias for a given id
 *
 * @param int $id_agent
 * @param int $id_node Only for metaconsole
 * @param $thrash1 Don't use.
 * @param $returnType
 **/
// http://localhost/pandora_console/include/api.php?op=get&op2=agent_alias&id=1&apipass=1234&user=admin&pass=pandora
// http://localhost/pandora_console/enterprise/meta/include/api.php?op=get&op2=agent_alias&id=1&id2=1&apipass=1234&user=admin&pass=pandora
function api_get_agent_alias($id_agent, $id_node, $trash1, $returnType)
{
    $table_agent_alias = 'tagente';
    $force_meta = false;

    if (is_metaconsole()) {
        $table_agent_alias = 'tmetaconsole_agent';
        $force_meta = true;
        $id_agent = db_get_value_sql("SELECT id_agente FROM tmetaconsole_agent WHERE id_tagente = $id_agent AND id_tmetaconsole_setup = $id_node");
    }

    if (!util_api_check_agent_and_print_error($id_agent, $returnType, 'AR', $force_meta)) {
        return;
    }

    $sql = sprintf(
        'SELECT alias
		FROM '.$table_agent_alias.'
		WHERE id_agente = %d',
        $id_agent
    );
    $value = db_get_value_sql($sql);

    $data = [
        'type' => 'string',
        'data' => $value,
    ];

    returnData($returnType, $data);
}


/**
 * Module name for a given id
 *
 * @param int $id_group
 **/
// http://localhost/pandora_console/include/api.php?op=get&op2=module_name&id=20&apipass=1234&user=admin&pass=pandora
function api_get_module_name($id_module, $trash1, $trash2, $returnType)
{
    if (defined('METACONSOLE')) {
        return;
    }

    if (!util_api_check_agent_and_print_error(modules_get_agentmodule_agent($id_module), $returnType)) {
        return;
    }

    $sql = sprintf(
        'SELECT nombre
		FROM tagente_modulo
		WHERE id_agente_modulo = %d',
        $id_module
    );

    $value = db_get_value_sql($sql);

    if ($value === false) {
        returnError('id_not_found', $returnType);
    }

    $data = [
        'type' => 'string',
        'data' => $value,
    ];

    returnData($returnType, $data);
}


// http://localhost/pandora_console/include/api.php?op=get&op2=alert_action_by_group&id=3&id2=1&apipass=1234&user=admin&pass=pandora
function api_get_alert_action_by_group($id_group, $id_action, $trash2, $returnType)
{
    global $config;

    if (defined('METACONSOLE')) {
        return;
    }

    if (!check_acl($config['id_user'], $id_group, 'LW')) {
        returnError('forbidden', $returnType);
        return;
    }

    // Get only the user groups
    $filter_groups = '1 = 1';
    if (!users_is_admin($config['id_user'])) {
        $user_groups = implode(',', array_keys(users_get_groups()));
        $filter_groups = "(ta.id_grupo IN ($user_groups) OR tasg.id_group IN ($user_groups))";
    }

    $sql = "SELECT SUM(internal_counter)
		FROM
			talert_template_modules tatm,
			tagente ta LEFT JOIN tagent_secondary_group tasg
				ON ta.id_agente = tasg.id_agent,
			tagente_modulo tam
		WHERE tam.id_agente = ta.id_agente
			AND tatm.id_agent_module = tam.id_agente_modulo
			AND ta.disabled = 0
			AND $filter_groups";

    $value = db_get_value_sql($sql);

    if ($value === false) {
        returnError('data_not_found', __('No alert found'));
        return;
    } else if ($value == '') {
        $value = 0;
    }

    $data = [
        'type' => 'string',
        'data' => $value,
    ];
    returnData($returnType, $data);
}


// http://localhost/pandora_console/include/api.php?op=get&op2=event_info&id=58&apipass=1234&user=admin&pass=pandora
function api_get_event_info($id_event, $trash1, $trash, $returnType)
{
    global $config;

    $table_events = 'tevento';
    if (defined('METACONSOLE')) {
        $table_events = 'tmetaconsole_event';
    }

    $sql = 'SELECT *
		FROM '.$table_events."
		WHERE id_evento=$id_event";
    $event_data = db_get_row_sql($sql);

    // Check the access to group
    if (!empty($event_data['id_grupo']) && $event_data['id_grupo'] > 0 && !$event_data['id_agente']) {
        if (!check_acl($config['id_user'], $event_data['id_grupo'], 'ER')) {
            returnError('forbidden', $returnType);
            return;
        }
    }

    // Check the access to agent
    if (!empty($event_data['id_agente']) && $event_data['id_agente'] > 0) {
        if (!util_api_check_agent_and_print_error($event_data['id_agente'], $returnType)) {
            return;
        }
    }

    $i = 0;
    foreach ($event_data as $key => $data) {
        $data = strip_tags($data);
        $data = str_replace("\n", ' ', $data);
        $data = str_replace(';', ' ', $data);
        if ($i == 0) {
            $result = $key.': '.$data.'<br>';
        } else {
            $result .= $key.': '.$data.'<br>';
        }

        $i++;
    }

    $data = [
        'type' => 'string',
        'data' => $result,
    ];

    returnData($returnType, $data);
    return;
}


// http://127.0.0.1/pandora_console/include/api.php?op=set&op2=create_tag&other=tag_name|tag_description|tag_url|tag_email&other_mode=url_encode_separator_|&apipass=1234&user=admin&pass=pandora
function api_set_create_tag($id, $trash1, $other, $returnType)
{
    global $config;

    if (defined('METACONSOLE')) {
        return;
    }

    if (!check_acl($config['id_user'], 0, 'PM')) {
        returnError('forbidden', 'string');
        return;
    }

    $data = [];

    if ($other['type'] == 'string') {
        $data['name'] = $other['data'];
    } else if ($other['type'] == 'array') {
        $data['name'] = $other['data'][0];

        if ($other['data'][1] != '') {
            $data['description'] = $other['data'][1];
        } else {
            $data['description'] = '';
        }

        if ($other['data'][1] != '') {
            $data['url'] = $other['data'][2];
        } else {
            $data['url'] = '';
        }

        if ($other['data'][1] != '') {
            $data['email'] = $other['data'][3];
        } else {
            $data['email'] = '';
        }
    }

    if (tags_create_tag($data)) {
        returnData(
            'string',
            [
                'type' => 'string',
                'data' => '1',
            ]
        );
    } else {
        returnError('error_set_tag_user_profile', 'Error create tag user profile.');
    }
}


// http://127.0.0.1/pandora_console/include/api.php?op=set&op2=create_event&id=name_event&other=2|system|3|admin|2|1|10|0|comments||Pandora||critical_inst|warning_inst|unknown_inst|other||&other_mode=url_encode_separator_|&apipass=1234&user=admin&pass=pandora
function api_set_create_event($id, $trash1, $other, $returnType)
{
    global $config;

    if (!check_acl($config['id_user'], 0, 'EW')) {
        returnError('forbidden', 'string');
        return;
    }

    if ($other['type'] == 'string') {
        returnError('error_parameter', 'Error in the parameters.');
        return;
    } else if ($other['type'] == 'array') {
        $values = [];

        if ($other['data'][0] != '') {
            $values['event'] = $other['data'][0];
        } else {
            returnError('error_parameter', 'Event text required.');
            return;
        }

        if ($other['data'][1] != '') {
            if (!check_acl($config['id_user'], $other['data'][1], 'AR')) {
                returnError('forbidden', 'string');
                return;
            }

            $values['id_grupo'] = $other['data'][1];

            if (groups_get_name($values['id_grupo']) === false) {
                returnError('error_parameter', 'Group ID does not exist');
                return;
            }
        } else {
            returnError('error_parameter', 'Group ID required.');
            return;
        }

        $error_msg = '';
        if ($other['data'][2] != '') {
            $id_agent = $other['data'][2];
            if (is_metaconsole()) {
                // On metaconsole, connect with the node to check the permissions
                $agent_cache = db_get_row('tmetaconsole_agent', 'id_agente', $id_agent);
                if ($agent_cache === false) {
                    returnError('id_not_found', 'string');
                    return;
                }

                if (!metaconsole_connect(null, $agent_cache['id_tmetaconsole_setup'])) {
                    returnError('error_create_event', __('Cannot connect with the agent node.'));
                    return;
                }

                $id_agent = $agent_cache['id_tagente'];
            }

            $values['id_agente'] = $id_agent;

            if (!util_api_check_agent_and_print_error($id_agent, 'string', 'AR')) {
                if (is_metaconsole()) {
                    metaconsole_restore_db();
                }

                return;
            }

            if (is_metaconsole()) {
                metaconsole_restore_db();
            }
        } else {
            if ($other['data'][19] != '') {
                $values['id_agente'] = db_get_value('id_agente', 'tagente', 'nombre', $other['data'][19]);
                if (!$values['id_agente']) {
                    if ($other['data'][20] == 1) {
                        $values['id_agente'] = db_process_sql_insert(
                            'tagente',
                            [
                                'nombre'   => $other['data'][19],
                                'id_grupo' => $other['data'][1],
                                'alias'    => $other['data'][19],
                            ]
                        );
                    } else {
                        $error_msg = 'name_not_exist';
                    }
                }
            } else {
                $error_msg = 'none';
            }
        }

        if ($error_msg != '') {
            if ($error_msg == 'id_not_exist') {
                returnError('error_parameter', 'Agent ID does not exist.');
            } else if ($error_msg == 'name_not_exist') {
                returnError('error_parameter', 'Agent Name does not exist.');
            } else if ($error_msg == 'none') {
                returnError('error_parameter', 'Agent ID or name required.');
            }

            return;
        }

        if ($other['data'][3] != '') {
            $values['status'] = $other['data'][3];
        } else {
            $values['status'] = 0;
        }

        $values['id_usuario'] = $other['data'][4];

        if ($other['data'][5] != '') {
            $values['event_type'] = $other['data'][5];
        } else {
            $values['event_type'] = 'unknown';
        }

        if ($other['data'][6] != '') {
            $values['priority'] = $other['data'][6];
        } else {
            $values['priority'] = 0;
        }

        if ($other['data'][7] != '') {
            $values['id_agentmodule'] = $other['data'][7];
        } else {
            $value['id_agentmodule'] = 0;
        }

        if ($other['data'][8] != '') {
            $values['id_alert_am'] = $other['data'][8];
        } else {
            $values['id_alert_am'] = 0;
        }

        if ($other['data'][9] != '') {
            $values['critical_instructions'] = $other['data'][9];
        } else {
            $values['critical_instructions'] = '';
        }

        if ($other['data'][10] != '') {
            $values['warning_instructions'] = $other['data'][10];
        } else {
            $values['warning_instructions'] = '';
        }

        if ($other['data'][11] != '') {
            $values['unknown_instructions'] = $other['data'][11];
        } else {
            $values['unknown_instructions'] = '';
        }

        if ($other['data'][14] != '') {
            $values['source'] = $other['data'][14];
        } else {
            $values['source'] = get_product_name();
        }

        if ($other['data'][15] != '') {
            $values['tags'] = $other['data'][15];
        } else {
            $values['tags'] = '';
        }

        if ($other['data'][16] != '') {
            $values['custom_data'] = $other['data'][16];
        } else {
            $values['custom_data'] = '';
        }

        if ($other['data'][17] != '') {
            $values['server_id'] = $other['data'][17];
        } else {
            $values['server_id'] = 0;
        }

        if ($other['data'][18] != '') {
            $values['id_extra'] = $other['data'][18];
            $sql_validation = 'SELECT id_evento FROM tevento where estado=0 and id_extra ="'.$other['data'][18].'";';
            $validation = db_get_all_rows_sql($sql_validation);
            if ($validation) {
                foreach ($validation as $val) {
                    api_set_validate_event_by_id($val['id_evento']);
                }
            }
        } else {
            $values['id_extra'] = '';
        }

        $return = events_create_event(
            $values['event'],
            $values['id_grupo'],
            $values['id_agente'],
            $values['status'],
            $values['id_usuario'],
            $values['event_type'],
            $values['priority'],
            $values['id_agentmodule'],
            $values['id_alert_am'],
            $values['critical_instructions'],
            $values['warning_instructions'],
            $values['unknown_instructions'],
            $values['source'],
            $values['tags'],
            $values['custom_data'],
            $values['server_id'],
            $values['id_extra']
        );

        if ($other['data'][12] != '') {
            // user comments
            if ($return !== false) {
                // event successfully created
                $user_comment = $other['data'][12];
                $res = events_comment(
                    $return,
                    $user_comment,
                    'Added comment',
                    defined('METACONSOLE'),
                    $config['history_db_enabled']
                );
                if ($other['data'][13] != '') {
                    // owner user
                    if ($res !== false) {
                        // comment added
                        $owner_user = $other['data'][13];
                        events_change_owner(
                            $return,
                            $owner_user,
                            true,
                            defined('METACONSOLE'),
                            $config['history_db_enabled']
                        );
                    }
                }
            }
        }

        $data['type'] = 'string';
        if ($return === false) {
            $data['data'] = 0;
        } else {
            $data['data'] = $return;
        }

        returnData($returnType, $data);
        return;
    }
}


/**
 * Add event commet.
 *
 * @param $id event id.
 * @param $thrash2 Don't use.
 * @param array             $other it's array, but only <csv_separator> is available.
 * @param $thrash3 Don't use.
 *
 * example:
 *   http://127.0.0.1/pandora_console/include/api.php?op=set&op2=add_event_comment&id=event_id&other=string|&other_mode=url_encode_separator_|&apipass=1234&user=admin&pass=pandora
 */
function api_set_add_event_comment($id, $thrash2, $other, $thrash3)
{
    global $config;

    if (defined('METACONSOLE')) {
        return;
    }

    if (!check_acl($config['id_user'], 0, 'EW')) {
        returnError('forbidden', 'string');
        return;
    }

    if ($other['type'] == 'string') {
        returnError('error_parameter', 'Error in the parameters.');
        return;
    } else if ($other['type'] == 'array') {
        $comment = io_safe_input($other['data'][0]);
        $meta = $other['data'][1];
        $history = $other['data'][2];

        $status = events_comment(
            $id,
            $comment,
            'Added comment',
            $meta,
            $history
        );
        if (is_error($status)) {
            returnError(
                'error_add_event_comment',
                __('Error adding event comment.')
            );
            return;
        }
    }

    returnData('string', ['type' => 'string', 'data' => $status]);
    return;
}


// http://localhost/pandora_console/include/api.php?op=get&op2=tactical_view&apipass=1234&user=admin&pass=pandora
function api_get_tactical_view($trash1, $trash2, $trash3, $returnType)
{
    if (defined('METACONSOLE')) {
        return;
    }

    $tactical_info = reporting_get_group_stats();

    switch ($returnType) {
        case 'string':
            $i = 0;
            foreach ($tactical_info as $key => $data) {
                if ($i == 0) {
                    $result = $key.': '.$data.'<br>';
                } else {
                    $result .= $key.': '.$data.'<br>';
                }

                $i++;
            }

            $data = [
                'type' => 'string',
                'data' => $result,
            ];
        break;

        case 'csv':
            $data = [
                'type' => 'array',
                'data' => [$tactical_info],
            ];
        break;
    }

    returnData($returnType, $data);
    return;

}


// http://localhost/pandora_console/include/api.php?op=get&op2=netflow_get_data&other=1348562410|1348648810|0|base64_encode(json_encode($filter))|none|50|bytes&other_mode=url_encode_separator_|&apipass=pandora&user=pandora&pass=pandora'
function api_get_netflow_get_data($discard_1, $discard_2, $params)
{
    if (defined('METACONSOLE')) {
        return;
    }

    // Parse function parameters
    $start_date = $params['data'][0];
    $end_date = $params['data'][1];
    $interval_length = $params['data'][2];
    $filter = json_decode(base64_decode($params['data'][3]), true);
    $aggregate = $params['data'][4];
    $max = $params['data'][5];
    $unit = $params['data'][6];
    $address_resolution = $params['data'][7];

    // Get netflow data
    $data = netflow_get_data($start_date, $end_date, $interval_length, $filter, $aggregate, $max, $unit, '', $address_resolution);

    returnData('json', $data);
    return;
}


// http://localhost/pandora_console/include/api.php?op=get&op2=netflow_get_stats&other=1348562410|1348648810|base64_encode(json_encode($filter))|none|50|bytes&other_mode=url_encode_separator_|&apipass=pandora&user=pandora&pass=pandora'
function api_get_netflow_get_stats($discard_1, $discard_2, $params)
{
    if (defined('METACONSOLE')) {
        return;
    }

    // Parse function parameters
    $start_date = $params['data'][0];
    $end_date = $params['data'][1];
    $filter = json_decode(base64_decode($params['data'][2]), true);
    $aggregate = $params['data'][3];
    $max = $params['data'][4];
    $unit = $params['data'][5];
    $address_resolution = $params['data'][6];

    // Get netflow data
    $data = netflow_get_stats($start_date, $end_date, $filter, $aggregate, $max, $unit, '', $address_resolution);

    returnData('json', $data);
    return;
}


// http://localhost/pandora_console/include/api.php?op=get&op2=netflow_get_summary&other=1348562410|1348648810|_base64_encode(json_encode($filter))&other_mode=url_encode_separator_|&apipass=pandora&user=pandora&pass=pandora'
function api_get_netflow_get_summary($discard_1, $discard_2, $params)
{
    if (defined('METACONSOLE')) {
        return;
    }

    // Parse function parameters
    $start_date = $params['data'][0];
    $end_date = $params['data'][1];
    $filter = json_decode(base64_decode($params['data'][2]), true);

    // Get netflow data
    $data = netflow_get_summary($start_date, $end_date, $filter);
    returnData('json', $data);
    return;
}


// http://localhost/pandora_console/include/api.php?op=set&op2=validate_event_by_id&id=23&apipass=1234&user=admin&pass=pandora
function api_set_validate_event_by_id($id, $trash1=null, $trash2=null, $returnType='string')
{
    global $config;
    $data['type'] = 'string';
    $check_id = db_get_value('id_evento', 'tevento', 'id_evento', $id);

    if ($check_id) {
        // event exists
        $status = db_get_value('estado', 'tevento', 'id_evento', $id);
        if ($status == 1) {
            // event already validated
            $data['data'] = 'Event already validated';
        } else {
            $ack_utimestamp = time();

            events_comment($id, '', 'Change status to validated');

            $values = [
                'ack_utimestamp' => $ack_utimestamp,
                'estado'         => 1,
            ];

            $result = db_process_sql_update('tevento', $values, ['id_evento' => $id]);

            if ($result === false) {
                $data['data'] = 'Error validating event';
            } else {
                $data['data'] = 'Event validate';
            }
        }
    } else {
        $data['data'] = 'Event not exists';
    }

    returnData($returnType, $data);
    return;
}


/**
 *
 * @param $trash1
 * @param $trash2
 * @param array $other it's array, but only <csv_separator> is available.
 * @param $returnType
 */
// http://localhost/pandora_console/include/api.php?op=get&op2=pandora_servers&return_type=csv&apipass=1234&user=admin&pass=pandora
function api_get_pandora_servers($trash1, $trash2, $other, $returnType)
{
    global $config;

    if (defined('METACONSOLE')) {
        return;
    }

    if (!check_acl($config['id_user'], 0, 'AW')) {
        returnError('forbidden', $returnType);
        return;
    }

    if (!isset($other['data'][0])) {
        $separator = ';';
        // by default
    } else {
        $separator = $other['data'][0];
    }

    $servers = servers_get_info();

    foreach ($servers as $server) {
        $dd = [
            'name'           => $server['name'],
            'status'         => $server['status'],
            'type'           => $server['type'],
            'master'         => $server['master'],
            'modules'        => $server['modules'],
            'modules_total'  => $server['modules_total'],
            'lag'            => $server['lag'],
            'module_lag'     => $server['module_lag'],
            'threads'        => $server['threads'],
            'queued_modules' => $server['queued_modules'],
            'keepalive'      => $server['keepalive'],
            'id_server'      => $server['id_server'],
        ];

        // servers_get_info() returns "<a http:....>servername</a>" for recon server's name.
        // i don't know why and the following line is a temprary workaround...
        $dd['name'] = preg_replace('/<[^>]*>/', '', $dd['name']);

        switch ($dd['type']) {
            case 'snmp':
            case 'event':
                $dd['modules'] = '';
                $dd['modules_total'] = '';
                $dd['lag'] = '';
                $dd['module_lag'] = '';
            break;

            case 'export':
                $dd['lag'] = '';
                $dd['module_lag'] = '';
            break;

            default:
            break;
        }

        $returnVar[] = $dd;
    }

    $data = [
        'type' => 'array',
        'data' => $returnVar,
    ];

    returnData($returnType, $data, $separator);
    return;
}


/**
 * Enable/Disable agent given an id
 *
 * @param string            $id    String Agent ID
 * @param $thrash2 not used.
 * @param array             $other it's array, $other as param is <enable/disable value> in this order and separator char
 *              (after text ; ) and separator (pass in param othermode as othermode=url_encode_separator_<separator>)
 *              example:
 *
 *                 example 1 (Enable agent 'example_id')
 *
 *              api.php?op=set&op2=enable_disable_agent&id=example_id&other=0&other_mode=url_encode_separator_|
 *
 *                 example 2 (Disable agent 'example_id')
 *
 *              api.php?op=set&op2=enable_disable_agent&id=example_id16&other=1&other_mode=url_encode_separator_|
 *
 * @param $thrash3 Don't use.
 */


function api_set_enable_disable_agent($id, $thrash2, $other, $thrash3)
{
    if (defined('METACONSOLE')) {
        return;
    }

    if ($id == '') {
        returnError(
            'error_enable_disable_agent',
            __('Error enable/disable agent. Id_agent cannot be left blank.')
        );
        return;
    }

    if (!util_api_check_agent_and_print_error($id, 'string', 'AD')) {
        return;
    }

    if ($other['data'][0] != '0' and $other['data'][0] != '1') {
        returnError(
            'error_enable_disable_agent',
            __('Error enable/disable agent. Enable/disable value cannot be left blank.')
        );
        return;
    }

    if (agents_get_name($id) == false) {
        returnError(
            'error_enable_disable_agent',
            __('Error enable/disable agent. The agent doesn\'t exist.')
        );
        return;
    }

    $disabled = ( $other['data'][0] ? 0 : 1 );

    enterprise_hook(
        'config_agents_update_config_token',
        [
            $id,
            'standby',
            $disabled ? '1' : '0',
        ]
    );

    $result = db_process_sql_update(
        'tagente',
        ['disabled' => $disabled],
        ['id_agente' => $id]
    );

    if (is_error($result)) {
        // TODO: Improve the error returning more info
        returnError('error_enable_disable_agent', __('Error in agent enabling/disabling.'));
    } else {
        if ($disabled == 0) {
            returnData(
                'string',
                [
                    'type' => 'string',
                    'data' => __('Enabled agent.'),
                ]
            );
        } else {
            returnData(
                'string',
                [
                    'type' => 'string',
                    'data' => __('Disabled agent.'),
                ]
            );
        }
    }
}


/**
 * Validate alert from Pager Duty service. This call will be setted in PagerDuty's service as a Webhook to
 * validate the alerts of Pandora FMS previously linked to PagertDuty when its were validated from PagerDuty.
 *
 * This call only have a parameter: id=alert
 *
 * Call example:
 *     http://127.0.0.1/pandora_console/include/api.php?op=set&op2=pagerduty_webhook&apipass=1234&user=admin&pass=pandora&id=alert
 *
 * TODO: Add support to events.
 */


function api_set_pagerduty_webhook($type, $matchup_path, $tresh2, $return_type)
{
    global $config;

    if (defined('METACONSOLE')) {
        return;
    }

    if (!check_acl($config['id_user'], 0, 'PM')) {
        returnError('forbidden', 'string');
        return;
    }

    $pagerduty_data = json_decode(file_get_contents('php://input'), true);

    foreach ($pagerduty_data['messages'] as $pm) {
        $incident = $pm['data']['incident'];
        $incident_type = $pm['type'];
        // incident.acknowledge
        // incident.resolve
        // incident.trigger
        switch ($type) {
            case 'alert':
                // Get all the alerts that the user can see
                $id_groups = array_keys(users_get_groups($config['id_user'], 'AR', false));
                $alerts = get_group_alerts($id_groups);

                // When an alert is resolved, the Pandoras alert will be validated
                if ($incident_type != 'incident.resolve') {
                    break;
                }

                $alert_id = 0;
                foreach ($alerts as $al) {
                        $key = file_get_contents($matchup_path.'/.pandora_pagerduty_id_'.$al['id']);
                    if ($key == $incident['incident_key']) {
                        $alert_id = $al['id'];
                        break;
                    }
                }

                if ($alert_id != 0) {
                    alerts_validate_alert_agent_module($alert_id);
                }
            break;

            case 'event':
            break;
        }
    }
}


/**
 * Get special days, and print all the result like a csv.
 *
 * @param $thrash1 Don't use.
 * @param $thrash2 Don't use.
 * @param array             $other it's array, but only <csv_separator> is available.
 * @param $thrash3 Don't use.
 *
 * example:
 *  api.php?op=get&op2=special_days&other=,;
 */
function api_get_special_days($thrash1, $thrash2, $other, $thrash3)
{
    global $config;

    if (defined('METACONSOLE')) {
        return;
    }

    if (!check_acl($config['id_user'], 0, 'LM')) {
        returnError('forbidden', 'csv');
        return;
    }

    if (!isset($other['data'][0])) {
        $separator = ';';
        // by default
    } else {
        $separator = $other['data'][0];
    }

    $filter = false;

    $special_days = @db_get_all_rows_filter('talert_special_days', $filter);

    if ($special_days !== false) {
        $data['type'] = 'array';
        $data['data'] = $special_days;
    }

    if (!$special_days) {
        returnError('error_get_special_days', __('Error getting special_days.'));
    } else {
        returnData('csv', $data, $separator);
    }
}


/**
 * Create a special day. And return the id if new special day.
 *
 * @param $thrash1 Don't use.
 * @param $thrash2 Don't use.
 * @param array             $other it's array, $other as param is <special_day>;<same_day>;<description>;<id_group>; in this order
 *              and separator char (after text ; ) and separator (pass in param othermode as othermode=url_encode_separator_<separator>)
 * @param $thrash3 Don't use
 *
 * example:
 *  api.php?op=set&op2=create_special_day&other=2014-05-03|sunday|text|0&other_mode=url_encode_separator_|
 */
function api_set_create_special_day($thrash1, $thrash2, $other, $thrash3)
{
    global $config;

    if (defined('METACONSOLE')) {
        return;
    }

    if (!check_acl($config['id_user'], 0, 'LM')) {
        returnError('forbidden', 'string');
        return;
    }

    $special_day = $other['data'][0];
    $same_day = $other['data'][1];
    $description = $other['data'][2];
    $idGroup = $other['data'][3];

    $check_id_special_day = db_get_value('id', 'talert_special_days', 'date', $special_day);

    if ($check_id_special_day) {
        returnError('error_create_special_day', __('Error creating special day. Specified day already exists.'));
        return;
    }

    if (!preg_match('/^[0-9]{4}-[0-9]{2}-[0-9]{2}$/', $special_day)) {
        returnError('error_create_special_day', __('Error creating special day. Invalid date format.'));
        return;
    }

    if (!isset($idGroup) || $idGroup == '') {
        returnError('error_create_special_day', __('Error creating special day. Group id cannot be left blank.'));
        return;
    } else {
        $group = groups_get_group_by_id($idGroup);

        if ($group == false) {
            returnError('error_create_special_day', __('Error creating special day. Id_group doesn\'t exist.'));
            return;
        }

        if (!check_acl($config['id_user'], $idGroup, 'LM')) {
            returnError('forbidden', 'string');
            return;
        }
    }

    $values = [
        'description' => $other['data'][2],
        'id_group'    => $other['data'][3],
    ];

    $idSpecialDay = alerts_create_alert_special_day($special_day, $same_day, $values);

    if (is_error($idSpecialDay)) {
        returnError('error_create_special_day', __('Error in creation special day.'));
    } else {
        returnData('string', ['type' => 'string', 'data' => $idSpecialDay]);
    }
}


/**
 * Create a service and return service id.
 *
 * @param $thrash1 Don't use.
 * @param $thrash2 Don't use.
 * @param array             $other it's array, $other as param is <description>;<id_group>;<critical>;
 *             <warning>;<id_agent>;<sla_interval>;<sla_limit>;<id_warning_module_template_alert>;
 *             <id_critical_module_template_alert>;<id_critical_module_sla_template_alert>;<quiet>;
 *             <cascade_protection>;<evaluate_sla>;
 *             in this order and separator char (after text ; ) and separator
 *             (pass in param othermode as othermode=url_encode_separator_<separator>)
 * @param $thrash3 Don't use
 *
 * example:
 * http://127.0.0.1/pandora_console/include/api.php?op=set&op2=create_service&return_type=json
 * &other=test1%7CDescripcion de prueba%7C12%7C1%7C0.5%7C1&other_mode=url_encode_separator_%7C&apipass=1234&user=admin&pass=pandora
 */
function api_set_create_service($thrash1, $thrash2, $other, $thrash3)
{
    global $config;

    if (is_metaconsole()) {
        return;
    }

    $name = $other['data'][0];
    $description = $other['data'][1];
    $id_group = $other['data'][2];
    $critical = $other['data'][3];
    $warning = $other['data'][4];
    $mode = 0;
    $id_agent = $other['data'][5];
    $sla_interval = $other['data'][6];
    $sla_limit = $other['data'][7];
    $id_warning_module_template = $other['data'][8];
    $id_critical_module_template = $other['data'][9];
    $id_unknown_module_template = 0;
    $id_critical_module_sla = $other['data'][10];
    $quiet = $other['data'][11];
    $cascade_protection = $other['data'][12];
    $evaluate_sla = $other['data'][13];

    if (empty($name)) {
        returnError('error_create_service', __('Error in creation service. No name'));
        return;
    }

    if (empty($id_group)) {
        // By default applications
        $id_group = 12;
    }

    if (!check_acl($config['id_user'], $id_group, 'AR')) {
        returnError('forbidden', 'string');
        return;
    }

    if (empty($critical)) {
        $critical = 1;
    }

    if (empty($warning)) {
        $warning = 0.5;
    }

    if (empty($id_agent)) {
        returnError('error_create_service', __('Error in creation service. No agent id'));
        return;
    } else {
        if (!util_api_check_agent_and_print_error($id_agent, 'string', 'AR')) {
            return;
        }
    }

    if (empty($sla_interval)) {
        // By default one month
        $sla_interval = 2592000;
    }

    if (empty($sla_limit)) {
        $sla_limit = 95;
    }

    if (empty($id_warning_module_template)) {
        $id_warning_module_template = 0;
    }

    if (empty($id_critical_module_template)) {
        $id_critical_module_template = 0;
    }

    if (empty($id_critical_module_sla)) {
        $id_critical_module_sla = 0;
    }

    if (empty($quiet)) {
        $quiet = 0;
    }

    if (empty($cascade_protection)) {
        $cascade_protection = 0;
    }

    if (empty($evaluate_sla)) {
        $evaluate_sla = 0;
    }

    $result = services_create_service(
        $name,
        $description,
        $id_group,
        $critical,
        $warning,
        SECONDS_5MINUTES,
        $mode,
        $id_agent,
        $sla_interval,
        $sla_limit,
        $id_warning_module_template,
        $id_critical_module_template,
        $id_unknown_module_template,
        $id_critical_module_sla,
        $quiet,
        $cascade_protection,
        $evaluate_sla
    );

    if ($result) {
        returnData('string', ['type' => 'string', 'data' => $result]);
    } else {
        returnError('error_create_service', __('Error in creation service'));
    }
}


/**
 * Update a service.
 *
 * @param $thrash1 service id.
 * @param $thrash2 Don't use.
 * @param array              $other it's array, $other as param is <name>;<description>;<id_group>;<critical>;
 *              <warning>;<id_agent>;<sla_interval>;<sla_limit>;<id_warning_module_template_alert>;
 *              <id_critical_module_template_alert>;<id_critical_module_sla_template_alert>;<quiet>;
 *              <cascade_protection>;<evaluate_sla>;
 *              in this order and separator char (after text ; ) and separator
 *              (pass in param othermode as othermode=url_encode_separator_<separator>)
 * @param $thrash3 Don't use
 *
 * example:
 * http://172.17.0.1/pandora_console/include/api.php?op=set&op2=update_service&return_type=json
 * &id=4&other=test2%7CDescripcion%7C%7C%7C0.6%7C&other_mode=url_encode_separator_%7C&apipass=1234&user=admin&pass=pandora
 */
function api_set_update_service($thrash1, $thrash2, $other, $thrash3)
{
    global $config;

    if (is_metaconsole()) {
        return;
    }

    $id_service = $thrash1;
    if (empty($id_service)) {
        returnError('error_update_service', __('Error in update service. No service id'));
        return;
    }

    $service = db_get_row(
        'tservice',
        'id',
        $id_service
    );

    if (!check_acl($config['id_user'], $service['id_group'], 'AD')) {
        returnError('forbidden', 'string');
        return;
    }

    $name = $other['data'][0];
    if (empty($name)) {
        $name = $service['name'];
    }

    $description = $other['data'][1];
    if (empty($description)) {
        $description = $service['description'];
    }

    $id_group = $other['data'][2];
    if (empty($id_group)) {
        $id_group = $service['id_group'];
    } else {
        if (!check_acl($config['id_user'], $id_group, 'AD')) {
            returnError('forbidden', 'string');
            return;
        }
    }

    $critical = $other['data'][3];
    if (empty($critical)) {
        $critical = $service['critical'];
    }

    $warning = $other['data'][4];
    if (empty($warning)) {
        $warning = $service['warning'];
    }

    $mode = 0;

    $id_agent = $other['data'][5];
    if (empty($id_agent)) {
        $id_agent = $service['id_agent_module'];
    } else {
        if (!util_api_check_agent_and_print_error($id_agent, 'string', 'AR')) {
            return;
        }
    }

    $sla_interval = $other['data'][6];
    if (empty($sla_interval)) {
        $sla_interval = $service['sla_interval'];
    }

    $sla_limit = $other['data'][7];
    if (empty($sla_limit)) {
        $sla_limit = $service['sla_limit'];
    }

    $id_warning_module_template = $other['data'][8];
    if (empty($id_warning_module_template)) {
        $id_warning_module_template = $service['id_template_alert_warning'];
    }

    $id_critical_module_template = $other['data'][9];
    if (empty($id_critical_module_template)) {
        $id_critical_module_template = $service['id_template_alert_critical'];
    }

    $id_unknown_module_template = 0;

    $id_critical_module_sla = $other['data'][10];
    if (empty($id_critical_module_sla)) {
        $id_critical_module_sla = $service['id_template_alert_critical_sla'];
    }

    $quiet = $other['data'][11];
    if (empty($quiet)) {
        $quiet = $service['quiet'];
    }

    $cascade_protection = $other['data'][12];
    if (empty($cascade_protection)) {
        $cascade_protection = $service['cascade_protection'];
    }

    $evaluate_sla = $other['data'][13];
    if (empty($evaluate_sla)) {
        $evaluate_sla = $service['evaluate_sla'];
    }

    $result = services_update_service(
        $id_service,
        $name,
        $description,
        $id_group,
        $critical,
        $warning,
        SECONDS_5MINUTES,
        $mode,
        $id_agent,
        $sla_interval,
        $sla_limit,
        $id_warning_module_template,
        $id_critical_module_template,
        $id_unknown_module_template,
        $id_critical_module_sla,
        $quiet,
        $cascade_protection,
        $evaluate_sla
    );

    if ($result) {
        returnData('string', ['type' => 'string', 'data' => $result]);
    } else {
        returnError('error_update_service', __('Error in update service'));
    }
}


/**
 * Add elements to service.
 *
 * @param $thrash1 service id.
 * @param $thrash2 Don't use.
 * @param array              $other it's a json, $other as param is <description>;<id_group>;<critical>;
 *              <warning>;<id_agent>;<sla_interval>;<sla_limit>;<id_warning_module_template_alert>;
 *              <id_critical_module_template_alert>;<id_critical_module_sla_template_alert>;
 *              in this order and separator char (after text ; ) and separator
 *              (pass in param othermode as othermode=url_encode_separator_<separator>)
 * @param $thrash3 Don't use
 *
 * example:
 * http://172.17.0.1/pandora_console/include/api.php?op=set&op2=add_element_service&return_type=json&id=1
 * &other=W3sidHlwZSI6ImFnZW50IiwiaWQiOjIsImRlc2NyaXB0aW9uIjoiamlqaWppIiwid2VpZ2h0X2NyaXRpY2FsIjowLCJ3ZWlnaHRfd2FybmluZyI6MCwid2VpZ2h0X3Vua25vd24iOjAsIndlaWdodF9vayI6MH0seyJ0eXBlIjoibW9kdWxlIiwiaWQiOjEsImRlc2NyaXB0aW9uIjoiSG9sYSBxdWUgdGFsIiwid2VpZ2h0X2NyaXRpY2FsIjowLCJ3ZWlnaHRfd2FybmluZyI6MCwid2VpZ2h0X3Vua25vd24iOjAsIndlaWdodF9vayI6MH0seyJ0eXBlIjoic2VydmljZSIsImlkIjozLCJkZXNjcmlwdGlvbiI6ImplamVqZWplIiwid2VpZ2h0X2NyaXRpY2FsIjowLCJ3ZWlnaHRfd2FybmluZyI6MCwid2VpZ2h0X3Vua25vd24iOjAsIndlaWdodF9vayI6MH1d
 * &other_mode=url_encode_separator_%7C&apipass=1234&user=admin&pass=pandora
 */
function api_set_add_element_service($thrash1, $thrash2, $other, $thrash3)
{
    global $config;

    if (is_metaconsole()) {
        return;
    }

    $id = $thrash1;

    if (empty($id)) {
        returnError('error_add_service_element', __('Error adding elements to service. No service id'));
        return;
    }

    $service_group = db_get_value('id_group', 'tservice', 'id', $id);

    if (!check_acl($config['id_user'], $service_group, 'AD')) {
        returnError('forbidden', 'string');
        return;
    }

    $array_json = json_decode(base64_decode(io_safe_output($other['data'][0])), true);
    if (!empty($array_json)) {
        $results = false;
        foreach ($array_json as $key => $element) {
            if ($element['id'] == 0) {
                continue;
            }

            switch ($element['type']) {
                case 'agent':
                    $id_agente_modulo = 0;
                    $id_service_child = 0;
                    $agent_id = $element['id'];
                    if (!agents_check_access_agent($agent_id, 'AR')) {
                        continue;
                    }
                break;

                case 'module':
                    $agent_id = 0;
                    $id_service_child = 0;
                    $id_agente_modulo = $element['id'];
                    if (!agents_check_access_agent(modules_get_agentmodule_agent($id_agente_modulo), 'AR')) {
                        continue;
                    }
                break;

                case 'service':
                    $agent_id = 0;
                    $id_agente_modulo = 0;
                    $id_service_child = $element['id'];
                    $service_group = db_get_value(
                        'id_group',
                        'tservice',
                        'id',
                        $id_service_child
                    );
                    if ($service_group === false || !check_acl($config['id_user'], $service_group, 'AD')) {
                        continue;
                    }
                break;
            }

            $values = [
                'id_agente_modulo' => $id_agente_modulo,
                'description'      => $element['description'],
                'id_service'       => $id,
                'weight_critical'  => $element['weight_critical'],
                'weight_warning'   => $element['weight_warning'],
                'weight_unknown'   => $element['weight_unknown'],
                'weight_ok'        => $element['weight_ok'],
                'id_agent'         => $agent_id,
                'id_service_child' => $id_service_child,
                'id_server_meta'   => 0,
            ];

            $result = db_process_sql_insert('tservice_element', $values);
            if ($result && !$results) {
                $results = $result;
            }
        }
    }

    if ($results) {
        returnData('string', ['type' => 'string', 'data' => 1]);
    } else {
        returnError('error_add_service_element', __('Error adding elements to service'));
    }

}


/**
 * Update a special day. And return a message with the result of the operation.
 *
 * @param string            $id    Id of the special day to update.
 * @param $thrash2 Don't use.
 * @param array             $other it's array, $other as param is <special_day>;<same_day>;<description>;<id_group>; in this order
 *              and separator char (after text ; ) and separator (pass in param othermode as othermode=url_encode_separator_<separator>)
 * @param $thrash3 Don't use
 *
 * example:
 *  api.php?op=set&op2=update_special_day&id=1&other=2014-05-03|sunday|text|0&other_mode=url_encode_separator_|
 */
function api_set_update_special_day($id_special_day, $thrash2, $other, $thrash3)
{
    global $config;

    if (defined('METACONSOLE')) {
        return;
    }

    if (!check_acl($config['id_user'], 0, 'LM')) {
        returnError('forbidden', 'string');
        return;
    }

    $special_day = $other['data'][0];
    $same_day = $other['data'][1];
    $description = $other['data'][2];
    $idGroup = $other['data'][3];

    if ($id_special_day == '') {
        returnError('error_update_special_day', __('Error updating special day. Id cannot be left blank.'));
        return;
    }

    $check_id_special_day = db_get_value('id', 'talert_special_days', 'id', $id_special_day);

    if (!$check_id_special_day) {
        returnError('error_update_special_day', __('Error updating special day. Id doesn\'t exist.'));
        return;
    }

    if (!preg_match('/^[0-9]{4}-[0-9]{2}-[0-9]{2}$/', $special_day)) {
        returnError('error_update_special_day', __('Error updating special day. Invalid date format.'));
        return;
    }

    $return = db_process_sql_update(
        'talert_special_days',
        [
            'date'        => $special_day,
            'same_day'    => $same_day,
            'description' => $description,
            'id_group'    => $idGroup,
        ],
        ['id' => $id_special_day]
    );

    returnData(
        'string',
        [
            'type' => 'string',
            'data' => (int) ((bool) $return),
        ]
    );
}


/**
 * Delete a special day. And return a message with the result of the operation.
 *
 * @param string            $id Id of the special day to delete.
 * @param $thrash2 Don't use.
 * @param $thrash3 Don't use.
 * @param $thrash4 Don't use.
 *
 * example:
 *  api.php?op=set&op2=delete_special_day&id=1
 */
function api_set_delete_special_day($id_special_day, $thrash2, $thrash3, $thrash4)
{
    global $config;

    if (defined('METACONSOLE')) {
        return;
    }

    if (!check_acl($config['id_user'], 0, 'LM')) {
        returnError('forbidden', 'string');
        return;
    }

    if ($id_special_day == '') {
        returnError('error_update_special_day', __('Error deleting special day. Id cannot be left blank.'));
        return;
    }

    $check_id_special_day = db_get_value('id', 'talert_special_days', 'id', $id_special_day);

    if (!$check_id_special_day) {
        returnError('error_delete_special_day', __('Error deleting special day. Id doesn\'t exist.'));
        return;
    }

    $return = alerts_delete_alert_special_day($id_special_day);

    if (is_error($return)) {
        returnError('error_delete_special_day', __('Error in deletion special day.'));
    } else {
        returnData('string', ['type' => 'string', 'data' => $return]);
    }
}


/**
 * Get a module graph image encoded with base64.
 * The value returned by this function will be always a string.
 *
 * @param integer           $id    Id of the module.
 * @param $thrash2 Don't use.
 * @param array             $other Array array('type' => 'string', 'data' => '<Graph seconds>').
 * @param $thrash4 Don't use.
 *
 * example:
 *  http://localhost/pandora_console/include/
 *        api.php?op=get&op2=module_graph&id=5&other=40000%7C1&other_mode=url_encode_separator_%7C&apipass=1234
 *        &api=1&user=admin&pass=pandora
 */
function api_get_module_graph($id_module, $thrash2, $other, $thrash4)
{
    global $config;

    if (defined('METACONSOLE')) {
        return;
    }

    if (is_nan($id_module) || $id_module <= 0) {
        returnError('error_module_graph', __(''));
        return;
    }

    if (!util_api_check_agent_and_print_error(modules_get_agentmodule_agent($id_module), 'string')) {
        return;
    }

    $graph_seconds = (!empty($other) && isset($other['data'][0])) ? $other['data'][0] : SECONDS_1HOUR;
    // 1 hour by default
    $graph_threshold = (!empty($other) && isset($other['data'][2]) && $other['data'][2]) ? $other['data'][2] : 0;

    if (is_nan($graph_seconds) || $graph_seconds <= 0) {
        // returnError('error_module_graph', __(''));
        return;
    }

    $params = [
        'agent_module_id'    => $id_module,
        'period'             => $graph_seconds,
        'show_events'        => false,
        'width'              => $width,
        'height'             => $height,
        'show_alerts'        => false,
        'date'               => time(),
        'unit'               => '',
        'baseline'           => 0,
        'return_data'        => 0,
        'show_title'         => true,
        'only_image'         => true,
        'homeurl'            => ui_get_full_url(false).'/',
        'compare'            => false,
        'show_unknown'       => true,
        'backgroundColor'    => 'white',
        'percentil'          => null,
        'type_graph'         => $config['type_module_charts'],
        'fullscale'          => false,
        'return_img_base_64' => true,
        'image_treshold'     => $graph_threshold,
    ];

    $graph_html = grafico_modulo_sparse($params);

    if ($other['data'][1]) {
        header('Content-type: text/html');
        returnData('string', ['type' => 'string', 'data' => '<img src="data:image/jpeg;base64,'.$graph_html.'">']);
    } else {
        returnData('string', ['type' => 'string', 'data' => $graph_html]);
    }
}


function api_set_metaconsole_synch($keys)
{
    global $config;

    if (defined('METACONSOLE')) {
        if (!check_acl($config['id_user'], 0, 'PM')) {
            returnError('forbidden', 'string');
            return;
        }

        $data['keys'] = ['customer_key' => $keys];
        foreach ($data['keys'] as $key => $value) {
            db_process_sql_update(
                'tupdate_settings',
                [db_escape_key_identifier('value') => $value],
                [db_escape_key_identifier('key') => $key]
            );
        }

        // Validate update the license in nodes:
        enterprise_include_once('include/functions_metaconsole.php');
        $array_metaconsole_update = metaconsole_update_all_nodes_license();
        if ($array_metaconsole_update[0] === 0) {
            ui_print_success_message(__('Metaconsole and all nodes license updated'));
        } else {
            ui_print_error_message(__('Metaconsole license updated but %d of %d node synchronization failed', $array_metaconsole_update[0], $array_metaconsole_update[1]));
        }
    } else {
        echo __('This function is only for metaconsole');
    }
}


function api_set_new_cluster($thrash1, $thrash2, $other, $thrash3)
{
    global $config;

    if (defined('METACONSOLE')) {
        return;
    }

    $name = $other['data'][0];
    $cluster_type = $other['data'][1];
    $description = $other['data'][2];
    $idGroup = $other['data'][3];

    if (!check_acl($config['id_user'], $idGroup, 'AW')) {
        returnError('forbidden', 'string');
        return;
    }

    $name_exist = db_process_sql('select count(name) as already_exist from tcluster as already_exist where name = "'.$name.'"');

    if ($name_exist[0]['already_exist'] > 0) {
        returnError('error_set_new_cluster', __('A cluster with this name already exists.'));
        return false;
    }

    $server_name = db_process_sql('select name from tserver where server_type=5 limit 1');

    $server_name_agent = $server_name[0]['name'];

    $values_agent = [
        'nombre'      => $name,
        'alias'       => $name,
        'comentarios' => $description,
        'id_grupo'    => $idGroup,
        'id_os'       => 100,
        'server_name' => $server_name_agent,
        'modo'        => 1,
    ];

    if (!isset($name)) {
        // avoid warnings
        $name = '';
    }

    if (trim($name) != '') {
        $id_agent = agents_create_agent($values_agent['nombre'], $values_agent['id_grupo'], 300, '', $values_agent);

        if ($id_agent !== false) {
            // Create cluster
            $values_cluster = [
                'name'         => $name,
                'cluster_type' => $cluster_type,
                'description'  => $description,
                'group'        => $idGroup,
                'id_agent'     => $id_agent,
            ];

            $id_cluster = db_process_sql_insert('tcluster', $values_cluster);

            if ($id_cluster === false) {
                // failed to create cluster, rollback previously created agent
                agents_delete_agent($id_agent, true);
            }

            $values_module = [
                'nombre'            => io_safe_input('Cluster status'),
                'id_modulo'         => 5,
                'prediction_module' => 5,
                'id_agente'         => $id_agent,
                'custom_integer_1'  => $id_cluster,
                'id_tipo_modulo'    => 1,
                'descripcion'       => io_safe_input('Cluster status information module'),
                'min_warning'       => 1,
                'min_critical'      => 2,
            ];

            $id_module = modules_create_agent_module($id_agent, $values_module['nombre'], $values_module, true);
            if ($id_module === false) {
                db_pandora_audit('Report management', "Failed to create cluster status module in cluster $name (#$id_agent)");
            }
        }

        if ($id_cluster !== false) {
            db_pandora_audit('Report management', "Created cluster $name (#$id_cluster)");
        } else {
            db_pandora_audit('Report management', "Failed to create cluster $name");
        }

        if ($id_agent !== false) {
            db_pandora_audit('Report management', "Created new cluster agent $name (#$id_agent)");
        } else {
            db_pandora_audit('Report management', "Failed to create cluster agent $name");
        }

        if ($id_cluster !== false) {
            returnData(
                'string',
                [
                    'type' => 'string',
                    'data' => (int) $id_cluster,
                ]
            );
        } else {
            returnError('error_set_new_cluster', __('Failed to create cluster.'));
        }
    } else {
        returnError('error_set_new_cluster', __('Agent name cannot be empty.'));
        return;
    }

    return;
}


function api_set_add_cluster_agent($thrash1, $thrash2, $other, $thrash3)
{
    global $config;

    if (defined('METACONSOLE')) {
        return;
    }

    $array_json = json_decode(base64_decode(io_safe_output($other['data'][0])), true);
    if (!empty($array_json)) {
        foreach ($array_json as $key => $element) {
            $check_cluster_group = clusters_get_group($element['id']);
            if ((!check_acl($config['id_user'], $check_cluster_group, 'AW'))
                || (!agents_check_access_agent($element['id_agent'], 'AW'))
            ) {
                continue;
            }

            $tcluster_agent = db_process_sql('insert into tcluster_agent values ('.$element['id'].','.$element['id_agent'].')');
        }
    }

    if ($tcluster_agent !== false) {
        returnData('string', ['type' => 'string', 'data' => 1]);
    } else {
        returnError('error_add_cluster_element', __('Error adding elements to cluster'));
    }

}


function api_set_add_cluster_item($thrash1, $thrash2, $other, $thrash3)
{
    global $config;

    if (defined('METACONSOLE')) {
        return;
    }

    $array_json = json_decode(base64_decode(io_safe_output($other['data'][0])), true);
    if (is_array($array_json)) {
        foreach ($array_json as $key => $element) {
            $cluster_group = clusters_get_group($element['id']);
            if (!check_acl($config['id_user'], $cluster_group, 'AW')) {
                continue;
            }

            if ($element['type'] == 'AA') {
                $tcluster_module = db_process_sql_insert('tcluster_item', ['name' => io_safe_input($element['name']), 'id_cluster' => $element['id_cluster'], 'critical_limit' => $element['critical_limit'], 'warning_limit' => $element['warning_limit']]);

                $id_agent = db_process_sql('select id_agent from tcluster where id = '.$element['id_cluster']);

                $id_parent_modulo = db_process_sql(
                    'select id_agente_modulo from tagente_modulo where id_agente = '.$id_agent[0]['id_agent'].' and nombre = "'.io_safe_input('Cluster status').'"'
                );

                $get_module_type = db_process_sql('select id_tipo_modulo,descripcion,min_warning,min_critical,module_interval from tagente_modulo where nombre = "'.io_safe_input($element['name']).'" limit 1');

                $get_module_type_value = $get_module_type[0]['id_tipo_modulo'];
                $get_module_description_value = $get_module_type[0]['descripcion'];
                $get_module_warning_value = $get_module_type[0]['min_warning'];
                $get_module_critical_value = $get_module_type[0]['min_critical'];
                $get_module_interval_value = $get_module_type[0]['module_interval'];

                $values_module = [
                    'nombre'            => io_safe_input($element['name']),
                    'id_modulo'         => 0,
                    'prediction_module' => 6,
                    'id_agente'         => $id_agent[0]['id_agent'],
                    'parent_module_id'  => $id_parent_modulo[0]['id_agente_modulo'],
                    'custom_integer_1'  => $element['id_cluster'],
                    'custom_integer_2'  => $tcluster_module,
                    'id_tipo_modulo'    => 1,
                    'descripcion'       => $get_module_description_value,
                    'min_warning'       => $element['warning_limit'],
                    'min_critical'      => $element['critical_limit'],
                    'tcp_port'          => 1,
                    'module_interval'   => $get_module_interval_value,
                ];

                $id_module = modules_create_agent_module($values_module['id_agente'], $values_module['nombre'], $values_module, true);

                $launch_cluster = db_process_sql(
                    'update tagente_modulo set flag = 1 where custom_integer_1 = '.$element['id_cluster'].' and nombre = "'.io_safe_input('Cluster status').'"'
                );

                if ($tcluster_module !== false) {
                    db_pandora_audit('Report management', 'Module #'.$element['name'].' assigned to cluster #'.$element['id_cluster']);
                } else {
                    db_pandora_audit('Report management', 'Failed to assign AA item module to cluster '.$element['name']);
                }
            } else if ($element['type'] == 'AP') {
                $id_agent = db_process_sql('select id_agent from tcluster where id = '.$element['id_cluster']);

                $id_parent_modulo = db_process_sql(
                    'select id_agente_modulo from tagente_modulo where id_agente = '.$id_agent[0]['id_agent'].' and nombre = "'.io_safe_input('Cluster status').'"'
                );

                $tcluster_balanced_module = db_process_sql_insert('tcluster_item', ['name' => $element['name'], 'id_cluster' => $element['id_cluster'], 'item_type' => 'AP', 'is_critical' => $element['is_critical']]);

                $get_module_type = db_process_sql('select id_tipo_modulo,descripcion,min_warning,min_critical,module_interval from tagente_modulo where nombre = "'.io_safe_input($element['name']).'" limit 1');

                $get_module_type_value = $get_module_type[0]['id_tipo_modulo'];
                $get_module_description_value = $get_module_type[0]['descripcion'];
                $get_module_warning_value = $get_module_type[0]['min_warning'];
                $get_module_critical_value = $get_module_type[0]['min_critical'];
                $get_module_interval_value = $get_module_type[0]['module_interval'];
                $get_module_type_nombre = db_process_sql('select nombre from ttipo_modulo where id_tipo = '.$get_module_type_value);
                $get_module_type_nombre_value = $get_module_type_nombre[0]['nombre'];

                if (strpos($get_module_type_nombre_value, 'inc') != false) {
                    $get_module_type_value_normal = 4;
                } else if (strpos($get_module_type_nombre_value, 'proc') != false) {
                    $get_module_type_value_normal = 2;
                } else if (strpos($get_module_type_nombre_value, 'data') != false) {
                    $get_module_type_value_normal = 1;
                } else if (strpos($get_module_type_nombre_value, 'string') != false) {
                    $get_module_type_value_normal = 3;
                } else {
                    $get_module_type_value_normal = 1;
                }

                $values_module = [
                    'nombre'            => $element['name'],
                    'id_modulo'         => 5,
                    'prediction_module' => 7,
                    'id_agente'         => $id_agent[0]['id_agent'],
                    'parent_module_id'  => $id_parent_modulo[0]['id_agente_modulo'],
                    'custom_integer_1'  => $element['id_cluster'],
                    'custom_integer_2'  => $tcluster_balanced_module,
                    'id_tipo_modulo'    => $get_module_type_value_normal,
                    'descripcion'       => $get_module_description_value,
                    'min_warning'       => $get_module_warning_value,
                    'min_critical'      => $get_module_critical_value,
                    'tcp_port'          => $element['is_critical'],
                    'module_interval'   => $get_module_interval_value,
                ];

                $id_module = modules_create_agent_module($values_module['id_agente'], $values_module['nombre'], $values_module, true);

                $launch_cluster = db_process_sql(
                    'update tagente_modulo set flag = 1 where custom_integer_1 = '.$element['id_cluster'].' and nombre = "'.io_safe_input('Cluster status').'"'
                );

                if ($tcluster_balanced_module !== false) {
                    db_pandora_audit('Report management', 'Module #'.$element['name'].' assigned to cluster #'.$element['id_cluster']);
                } else {
                    db_pandora_audit('Report management', 'Fail try to assign module to cluster');
                }
            }
        }
    } else {
        $id_module = false;
    }

    if ($id_module !== false) {
        returnData('string', ['type' => 'string', 'data' => 1]);
    } else {
        returnError('error_add_cluster_element', __('Error adding elements to cluster'));
    }

}


function api_set_delete_cluster($id, $thrash1, $thrast2, $thrash3)
{
    global $config;

    if (defined('METACONSOLE')) {
        return;
    }

    $cluster_group = clusters_get_group($id);
    if (!check_acl($config['id_user'], $cluster_group, 'AD')) {
        returnError('error_set_delete_cluster', __('The user cannot access to the cluster'));
        return;
    }

    $temp_id_cluster = db_process_sql('select id_agent from tcluster where id ='.$id);

    $tcluster_modules_delete_get = db_process_sql('select id_agente_modulo from tagente_modulo where custom_integer_1 = '.$id);

    foreach ($tcluster_modules_delete_get as $key => $value) {
        $tcluster_modules_delete_get_values[] = $value['id_agente_modulo'];
    }

    $tcluster_modules_delete = modules_delete_agent_module($tcluster_modules_delete_get_values);
    $tcluster_items_delete = db_process_sql('delete from tcluster_item where id_cluster = '.$id);
    $tcluster_agents_delete = db_process_sql('delete from tcluster_agent where id_cluster = '.$id);
    $tcluster_delete = db_process_sql('delete from tcluster where id = '.$id);
    $tcluster_agent_delete = agents_delete_agent($temp_id_cluster[0]['id_agent']);

    if (($tcluster_modules_delete + $tcluster_items_delete + $tcluster_agents_delete + $tcluster_delete + $tcluster_agent_delete) == 0) {
        returnError('error_delete', 'Error in delete operation.');
    } else {
        returnData('string', ['type' => 'string', 'data' => __('Successfully deleted')]);
    }
}


function api_set_delete_cluster_agents($thrash1, $thrast2, $other, $thrash3)
{
    global $config;

    if (defined('METACONSOLE')) {
        return;
    }

    $id_agent = $other['data'][0];
    $id_cluster = $other['data'][1];

    $target_agents = json_decode(base64_decode(io_safe_output($other['data'][0])), true);

    $cluster_group = clusters_get_group($id_agent);
    if (!users_is_admin($config['id_user'])) {
        if (!$cluster_group
            || (!check_acl($config['id_user'], $cluster_group, 'AW'))
            || (!agents_check_access_agent($id_agent, 'AW'))
        ) {
            returnError('error_set_delete_cluster_agent', __('The user cannot access to the cluster'));
            return;
        }
    }

    $n_agents_deleted = 0;
    $n_agents = 0;

    if (is_array($target_agents)) {
        $target_clusters = [];
        foreach ($target_agents as $data) {
            $n_agents++;
            if (!isset($target_clusters[$data['id']])) {
                $target_clusters[$data['id']] = [];
            }

            array_push($target_clusters[$data['id']], $data['id_agent']);
        }

        foreach ($target_clusters as $id_cluster => $id_agent_array) {
            $rs = cluster_delete_agents($id_cluster, $id_agent_array);
            if ($rs !== false) {
                $n_agents_deleted += $rs;
            }
        }
    }

    if ($n_agents > $n_agents_deleted) {
        returnError('error_delete', 'Error in delete operation.');
    } else {
        returnData('string', ['type' => 'string', 'data' => $n_agents_deleted]);
    }

}


function api_set_delete_cluster_item($id, $thrash1, $thrast2, $thrast3)
{
    global $config;

    if (defined('METACONSOLE')) {
        return;
    }

    $cluster_group = clusters_get_group($id);
    if (!check_acl($config['id_user'], $cluster_group, 'AD')) {
        returnError('error_set_delete_cluster_item', __('The user cannot access to the cluster'));
        return;
    }

    $delete_module_aa_get = db_process_sql('select id_agente_modulo from tagente_modulo where custom_integer_2 = '.$id);
    $delete_module_aa_get_result = modules_delete_agent_module($delete_module_aa_get[0]['id_agente_modulo']);
    $delete_item = db_process_sql('delete from tcluster_item where id = '.$id);

    if (!$delete_item) {
        returnError('error_delete', 'Error in delete operation.');
    } else {
        returnData('string', ['type' => 'string', 'data' => __('Correct Delete')]);
    }

}


function api_set_apply_module_template($id_template, $id_agent, $thrash3, $thrash4)
{
    global $config;

    if (isset($id_template)) {
        if (!util_api_check_agent_and_print_error($id_agent, 'string', 'AW')) {
            return;
        }

        // Take agent data
        $row = db_get_row('tagente', 'id_agente', $id_agent);

        $intervalo = $row['intervalo'];
        $nombre_agente = $row['nombre'];
        $direccion_agente = $row['direccion'];
        $ultima_act = $row['ultimo_contacto'];
        $ultima_act_remota = $row['ultimo_contacto_remoto'];
        $comentarios = $row['comentarios'];
        $id_grupo = $row['id_grupo'];
        $id_os = $row['id_os'];
        $os_version = $row['os_version'];
        $agent_version = $row['agent_version'];
        $disabled = $row['disabled'];

        $id_np = $id_template;
        $name_template = db_get_value('name', 'tnetwork_profile', 'id_np', $id_np);
        $npc = db_get_all_rows_field_filter('tnetwork_profile_component', 'id_np', $id_np);

        if ($npc === false) {
            $npc = [];
        }

        $success_count = $error_count = 0;
        $modules_already_added = [];

        foreach ($npc as $row) {
            $nc = db_get_all_rows_field_filter('tnetwork_component', 'id_nc', $row['id_nc']);

            if ($nc === false) {
                $nc = [];
            }

            foreach ($nc as $row2) {
                // Insert each module from tnetwork_component into agent
                $values = [
                    'id_agente'             => $id_agent,
                    'id_tipo_modulo'        => $row2['type'],
                    'descripcion'           => __('Created by template ').$name_template.' . '.$row2['description'],
                    'max'                   => $row2['max'],
                    'min'                   => $row2['min'],
                    'module_interval'       => $row2['module_interval'],
                    'tcp_port'              => $row2['tcp_port'],
                    'tcp_send'              => $row2['tcp_send'],
                    'tcp_rcv'               => $row2['tcp_rcv'],
                    'snmp_community'        => $row2['snmp_community'],
                    'snmp_oid'              => $row2['snmp_oid'],
                    'ip_target'             => $direccion_agente,
                    'id_module_group'       => $row2['id_module_group'],
                    'id_modulo'             => $row2['id_modulo'],
                    'plugin_user'           => $row2['plugin_user'],
                    'plugin_pass'           => $row2['plugin_pass'],
                    'plugin_parameter'      => $row2['plugin_parameter'],
                    'unit'                  => $row2['unit'],
                    'max_timeout'           => $row2['max_timeout'],
                    'max_retries'           => $row2['max_retries'],
                    'id_plugin'             => $row2['id_plugin'],
                    'post_process'          => $row2['post_process'],
                    'dynamic_interval'      => $row2['dynamic_interval'],
                    'dynamic_max'           => $row2['dynamic_max'],
                    'dynamic_min'           => $row2['dynamic_min'],
                    'dynamic_two_tailed'    => $row2['dynamic_two_tailed'],
                    'min_warning'           => $row2['min_warning'],
                    'max_warning'           => $row2['max_warning'],
                    'str_warning'           => $row2['str_warning'],
                    'min_critical'          => $row2['min_critical'],
                    'max_critical'          => $row2['max_critical'],
                    'str_critical'          => $row2['str_critical'],
                    'critical_inverse'      => $row2['critical_inverse'],
                    'warning_inverse'       => $row2['warning_inverse'],
                    'critical_instructions' => $row2['critical_instructions'],
                    'warning_instructions'  => $row2['warning_instructions'],
                    'unknown_instructions'  => $row2['unknown_instructions'],
                    'id_category'           => $row2['id_category'],
                    'macros'                => $row2['macros'],
                    'each_ff'               => $row2['each_ff'],
                    'min_ff_event'          => $row2['min_ff_event'],
                    'min_ff_event_normal'   => $row2['min_ff_event_normal'],
                    'min_ff_event_warning'  => $row2['min_ff_event_warning'],
                    'min_ff_event_critical' => $row2['min_ff_event_critical'],
                ];

                $name = $row2['name'];

                // Put tags in array if the component has to add them later
                if (!empty($row2['tags'])) {
                    $tags = explode(',', $row2['tags']);
                } else {
                    $tags = [];
                }

                // Check if this module exists in the agent
                $module_name_check = db_get_value_filter('id_agente_modulo', 'tagente_modulo', ['delete_pending' => 0, 'nombre' => $name, 'id_agente' => $id_agent]);

                if ($module_name_check !== false) {
                    $modules_already_added[] = $row2['name'];
                    $error_count++;
                } else {
                    $id_agente_modulo = modules_create_agent_module($id_agent, $name, $values);

                    if ($id_agente_modulo === false) {
                        $error_count++;
                    } else {
                        if (!empty($tags)) {
                            // Creating tags
                            $tag_ids = [];
                            foreach ($tags as $tag_name) {
                                $tag_id = tags_get_id($tag_name);

                                // If tag exists in the system we store to create it
                                $tag_ids[] = $tag_id;
                            }

                            tags_insert_module_tag($id_agente_modulo, $tag_ids);
                        }

                        $success_count++;
                    }
                }
            }
        }

        if ($error_count > 0) {
            if (empty($modules_already_added)) {
                returnError('set_apply_module_template', __('Error adding modules').sprintf(' (%s)', $error_count));
            } else {
                returnError('set_apply_module_template', __('Error adding modules. The following errors already exists: ').implode(', ', $modules_already_added));
            }
        }

        if ($success_count > 0) {
            returnData('string', ['type' => 'string', 'data' => __('Modules successfully added')]);
        }
    }

}


function api_get_cluster_status($id_cluster, $trash1, $trash2, $returnType)
{
    global $config;

    if (defined('METACONSOLE')) {
        return;
    }

    $cluster_group = clusters_get_group($id_cluster);
    if (!check_acl($config['id_user'], $cluster_group, 'AR')) {
        returnError('error_get_cluster_status', __('The user cannot access to the cluster'));
        return;
    }

    $sql = 'select ae.estado from tagente_estado ae, tagente_modulo tam, tcluster tc'.' where tam.id_agente=tc.id_agent and ae.id_agente_modulo=tam.id_agente_modulo '.' and tc.id='.$id_cluster.' and tam.nombre = "'.io_safe_input('Cluster status').'" ';

    $value = db_get_value_sql($sql);

    if ($value === false) {
        returnError('id_not_found', $returnType);
        return;
    }

    $data = [
        'type' => 'string',
        'data' => $value,
    ];

    returnData($returnType, $data);
}


function api_get_cluster_id_by_name($cluster_name, $trash1, $trash2, $returnType)
{
    global $config;

    if (defined('METACONSOLE')) {
        return;
    }

    $value = cluster_get_id_by_name($cluster_name);
    if (($value === false) || ($value === null)) {
        returnError('id_not_found', $returnType);
        return;
    }

    $cluster_group = clusters_get_group($value);
    if (!check_acl($config['id_user'], $cluster_group, 'AR')) {
        returnError('error_get_cluster_status', __('The user cannot access to the cluster'));
        return;
    }

    $data = [
        'type' => 'string',
        'data' => $value,
    ];

    returnData($returnType, $data);
}


function api_get_agents_id_name_by_cluster_id($cluster_id, $trash1, $trash2, $returnType)
{
    global $config;

    if (defined('METACONSOLE')) {
        return;
    }

    $cluster_group = clusters_get_group($cluster_id);
    if (!check_acl($config['id_user'], $cluster_group, 'AR')) {
        returnError('error_get_cluster_status', __('The user cannot access to the cluster'));
        return;
    }

    $all_agents = cluster_get_agents_id_name_by_cluster_id($cluster_id);

    if ($all_agents !== false) {
        $data = [
            'type' => 'json',
            'data' => $all_agents,
        ];

        returnData('json', $data, JSON_FORCE_OBJECT);
    } else {
        returnError('error_agents', 'No agents retrieved.');
    }
}


function api_get_agents_id_name_by_cluster_name($cluster_name, $trash1, $trash2, $returnType)
{
    global $config;

    if (defined('METACONSOLE')) {
        return;
    }

    $value = cluster_get_id_by_name($cluster_name);
    if (($value === false) || ($value === null)) {
        returnError('id_not_found', $returnType);
    }

    $cluster_group = clusters_get_group($value);
    if (!check_acl($config['id_user'], $cluster_group, 'AR')) {
        returnError('error_get_cluster_status', __('The user cannot access to the cluster'));
        return;
    }

    $all_agents = cluster_get_agents_id_name_by_cluster_id($value);

    if (count($all_agents) > 0 and $all_agents !== false) {
        $data = [
            'type' => 'json',
            'data' => $all_agents,
        ];

        returnData('json', $data, JSON_FORCE_OBJECT);
    } else {
        returnError('error_agents', 'No agents retrieved.');
    }
}


function api_get_modules_id_name_by_cluster_id($cluster_id)
{
    global $config;

    if (defined('METACONSOLE')) {
        return;
    }

    $cluster_group = clusters_get_group($cluster_id);
    if (!check_acl($config['id_user'], $cluster_group, 'AR')) {
        returnError('error_get_cluster_status', __('The user cannot access to the cluster'));
        return;
    }

    $all_modules = cluster_get_modules_id_name_by_cluster_id($cluster_id);

    if (count($all_modules) > 0 and $all_modules !== false) {
        $data = [
            'type' => 'json',
            'data' => $all_modules,
        ];

        returnData('json', $data);
    } else {
        returnError('error_agent_modules', 'No modules retrieved.');
    }

}


function api_get_modules_id_name_by_cluster_name($cluster_name)
{
    global $config;

    if (defined('METACONSOLE')) {
        return;
    }

    $value = cluster_get_id_by_name($cluster_name);
    if (($value === false) || ($value === null)) {
        returnError('id_not_found', $returnType);
    }

    $cluster_group = clusters_get_group($value);
    if (!check_acl($config['id_user'], $cluster_group, 'AR')) {
        returnError('error_get_cluster_status', __('The user cannot access to the cluster'));
        return;
    }

    $all_modules = cluster_get_modules_id_name_by_cluster_id($value);

    if (count($all_modules) > 0 and $all_modules !== false) {
        $data = [
            'type' => 'json',
            'data' => $all_modules,
        ];

        returnData('json', $data);
    } else {
        returnError('error_agent_modules', 'No modules retrieved.');
    }

}


 /**
  * @param $trash1
  * @param $trash2
  * @param mixed      $trash3
  * @param $returnType
  *    Example:
  *    api.php?op=get&op2=event_responses&return_type=csv&apipass=1234&user=admin&pass=pandora
  */
function api_get_event_responses($trash1, $trash2, $trash3, $returnType)
{
    global $config;

    // Error if user cannot read event responses.
    if (!check_acl($config['id_user'], 0, 'PM')) {
        returnError('forbidden', $returnType);
        return;
    }

    $responses = event_responses_get_responses();
    if (empty($responses)) {
        returnError('no_data_to_show', $returnType);
        return;
    }

    returnData($returnType, ['type' => 'array', 'data' => $responses]);
}


 /**
  * @param $id_response
  * @param $trash2
  * @param mixed       $trash3
  * @param $returnType
  *    Example:
  *    api.php?op=set&op2=delete_event_response&id=7&apipass=1234&user=admin&pass=pandora
  */
function api_set_delete_event_response($id_response, $trash1, $trash2, $returnType)
{
    global $config;

    // Error if user cannot read event responses.
    if (!check_acl($config['id_user'], 0, 'PM')) {
        returnError('forbidden', $returnType);
        return;
    }

    // Check if id exists
    $event_group = db_get_value('id_group', 'tevent_response', 'id', $id_response);
    if ($event_group === false) {
        returnError('id_not_found', $returnType);
        return;
    }

    // Check user if can edit the module
    if (!check_acl($config['id_user'], $event_group, 'PM')) {
        returnError('forbidden', $returnType);
        return;
    }

    $result = db_process_sql_delete('tevent_response', ['id' => $id_response]);
    returnData($returnType, ['type' => 'string', 'data' => $result]);
}


/**
 * @param $trash1
 * @param $trash2
 * @param mixed      $other. Serialized params
 * @param $returnType
 *    Example:
 *    api.php?op=set&op2=create_event_response&other=response%7Cdescription%20response%7Ctouch%7Ccommand%7C0%7C650%7C400%7C0%7Cresponse%7C0&other_mode=url_encode_separator_%7C&apipass=1234&user=admin&pass=pandora
 */
function api_set_create_event_response($trash1, $trash2, $other, $returnType)
{
    global $config;

    // Error if user cannot read event responses.
    if (!check_acl($config['id_user'], 0, 'PM')) {
        returnError('forbidden', $returnType);
        return;
    }

    $values = [];
    $values['name'] = $other['data'][0];
    $values['description'] = $other['data'][1];
    $values['target'] = $other['data'][2];
    $values['type'] = $other['data'][3];
    $values['id_group'] = $other['data'][4];
    $values['modal_width'] = $other['data'][5];
    $values['modal_height'] = $other['data'][6];
    $values['new_window'] = $other['data'][7];
    $values['params'] = $other['data'][8];
    $values['server_to_exec'] = $other['data'][9];

    // Error if user has not permission for the group.
    if (!check_acl($config['id_user'], $values['id_group'], 'PM')) {
        returnError('forbidden', $returnType);
        return;
    }

    $return = event_responses_create_response($values) ? 1 : 0;

    returnData($returnType, ['type' => 'string', 'data' => $return]);
}


/**
 * @param $id_response
 * @param $trash2
 * @param mixed       $other. Serialized params
 * @param $returnType
 *    Example:
 *    api.php?op=set&op2=update_event_response&id=7&other=response%7Cdescription%20response%7Ctouch%7Ccommand%7C0%7C650%7C400%7C0%7Cresponse%7C0&other_mode=url_encode_separator_%7C&apipass=1234&user=admin&pass=pandora
 */
function api_set_update_event_response($id_response, $trash1, $other, $returnType)
{
    global $config;

    // Error if user cannot read event responses.
    if (!check_acl($config['id_user'], 0, 'PM')) {
        returnError('forbidden', $returnType);
        return;
    }

    // Check if id exists
    $event_response = db_get_row('tevent_response', 'id', $id_response);
    if ($event_response === false) {
        returnError('id_not_found', $returnType);
        return;
    }

    // Check user if can edit the module
    if (!check_acl($config['id_user'], $event_response['id_group'], 'PM')) {
        returnError('forbidden', $returnType);
        return;
    }

    $values = [];
    $values['name'] = $other['data'][0] == '' ? $event_response['name'] : $other['data'][0];
    $values['description'] = $other['data'][1] == '' ? $event_response['description'] : $other['data'][1];
    $values['target'] = $other['data'][2] == '' ? $event_response['target'] : $other['data'][2];
    $values['type'] = $other['data'][3] == '' ? $event_response['type'] : $other['data'][3];
    $values['id_group'] = $other['data'][4] == '' ? $event_response['id_group'] : $other['data'][4];
    $values['modal_width'] = $other['data'][5] == '' ? $event_response['modal_width'] : $other['data'][5];
    $values['modal_height'] = $other['data'][6] == '' ? $event_response['modal_height'] : $other['data'][6];
    $values['new_window'] = $other['data'][7] == '' ? $event_response['new_window'] : $other['data'][7];
    $values['params'] = $other['data'][8] == '' ? $event_response['params'] : $other['data'][8];
    $values['server_to_exec'] = $other['data'][9] == '' ? $event_response['server_to_exec'] : $other['data'][9];

    // Error if user has not permission for the group.
    if (!check_acl($config['id_user'], $values['id_group'], 'PM')) {
        returnError('forbidden', $returnType);
        return;
    }

    $return = event_responses_update_response($id_response, $values) ? 1 : 0;

    returnData($returnType, ['type' => 'string', 'data' => $return]);
}


function api_get_cluster_items($cluster_id)
{
    global $config;

    if (defined('METACONSOLE')) {
        return;
    }

    $cluster_group = clusters_get_group($cluster_id);
    if (!check_acl($config['id_user'], $cluster_group, 'AR')) {
        returnError('error_get_cluster_status', __('The user cannot access to the cluster'));
        return;
    }

    $all_items = cluster_get_items($cluster_id);

    if (count($all_items) > 0 and $all_items !== false) {
        $data = [
            'type' => 'json',
            'data' => $all_items,
        ];

        returnData('json', $data);
    } else {
        returnError('error_cluster_items', 'No items retrieved.');
    }
}


/**
 * Create an event filter.
 *
 * @param string            $id    Name of event filter to add.
 * @param $thrash1 Don't use.
 * @param array             $other it's array, $other as param is<id_group_filter>;<id_group>;<event_type>;
 *              <severity>;<event_status>;<free_search>;<agent_search_id>;<pagination_size>;<max_hours_old>;<id_user_ack>;<duplicate>;
 *              <date_from>;<date_to>;<events_with_tags>;<events_without_tags>;<alert_events>;<module_search_id>;<source>;
 *              <id_extra>;<user_comment> in this order
 *              and separator char (after text ; ) and separator (pass in param othermode as othermode=url_encode_separator_<separator>)
 *
 *                 example: api.php?op=set&op2=create_event_filter&id=test&other=||error|4|||1||12|||2018-12-09|2018-12-13|[%226%22]|[%2210%22,%226%22,%223%22]|1|10|||&other_mode=url_encode_separator_|
 *
 * @param $thrash3 Don't use
 */
function api_set_create_event_filter($name, $thrash1, $other, $thrash3)
{
    if ($name == '') {
        returnError(
            'error_create_event_filter',
            __('Error creating event filter. Event filter name cannot be left blank.')
        );
        return;
    }

    $event_w = check_acl($config['id_user'], 0, 'EW');
    $event_m = check_acl($config['id_user'], 0, 'EM');
    $access = ($event_w == true) ? 'EW' : (($event_m == true) ? 'EM' : 'EW');

    $event_filter_name = $name;

    $user_groups = users_get_groups($config['id_user'], 'AR', true);

    $id_group_filter = (array_key_exists($other['data'][0], $user_groups)) ? $other['data'][0] : 0;

    $id_group = (array_key_exists($other['data'][1], $user_groups)) ? $other['data'][1] : 0;

    $event_type = (array_key_exists($other['data'][2], get_event_types()) || $other['data'][2] == '') ? $other['data'][2] : '';

    $severity = (array_key_exists($other['data'][3], get_priorities()) || $other['data'][3] == -1) ? $other['data'][3] : -1;

    $status = (array_key_exists($other['data'][4], events_get_all_status()) || $other['data'][4] == -1) ? $other['data'][4] : -1;

    if (!is_numeric($other['data'][6]) || empty($other['data'][6])) {
        $text_agent = '';
        $id_agent = 0;
    } else {
        $filter = [];

        if ($id_group == 0) {
            $filter['id_grupo'] = array_keys($user_groups);
        } else {
            $filter['id_grupo'] = $id_group;
        }

        $filter[] = '(id_agente = '.$other['data'][6].')';
        $agent = agents_get_agents($filter, ['id_agente']);

        if ($agent === false) {
            $text_agent = '';
        } else {
            $sql = sprintf(
                'SELECT alias
				FROM tagente
				WHERE id_agente = %d',
                $agent[0]['id_agente']
            );

            $id_agent = $other['data'][6];
            $text_agent = db_get_value_sql($sql);
        }
    }

    $pagination = (in_array($other['data'][7], [20, 25, 50, 100, 200, 500])) ? $other['data'][7] : 20;

    $users = users_get_user_users($config['id_user'], $access, users_can_manage_group_all());

    $id_user_ack = (in_array($other['data'][9], $users)) ? $other['data'][9] : 0;

    $group_rep = ($other['data'][10] == 0 || $other['data'][10] == 1) ? $other['data'][10] : 0;

    $date_from = (preg_match('/^[0-9]{4}-(0[1-9]|1[0-2])-(0[1-9]|[1-2][0-9]|3[0-1])$/', $other['data'][11])) ? $other['data'][11] : '0000-00-00';

    $date_to = (preg_match('/^[0-9]{4}-(0[1-9]|1[0-2])-(0[1-9]|[1-2][0-9]|3[0-1])$/', $other['data'][12])) ? $other['data'][12] : '0000-00-00';

    $tag_with = (preg_match('/^\[(("\d+"((,|\])("\d+"))+)|"\d+")\]$/', io_safe_output($other['data'][13]))) ? $other['data'][13] : '[]';

    $tag_without = (preg_match('/^\[(("\d+"((,|\])("\d+"))+)|"\d+")\]$/', io_safe_output($other['data'][14]))) ? $other['data'][14] : '[]';

    $filter_only_alert = (in_array($other['data'][15], [-1, 0, 1])) ? $other['data'][15] : -1;

    if (!is_numeric($other['data'][16]) || empty($other['data'][16])) {
        $id_agent_module = 0;
    } else {
        $groups = [];

        $groups = users_get_groups($config['id_user'], 'AW', false);
        $groups = array_keys($groups);

        if (empty($groups)) {
            $id_groups = 0;
        } else {
            $id_groups = implode(',', $groups);
        }

        $agents = db_get_all_rows_sql(
            'SELECT id_agente
			FROM tagente
			WHERE id_grupo IN ('.$id_groups.')'
        );

        if ($agents === false) {
            $agents = [];
        }

        $id_agents = [];
        foreach ($agents as $agent) {
            $id_agents[] = $agent['id_agente'];
        }

        $filter = '('.$other['data'][16].')';

        $modules = agents_get_modules(
            $id_agents,
            false,
            (['tagente_modulo.id_agente_modulo in' => $filter])
        );

        $id_agent_module = (array_key_exists($other['data'][16], $modules)) ? $other['data'][16] : 0;
    }

    $values = [
        'id_group_filter'   => $id_group_filter,
        'id_group'          => $id_group,
        'event_type'        => $event_type,
        'severity'          => $severity,
        'status'            => $status,
        'search'            => $other['data'][5],
        'text_agent'        => $text_agent,
        'id_agent'          => $id_agent,
        'pagination'        => $pagination,
        'event_view_hr'     => $other['data'][8],
        'id_user_ack'       => $id_user_ack,
        'group_rep'         => $group_rep,
        'date_from'         => $date_from,
        'date_to'           => $date_to,
        'tag_with'          => $tag_with,
        'tag_without'       => $tag_without,
        'filter_only_alert' => $filter_only_alert,
        'id_agent_module'   => $id_agent_module,
        'source'            => $other['data'][17],
        'id_extra'          => $other['data'][18],
        'user_comment'      => $other['data'][19],
    ];

    $values['id_name'] = $event_filter_name;

    $id_filter = db_process_sql_insert('tevent_filter', $values);

    if ($id_filter === false) {
        returnError('error_create_event_filter', __('Error creating event filter.'));
    } else {
        returnData(
            'string',
            [
                'type' => 'string',
                'data' => __('Event filter successfully created.'),
            ]
        );
    }

}


/**
 * Update an event filter. And return a message with the result of the operation.
 *
 * @param string            $id_event_filter Id of the event filter to update.
 * @param $thrash1 Don't use.
 * @param array             $other           it's array, $other as param is <filter_name>;<id_group>;<event_type>;
 *                        <severity>;<event_status>;<free_search>;<agent_search_id>;<pagination_size>;<max_hours_old>;<id_user_ack>;<duplicate>;
 *                        <date_from>;<date_to>;<events_with_tags>;<events_without_tags>;<alert_events>;<module_search_id>;<source>;
 *                        <id_extra>;<user_comment> in this order
 *                        and separator char (after text ; ) and separator (pass in param othermode as othermode=url_encode_separator_<separator>)
 *
 *                        example:
 *
 *                       api.php?op=set&op2=update_event_filter&id=198&other=new_name|||alert_recovered|||||||||||||||||&other_mode=url_encode_separator_%7C
 *
 * @param $thrash3 Don't use
 */
function api_set_update_event_filter($id_event_filter, $thrash1, $other, $thrash3)
{
    global $config;

    if (!check_acl($config['id_user'], 0, 'LM')) {
        returnError('forbidden', 'string');
        return;
    }

    if ($id_event_filter == '') {
        returnError(
            'error_update_event_filter',
            __('Error updating event filter. Event filter ID cannot be left blank.')
        );
        return;
    }

    $sql = "SELECT * FROM tevent_filter WHERE id_filter=$id_event_filter";
    $result_event_filter = db_get_row_sql($sql);

    if (!$result_event_filter) {
        returnError(
            'error_update_event_filter',
            __('Error updating event filter. Event filter ID doesn\'t exist.')
        );
        return;
    }

    $values = [];

    for ($i = 0; $i < 21; $i++) {
        if ($other['data'][$i] != '') {
            switch ($i) {
                case 0:
                    $values['id_name'] = $other['data'][0];
                break;

                case 1:
                    $user_groups = users_get_groups($config['id_user'], 'AR', true);
                    $values['id_group_filter'] = (array_key_exists($other['data'][1], $user_groups)) ? $other['data'][1] : 0;
                break;

                case 2:
                    $user_groups = users_get_groups($config['id_user'], 'AR', true);
                    $values['id_group'] = (array_key_exists($other['data'][2], $user_groups)) ? $other['data'][2] : 0;
                break;

                case 3:
                    $values['event_type'] = (array_key_exists($other['data'][3], get_event_types()) || $other['data'][3] == '') ? $other['data'][3] : '';
                break;

                case 4:
                    $values['severity'] = (array_key_exists($other['data'][4], get_priorities()) || $other['data'][4] == -1) ? $other['data'][4] : -1;
                break;

                case 5:
                    $values['status'] = (array_key_exists($other['data'][5], events_get_all_status()) || $other['data'][5] == -1) ? $other['data'][5] : -1;
                break;

                case 6:
                    $values['search'] = $other['data'][6];
                break;

                case 7:
                    $user_groups = users_get_groups($config['id_user'], 'AR', true);

                    if (!is_numeric($other['data'][7]) || empty($other['data'][7])) {
                        $values['text_agent'] = '';
                        $values['id_agent'] = 0;
                    } else {
                        $filter = [];

                        if ($id_group == 0) {
                            $filter['id_grupo'] = array_keys($user_groups);
                        } else {
                            $filter['id_grupo'] = $id_group;
                        }

                        $filter[] = '(id_agente = '.$other['data'][7].')';
                        $agent = agents_get_agents($filter, ['id_agente']);

                        if ($agent === false) {
                            $values['text_agent'] = '';
                        } else {
                            $sql = sprintf(
                                'SELECT alias
								FROM tagente
								WHERE id_agente = %d',
                                $agent[0]['id_agente']
                            );

                            $values['id_agent'] = $other['data'][7];
                            $values['text_agent'] = db_get_value_sql($sql);
                        }
                    }
                break;

                case 8:
                    $values['pagination'] = (in_array($other['data'][8], [20, 25, 50, 100, 200, 500])) ? $other['data'][8] : 20;
                break;

                case 9:
                    $values['event_view_hr'] = $other['data'][9];
                break;

                case 10:

                    $event_w = check_acl($config['id_user'], 0, 'EW');
                    $event_m = check_acl($config['id_user'], 0, 'EM');
                    $access = ($event_w == true) ? 'EW' : (($event_m == true) ? 'EM' : 'EW');

                    $users = users_get_user_users($config['id_user'], $access, users_can_manage_group_all());

                    $values['id_user_ack'] = (in_array($other['data'][10], $users)) ? $other['data'][10] : 0;
                break;

                case 11:
                    $values['group_rep'] = ($other['data'][11] == 0 || $other['data'][11] == 1) ? $other['data'][11] : 0;
                break;

                case 12:
                    $values['date_from'] = (preg_match('/^[0-9]{4}-(0[1-9]|1[0-2])-(0[1-9]|[1-2][0-9]|3[0-1])$/', $other['data'][12])) ? $other['data'][12] : '0000-00-00';
                break;

                case 13:
                    $values['date_to'] = (preg_match('/^[0-9]{4}-(0[1-9]|1[0-2])-(0[1-9]|[1-2][0-9]|3[0-1])$/', $other['data'][13])) ? $other['data'][13] : '0000-00-00';
                break;

                case 14:
                    print_r('14444444');
                    $values['tag_with'] = (preg_match('/^\[(("\d+"((,|\])("\d+"))+)|"\d+")\]$/', io_safe_output($other['data'][14]))) ? $other['data'][14] : '[]';
                break;

                case 15:
                    print_r('1555555555');
                    $values['tag_without'] = (preg_match('/^\[(("\d+"((,|\])("\d+"))+)|"\d+")\]$/', io_safe_output($other['data'][15]))) ? $other['data'][15] : '[]';
                break;

                case 16:
                    $values['filter_only_alert'] = (in_array($other['data'][16], [-1, 0, 1])) ? $other['data'][16] : -1;
                break;

                case 17:
                    if (!is_numeric($other['data'][17]) || empty($other['data'][17])) {
                        $values['id_agent_module'] = 0;
                    } else {
                        $groups = [];

                        $groups = users_get_groups($config['id_user'], 'AW', false);
                        $groups = array_keys($groups);

                        if (empty($groups)) {
                            $id_groups = 0;
                        } else {
                            $id_groups = implode(',', $groups);
                        }

                        $agents = db_get_all_rows_sql(
                            'SELECT id_agente
							FROM tagente
							WHERE id_grupo IN ('.$id_groups.')'
                        );

                        if ($agents === false) {
                            $agents = [];
                        }

                        $id_agents = [];
                        foreach ($agents as $agent) {
                            $id_agents[] = $agent['id_agente'];
                        }

                        $filter = '('.$other['data'][17].')';

                        $modules = agents_get_modules(
                            $id_agents,
                            false,
                            (['tagente_modulo.id_agente_modulo in' => $filter])
                        );

                        $values['id_agent_module'] = (array_key_exists($other['data'][17], $modules)) ? $other['data'][17] : 0;
                    }
                break;

                case 18:
                    $values['source'] = $other['data'][18];
                break;

                case 19:
                    $values['id_extra'] = $other['data'][19];
                break;

                case 20:
                    print_r('adadadasds');
                    $values['user_comment'] = $other['data'][20];
                break;
            }
        }
    }

    $result = db_process_sql_update(
        'tevent_filter',
        $values,
        ['id_filter' => $id_event_filter]
    );

    if ($result === false) {
        returnError('error_update_event_filter', __('Error updating event filter.'));
    } else {
        returnData(
            'string',
            [
                'type' => 'string',
                'data' => __('Event filter successfully updated.'),
            ]
        );
    }

}


/**
 * Delete an event filter. And return a message with the result of the operation.
 *
 * @param string            $id_template Id of the event filter to delete.
 * @param $thrash1 Don't use.
 * @param array             $other       Don't use
 *
 *                    example:
 *
 *                   api.php?op=set&op2=delete_event_filter&id=38
 *
 * @param $thrash3 Don't use
 */
function api_set_delete_event_filter($id_event_filter, $thrash1, $other, $thrash3)
{
    if ($id_event_filter == '') {
        returnError(
            'error_delete_event_filter',
            __('Error deleting event_filter. Event filter ID cannot be left blank.')
        );
        return;
    }

    $result = db_process_sql_delete('tevent_filter', ['id_filter' => $id_event_filter]);

    if ($result == 0) {
        returnError(
            'error_delete_event_filter',
            __('Error deleting event filter.')
        );
    } else {
        returnData(
            'string',
            [
                'type' => 'string',
                'data' => __('Event filter successfully deleted.'),
            ]
        );
    }
}


/**
 * Get all event filters, and print all the result like a csv.
 *
 * @param $thrash1 Don't use.
 * @param $thrash2 Don't use.
 * @param array             $other it's array, but only <csv_separator> is available.
 *              example:
 *
 *              api.php?op=get&op2=all_event_filters&return_type=csv&other=;
 *
 * @param $thrash3 Don't use.
 */
function api_get_all_event_filters($thrash1, $thrash2, $other, $thrash3)
{
    global $config;

    if (!isset($other['data'][0])) {
        $separator = ';';
        // by default
    } else {
        $separator = $other['data'][0];
    }

    if (!check_acl($config['id_user'], 0, 'LM')) {
        returnError('forbidden', 'csv');
        return;
    }

    $filter = false;

    $sql = 'SELECT * FROM tevent_filter';
      $event_filters = db_get_all_rows_sql($sql);

    if ($event_filters !== false) {
        $data['type'] = 'array';
        $data['data'] = $event_filters;
    }

    if (!$event_filters) {
        returnError(
            'error_get_all_event_filters',
            __('Error getting all event filters.')
        );
    } else {
        returnData('csv', $data, $separator);
    }
}


//
// AUX FUNCTIONS
//
function util_api_check_agent_and_print_error($id_agent, $returnType, $access='AR', $force_meta=false)
{
    global $config;

    $check_agent = agents_check_access_agent($id_agent, $access, $force_meta);
    if ($check_agent === true) {
        return true;
    }

    if ($check_agent === false || !check_acl($config['id_user'], 0, $access)) {
        returnError('forbidden', $returnType);
    } else if ($check_agent === null) {
        returnError('id_not_found', $returnType);
    }

    return false;
}


function api_get_user_info($thrash1, $thrash2, $other, $returnType)
{
    $separator = ';';

    $other = json_decode(base64_decode($other['data']), true);

    $sql = 'select * from tusuario where id_user = "'.$other[0]['id_user'].'" and password = "'.$other[0]['password'].'"';

    $user_info = db_get_all_rows_sql($sql);

    if (count($user_info) > 0 and $user_info !== false) {
        $data = [
            'type' => 'array',
            'data' => $user_info,
        ];
        returnData($returnType, $data, $separator);
    } else {
        return 0;
    }
}


/*
    This function receives different parameters to process one of these actions the logging process in our application from the records in the audit of pandora fms, to avoid concurrent access of administrator users, and optionally to prohibit access to non-administrator users:

    Parameter 0

    The User ID that attempts the action is used to check the status of the application for access.

    Parameter 1

    Login, logout, exclude, browse.

    These requests receive a response that we can treat as we consider, this function only sends answers, does not perform any action in your application, you must customize them.

    Login action: free (register our access), taken, denied (if you are not an administrator user and parameter four is set to 1, register the expulsion).

    Browse action: It has the same answers as login, but does not register anything in the audit.

    Logout action: It records the deslogeo but does not send a response.

    All other actions do not return a response,

    Parameter 2

    IP address of the application is also used to check the status of the application for access.

    Parameter 3

    Name of the application, it is also used to check the status of the application for access.

    Parameter 4

    If you mark 1 you will avoid the access to the non-administrators users, returning the response `denied' and registering that expulsion in the audit of pandora fms.

*/



function api_set_access_process($thrash1, $thrash2, $other, $returnType)
{
    if (defined('METACONSOLE')) {
        return;
    }

    $other['data'] = explode('|', $other['data']);

    $sql = 'select id_usuario,utimestamp from tsesion where descripcion like "%'.$other['data'][2].'%" and accion like "%'.$other['data'][3].'&#x20;Logon%" and id_usuario IN (select id_user from tusuario where is_admin = 1) and id_usuario != "'.$other['data'][0].'" order by utimestamp DESC limit 1';
    $audit_concurrence = db_get_all_rows_sql($sql);
    $sql_user = 'select id_usuario,utimestamp from tsesion where descripcion like "%'.$other['data'][2].'%" and accion like "%'.$other['data'][3].'&#x20;Logon%" and id_usuario IN (select id_user from tusuario where is_admin = 1) and id_usuario = "'.$other['data'][0].'" order by utimestamp DESC limit 1';
    $audit_concurrence_user = db_get_all_rows_sql($sql_user);
    $sql2 = 'select id_usuario,utimestamp,accion from tsesion where descripcion like "%'.$other['data'][2].'%" and accion like "%'.$other['data'][3].'&#x20;Logoff%" and id_usuario = "'.$audit_concurrence[0]['id_usuario'].'" order by utimestamp DESC limit 1';
    $audit_concurrence_2 = db_get_all_rows_sql($sql2);

    // The user trying to log in is an administrator
    if (users_is_admin($other['data'][0])) {
        // The admin user is trying to login
        if ($other['data'][1] == 'login') {
            // Check if there is an administrator user logged in prior to our last login
            if ($audit_concurrence[0]['utimestamp'] > $audit_concurrence_user[0]['utimestamp']) {
                // Check if the administrator user logged in later to us has unlogged and left the node free
                if ($audit_concurrence[0]['utimestamp'] > $audit_concurrence_2[0]['utimestamp']) {
                    // The administrator user logged in later has not yet unlogged
                    returnData('string', ['type' => 'string', 'data' => 'taken']);
                } else {
                    // The administrator user logged in later has already unlogged
                    returnData('string', ['type' => 'string', 'data' => 'free']);
                }
            } else {
                // There is no administrator user who has logged in since then to log us in.
                db_pandora_audit($other['data'][3].' Logon', 'Logged in '.$other['data'][3].' node '.$other['data'][2], $other['data'][0]);
                returnData('string', ['type' => 'string', 'data' => 'free']);
            }
        } else if ($other['data'][1] == 'logout') {
            // The administrator user wants to log out
            db_pandora_audit($other['data'][3].' Logoff', 'Logout from '.$other['data'][3].' node '.$other['data'][2], $other['data'][0]);
        } else if ($other['data'][1] == 'exclude') {
            // The administrator user has ejected another administrator user who was logged in
            db_pandora_audit($other['data'][3].' Logon', 'Logged in '.$other['data'][3].' node '.$other['data'][2], $other['data'][0]);
            db_pandora_audit($other['data'][3].' Logoff', 'Logout from '.$other['data'][3].' node '.$other['data'][2], $audit_concurrence[0]['id_usuario']);
        }
        // The admin user is trying to browse
        else if ($other['data'][1] == 'browse') {
            // Check if there is an administrator user logged in prior to our last login
            if ($audit_concurrence[0]['utimestamp'] > $audit_concurrence_user[0]['utimestamp']) {
                // Check if the administrator user logged in later to us has unlogged and left the node free
                if ($audit_concurrence[0]['utimestamp'] > $audit_concurrence_2[0]['utimestamp']) {
                    // The administrator user logged in later has not yet unlogged
                    returnData('string', ['type' => 'string', 'data' => $audit_concurrence[0]['id_usuario']]);
                } else {
                    // The administrator user logged in later has already unlogged
                    returnData('string', ['type' => 'string', 'data' => 'free']);
                }
            } else {
                // There is no administrator user who has logged in since then to log us in.
                returnData('string', ['type' => 'string', 'data' => 'free']);
            }
        } else if ($other['data'][1] == 'cancelled') {
            // The administrator user tries to log in having another administrator logged in, but instead of expelling him he cancels his log in.
            db_pandora_audit($other['data'][3].' cancelled access', 'Cancelled access in '.$other['data'][3].' node '.$other['data'][2], $other['data'][0]);
            returnData('string', ['type' => 'string', 'data' => 'cancelled']);
        }
    } else {
        if ($other['data'][4] == 1) {
            // The user trying to log in is not an administrator and is not allowed no admin access
            db_pandora_audit($other['data'][3].' denied access', 'Denied access to non-admin user '.$other['data'][3].' node '.$other['data'][2], $other['data'][0]);
            returnData('string', ['type' => 'string', 'data' => 'denied']);
        } else {
            // The user trying to log in is not an administrator and is allowed no admin access
            if ($other['data'][1] == 'login') {
                // The user trying to login is not admin, can enter without concurrent use filter
                db_pandora_audit($other['data'][3].' Logon', 'Logged in '.$other['data'][3].' node '.$other['data'][2], $other['data'][0]);
                returnData('string', ['type' => 'string', 'data' => 'free']);
            } else if ($other['data'][1] == 'logout') {
                // The user trying to logoff is not admin
                db_pandora_audit($other['data'][3].' Logoff', 'Logout from '.$other['data'][3].' node '.$other['data'][2], $other['data'][0]);
            } else if ($other['data'][1] == 'browse') {
                // The user trying to browse in an app page is not admin, can enter without concurrent use filter
                returnData('string', ['type' => 'string', 'data' => 'free']);
            }
        }
    }
}


function api_get_traps($thrash1, $thrash2, $other, $returnType)
{
    if (defined('METACONSOLE')) {
        return;
    }

    $other['data'] = explode('|', $other['data']);

    $other['data'][1] = date('Y-m-d H:i:s', $other['data'][1]);

    $sql = 'SELECT * from ttrap where timestamp >= "'.$other['data'][1].'"';

    // $sql = 'SELECT * from ttrap where source = "'.$other['data'][0].'" and timestamp >= "'.$other['data'][1].'"';
    if ($other['data'][4]) {
        $other['data'][4] = date('Y-m-d H:i:s', $other['data'][4]);
        $sql .= ' and timestamp <= "'.$other['data'][4].'"';
    }

    if ($other['data'][2]) {
        $sql .= ' limit '.$other['data'][2];
    }

    if ($other['data'][3]) {
        $sql .= ' offset '.$other['data'][3];
    }

    if ($other['data'][5]) {
        $sql .= ' and status = 0';
    }

    if (sizeof($other['data']) == 0) {
        $sql = 'SELECT * from ttrap';
    }

    $traps = db_get_all_rows_sql($sql);

    if ($other['data'][6]) {
        foreach ($traps as $key => $value) {
            if (!strpos($value['oid_custom'], $other['data'][6]) && $other['data'][7] == 'false') {
                unset($traps[$key]);
            }

            if (strpos($value['oid_custom'], $other['data'][6]) && $other['data'][7] == 'true') {
                unset($traps[$key]);
            }
        }
    }

    $traps_json = json_encode($traps);

    if (count($traps) > 0 and $traps !== false) {
        returnData('string', ['type' => 'string', 'data' => $traps_json]);
    } else {
        return 0;
    }

}


function api_set_validate_traps($id, $thrash2, $other, $thrash3)
{
    if (defined('METACONSOLE')) {
        return;
    }

    if ($id == 'all') {
        $result = db_process_sql_update('ttrap', ['status' => 1]);
    } else {
        $result = db_process_sql_update(
            'ttrap',
            ['status' => 1],
            ['id_trap' => $id]
        );
    }

    if (is_error($result)) {
        // TODO: Improve the error returning more info
        returnError('error_update_trap', __('Error in trap update.'));
    } else {
            returnData(
                'string',
                [
                    'type' => 'string',
                    'data' => __('Validated traps.'),
                ]
            );
    }
}


function api_set_delete_traps($id, $thrash2, $other, $thrash3)
{
    if (defined('METACONSOLE')) {
        return;
    }

    if ($id == 'all') {
        $result = db_process_sql('delete from ttrap');
    } else {
        $result = db_process_sql_delete('ttrap', ['id_trap' => $id]);
    }

    if (is_error($result)) {
        // TODO: Improve the error returning more info
        returnError('error_delete_trap', __('Error in trap delete.'));
    } else {
            returnData(
                'string',
                [
                    'type' => 'string',
                    'data' => __('Deleted traps.'),
                ]
            );
    }
}


function api_get_group_id_by_name($thrash1, $thrash2, $other, $thrash3)
{
    if (defined('METACONSOLE')) {
        return;
    }

    $sql = sprintf(
        'SELECT id_grupo
		FROM tgrupo WHERE nombre = "'.$other['data'].'"'
    );

    $group_id = db_get_all_rows_sql($sql);

    if (count($group_id) > 0 and $group_id !== false) {
        $data = [
            'type' => 'array',
            'data' => $group_id,
        ];

        returnData('csv', $data, ';');
    } else {
        returnError('error_group_name', 'No groups retrieved.');
    }
}


function api_get_timezone($thrash1, $thrash2, $other, $thrash3)
{
    if (defined('METACONSOLE')) {
        return;
    }

    $sql = sprintf(
        'SELECT value
		FROM tconfig WHERE token = "timezone"'
    );

    $timezone = db_get_all_rows_sql($sql);

    if (count($timezone) > 0 and $timezone !== false) {
        $data = [
            'type' => 'string',
            'data' => $timezone,
        ];

        returnData('string', ['type' => 'string', 'data' => $data['data'][0]['value']]);
    } else {
        returnError('error_timezone', 'No timezone retrieved.');
    }
}


function api_get_language($thrash1, $thrash2, $other, $thrash3)
{
    if (defined('METACONSOLE')) {
        return;
    }

    $sql = sprintf(
        'SELECT value
		FROM tconfig WHERE token = "language"'
    );

    $language = db_get_all_rows_sql($sql);

    if (count($language) > 0 and $language !== false) {
        $data = [
            'type' => 'string',
            'data' => $language,
        ];

        returnData('string', ['type' => 'string', 'data' => $data['data'][0]['value']]);
    } else {
        returnError('error_language', 'No language retrieved.');
    }
}


function api_get_session_timeout($thrash1, $thrash2, $other, $thrash3)
{
    if (defined('METACONSOLE')) {
        return;
    }

    $sql = sprintf(
        'SELECT value
		FROM tconfig WHERE token = "session_timeout"'
    );

    $language = db_get_all_rows_sql($sql);

    if (count($language) > 0 and $language !== false) {
        $data = [
            'type' => 'string',
            'data' => $language,
        ];

        returnData('string', ['type' => 'string', 'data' => $data['data'][0]['value']]);
    } else {
        returnError('error_session_timeout', 'No session timeout retrieved.');
    }
}


function api_get_users($thrash1, $thrash2, $other, $returnType)
{
            global $config;

            $user_info = get_users();

    if (!isset($returnType) || empty($returnType) || $returnType == '') {
        $returnType = 'json';
        $data['data'] = 'json';
    }

    if (!isset($separator) || empty($separator) || $separator == '') {
        $separator = ';';
    }

            $data['data'] = $user_info;

    if (count($data) > 0 and $data !== false) {
        returnData($returnType, $data, $separator);
    } else {
        returnError('error_users', 'No users retrieved.');
    }

}


/**
 * Resets module counts and alert counts in the agents
 *
 * @param $id id of the agent you want to synchronize. Add "All" to synchronize all agents
 * @param $trash1
 * @param $trash2
 * @param $trash3
 *
 * Example:
 * api.php?op=set&op2=reset_agent_counts&apipass=1234&user=admin&pass=pandora&id=All
 */
function api_set_reset_agent_counts($id, $thrash1, $thrash2, $thrash3)
{
    global $config;

    if (!check_acl($config['id_user'], 0, 'AW')) {
        returnError('forbidden', 'string');
        return;
    }

    if ($id == '' || !$id) {
        returnError('error_parameter', __('Error. Agent cannot be left blank.'));
        return;
    }

    if ($id != 'All') {
        $agent = db_get_row_filter('tagente', ['id_agente' => $id]);
        if (empty($agent)) {
            returnError('error_agent', __('This agent does not exist.'));
            return;
        } else {
            $return = db_process_sql_update(
                'tagente',
                [
                    'update_module_count' => 1,
                    'update_alert_count'  => 1,
                ],
                ['id_agente' => $id]
            );
        }
    } else {
        $return = db_process_sql_update(
            'tagente',
            [
                'update_module_count' => 1,
                'update_alert_count'  => 1,
            ]
        );
    }

    $data = __('Successfully updated module/alert count in id agent %d.', $id);
    if ($id == 'All') {
        $data = __('Successfully updated module/alert count in all agents');
    }

    if ($return === false) {
        returnError('error_reset_agent_counts', 'Could not be updated module/alert counts in id agent %d.', $id);
    } else {
        returnData('string', ['type' => 'string', 'data' => $data]);
    }

}<|MERGE_RESOLUTION|>--- conflicted
+++ resolved
@@ -344,35 +344,37 @@
 
 
 // Returs the string OK if a connection to the event replication DB can be established.
-<<<<<<< HEAD
-function api_get_test_event_replication_db() {
-	if (defined ('METACONSOLE')) {
-		return;
-	}
-	
-	$status = enterprise_hook('events_test_replication_db', array());
-	if ($status === ENTERPRISE_NOT_HOOK) {
-		echo 'ERR';
-		return;
-	}
-	echo $status;
-}
-
-//-------------------------DEFINED OPERATIONS FUNCTIONS-----------------
-function api_get_groups($thrash1, $thrash2, $other, $returnType, $user_in_db) {
-	
-	$returnAllGroup = true;
-	$returnAllColumns = false;
+function api_get_test_event_replication_db()
+{
+    if (defined('METACONSOLE')) {
+        return;
+    }
+
+    $status = enterprise_hook('events_test_replication_db', []);
+    if ($status === ENTERPRISE_NOT_HOOK) {
+        echo 'ERR';
+        return;
+    }
+
+    echo $status;
+}
+
+
+// -------------------------DEFINED OPERATIONS FUNCTIONS-----------------
+function api_get_groups($thrash1, $thrash2, $other, $returnType, $user_in_db)
+{
+    $returnAllGroup = true;
+    $returnAllColumns = false;
 
 	if (isset($other['data'][1]))
-		$returnAllGroup = ( $other['data'][1] == '1' ? true : false);
-
-	if (isset($other['data'][2]))
-		$returnAllColumns = ( $other['data'][2] == '1' ? true : false);
-
-	$groups = users_get_groups ($user_in_db, "IR", $returnAllGroup, $returnAllColumns);
-	
-	$data_groups = array();
+        $returnAllGroup = ( $other['data'][1] == '1' ? true : false);
+        
+    if (isset($other['data'][2]))
+	    $returnAllColumns = ( $other['data'][2] == '1' ? true : false);
+
+    $groups = users_get_groups ($user_in_db, "IR", $returnAllGroup, $returnAllColumns);
+
+    $data_groups = array();
 	foreach ($groups as $id => $group) {
 		$data_groups[] = array($id, $group);
 	}
@@ -382,61 +384,6 @@
 	else
 		$separator = $other['data'][0];
 
-	$data['type'] = 'array';
-	$data['data'] = $data_groups;
-	
-	returnData($returnType, $data, $separator);
-}
-
-function api_get_agent_module_name_last_value($agentName, $moduleName, $other = ';', $returnType){
-	$idAgent = agents_get_agent_id($agentName);
-	$sql = sprintf('SELECT id_agente_modulo
-=======
-function api_get_test_event_replication_db()
-{
-    if (defined('METACONSOLE')) {
-        return;
-    }
-
-    $status = enterprise_hook('events_test_replication_db', []);
-    if ($status === ENTERPRISE_NOT_HOOK) {
-        echo 'ERR';
-        return;
-    }
-
-    echo $status;
-}
-
-
-// -------------------------DEFINED OPERATIONS FUNCTIONS-----------------
-function api_get_groups($thrash1, $thrash2, $other, $returnType, $user_in_db)
-{
-    if (defined('METACONSOLE')) {
-        return;
-    }
-
-    if ($other['type'] == 'string') {
-        if ($other['data'] != '') {
-            returnError('error_parameter', 'Error in the parameters.');
-            return;
-        } else {
-            // Default values
-            $separator = ';';
-        }
-    } else if ($other['type'] == 'array') {
-        $separator = $other['data'][0];
-    }
-
-    $groups = users_get_groups($user_in_db, 'IR');
-
-    $data_groups = [];
-    foreach ($groups as $id => $group) {
-        $data_groups[] = [
-            $id,
-            $group,
-        ];
-    }
-
     $data['type'] = 'array';
     $data['data'] = $data_groups;
 
@@ -449,7 +396,6 @@
     $idAgent = agents_get_agent_id($agentName);
     $sql = sprintf(
         'SELECT id_agente_modulo
->>>>>>> cd83f324
 		FROM tagente_modulo
 		WHERE id_agente = %d AND nombre LIKE "%s"',
         $idAgent,
