<?php
/**
 * @package Include/help/en
 */
?>
<h1>Macros de alertas</h1>

<p>
Además de las macros de módulo definidas, las siguientes macros están disponibles:
</p>
<ul>
<<<<<<< HEAD
<li>_field1_: Campo 1 definido por el usuario.</li>
<li>_field2_: Campo 2 definido por el usuario.</li>
<li>_field3_: Campo 3 definido por el usuario.</li>
<li>_field4_: Campo 4 definido por el usuario.</li>
<li>_field5_: Campo 5 definido por el usuario.</li>
<li>_field6_: Campo 6 definido por el usuario.</li>
<li>_field7_: Campo 7 definido por el usuario.</li>
<li>_field8_: Campo 8 definido por el usuario.</li>
<li>_field9_: Campo 9 definido por el usuario.</li>
<li>_field10_: Campo 10 definido por el usuario.</li>
<li>_agent_: Nombre del agente que disparó la alerta.</li>
<li>_agentcustomfield_<i>n</i>_: Campo personalizado número <i>n</i> del agente (eg. _agentcustomfield_9_). </li>
<li>_agentcustomid_: ID personalizado del agente. </li>
<li>_agentdescription_: Descripción del agente que disparó la alerta.</li>
<li>_agentgroup_: Nombre del grupo del agente.</li>
<li>_agentstatus_: Estado actual del agente.</li>
<li>_agentos_: Sistema operativo del agente.</li>
<li>_address_: Dirección del agente que disparó la alerta.</li>
<li>_timestamp_: Hora y fecha en que se disparó la alerta.</li>
<li>_timezone_: Area Nombre _timestamp_ que representa en.</li>
<li>_data_: Dato que hizo que la alerta se disparase.</li>
<li>_prevdata_: Dato previo antes de disparase la alerta.</li>
<li>_alert_description_: Descripción de la alerta.</li>
<li>_alert_threshold_: Umbral de la alerta.</li>
<li>_alert_times_fired_: Número de veces que se ha disparado la alerta.</li>
<li>_module_: Nombre del módulo.</li>
<li>_modulecustomid_: ID personalizado del módulo.</li>
<li>_modulegroup_: Nombre del grupo del módulo.</li>
<li>_moduledescription_: Descripcion del modulo.</li>
<li>_modulestatus_: Estado del módulo.</li>
<li>_moduledata_X_: Último dato del módulo X (nombre del módulo, no puede tener espacios).</li>
<li>_alert_name_: Nombre de la alerta.</li>
<li>_alert_priority_: Prioridad numérica de la alerta.</li>
<li>_alert_text_severity_: Prioridad en texto de la alerta (Maintenance, Informational, Normal Minor, Warning, Major, Critical).</li>
<li>_eventt_text_severity_: (Solo alertas de evento) Prioridad en texto de el evento que dispara la alerta (Maintenance, Informational, Normal Minor, Warning, Major, Critical).</li>
<li>_event_id_: (Solo alertas de evento) Id del evento que disparó la alerta.</li>
<li>_event_extra_id_: (Solo alertas de evento) Id extra.</li>
<li>_id_agent_: ID del agente, util para construir URL de acceso a la consola de Pandora.</li>
<li>_id_group_ : Id del grupo de agente.</li>
<li>_id_module_ : ID del módulo.</li>
<li>_id_alert_: ID de la alerta, util para correlar la alerta en herramientas de terceros.</li>
<li>_policy_: Nombre de la política a la que pertenece el módulo (si aplica).</li>
<li>_interval_: Intervalo de la ejecución del módulo. </li>
<li>_target_ip_: Dirección IP del objetivo del módulo.</li>
<li>_target_port_: Puerto del objetivo del módulo.</li>
<li>_plugin_parameters_: Parámetros del plugin del módulo.</li>
<li>_server_ip_ : Ip del servidor al que el agente está asignado. </li>
<li>_server_name_ : Nombre del servidor al que el agente está asignado. </li>
<li>_groupcontact_: Información de contacto del grupo. Se configura al crear el grupo.</li>
<li>_groupcustomid_: ID personalizado del grupo.</li>
<li>_groupother_: Otra información sobre el grupo. Se configura al crear el grupo.</li>
<li>_name_tag_: Nombre de los tags asociados al módulo.</li>
<li>_email_tag_: Emails asociados a los tags de módulos.</li>
<li>_phone_tag_: Teléfonos asociados a los tags de módulos.</li>
<li>_moduletags_: URLs asociadas a los tags de módulos.</li>
<li>_alert_critical_instructions_: Instrucciones contenidas en el módulo para un estado CRITICAL.</li>
<li>_alert_warning_instructions_: Instrucciones contenidas en el módulo para un estado WARNING.</li>
<li>_alert_unknown_instructions_: Instrucciones contenidas en el módulo para un estado UNKNOWN.</li>
<li>_modulegraph_<i>n</i>h_: (>=6.0) (Solo para alertas que usen el comando <i>eMail</i>)
Devuelve una imagen codificada en base64 de una gráfica del módulo con un período de <i>n</i> horas (eg. _modulegraph_24h_).
Requiere de una configuración correcta de la conexión del servidor a la consola vía api,
la cual se realiza en el fichero de configuración del servidor.</li>
=======

  <li>_address_: Dirección del agente que disparó la alerta.</li>
  <li>_address_n_ : La dirección del agente que corresponde a la posicion indicada en "n" ejemplo: address_1_ , address_2_</li>
  <li>_agent_: Nombre del agente que disparó la alerta.</li>
  <li>_agentcustomfield_n_: Campo personalizado número <i>n</i> del agente (eg. _agentcustomfield_9_).</li>
  <li>_agentcustomid_:ID personalizado del agente.</li>
  <li>_agentdescription_: Descripción del agente que disparó la alerta.</li>
  <li>_agentgroup_ : Nombre del grupo del agente.</li>
  <li>_agentos_: Sistema operativo del agente.</li>
  <li>_agentstatus_ : Estado actual del agente.</li>
  <li>_alert_critical_instructions_: Instrucciones contenidas en el módulo para un estado CRITICAL.</li>
  <li>_alert_description_: Descripción de la alerta.</li>
  <li>_alert_name_: Nombre de la alerta.</li>
  <li>_alert_priority_: Prioridad numérica de la alerta.</li>
  <li>_alert_text_severity_: Prioridad en texto de la alerta (Maintenance, Informational, Normal Minor, Warning, Major, Critical).</li>
  <li>_alert_threshold_: Umbral de la alerta.</li>
  <li>_alert_times_fired_: Número de veces que se ha disparado la alerta.</li>
  <li>_alert_unknown_instructions_: Instrucciones contenidas en el módulo para un estado UNKNOWN.</li>
  <li>_alert_warning_instructions_: Instrucciones contenidas en el módulo para un estado WARNING.</li>
  <li>_all_address_ : Todas las direcciones del agente que disparo la alerta.</li>
  <li>_data_: Dato que hizo que la alerta se disparase.</li>
  <li>_email_tag_: Emails asociados a los tags de módulos.</li>
  <li>_event_id_: (Solo alertas de evento) Id del evento que disparó la alerta.</li>
  <li>_event_text_severity_: (Solo alertas de evento) Texto del evento (que disparó la alerta) de la gravedad (Mantenimiento, Informativo, Normal Menor, Advertencia, Mayor, Crítico).</li>
  <li>_field1_: Campo 1 definido por el usuario.</li>
  <li>_field2_: Campo 2 definido por el usuario.</li>
  <li>_field3_: Campo 3 definido por el usuario.</li>
  <li>_field4_: Campo 4 definido por el usuario.</li>
  <li>_field5_: Campo 5 definido por el usuario.</li>
  <li>_field6_: Campo 6 definido por el usuario.</li>
  <li>_field7_: Campo 7 definido por el usuario.</li>
  <li>_field8_: Campo 8 definido por el usuario.</li>
  <li>_field9_: Campo 9 definido por el usuario.</li>
  <li>_field10_: Campo 10 definido por el usuario.</li>
  <li>_groupcontact_: Información de contacto del grupo. Se configura al crear el grupo.</li>
  <li>_groupcustomid_: ID personalizado del grupo.</li>
  <li>_groupother_: Otra información sobre el grupo. Se configura al crear el grupo.</li>
  <li>_homeurl_: Es un link de la URL pública esta debe de estar configurada en las opciones generales del setup.</li>
  <li>_id_agent_: ID del agente, util para construir URL de acceso a la consola de Pandora.</li>
  <li>_id_alert_: ID de la alerta, util para correlar la alerta en herramientas de terceros.</li>
  <li>_id_group_ : ID del grupo de agente.</li>
  <li>_id_module_: ID del módulo.</li>
  <li>_interval_: Intervalo de la ejecución del módulo.</li>
  <li>_module_: Nombre del módulo.</li>
  <li>_modulecustomid_: ID personalizado del módulo.</li>
  <li>_moduledata_X_: Último dato del módulo X (nombre del módulo, no puede tener espacios).</li>
  <li>_moduledescription_: Descripcion del modulo.</li>
  <li>_modulegraph_nh_: (>=6.0) (Solo para alertas que usen el comando <i>eMail</i>) Devuelve una imagen codificada en base64 de una gráfica del módulo con un período de <i>n</i> horas (eg. _modulegraph_24h_). Requiere de una configuración correcta de la conexión del servidor a la consola vía api, la cual se realiza en el fichero de configuración del servidor.</li>
  <li>_modulegraphth_nh_: Misma operación que la macro anterior pero sólo con los umbrales crítico y de advertencia del módulo, en caso de que estén definidos.</li>
  <li>_modulegroup_: Nombre del grupo del módulo.</li>
  <li>_modulestatus_: Estado del módulo.</li>
  <li>_moduletags_: URLs asociadas a los tags de módulos.</li>
  <li>_name_tag_: Nombre de los tags asociados al módulo.</li>
  <li>_phone_tag_: Teléfonos asociados a los tags de módulos.</li>
  <li>_plugin_parameters_: Parámetros del Plug-in del módulo.</li>
  <li>_policy_: Nombre de la política a la que pertenece el módulo (si aplica).</li>
  <li>_prevdata_ : Dato previo antes de disparase la alerta.</li>
  <li>_target_ip_: Dirección IP del objetivo del módulo.</li>
  <li>_target_port_: Puerto del objetivo del módulo.</li>
  <li>_timestamp_: Hora y fecha en que se disparó la alerta.</li>
  <li>_timezone_: Area Nombre _timestamp_ que representa en.</li>  

>>>>>>> ee1b9157
</ul>

<p>
Ejemplo: Error en el agente _agent_: _alert_description_ 
</p>
<|MERGE_RESOLUTION|>--- conflicted
+++ resolved
@@ -9,70 +9,6 @@
 Además de las macros de módulo definidas, las siguientes macros están disponibles:
 </p>
 <ul>
-<<<<<<< HEAD
-<li>_field1_: Campo 1 definido por el usuario.</li>
-<li>_field2_: Campo 2 definido por el usuario.</li>
-<li>_field3_: Campo 3 definido por el usuario.</li>
-<li>_field4_: Campo 4 definido por el usuario.</li>
-<li>_field5_: Campo 5 definido por el usuario.</li>
-<li>_field6_: Campo 6 definido por el usuario.</li>
-<li>_field7_: Campo 7 definido por el usuario.</li>
-<li>_field8_: Campo 8 definido por el usuario.</li>
-<li>_field9_: Campo 9 definido por el usuario.</li>
-<li>_field10_: Campo 10 definido por el usuario.</li>
-<li>_agent_: Nombre del agente que disparó la alerta.</li>
-<li>_agentcustomfield_<i>n</i>_: Campo personalizado número <i>n</i> del agente (eg. _agentcustomfield_9_). </li>
-<li>_agentcustomid_: ID personalizado del agente. </li>
-<li>_agentdescription_: Descripción del agente que disparó la alerta.</li>
-<li>_agentgroup_: Nombre del grupo del agente.</li>
-<li>_agentstatus_: Estado actual del agente.</li>
-<li>_agentos_: Sistema operativo del agente.</li>
-<li>_address_: Dirección del agente que disparó la alerta.</li>
-<li>_timestamp_: Hora y fecha en que se disparó la alerta.</li>
-<li>_timezone_: Area Nombre _timestamp_ que representa en.</li>
-<li>_data_: Dato que hizo que la alerta se disparase.</li>
-<li>_prevdata_: Dato previo antes de disparase la alerta.</li>
-<li>_alert_description_: Descripción de la alerta.</li>
-<li>_alert_threshold_: Umbral de la alerta.</li>
-<li>_alert_times_fired_: Número de veces que se ha disparado la alerta.</li>
-<li>_module_: Nombre del módulo.</li>
-<li>_modulecustomid_: ID personalizado del módulo.</li>
-<li>_modulegroup_: Nombre del grupo del módulo.</li>
-<li>_moduledescription_: Descripcion del modulo.</li>
-<li>_modulestatus_: Estado del módulo.</li>
-<li>_moduledata_X_: Último dato del módulo X (nombre del módulo, no puede tener espacios).</li>
-<li>_alert_name_: Nombre de la alerta.</li>
-<li>_alert_priority_: Prioridad numérica de la alerta.</li>
-<li>_alert_text_severity_: Prioridad en texto de la alerta (Maintenance, Informational, Normal Minor, Warning, Major, Critical).</li>
-<li>_eventt_text_severity_: (Solo alertas de evento) Prioridad en texto de el evento que dispara la alerta (Maintenance, Informational, Normal Minor, Warning, Major, Critical).</li>
-<li>_event_id_: (Solo alertas de evento) Id del evento que disparó la alerta.</li>
-<li>_event_extra_id_: (Solo alertas de evento) Id extra.</li>
-<li>_id_agent_: ID del agente, util para construir URL de acceso a la consola de Pandora.</li>
-<li>_id_group_ : Id del grupo de agente.</li>
-<li>_id_module_ : ID del módulo.</li>
-<li>_id_alert_: ID de la alerta, util para correlar la alerta en herramientas de terceros.</li>
-<li>_policy_: Nombre de la política a la que pertenece el módulo (si aplica).</li>
-<li>_interval_: Intervalo de la ejecución del módulo. </li>
-<li>_target_ip_: Dirección IP del objetivo del módulo.</li>
-<li>_target_port_: Puerto del objetivo del módulo.</li>
-<li>_plugin_parameters_: Parámetros del plugin del módulo.</li>
-<li>_server_ip_ : Ip del servidor al que el agente está asignado. </li>
-<li>_server_name_ : Nombre del servidor al que el agente está asignado. </li>
-<li>_groupcontact_: Información de contacto del grupo. Se configura al crear el grupo.</li>
-<li>_groupcustomid_: ID personalizado del grupo.</li>
-<li>_groupother_: Otra información sobre el grupo. Se configura al crear el grupo.</li>
-<li>_name_tag_: Nombre de los tags asociados al módulo.</li>
-<li>_email_tag_: Emails asociados a los tags de módulos.</li>
-<li>_phone_tag_: Teléfonos asociados a los tags de módulos.</li>
-<li>_moduletags_: URLs asociadas a los tags de módulos.</li>
-<li>_alert_critical_instructions_: Instrucciones contenidas en el módulo para un estado CRITICAL.</li>
-<li>_alert_warning_instructions_: Instrucciones contenidas en el módulo para un estado WARNING.</li>
-<li>_alert_unknown_instructions_: Instrucciones contenidas en el módulo para un estado UNKNOWN.</li>
-<li>_modulegraph_<i>n</i>h_: (>=6.0) (Solo para alertas que usen el comando <i>eMail</i>)
-Devuelve una imagen codificada en base64 de una gráfica del módulo con un período de <i>n</i> horas (eg. _modulegraph_24h_).
-Requiere de una configuración correcta de la conexión del servidor a la consola vía api,
-la cual se realiza en el fichero de configuración del servidor.</li>
-=======
 
   <li>_address_: Dirección del agente que disparó la alerta.</li>
   <li>_address_n_ : La dirección del agente que corresponde a la posicion indicada en "n" ejemplo: address_1_ , address_2_</li>
@@ -95,6 +31,7 @@
   <li>_all_address_ : Todas las direcciones del agente que disparo la alerta.</li>
   <li>_data_: Dato que hizo que la alerta se disparase.</li>
   <li>_email_tag_: Emails asociados a los tags de módulos.</li>
+  <li>_event_extra_id_: (Solo alertas de evento) Id extra.</li>
   <li>_event_id_: (Solo alertas de evento) Id del evento que disparó la alerta.</li>
   <li>_event_text_severity_: (Solo alertas de evento) Texto del evento (que disparó la alerta) de la gravedad (Mantenimiento, Informativo, Normal Menor, Advertencia, Mayor, Crítico).</li>
   <li>_field1_: Campo 1 definido por el usuario.</li>
@@ -135,7 +72,6 @@
   <li>_timestamp_: Hora y fecha en que se disparó la alerta.</li>
   <li>_timezone_: Area Nombre _timestamp_ que representa en.</li>  
 
->>>>>>> ee1b9157
 </ul>
 
 <p>
