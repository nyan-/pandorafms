--- conflicted
+++ resolved
@@ -1776,12 +1776,8 @@
   label,
   label_color,
   radiusx,
-<<<<<<< HEAD
-  radiusy
-=======
   radiusy,
   transition
->>>>>>> 3c853ff5
 ) {
   var startPercent = 0;
   var endPercent = parseInt(percentile) / 100;
