--- conflicted
+++ resolved
@@ -310,16 +310,11 @@
 	// Trick to get translated string from javascript
 	$return .= html_print_input_hidden('unknown_text', __('Unknown'), true);
 
-	if (!isset($config["short_module_graph_data"]))
-<<<<<<< HEAD
-		$config["short_module_graph_data"] = true;
-
-	if ($config["short_module_graph_data"]) {
-		$short_data = true;
-	}
-	else {
-		$short_data = false;
-	}
+	if (!isset($config["short_module_graph_data"])){
+		$config["short_module_graph_data"] = '';
+	}
+
+	$short_data = $config["short_module_graph_data"];
 
 	$values              = json_encode($array_data);
 	$legend              = json_encode($legend);
@@ -330,14 +325,6 @@
 	$format_graph        = json_encode($format_graph);
 	$array_events_alerts = json_encode($array_events_alerts);
 
-=======
-		$config["short_module_graph_data"] = '';
-	
-	$short_data = $config["short_module_graph_data"];
-
-	
-	
->>>>>>> bb313fc6
 	// Javascript code
 	$return .= "<script type='text/javascript'>";
 	$return .= "$(document).ready( function () {";
