function pandoraFlotPie(
  graph_id,
  values,
  labels,
  nseries,
  width,
  font_size,
  water_mark,
  separator,
  legend_position,
  height,
  colors,
  hide_labels
) {
  var labels = labels.split(separator);
  var data = values.split(separator);

  if (colors != "") {
    colors = colors.split(separator);
  }

  var pieRadius = 0.9;

  var color = null;
  for (var i = 0; i < nseries; i++) {
    if (colors != "") {
      color = colors[i];
    }
    data[i] = { label: labels[i], data: parseFloat(data[i]), color: color };
  }

  var show_legend = true;
  if (legend_position == "hidden") {
    show_legend = false;
  }

  var conf_pie = {
    series: {
      pie: {
        show: true,
        radius: pieRadius
      }
    },
    legend: {
      show: show_legend
    },
    grid: {
      hoverable: true,
      clickable: true
    }
  };

  if (hide_labels != false && hide_labels != 0) {
    conf_pie.series.pie.label = {
      show: true,
      radius: 2 / 3,
      formatter: labelFormatter,
      threshold: 0.1
    };
  } else {
    conf_pie.series.pie.label = {
      show: false
    };
  }

  switch (legend_position) {
    case "bottom":
      conf_pie.legend.position = "se";
      break;
    case "right":
    case "inner":
      conf_pie.legend.container = $("#" + graph_id + "_legend");
    default:
      //TODO FOR TOP OR LEFT OR RIGHT
      break;
  }

  var plot = $.plot($("#" + graph_id), data, conf_pie);

  var legends = $("#" + graph_id + " .legendLabel");
  legends.css("font-size", font_size + "pt");

  // Events
  $("#" + graph_id).bind("plothover", pieHover);
  $("#" + graph_id).bind("plotclick", pieClick);
  $("#" + graph_id).bind("mouseout", resetInteractivity);
  $("#" + graph_id).css("margin-left", "auto");
  $("#" + graph_id).css("margin-right", "auto");

  function pieHover(event, pos, obj) {
    if (!obj) return;

    index = obj.seriesIndex;
    legends.css("color", "#3F3F3D");
    legends.eq(index).css("color", "");
  }

  function labelFormatter(label, series) {
    return (
      '<div style="font-size:' +
      font_size +
      "pt;" +
      'text-align:center;padding:2px;color:white;">' +
      label +
      "<br/>" +
      series.percent.toFixed(2) +
      "%</div>"
    );
  }

  // Reset styles
  function resetInteractivity() {
    legends.css("color", "#3F3F3D");
  }

  if (water_mark) {
    set_watermark(
      graph_id,
      plot,
      $("#watermark_image_" + graph_id).attr("src")
    );
  }
}

function pandoraFlotPieCustom(
  graph_id,
  values,
  labels,
  width,
  font_size,
  font,
  water_mark,
  separator,
  legend_position,
  height,
  colors,
  legend,
  background_color
) {
  font = font
    .split("/")
    .pop()
    .split(".")
    .shift();
  var labels = labels.split(separator);
  var legend = legend.split(separator);
  var data = values.split(separator);
  var no_data = 0;
  if (colors != "") {
    colors = colors.split(separator);
  }
  var colors_data = [
    "#FC4444",
    "#FFA631",
    "#FAD403",
    "#5BB6E5",
    "#F2919D",
    "#80BA27"
  ];
  var color = null;
  for (var i = 0; i < data.length; i++) {
    if (colors != "") {
      color = colors[i];
    }
    var datos = data[i];
    data[i] = { label: labels[i], data: parseFloat(data[i]), color: color };
    if (!datos) no_data++;
  }

  var label_conf;
  var show_legend = true;

  if (width <= 450) {
    show_legend = false;
    label_conf = {
      show: false
    };
  } else {
    label_conf = {
      show: true,
      radius: 0.75,
      formatter: function(label, series) {
        return (
          '<div style="font-size:' +
          font_size +
          "pt;" +
          'text-align:center;padding:2px;color:white;">' +
          series.percent.toFixed(2) +
          "%</div>"
        );
      },
      background: {
        opacity: 0.5,
        color: ""
      }
    };
  }

  var conf_pie = {
    series: {
      pie: {
        show: true,
        radius: 3 / 4,
        innerRadius: 0.4
        //label: label_conf
      }
    },
    legend: {
      show: show_legend
    },
    grid: {
      hoverable: true,
      clickable: true
    }
  };
  if (
    /Android|webOS|iPhone|iPad|iPod|BlackBerry|IEMobile|Opera Mini/i.test(
      navigator.userAgent
    )
  ) {
    conf_pie.series.pie.label = { show: false };
  }

  var plot = $.plot($("#" + graph_id), data, conf_pie);
  if (no_data == data.length) {
    $("#" + graph_id + " .overlay").remove();
    $("#" + graph_id + " .base").remove();
    $("#" + graph_id).prepend(
      "<img style='width:50%;' src='images/no_data_toshow.png' />"
    );
  }
  var legends = $("#" + graph_id + " .legendLabel");
  var j = 0;
  legends.each(function() {
    //$(this).css('width', $(this).width());
    $(this).css("font-size", font_size + "pt");
    $(this).removeClass("legendLabel");
    $(this).addClass(font);
    $(this).text(legend[j]);
    j++;
  });

  if ($('input[name="custom_graph"]').val()) {
    $(".legend>div").css("right", $(".legend>div").height() * -1);
    $(".legend>table").css("right", $(".legend>div").height() * -1);
  }
  //$('.legend>table').css('border',"1px solid #E2E2E2");

  if (background_color == "transparent") {
    $(".legend>table").css("background-color", "");
    $(".legend>div").css("background-color", "");
    $(".legend>table").css("color", "#aaa");
  } else if (background_color == "white") {
    $(".legend>table").css("background-color", "white");
    $(".legend>table").css("color", "black");
  } else if (background_color == "black") {
    $(".legend>table").css("background-color", "black");
    $(".legend>table").css("color", "#aaa");
  }

  $(".legend").hover(function() {
    return false;
  });

  var pielegends = $("#" + graph_id + " .pieLabelBackground");
  pielegends.each(function() {
    $(this)
      .css("transform", "rotate(-35deg)")
      .css("color", "black");
  });
  var labelpielegends = $("#" + graph_id + " .pieLabel");
  labelpielegends.each(function() {
    $(this)
      .css("transform", "rotate(-35deg)")
      .css("color", "black");
  });

  // Events
  $("#" + graph_id).bind("plothover", pieHover);
  $("#" + graph_id).bind("plotclick", Clickpie);
  $("#" + graph_id).bind("mouseout", resetInteractivity);
  $("#" + graph_id).css("margin-left", "auto");
  $("#" + graph_id).css("margin-right", "auto");

  function pieHover(event, pos, obj) {
    if (!obj) return;

    index = obj.seriesIndex;
    legends.css("color", "#3F3F3D");
    legends.eq(index).css("color", "");
  }

  function Clickpie(event, pos, obj) {
    if (!obj) return;
    percent = parseFloat(obj.series.percent).toFixed(2);
    valor = parseFloat(obj.series.data[0][1]);

    if (valor > 1000000) {
      value = Math.round((valor / 1000000) * 100) / 100;
      value = value + "M";
    } else {
      if (valor > 1000) {
        value = Math.round((valor / 1000) * 100) / 100;
        value = value + "K";
      } else value = valor;
    }

    alert("" + obj.series.label + ": " + value + " (" + percent + "%)");
  }

  // Reset styles
  function resetInteractivity() {
    legends.each(function() {
      // fix the widths so they don't jump around
      $(this).css("color", "#3F3F3D");
    });
  }

  if (water_mark) {
    set_watermark(
      graph_id,
      plot,
      $("#watermark_image_" + graph_id).attr("src")
    );
  }
  /*
	window.onresize = function(event) {
        $.plot($('#' + graph_id), data, conf_pie);
        if (no_data == data.length) {
			$('#'+graph_id+' .overlay').remove();
			$('#'+graph_id+' .base').remove();
			$('#'+graph_id).prepend("<img style='width:50%;' src='images/no_data_toshow.png' />");
		}
		var legends = $('#'+graph_id+' .legendLabel');
		var j = 0;
		legends.each(function () {
			//$(this).css('width', $(this).width());
			$(this).css('font-size', font_size+'pt');
			$(this).removeClass("legendLabel");
			$(this).addClass(font);
			$(this).text(legend[j]);
			j++;
		});

		if ($('input[name="custom_graph"]').val()) {
			$('.legend>div').css('right',($('.legend>div').height()*-1));
			$('.legend>table').css('right',($('.legend>div').height()*-1));
		}
		//$('.legend>table').css('border',"1px solid #E2E2E2");
		$('.legend>table').css('background-color',"transparent");

		var pielegends = $('#'+graph_id+' .pieLabelBackground');
		pielegends.each(function () {
			$(this).css('transform', "rotate(-35deg)").css('color', 'black');
		});
		var labelpielegends = $('#'+graph_id+' .pieLabel');
		labelpielegends.each(function () {
			$(this).css('transform', "rotate(-35deg)").css('color', 'black');
		});
    }
*/
}

function pandoraFlotHBars(
  graph_id,
  values,
  labels,
  water_mark,
  maxvalue,
  water_mark,
  separator,
  separator2,
  font,
  font_size,
  background_color,
  tick_color,
  min,
  max
) {
  var colors_data = [
    "#FC4444",
    "#FFA631",
    "#FAD403",
    "#5BB6E5",
    "#F2919D",
    "#80BA27"
  ];
  values = values.split(separator2);
  font = font
    .split("/")
    .pop()
    .split(".")
    .shift();
  var datas = new Array();
  for (i = 0; i < values.length; i++) {
    var serie = values[i].split(separator);

    var aux = new Array();
    for (j = 0; j < serie.length; j++) {
      var aux2 = parseFloat(serie[j]);
      aux.push([aux2, j]);
      datas.push({
        data: [[aux2, j]],
        color: colors_data[j]
      });
    }
  }

  var labels_total = new Array();
  labels = labels.split(separator);
  i = 0;
  for (i = 0; i < labels.length; i++) {
    labels_total.push([i, labels[i]]);
  }

  var stack = 0,
    bars = true,
    lines = false,
    steps = false;
  var k = 0;
  var options = {
    series: {
      bars: {
        show: true,
        barWidth: 0.75,
        align: "center",
        lineWidth: 1,
        fill: 1,
        horizontal: true
      }
    },
    grid: {
      hoverable: true,
      borderWidth: 1,
      tickColor: tick_color,
      borderColor: "#C1C1C1",
      backgroundColor: { colors: [background_color, background_color] }
    },
    xaxis: {
      color: tick_color,
      axisLabelUseCanvas: true,
      axisLabelFontSizePixels: font_size,
      axisLabelFontFamily: font + "Font",
      tickFormatter: xFormatter
    },
    yaxis: {
      font: {
        size: font_size + 2,
        color: "rgb(84, 84, 84)",
        family: font + "Font"
      },
      ticks: yFormatter
    },
    legend: {
      show: false
    }
  };

  // Fixed to avoid the graphs with all 0 datas
  // the X axis show negative part instead to
  // show the axis only the positive part.
  if (maxvalue == 0) {
    options["yaxis"]["min"] = 0;
    // Fixed the values with a lot of decimals in the situation
    // with all 0 values.
    options["yaxis"]["tickDecimals"] = 0;
  }

  if (max) {
    options["xaxis"]["max"] = max;
  }
  if (min) {
    options["xaxis"]["min"] = min;
  }

  var plot = $.plot($("#" + graph_id), datas, options);

  $("#" + graph_id).HUseTooltip();
  $("#" + graph_id).css("margin-left", "auto");
  $("#" + graph_id).css("margin-right", "auto");
  //~ $('#' + graph_id).find('div.legend-tooltip').tooltip({ track: true });

  function yFormatter(v, axis) {
    format = new Array();
    for (i = 0; i < labels_total.length; i++) {
      var label = labels_total[i][1];
      // var shortLabel = reduceText(label, 25);
      var title = label;
      var margin_top = 0;
      if (label.length > 30) {
        label = reduceText(label, 30);
      }
      var div_attributes =
        'style="font-size:' +
        font_size +
        "pt !important;" +
        " margin: 0; max-width: 150px;" +
        "margin-right:5px";
      +"margin-left: -1.5em";
      +"text-align: right";

      if (label.indexOf("<br>") != -1) {
        div_attributes += "min-height: 2.5em;";
      }

      div_attributes += '" title="' + title + '" style="overflow: hidden;"';

      format.push([i, "<div " + div_attributes + ">" + label + "</div>"]);
    }
    return format;
  }

  function xFormatter(v, axis) {
    label = parseFloat(v);
    text = label.toLocaleString();
    if (label >= 1000000) text = text.substring(0, 4) + "M";
    else if (label >= 100000) text = text.substring(0, 3) + "K";
    else if (label >= 1000) text = text.substring(0, 2) + "K";

    return (
      '<div style="font-size:' +
      font_size +
      'pt !important;">' +
      text +
      "</div>"
    );
  }

  if (water_mark) {
    set_watermark(
      graph_id,
      plot,
      $("#watermark_image_" + graph_id).attr("src")
    );
  }
}

var previousPoint = null,
  previousLabel = null;

$.fn.HUseTooltip = function() {
  $(this).bind("plothover", function(event, pos, item) {
    if (item) {
      if (
        previousLabel != item.series.label ||
        previousPoint != item.seriesIndex
      ) {
        previousPoint = item.seriesIndex;
        previousLabel = item.series.label;
        $("#tooltip").remove();

        var x = item.datapoint[0];
        var y = item.datapoint[1];

        var color = item.series.color;
        showTooltip(pos.pageX, pos.pageY, color, "<strong>" + x + "</strong>");
      }
    } else {
      $("#tooltip").remove();
      previousPoint = null;
    }
  });
};
$.fn.VUseTooltip = function() {
  $(this).bind("plothover", function(event, pos, item) {
    if (item) {
      if (
        previousLabel != item.series.label ||
        previousPoint != item.seriesIndex
      ) {
        previousPoint = item.seriesIndex;
        previousLabel = item.series.label;

        $("#tooltip").remove();

        var x = item.datapoint[0];
        var y = item.datapoint[1];

        var color = item.series.color;
        showTooltip(pos.pageX, pos.pageY, color, "<strong>" + y + "</strong>");
      }
    } else {
      $("#tooltip").remove();
      previousPoint = null;
    }
  });
};

function showTooltip(x, y, color, contents) {
  $('<div id="tooltip">' + contents + "</div>")
    .css({
      position: "absolute",
      display: "none",
      top: y,
      left: x,
      border: "2px solid " + color,
      padding: "3px",
      "font-size": "9px",
      "border-radius": "5px",
      "background-color": "#fff",
      "font-family": "Verdana, Arial, Helvetica, Tahoma, sans-serif",
      opacity: 0.9
    })
    .appendTo("body")
    .fadeIn(200);
}

function pandoraFlotVBars(
  graph_id,
  values,
  labels,
  labels_long,
  legend,
  colors,
  water_mark,
  maxvalue,
  water_mark,
  separator,
  separator2,
  font,
  font_size,
  from_ux,
  from_wux,
  background_color,
  tick_color
) {
  values = values.split(separator2);
  legend = legend.split(separator);
  font = font
    .split("/")
    .pop()
    .split(".")
    .shift();
  labels_long = labels_long.length > 0 ? labels_long.split(separator) : 0;
  colors = colors.length > 0 ? colors.split(separator) : [];

  var colors_data =
    colors.length > 0
      ? colors
      : ["#FFA631", "#FC4444", "#FAD403", "#5BB6E5", "#F2919D", "#80BA27"];
  var datas = new Array();

  for (i = 0; i < values.length; i++) {
    var serie = values[i].split(separator);

    var aux = new Array();
    for (j = 0; j < serie.length; j++) {
      var aux2 = parseFloat(serie[j]);
      aux.push([aux2, j]);
      if (from_ux) {
        datas.push({
          data: [[j, aux2]],
          color: colors_data[j]
        });
      } else {
        datas.push({
          data: [[j, aux2]],
          color: colors_data[0]
        });
      }
    }
  }

  var labels_total = new Array();
  labels = labels.split(separator);
  i = 0;
  for (i = 0; i < labels.length; i++) {
    labels_total.push([i, labels[i]]);
  }

  var stack = 0,
    bars = true,
    lines = false,
    steps = false;

  var options = {
    series: {
      bars: {
        show: true,
        lineWidth: 1,
        fill: 1,
        align: "center",
        barWidth: 1
      }
    },
    xaxis: {
      color: tick_color,
      axisLabelUseCanvas: true,
      axisLabelFontSizePixels: font_size,
      axisLabelFontFamily: font + "Font",
      axisLabelPadding: 0,
      ticks: xFormatter,
      labelWidth: 130,
      labelHeight: 50
    },
    yaxis: {
      color: tick_color,
      axisLabelUseCanvas: true,
      axisLabelFontSizePixels: font_size,
      axisLabelFontFamily: font + "Font",
      axisLabelPadding: 100,
      autoscaleMargin: 0.02,
      tickFormatter: function(v, axis) {
        label = parseFloat(v);
        text = label.toLocaleString();
        if (label >= 1000000) text = text.substring(0, 4) + "M";
        else if (label >= 100000) text = text.substring(0, 3) + "K";
        else if (label >= 1000) text = text.substring(0, 2) + "K";

        return (
          '<div style="font-size:' +
          font_size +
          'pt !important;">' +
          text +
          "</div>"
        );
      }
    },
    legend: {
      noColumns: 100,
      labelBoxBorderColor: "",
      margin: 100,
      container: true,
      sorted: false
    },
    grid: {
      hoverable: true,
      borderWidth: 1,
      tickColor: tick_color,
      borderColor: "#C1C1C1",
      backgroundColor: { colors: [background_color, background_color] }
    }
  };

  if (from_wux) {
    options.series.bars.barWidth = 0.5;
    options.grid.aboveData = true;
    options.grid.borderWidth = 0;
    options.grid.markings = [
      { xaxis: { from: -0.25, to: -0.25 }, color: "#000" },
      { yaxis: { from: 0, to: 0 }, color: "#000" }
    ];
    options.grid.markingsLineWidth = 0.3;

    options.xaxis.tickLength = 0;
    options.yaxis.tickLength = 0;
  }

  if (
    /Android|webOS|iPhone|iPad|iPod|BlackBerry|IEMobile|Opera Mini/i.test(
      navigator.userAgent
    )
  )
    options.xaxis.labelWidth = 100;

  var plot = $.plot($("#" + graph_id), datas, options);
  $("#" + graph_id).VUseTooltip();
  $("#" + graph_id).css("margin-left", "auto");
  $("#" + graph_id).css("margin-right", "auto");

  if (
    /Android|webOS|iPhone|iPad|iPod|BlackBerry|IEMobile|Opera Mini/i.test(
      navigator.userAgent
    )
  )
    $("#" + graph_id + " .xAxis .tickLabel")
      .find("div")
      .css("top", "+0px")
      .css("left", "-20px");
  // Format functions
  function xFormatter(v, axis) {
    var format = new Array();
    for (i = 0; i < labels_total.length; i++) {
      var label = labels_total[i][1];
      var shortLabel = reduceText(label, 28);
      if (
        /Android|webOS|iPhone|iPad|iPod|BlackBerry|IEMobile|Opera Mini/i.test(
          navigator.userAgent
        )
      )
        shortLabel = reduceText(label, 18);
      var title = "";
      if (label !== shortLabel) {
        title = label;
        label = shortLabel;
      }

      format.push([
        i,
        '<div class="' +
          font +
          '" title="' +
          title +
          '" style="word-break: normal; overflow:hidden; transform: rotate(-45deg); position:relative; top:+30px; left:0px; max-width: 100px;font-size:' +
          font_size +
          'pt !important;">' +
          label +
          "</div>"
      ]);
    }
    return format;
  }

  function yFormatter(v, axis) {
    return (
      '<div class="' +
      font +
      '" style="font-size:' +
      font_size +
      'pt !important;">' +
      v +
      "</div>"
    );
  }

  function lFormatter(v, axis) {
    return (
      '<div style="font-size:' + font_size + 'pt !important;">' + v + "</div>"
    );
  }

  if (water_mark) {
    set_watermark(
      graph_id,
      plot,
      $("#watermark_image_" + graph_id).attr("src")
    );
  }
}

function pandoraFlotSlicebar(
  graph_id,
  values,
  datacolor,
  labels,
  legend,
  acumulate_data,
  intervaltick,
  font,
  font_size,
  separator,
  separator2,
  id_agent,
  full_legend,
  not_interactive,
  show_date
) {
  values = values.split(separator2);
  labels = labels.split(separator);
  legend = legend.split(separator);
  acumulate_data = acumulate_data.split(separator);
  datacolor = datacolor.split(separator);

  if (full_legend != false) {
    full_legend = full_legend.split(separator);
  }

  var font_size = parseInt(font_size);
  var font = font
    .split("/")
    .pop()
    .split(".")
    .shift();
  // Check possible adapt_keys on classes
  check_adaptions(graph_id);

  var datas = new Array();

  for (i = 0; i < values.length; i++) {
    var serie = values[i].split(separator);

    var aux = new Array();
    $.each(serie, function(i, v) {
      aux.push([v, i]);
    });

    datas.push({
      data: aux,
      bars: {
        show: true,
        fill: 1,
        fillColor: { colors: [{ opacity: 1 }, { opacity: 1 }] },
        lineWidth: 0,
        horizontal: true,
        steps: false,
        barWidth: 24 * 60 * 60 * 600
      },
      color: datacolor[i]
    });
  }

  var regex = /visual_console/;
  var match = regex.exec(window.location.href);

  var options = {
    series: {
      stack: true,
      bars: {
        align: "center"
      }
    },
    grid: {
      borderWidth: 1,
      borderColor: "#C1C1C1",
      tickColor: "#fff"
    },
    xaxes: [
      {
        show: show_date,
        tickFormatter: xFormatter,
        color: "",
        tickSize: intervaltick,
        tickLength: 0,
        font: {
          size: font_size + 2,
          family: font + "Font"
        }
      }
    ],
    yaxes: [
      {
        show: false,
        tickLength: 0
      }
    ],
    legend: {
      show: false
    }
  };

  if (match == null && not_interactive == 0) {
    options.grid["hoverable"] = true;
    options.grid["clickable"] = true;
  } else {
    options.grid["hoverable"] = false;
    options.grid["clickable"] = false;
  }

  $.plot($("#" + graph_id), datas, options);

  if (match == null) {
    // Events
    $("#" + graph_id).bind("plothover", function(event, pos, item) {
      if (item) {
        var from = legend[item.seriesIndex];
        var to = legend[item.seriesIndex + 1];

        if (to == undefined) {
          to = ">";
        }

        $("#extra_" + graph_id).text(from + "-" + to);
        var extra_height = parseInt(
          $("#extra_" + graph_id)
            .css("height")
            .split("px")[0]
        );
        var extra_width = parseInt(
          $("#extra_" + graph_id)
            .css("width")
            .split("px")[0]
        );
        $("#extra_" + graph_id).css("left", pos.pageX - extra_width / 4 + "px");
        //$('#extra_'+graph_id).css('top',plot.offset().top-extra_height-5+'px');
        $("#extra_" + graph_id).show();
      }
    });

    $("#" + graph_id).bind("plotclick", function(event, pos, item) {
      if (item) {
        //from time
        var from = legend[item.seriesIndex];
        //to time
        var to = legend[item.seriesIndex + 1];
        //current date
        var dateObj = new Date();

        if (full_legend != "") {
          newdate = full_legend[item.seriesIndex];
          newdate2 = full_legend[item.seriesIndex + 1];
        } else {
          var month = dateObj.getUTCMonth() + 1; //months from 1-12
          var day = dateObj.getUTCDate();
          var year = dateObj.getUTCFullYear();
          newdate = year + "/" + month + "/" + day;
        }

        if (!to) {
          to = "23:59";
        }

        if (full_legend != "") {
          if (newdate2 == undefined) {
            window.location =
              "index.php?sec=eventos&sec2=operation/events/events&id_agent=" +
              id_agent +
              "&date_from=" +
              newdate +
              "&time_from=" +
              from +
              "&status=-1";
          } else {
            window.location =
              "index.php?sec=eventos&sec2=operation/events/events&id_agent=" +
              id_agent +
              "&date_from=" +
              newdate +
              "&time_from=" +
              from +
              "&date_to=" +
              newdate2 +
              "&time_to=" +
              to +
              "&status=-1";
          }
        } else {
          window.location =
            "index.php?sec=eventos&sec2=operation/events/events&id_agent=" +
            id_agent +
            "&date_from=" +
            newdate +
            "&time_from=" +
            from +
            "&date_to=" +
            newdate +
            "&time_to=" +
            to +
            "&status=-1";
        }
      }
    });

    $("#" + graph_id).bind("mouseout", resetInteractivity);
  }

  // Reset interactivity styles
  function resetInteractivity() {
    $("#extra_" + graph_id).hide();
  }

  // Format functions
  function xFormatter(v, axis) {
    v = new Date(1000 * v);
    date_format =
      (v.getHours() < 10 ? "0" : "") +
      v.getHours() +
      ":" +
      (v.getMinutes() < 10 ? "0" : "") +
      v.getMinutes();
    return date_format;
  }
}

function pandoraFlotArea(
  graph_id,
  values,
  legend,
  series_type,
  color,
  water_mark,
  date_array,
  data_module_graph,
  params,
  events_array
) {
<<<<<<< HEAD
	//diferents vars
	var unit             = params.unit ? params.unit : '';
	var homeurl          = params.homeurl;
	var font_size        = parseInt(params.font_size);
	if (font != undefined)
	var font             = params.font.split("/").pop().split(".").shift();
	var width            = params.width;
	var height           = params.height;
	var vconsole         = params.vconsole;
	var dashboard        = params.dashboard;
	var menu             = params.menu;
	var min_x            = date_array['start_date'] *1000;
	var max_x            = date_array['final_date'] *1000;
	var type             = parseInt(params.stacked);
	var show_legend      = params.show_legend;
	var image_treshold   = params.image_treshold;
	var short_data       = params.short_data;
	var grid_color       = params.grid_color;
	var background_color = params.backgroundColor;
	var legend_color     = params.legend_color;
	var update_legend    = {};

	//XXXXXX colocar
	var force_integer    = 0;

	if(typeof type === 'undefined' || type == ''){
		type = params.type_graph;
	}

	//for threshold
	var threshold        = true;
	var thresholded      = false;
	var yellow_threshold = parseFloat (data_module_graph.w_min);
	var red_threshold    = parseFloat (data_module_graph.c_min);
	var yellow_up 		 = parseFloat (data_module_graph.w_max);
	var red_up 			 = parseFloat (data_module_graph.c_max);
	var yellow_inverse   = parseInt   (data_module_graph.w_inv);
	var red_inverse      = parseInt   (data_module_graph.c_inv);

	//XXXXX
	var markins_graph    = true;

	// If threshold and up are the same, that critical or warning is disabled
	if (yellow_threshold == yellow_up){
		yellow_inverse = false;
	}

	if (red_threshold == red_up){
		red_inverse = false;
	}

	//Array with points to be painted
	var threshold_data = new Array();
	//Array with some interesting points
	var extremes = new Array ();

	var yellow_only_min = ((yellow_up == 0) && (yellow_threshold != 0));
	var red_only_min    = ((red_up == 0) && (red_threshold != 0));

	//color
	var warning   = 'yellow';
	var critical  = 'red';

	if (threshold) {
		// Warning interval. Change extremes depends on critical interval
		if (yellow_inverse && red_inverse) {
			if (red_only_min && yellow_only_min) {
				// C: |--------         |
				// W: |········====     |
				if (yellow_threshold > red_threshold) {
					threshold_data.push({
						id: 'warning_normal_fdown',
						data: [[max_x, red_threshold]],
						label: null,
						color: warning,
						bars: {
							show: true,
							align: "left",
							barWidth: yellow_threshold - red_threshold,
							lineWidth: 0,
							horizontal: true,
							fillColor: {
								colors: [
									{
										opacity: 0.1
									},
									{
										opacity: 0.1
									}
								]
							}
						},
						highlightColor: 'rgba(254, 255, 198, 0)'
					});

					extremes['warning_normal_fdown_1'] = red_threshold;
					extremes['warning_normal_fdown_2'] = yellow_threshold;
				}
			} else if (!red_only_min && yellow_only_min) {
				// C: |--------   ------|
				// W: |········===·     |
				if (yellow_threshold > red_up) {
					yellow_threshold = red_up;
				}
				if (yellow_threshold > red_threshold) {
					threshold_data.push({
						id: 'warning_normal_fdown',
						data: [[max_x, red_threshold]],
						label: null,
						color: warning,
						bars: {show: true, align: "left", barWidth: yellow_threshold - red_threshold, lineWidth: 0, horizontal: true, fillColor: { colors: [ { opacity: 0.1 }, { opacity: 0.1 } ] }},
						highlightColor: 'rgba(254, 255, 198, 0)'
					});
					extremes['warning_normal_fdown_1'] = red_threshold;
					extremes['warning_normal_fdown_2'] = yellow_threshold;
				}
			} else if (red_only_min && !yellow_only_min) {
				// C: |-------          |
				// W: |·······====   ===|
				if (red_threshold < yellow_threshold) {
					threshold_data.push({
						id: 'warning_normal_fdown',
						data: [[max_x, red_threshold]],
						label: null,
						color: warning,
						bars: {show: true, align: "left", barWidth: yellow_threshold - red_threshold, lineWidth: 0, horizontal: true, fillColor: { colors: [ { opacity: 0.1 }, { opacity: 0.1 } ] }},
						highlightColor: 'rgba(254, 255, 198, 0)'
					});
					extremes['warning_normal_fdown_1'] = red_threshold;
					extremes['warning_normal_fdown_2'] = yellow_threshold;
				}

				if (yellow_up < red_threshold) {
					yellow_up = red_threshold;
				}
				threshold_data.push({ // barWidth will be correct on draw time
					id: 'warning_up',
					data: [[max_x, yellow_up]],
					label: null,
					color: warning,
					bars: {show: true, align: "left", barWidth: 1, lineWidth: 0, horizontal: true, fillColor: { colors: [ { opacity: 0.1 }, { opacity: 0.1 } ] }},
					highlightColor: 'rgba(254, 255, 198, 0)'
				});
				extremes['warning_up'] = yellow_up;
			} else {
				if (yellow_threshold > red_threshold) {
					// C: |--------   ------|
					// W: |········===·  ···|
					if (yellow_threshold > red_up) {
						yellow_threshold = red_up;
					}
					threshold_data.push({
						id: 'warning_normal_fdown',
						data: [[max_x, red_threshold]],
						label: null,
						color: warning,
						bars: {show: true, align: "left", barWidth: yellow_threshold - red_threshold, lineWidth: 0, horizontal: true, fillColor: { colors: [ { opacity: 0.1 }, { opacity: 0.1 } ] }},
						highlightColor: 'rgba(254, 255, 198, 0)'
					});
					extremes['warning_normal_fdown_1'] = red_threshold;
					extremes['warning_normal_fdown_2'] = yellow_threshold;
				}
				if (yellow_up < red_up) {
					// C: |--------      ---|
					// W: |·····  ·======···|
					if (yellow_up < red_threshold) {
						yellow_up = red_up;
					}
					threshold_data.push({
						id: 'warning_normal_fup',
						data: [[max_x, yellow_up]],
						label: null,
						color: warning,
						bars: {show: true, align: "left", barWidth: red_up - yellow_up, lineWidth: 0, horizontal: true, fillColor: { colors: [ { opacity: 0.1 }, { opacity: 0.1 } ] }},
						highlightColor: 'rgba(254, 255, 198, 0)'
					});
					extremes['warning_normal_fup_1'] = red_up;
					extremes['warning_normal_fup_2'] = yellow_up;
				}
				// If warning is under critical completely do not paint anything yellow
					// C: |--------    -----|
					// W: |····          ···|
			}
		} else if (yellow_inverse && !red_inverse) {
			if (red_only_min && yellow_only_min) {
				// C: |            -----|
				// W: |============···  |
				if (yellow_threshold > red_threshold) {
					yellow_threshold = red_threshold;
				}
				threshold_data.push({ // barWidth will be correct on draw time
					id: 'warning_down',
					data: [[max_x, yellow_threshold]],
					label: null,
					color: warning,
					bars: {show: true, align: "left", barWidth: 1, lineWidth: 0, horizontal: true, fillColor: { colors: [ { opacity: 0.1 }, { opacity: 0.1 } ] }},
					highlightColor: 'rgba(254, 255, 198, 0)'
				});
				extremes['warning_down'] = yellow_threshold;

			} else if (!red_only_min && yellow_only_min) {
				// C: |      ----       |
				// W: |======····===    |

				if (yellow_threshold > red_up) {
					threshold_data.push({
						id: 'warning_normal_fdown',
						data: [[max_x, red_up]],
						label: null,
						color: warning,
						bars: {show: true, align: "left", barWidth: yellow_threshold - red_up, lineWidth: 0, horizontal: true, fillColor: { colors: [ { opacity: 0.1 }, { opacity: 0.1 } ] }},
						highlightColor: 'rgba(254, 255, 198, 0)'
					});
					extremes['warning_normal_fdown_1'] = red_up;
					extremes['warning_normal_fdown_2'] = yellow_threshold;
				}

				if (yellow_threshold > red_threshold) {
					yellow_threshold = red_threshold;
				}
				threshold_data.push({ // barWidth will be correct on draw time
						id: 'warning_down',
						data: [[max_x, yellow_threshold]],
						label: null,
						color: warning,
						bars: {show: true, align: "left", barWidth: 1, lineWidth: 0, horizontal: true, fillColor: { colors: [ { opacity: 0.1 }, { opacity: 0.1 } ] }},
						highlightColor: 'rgba(254, 255, 198, 0)'
					});
				extremes['warning_down'] = yellow_threshold;

			} else if (red_only_min && !yellow_only_min) {
				if (yellow_threshold < red_threshold) {
					// C: |            -----|
					// W: |=======  ===·····|
					threshold_data.push({ // barWidth will be correct on draw time
						id: 'warning_down',
						data: [[max_x, yellow_threshold]],
						label: null,
						color: warning,
						bars: {show: true, align: "left", barWidth: 1, lineWidth: 0, horizontal: true, fillColor: { colors: [ { opacity: 0.1 }, { opacity: 0.1 } ] }},
						highlightColor: 'rgba(254, 255, 198, 0)'
					});
					extremes['warning_down'] = yellow_threshold;

					if (red_threshold > yellow_up) {
						threshold_data.push({
							id: 'warning_normal_fup',
							data: [[max_x, yellow_up]],
							label: null,
							color: warning,
							bars: {show: true, align: "left", barWidth: red_threshold - yellow_up, lineWidth: 0, horizontal: true, fillColor: { colors: [ { opacity: 0.1 }, { opacity: 0.1 } ] }},
							highlightColor: 'rgba(254, 255, 198, 0)'
						});
						extremes['warning_normal_fup_1'] = yellow_up;
						extremes['warning_normal_fup_2'] = red_threshold;
					}
				} else {
					// C: |     ------------|
					// W: |=====··  ········|
					threshold_data.push({ // barWidth will be correct on draw time
						id: 'warning_down',
						data: [[max_x, red_threshold]],
						label: null,
						color: warning,
						bars: {show: true, align: "left", barWidth: 1, lineWidth: 0, horizontal: true, fillColor: { colors: [ { opacity: 0.1 }, { opacity: 0.1 } ] }},
						highlightColor: 'rgba(254, 255, 198, 0)'
					});
					extremes['warning_down'] = red_threshold;
				}
			} else {
				if (yellow_threshold > red_up) {
					// C: |    -----        |
					// W: |====·····===  ===|
					threshold_data.push({ // barWidth will be correct on draw time
						id: 'warning_down',
						data: [[max_x, red_threshold]],
						label: null,
						color: warning,
						bars: {show: true, align: "left", barWidth: 1, lineWidth: 0, horizontal: true, fillColor: { colors: [ { opacity: 0.1 }, { opacity: 0.1 } ] }},
						highlightColor: 'rgba(254, 255, 198, 0)'
					});
					extremes['warning_down'] = red_threshold;

					threshold_data.push({
						id: 'warning_normal_fdown',
						data: [[max_x, red_up]],
						label: null,
						color: warning,
						bars: {show: true, align: "left", barWidth: yellow_threshold - red_up, lineWidth: 0, horizontal: true, fillColor: { colors: [ { opacity: 0.1 }, { opacity: 0.1 } ] }},
						highlightColor: 'rgba(254, 255, 198, 0)'
					});
					extremes['warning_normal_fdown_1'] = red_up;
					extremes['warning_normal_fdown_2'] = yellow_threshold;

					threshold_data.push({ // barWidth will be correct on draw time
						id: 'warning_up',
						data: [[max_x, yellow_up]],
						label: null,
						color: warning,
						bars: {show: true, align: "left", barWidth: 1, lineWidth: 0, horizontal: true, fillColor: { colors: [ { opacity: 0.1 }, { opacity: 0.1 } ] }},
						highlightColor: 'rgba(254, 255, 198, 0)'
					});
					extremes['warning_up'] = yellow_up;
				} else if (red_threshold > yellow_up){
					// C: |          -----  |
					// W: |===    ===·····==|
					threshold_data.push({ // barWidth will be correct on draw time
						id: 'warning_down',
						data: [[max_x, yellow_threshold]],
						label: null,
						color: warning,
						bars: {show: true, align: "left", barWidth: 1, lineWidth: 0, horizontal: true, fillColor: { colors: [ { opacity: 0.1 }, { opacity: 0.1 } ] }},
						highlightColor: 'rgba(254, 255, 198, 0)'
					});
					extremes['warning_down'] = yellow_threshold;

					threshold_data.push({
						id: 'warning_normal_fup',
						data: [[max_x, yellow_up]],
						label: null,
						color: warning,
						bars: {show: true, align: "left", barWidth: red_threshold - yellow_up, lineWidth: 0, horizontal: true, fillColor: { colors: [ { opacity: 0.1 }, { opacity: 0.1 } ] }},
						highlightColor: 'rgba(254, 255, 198, 0)'
					});
					extremes['warning_normal_fup_1'] = yellow_up;
					extremes['warning_normal_fup_2'] = red_threshold;

					threshold_data.push({ // barWidth will be correct on draw time
						id: 'warning_up',
						data: [[max_x, red_up]],
						label: null,
						color: warning,
						bars: {show: true, align: "left", barWidth: 1, lineWidth: 0, horizontal: true, fillColor: { colors: [ { opacity: 0.1 }, { opacity: 0.1 } ] }},
						highlightColor: 'rgba(254, 255, 198, 0)'
					});
					extremes['warning_up'] = red_up;
				} else {
					// C: |  --------       |
					// W: |==·    ···=======|
					if (yellow_threshold > red_threshold) {
						yellow_threshold = red_threshold;
					}
					if (yellow_up < red_up) {
						yellow_up = red_up;
					}

					threshold_data.push({ // barWidth will be correct on draw time
						id: 'warning_down',
						data: [[max_x, yellow_threshold]],
						label: null,
						color: warning,
						bars: {show: true, align: "left", barWidth: 1, lineWidth: 0, horizontal: true, fillColor: { colors: [ { opacity: 0.1 }, { opacity: 0.1 } ] }},
						highlightColor: 'rgba(254, 255, 198, 0)'
					});
					extremes['warning_down'] = yellow_threshold;

					threshold_data.push({ // barWidth will be correct on draw time
						id: 'warning_up',
						data: [[max_x, yellow_up]],
						label: null,
						color: warning,
						bars: {show: true, align: "left", barWidth: 1, lineWidth: 0, horizontal: true, fillColor: { colors: [ { opacity: 0.1 }, { opacity: 0.1 } ] }},
						highlightColor: 'rgba(254, 255, 198, 0)'
					});
					extremes['warning_up'] = yellow_up;
				}
			}
		} else if (!yellow_inverse && red_inverse) {
			if (yellow_only_min && red_only_min) {
				// C: |-----            |
				// W: |   ··============|
				if (yellow_threshold < red_threshold) {
					yellow_threshold = red_threshold;
				}
				threshold_data.push({ // barWidth will be correct on draw time
					id: 'warning_up',
					data: [[max_x, yellow_threshold]],
					label: null,
					color: warning,
					bars: {show: true, align: "left", barWidth: 1, lineWidth: 0, horizontal: true, fillColor: { colors: [ { opacity: 0.1 }, { opacity: 0.1 } ] }},
					highlightColor: 'rgba(254, 255, 198, 0)'
				});
				extremes['warning_up'] = yellow_threshold;
			} else if (!yellow_only_min && red_only_min) {
				// C: |-----            |
				// W: |   ··========    |
				if (yellow_threshold < red_threshold) {
					yellow_threshold = red_threshold;
				}
				if (yellow_up > red_threshold) {
					threshold_data.push({
						id: 'warning_normal',
						data: [[max_x, yellow_threshold]],
						label: null,
						color: warning,
						bars: {show: true, align: "left", barWidth: (yellow_up - yellow_threshold), lineWidth: 0, horizontal: true, fillColor: { colors: [ { opacity: 0.1 }, { opacity: 0.1 } ] }},
						highlightColor: 'rgba(254, 255, 198, 0)'
					});
					extremes['warning_normal_1'] = yellow_threshold;
					extremes['warning_normal_2'] = yellow_up;
				}
			} else if (yellow_only_min && !red_only_min) {
				// C: |-----      ------|
				// W: |   ··======······|
				if (yellow_threshold < red_threshold) {
					yellow_threshold = red_threshold;
				}
				if (yellow_threshold < red_up) {
					threshold_data.push({
						id: 'warning_normal',
						data: [[max_x, yellow_threshold]],
						label: null,
						color: warning,
						bars: {show: true, align: "left", barWidth: (red_up - yellow_threshold), lineWidth: 0, horizontal: true, fillColor: { colors: [ { opacity: 0.1 }, { opacity: 0.1 } ] }},
						highlightColor: 'rgba(254, 255, 198, 0)'
					});
					extremes['warning_normal_1'] = yellow_threshold;
					extremes['warning_normal_2'] = red_up;
				}
				// If warning is under critical completely do not paint anything yellow
					// C: |--------    -----|
					// W: |              ···|
			} else {
				if (red_up > yellow_threshold && red_threshold < yellow_up) {
					// C: |-----      ------|
					// W: |   ··======·     |
					if (yellow_threshold < red_threshold) {
						yellow_threshold = red_threshold;
					}
					if (yellow_up > red_up) {
						yellow_up = red_up;
					}

					threshold_data.push({
						id: 'warning_normal',
						data: [[max_x, yellow_threshold]],
						label: null,
						color: warning,
						bars: {show: true, align: "left", barWidth: (yellow_up - yellow_threshold), lineWidth: 0, horizontal: true, fillColor: { colors: [ { opacity: 0.1 }, { opacity: 0.1 } ] }},
						highlightColor: 'rgba(254, 255, 198, 0)'
					});
					extremes['warning_normal_1'] = yellow_threshold;
					extremes['warning_normal_2'] = yellow_up;
				}
			}
		}
			// If warning is under critical completely do not paint anything yellow
				// C: |--------    -----|   or	// C: |--------    -----|
				// W: |   ····          |		// W: |             ··  |
		else {
			if (red_only_min && yellow_only_min) {
				if (yellow_threshold < red_threshold) {
					// C: |        ---------|
					// W: |   =====·········|
					threshold_data.push({
						id: 'warning_normal',
						data: [[max_x, yellow_threshold]],
						label: null,
						color: warning,
						bars: {show: true, align: "left", barWidth: (red_threshold - yellow_threshold), lineWidth: 0, horizontal: true, fillColor: { colors: [ { opacity: 0.1 }, { opacity: 0.1 } ] }},
						highlightColor: 'rgba(254, 255, 198, 0)'
					});
					extremes['warning_normal_1'] = yellow_threshold;
					extremes['warning_normal_2'] = red_threshold;
				}
			} else if (red_only_min && !yellow_only_min) {
				// C: |        ---------|
				// W: |   =====···      |
				if (yellow_up > red_threshold) {
					yellow_up = red_threshold;
				}
				if (yellow_threshold < red_threshold) {
					threshold_data.push({
						id: 'warning_normal',
						data: [[max_x, yellow_threshold]],
						label: null,
						color: warning,
						bars: {show: true, align: "left", barWidth: (yellow_up - yellow_threshold), lineWidth: 0, horizontal: true, fillColor: { colors: [ { opacity: 0.1 }, { opacity: 0.1 } ] }},
						highlightColor: 'rgba(254, 255, 198, 0)'
					});
					extremes['warning_normal_1'] = yellow_threshold;
					extremes['warning_normal_2'] = yellow_up;
				}
			} else if (!red_only_min && yellow_only_min) {
				// C: |     -------     |
				// W: |   ==·······=====|
				if (yellow_threshold < red_threshold) {
					threshold_data.push({
						id: 'warning_normal_fdown',
						data: [[max_x, yellow_threshold]],
						label: null,
						color: warning,
						bars: {show: true, align: "left", barWidth: red_threshold - yellow_threshold, lineWidth: 0, horizontal: true, fillColor: { colors: [ { opacity: 0.1 }, { opacity: 0.1 } ] }},
						highlightColor: 'rgba(254, 255, 198, 0)'
					});
					extremes['warning_normal_fdown_1'] = yellow_threshold;
					extremes['warning_normal_fdown_2'] = red_threshold;
				}

				if (yellow_threshold < red_up) {
					yellow_threshold = red_up;
				}

				threshold_data.push({ // barWidth will be correct on draw time
					id: 'warning_up',
					data: [[max_x, yellow_threshold]],
					label: null,
					color: warning,
					bars: {show: true, align: "left", barWidth: 1, lineWidth: 0, horizontal: true, fillColor: { colors: [ { opacity: 0.1 }, { opacity: 0.1 } ] }},
					highlightColor: 'rgba(254, 255, 198, 0)'
				});
				extremes['warning_up'] = yellow_threshold;

			} else {
				if (red_threshold > yellow_threshold && red_up < yellow_up ) {
					// C: |    ------       |
					// W: |  ==······====   |
					threshold_data.push({
						id: 'warning_normal_fdown',
						data: [[max_x, yellow_threshold]],
						label: null,
						color: warning,
						bars: {show: true, align: "left", barWidth: red_threshold - yellow_threshold, lineWidth: 0, horizontal: true, fillColor: { colors: [ { opacity: 0.1 }, { opacity: 0.1 } ] }},
						highlightColor: 'rgba(254, 255, 198, 0)'
					});
					extremes['warning_normal_fdown_1'] = yellow_threshold;
					extremes['warning_normal_fdown_2'] = red_threshold;

					threshold_data.push({
						id: 'warning_normal_fup',
						data: [[max_x, red_up]],
						label: null,
						color: warning,
						bars: {show: true, align: "left", barWidth: yellow_up - red_up, lineWidth: 0, horizontal: true, fillColor: { colors: [ { opacity: 0.1 }, { opacity: 0.1 } ] }},
						highlightColor: 'rgba(254, 255, 198, 0)'
					});
					extremes['warning_normal_fup_1'] = red_up;
					extremes['warning_normal_fup_2'] = yellow_up;
				} else if (red_threshold < yellow_threshold && red_up > yellow_up) {
				// If warning is under critical completely do not paint anything yellow
					// C: |  --------        |
					// W: |    ····          |
				} else {
					// C: |     --------    |   or	// C: |     ------      |
					// W: |   ==··          |		// W: |        ···====  |
					if ((yellow_up > red_threshold) && (yellow_up < red_up)) {
						yellow_up = red_threshold;
					}
					if ((yellow_threshold < red_up) && (yellow_threshold > red_threshold)) {
						yellow_threshold = red_up;
					}
					threshold_data.push({
						id: 'warning_normal',
						data: [[max_x, yellow_threshold]],
						label: null,
						color: warning,
						bars: {show: true, align: "left", barWidth: (yellow_up - yellow_threshold), lineWidth: 0, horizontal: true, fillColor: { colors: [ { opacity: 0.1 }, { opacity: 0.1 } ] }},
						highlightColor: 'rgba(254, 255, 198, 0)'
					});
					extremes['warning_normal_1'] = yellow_threshold;
					extremes['warning_normal_2'] = yellow_up;
				}
			}
		}
=======
  //diferents vars
  var unit = params.unit ? params.unit : "";
  var homeurl = params.homeurl;
  var font_size = parseInt(params.font_size);
  var font = params.font
    .split("/")
    .pop()
    .split(".")
    .shift();
  var width = params.width;
  var height = params.height;
  var vconsole = params.vconsole;
  var dashboard = params.dashboard;
  var menu = params.menu;
  var min_x = date_array["start_date"] * 1000;
  var max_x = date_array["final_date"] * 1000;
  var type = parseInt(params.stacked);
  var show_legend = params.show_legend;
  var image_treshold = params.image_treshold;
  var short_data = params.short_data;
  var grid_color = params.grid_color;
  var background_color = params.backgroundColor;
  var legend_color = params.legend_color;
  var update_legend = {};

  //XXXXXX colocar
  var force_integer = 0;

  if (typeof type === "undefined" || type == "") {
    type = params.type_graph;
  }

  //for threshold
  var threshold = true;
  var thresholded = false;
  var yellow_threshold = parseFloat(data_module_graph.w_min);
  var red_threshold = parseFloat(data_module_graph.c_min);
  var yellow_up = parseFloat(data_module_graph.w_max);
  var red_up = parseFloat(data_module_graph.c_max);
  var yellow_inverse = parseInt(data_module_graph.w_inv);
  var red_inverse = parseInt(data_module_graph.c_inv);

  //XXXXX
  var markins_graph = true;

  // If threshold and up are the same, that critical or warning is disabled
  if (yellow_threshold == yellow_up) {
    yellow_inverse = false;
  }

  if (red_threshold == red_up) {
    red_inverse = false;
  }

  //Array with points to be painted
  var threshold_data = new Array();
  //Array with some interesting points
  var extremes = new Array();

  var yellow_only_min = yellow_up == 0 && yellow_threshold != 0;
  var red_only_min = red_up == 0 && red_threshold != 0;

  //color
  var warning = "yellow";
  var critical = "red";

  if (threshold) {
    // Warning interval. Change extremes depends on critical interval
    if (yellow_inverse && red_inverse) {
      if (red_only_min && yellow_only_min) {
        // C: |--------         |
        // W: |········====     |
        if (yellow_threshold > red_threshold) {
          threshold_data.push({
            id: "warning_normal_fdown",
            data: [[max_x, red_threshold]],
            label: null,
            color: warning,
            bars: {
              show: true,
              align: "left",
              barWidth: yellow_threshold - red_threshold,
              lineWidth: 0,
              horizontal: true,
              fillColor: {
                colors: [
                  {
                    opacity: 0.1
                  },
                  {
                    opacity: 0.1
                  }
                ]
              }
            },
            highlightColor: "rgba(254, 255, 198, 0)"
          });

          extremes["warning_normal_fdown_1"] = red_threshold;
          extremes["warning_normal_fdown_2"] = yellow_threshold;
        }
      } else if (!red_only_min && yellow_only_min) {
        // C: |--------   ------|
        // W: |········===·     |
        if (yellow_threshold > red_up) {
          yellow_threshold = red_up;
        }
        if (yellow_threshold > red_threshold) {
          threshold_data.push({
            id: "warning_normal_fdown",
            data: [[max_x, red_threshold]],
            label: null,
            color: warning,
            bars: {
              show: true,
              align: "left",
              barWidth: yellow_threshold - red_threshold,
              lineWidth: 0,
              horizontal: true,
              fillColor: { colors: [{ opacity: 0.1 }, { opacity: 0.1 }] }
            },
            highlightColor: "rgba(254, 255, 198, 0)"
          });
          extremes["warning_normal_fdown_1"] = red_threshold;
          extremes["warning_normal_fdown_2"] = yellow_threshold;
        }
      } else if (red_only_min && !yellow_only_min) {
        // C: |-------          |
        // W: |·······====   ===|
        if (red_threshold < yellow_threshold) {
          threshold_data.push({
            id: "warning_normal_fdown",
            data: [[max_x, red_threshold]],
            label: null,
            color: warning,
            bars: {
              show: true,
              align: "left",
              barWidth: yellow_threshold - red_threshold,
              lineWidth: 0,
              horizontal: true,
              fillColor: { colors: [{ opacity: 0.1 }, { opacity: 0.1 }] }
            },
            highlightColor: "rgba(254, 255, 198, 0)"
          });
          extremes["warning_normal_fdown_1"] = red_threshold;
          extremes["warning_normal_fdown_2"] = yellow_threshold;
        }
>>>>>>> f098b72f

        if (yellow_up < red_threshold) {
          yellow_up = red_threshold;
        }
        threshold_data.push({
          // barWidth will be correct on draw time
          id: "warning_up",
          data: [[max_x, yellow_up]],
          label: null,
          color: warning,
          bars: {
            show: true,
            align: "left",
            barWidth: 1,
            lineWidth: 0,
            horizontal: true,
            fillColor: { colors: [{ opacity: 0.1 }, { opacity: 0.1 }] }
          },
          highlightColor: "rgba(254, 255, 198, 0)"
        });
        extremes["warning_up"] = yellow_up;
      } else {
        if (yellow_threshold > red_threshold) {
          // C: |--------   ------|
          // W: |········===·  ···|
          if (yellow_threshold > red_up) {
            yellow_threshold = red_up;
          }
          threshold_data.push({
            id: "warning_normal_fdown",
            data: [[max_x, red_threshold]],
            label: null,
            color: warning,
            bars: {
              show: true,
              align: "left",
              barWidth: yellow_threshold - red_threshold,
              lineWidth: 0,
              horizontal: true,
              fillColor: { colors: [{ opacity: 0.1 }, { opacity: 0.1 }] }
            },
            highlightColor: "rgba(254, 255, 198, 0)"
          });
          extremes["warning_normal_fdown_1"] = red_threshold;
          extremes["warning_normal_fdown_2"] = yellow_threshold;
        }
        if (yellow_up < red_up) {
          // C: |--------      ---|
          // W: |·····  ·======···|
          if (yellow_up < red_threshold) {
            yellow_up = red_up;
          }
          threshold_data.push({
            id: "warning_normal_fup",
            data: [[max_x, yellow_up]],
            label: null,
            color: warning,
            bars: {
              show: true,
              align: "left",
              barWidth: red_up - yellow_up,
              lineWidth: 0,
              horizontal: true,
              fillColor: { colors: [{ opacity: 0.1 }, { opacity: 0.1 }] }
            },
            highlightColor: "rgba(254, 255, 198, 0)"
          });
          extremes["warning_normal_fup_1"] = red_up;
          extremes["warning_normal_fup_2"] = yellow_up;
        }
        // If warning is under critical completely do not paint anything yellow
        // C: |--------    -----|
        // W: |····          ···|
      }
    } else if (yellow_inverse && !red_inverse) {
      if (red_only_min && yellow_only_min) {
        // C: |            -----|
        // W: |============···  |
        if (yellow_threshold > red_threshold) {
          yellow_threshold = red_threshold;
        }
        threshold_data.push({
          // barWidth will be correct on draw time
          id: "warning_down",
          data: [[max_x, yellow_threshold]],
          label: null,
          color: warning,
          bars: {
            show: true,
            align: "left",
            barWidth: 1,
            lineWidth: 0,
            horizontal: true,
            fillColor: { colors: [{ opacity: 0.1 }, { opacity: 0.1 }] }
          },
          highlightColor: "rgba(254, 255, 198, 0)"
        });
        extremes["warning_down"] = yellow_threshold;
      } else if (!red_only_min && yellow_only_min) {
        // C: |      ----       |
        // W: |======····===    |

        if (yellow_threshold > red_up) {
          threshold_data.push({
            id: "warning_normal_fdown",
            data: [[max_x, red_up]],
            label: null,
            color: warning,
            bars: {
              show: true,
              align: "left",
              barWidth: yellow_threshold - red_up,
              lineWidth: 0,
              horizontal: true,
              fillColor: { colors: [{ opacity: 0.1 }, { opacity: 0.1 }] }
            },
            highlightColor: "rgba(254, 255, 198, 0)"
          });
          extremes["warning_normal_fdown_1"] = red_up;
          extremes["warning_normal_fdown_2"] = yellow_threshold;
        }

        if (yellow_threshold > red_threshold) {
          yellow_threshold = red_threshold;
        }
        threshold_data.push({
          // barWidth will be correct on draw time
          id: "warning_down",
          data: [[max_x, yellow_threshold]],
          label: null,
          color: warning,
          bars: {
            show: true,
            align: "left",
            barWidth: 1,
            lineWidth: 0,
            horizontal: true,
            fillColor: { colors: [{ opacity: 0.1 }, { opacity: 0.1 }] }
          },
          highlightColor: "rgba(254, 255, 198, 0)"
        });
        extremes["warning_down"] = yellow_threshold;
      } else if (red_only_min && !yellow_only_min) {
        if (yellow_threshold < red_threshold) {
          // C: |            -----|
          // W: |=======  ===·····|
          threshold_data.push({
            // barWidth will be correct on draw time
            id: "warning_down",
            data: [[max_x, yellow_threshold]],
            label: null,
            color: warning,
            bars: {
              show: true,
              align: "left",
              barWidth: 1,
              lineWidth: 0,
              horizontal: true,
              fillColor: { colors: [{ opacity: 0.1 }, { opacity: 0.1 }] }
            },
            highlightColor: "rgba(254, 255, 198, 0)"
          });
          extremes["warning_down"] = yellow_threshold;

          if (red_threshold > yellow_up) {
            threshold_data.push({
              id: "warning_normal_fup",
              data: [[max_x, yellow_up]],
              label: null,
              color: warning,
              bars: {
                show: true,
                align: "left",
                barWidth: red_threshold - yellow_up,
                lineWidth: 0,
                horizontal: true,
                fillColor: { colors: [{ opacity: 0.1 }, { opacity: 0.1 }] }
              },
              highlightColor: "rgba(254, 255, 198, 0)"
            });
            extremes["warning_normal_fup_1"] = yellow_up;
            extremes["warning_normal_fup_2"] = red_threshold;
          }
        } else {
          // C: |     ------------|
          // W: |=====··  ········|
          threshold_data.push({
            // barWidth will be correct on draw time
            id: "warning_down",
            data: [[max_x, red_threshold]],
            label: null,
            color: warning,
            bars: {
              show: true,
              align: "left",
              barWidth: 1,
              lineWidth: 0,
              horizontal: true,
              fillColor: { colors: [{ opacity: 0.1 }, { opacity: 0.1 }] }
            },
            highlightColor: "rgba(254, 255, 198, 0)"
          });
          extremes["warning_down"] = red_threshold;
        }
      } else {
        if (yellow_threshold > red_up) {
          // C: |    -----        |
          // W: |====·····===  ===|
          threshold_data.push({
            // barWidth will be correct on draw time
            id: "warning_down",
            data: [[max_x, red_threshold]],
            label: null,
            color: warning,
            bars: {
              show: true,
              align: "left",
              barWidth: 1,
              lineWidth: 0,
              horizontal: true,
              fillColor: { colors: [{ opacity: 0.1 }, { opacity: 0.1 }] }
            },
            highlightColor: "rgba(254, 255, 198, 0)"
          });
          extremes["warning_down"] = red_threshold;

          threshold_data.push({
            id: "warning_normal_fdown",
            data: [[max_x, red_up]],
            label: null,
            color: warning,
            bars: {
              show: true,
              align: "left",
              barWidth: yellow_threshold - red_up,
              lineWidth: 0,
              horizontal: true,
              fillColor: { colors: [{ opacity: 0.1 }, { opacity: 0.1 }] }
            },
            highlightColor: "rgba(254, 255, 198, 0)"
          });
          extremes["warning_normal_fdown_1"] = red_up;
          extremes["warning_normal_fdown_2"] = yellow_threshold;

          threshold_data.push({
            // barWidth will be correct on draw time
            id: "warning_up",
            data: [[max_x, yellow_up]],
            label: null,
            color: warning,
            bars: {
              show: true,
              align: "left",
              barWidth: 1,
              lineWidth: 0,
              horizontal: true,
              fillColor: { colors: [{ opacity: 0.1 }, { opacity: 0.1 }] }
            },
            highlightColor: "rgba(254, 255, 198, 0)"
          });
          extremes["warning_up"] = yellow_up;
        } else if (red_threshold > yellow_up) {
          // C: |          -----  |
          // W: |===    ===·····==|
          threshold_data.push({
            // barWidth will be correct on draw time
            id: "warning_down",
            data: [[max_x, yellow_threshold]],
            label: null,
            color: warning,
            bars: {
              show: true,
              align: "left",
              barWidth: 1,
              lineWidth: 0,
              horizontal: true,
              fillColor: { colors: [{ opacity: 0.1 }, { opacity: 0.1 }] }
            },
            highlightColor: "rgba(254, 255, 198, 0)"
          });
          extremes["warning_down"] = yellow_threshold;

          threshold_data.push({
            id: "warning_normal_fup",
            data: [[max_x, yellow_up]],
            label: null,
            color: warning,
            bars: {
              show: true,
              align: "left",
              barWidth: red_threshold - yellow_up,
              lineWidth: 0,
              horizontal: true,
              fillColor: { colors: [{ opacity: 0.1 }, { opacity: 0.1 }] }
            },
            highlightColor: "rgba(254, 255, 198, 0)"
          });
          extremes["warning_normal_fup_1"] = yellow_up;
          extremes["warning_normal_fup_2"] = red_threshold;

          threshold_data.push({
            // barWidth will be correct on draw time
            id: "warning_up",
            data: [[max_x, red_up]],
            label: null,
            color: warning,
            bars: {
              show: true,
              align: "left",
              barWidth: 1,
              lineWidth: 0,
              horizontal: true,
              fillColor: { colors: [{ opacity: 0.1 }, { opacity: 0.1 }] }
            },
            highlightColor: "rgba(254, 255, 198, 0)"
          });
          extremes["warning_up"] = red_up;
        } else {
          // C: |  --------       |
          // W: |==·    ···=======|
          if (yellow_threshold > red_threshold) {
            yellow_threshold = red_threshold;
          }
          if (yellow_up < red_up) {
            yellow_up = red_up;
          }

          threshold_data.push({
            // barWidth will be correct on draw time
            id: "warning_down",
            data: [[max_x, yellow_threshold]],
            label: null,
            color: warning,
            bars: {
              show: true,
              align: "left",
              barWidth: 1,
              lineWidth: 0,
              horizontal: true,
              fillColor: { colors: [{ opacity: 0.1 }, { opacity: 0.1 }] }
            },
            highlightColor: "rgba(254, 255, 198, 0)"
          });
          extremes["warning_down"] = yellow_threshold;

          threshold_data.push({
            // barWidth will be correct on draw time
            id: "warning_up",
            data: [[max_x, yellow_up]],
            label: null,
            color: warning,
            bars: {
              show: true,
              align: "left",
              barWidth: 1,
              lineWidth: 0,
              horizontal: true,
              fillColor: { colors: [{ opacity: 0.1 }, { opacity: 0.1 }] }
            },
            highlightColor: "rgba(254, 255, 198, 0)"
          });
          extremes["warning_up"] = yellow_up;
        }
      }
    } else if (!yellow_inverse && red_inverse) {
      if (yellow_only_min && red_only_min) {
        // C: |-----            |
        // W: |   ··============|
        if (yellow_threshold < red_threshold) {
          yellow_threshold = red_threshold;
        }
        threshold_data.push({
          // barWidth will be correct on draw time
          id: "warning_up",
          data: [[max_x, yellow_threshold]],
          label: null,
          color: warning,
          bars: {
            show: true,
            align: "left",
            barWidth: 1,
            lineWidth: 0,
            horizontal: true,
            fillColor: { colors: [{ opacity: 0.1 }, { opacity: 0.1 }] }
          },
          highlightColor: "rgba(254, 255, 198, 0)"
        });
        extremes["warning_up"] = yellow_threshold;
      } else if (!yellow_only_min && red_only_min) {
        // C: |-----            |
        // W: |   ··========    |
        if (yellow_threshold < red_threshold) {
          yellow_threshold = red_threshold;
        }
        if (yellow_up > red_threshold) {
          threshold_data.push({
            id: "warning_normal",
            data: [[max_x, yellow_threshold]],
            label: null,
            color: warning,
            bars: {
              show: true,
              align: "left",
              barWidth: yellow_up - yellow_threshold,
              lineWidth: 0,
              horizontal: true,
              fillColor: { colors: [{ opacity: 0.1 }, { opacity: 0.1 }] }
            },
            highlightColor: "rgba(254, 255, 198, 0)"
          });
          extremes["warning_normal_1"] = yellow_threshold;
          extremes["warning_normal_2"] = yellow_up;
        }
      } else if (yellow_only_min && !red_only_min) {
        // C: |-----      ------|
        // W: |   ··======······|
        if (yellow_threshold < red_threshold) {
          yellow_threshold = red_threshold;
        }
        if (yellow_threshold < red_up) {
          threshold_data.push({
            id: "warning_normal",
            data: [[max_x, yellow_threshold]],
            label: null,
            color: warning,
            bars: {
              show: true,
              align: "left",
              barWidth: red_up - yellow_threshold,
              lineWidth: 0,
              horizontal: true,
              fillColor: { colors: [{ opacity: 0.1 }, { opacity: 0.1 }] }
            },
            highlightColor: "rgba(254, 255, 198, 0)"
          });
          extremes["warning_normal_1"] = yellow_threshold;
          extremes["warning_normal_2"] = red_up;
        }
        // If warning is under critical completely do not paint anything yellow
        // C: |--------    -----|
        // W: |              ···|
      } else {
        if (red_up > yellow_threshold && red_threshold < yellow_up) {
          // C: |-----      ------|
          // W: |   ··======·     |
          if (yellow_threshold < red_threshold) {
            yellow_threshold = red_threshold;
          }
          if (yellow_up > red_up) {
            yellow_up = red_up;
          }

          threshold_data.push({
            id: "warning_normal",
            data: [[max_x, yellow_threshold]],
            label: null,
            color: warning,
            bars: {
              show: true,
              align: "left",
              barWidth: yellow_up - yellow_threshold,
              lineWidth: 0,
              horizontal: true,
              fillColor: { colors: [{ opacity: 0.1 }, { opacity: 0.1 }] }
            },
            highlightColor: "rgba(254, 255, 198, 0)"
          });
          extremes["warning_normal_1"] = yellow_threshold;
          extremes["warning_normal_2"] = yellow_up;
        }
      }
    }
    // If warning is under critical completely do not paint anything yellow
    // C: |--------    -----|   or	// C: |--------    -----|
    // W: |   ····          |		// W: |             ··  |
    else {
      if (red_only_min && yellow_only_min) {
        if (yellow_threshold < red_threshold) {
          // C: |        ---------|
          // W: |   =====·········|
          threshold_data.push({
            id: "warning_normal",
            data: [[max_x, yellow_threshold]],
            label: null,
            color: warning,
            bars: {
              show: true,
              align: "left",
              barWidth: red_threshold - yellow_threshold,
              lineWidth: 0,
              horizontal: true,
              fillColor: { colors: [{ opacity: 0.1 }, { opacity: 0.1 }] }
            },
            highlightColor: "rgba(254, 255, 198, 0)"
          });
          extremes["warning_normal_1"] = yellow_threshold;
          extremes["warning_normal_2"] = red_threshold;
        }
      } else if (red_only_min && !yellow_only_min) {
        // C: |        ---------|
        // W: |   =====···      |
        if (yellow_up > red_threshold) {
          yellow_up = red_threshold;
        }
        if (yellow_threshold < red_threshold) {
          threshold_data.push({
            id: "warning_normal",
            data: [[max_x, yellow_threshold]],
            label: null,
            color: warning,
            bars: {
              show: true,
              align: "left",
              barWidth: yellow_up - yellow_threshold,
              lineWidth: 0,
              horizontal: true,
              fillColor: { colors: [{ opacity: 0.1 }, { opacity: 0.1 }] }
            },
            highlightColor: "rgba(254, 255, 198, 0)"
          });
          extremes["warning_normal_1"] = yellow_threshold;
          extremes["warning_normal_2"] = yellow_up;
        }
      } else if (!red_only_min && yellow_only_min) {
        // C: |     -------     |
        // W: |   ==·······=====|
        if (yellow_threshold < red_threshold) {
          threshold_data.push({
            id: "warning_normal_fdown",
            data: [[max_x, yellow_threshold]],
            label: null,
            color: warning,
            bars: {
              show: true,
              align: "left",
              barWidth: red_threshold - yellow_threshold,
              lineWidth: 0,
              horizontal: true,
              fillColor: { colors: [{ opacity: 0.1 }, { opacity: 0.1 }] }
            },
            highlightColor: "rgba(254, 255, 198, 0)"
          });
          extremes["warning_normal_fdown_1"] = yellow_threshold;
          extremes["warning_normal_fdown_2"] = red_threshold;
        }

        if (yellow_threshold < red_up) {
          yellow_threshold = red_up;
        }

        threshold_data.push({
          // barWidth will be correct on draw time
          id: "warning_up",
          data: [[max_x, yellow_threshold]],
          label: null,
          color: warning,
          bars: {
            show: true,
            align: "left",
            barWidth: 1,
            lineWidth: 0,
            horizontal: true,
            fillColor: { colors: [{ opacity: 0.1 }, { opacity: 0.1 }] }
          },
          highlightColor: "rgba(254, 255, 198, 0)"
        });
        extremes["warning_up"] = yellow_threshold;
      } else {
        if (red_threshold > yellow_threshold && red_up < yellow_up) {
          // C: |    ------       |
          // W: |  ==······====   |
          threshold_data.push({
            id: "warning_normal_fdown",
            data: [[max_x, yellow_threshold]],
            label: null,
            color: warning,
            bars: {
              show: true,
              align: "left",
              barWidth: red_threshold - yellow_threshold,
              lineWidth: 0,
              horizontal: true,
              fillColor: { colors: [{ opacity: 0.1 }, { opacity: 0.1 }] }
            },
            highlightColor: "rgba(254, 255, 198, 0)"
          });
          extremes["warning_normal_fdown_1"] = yellow_threshold;
          extremes["warning_normal_fdown_2"] = red_threshold;

          threshold_data.push({
            id: "warning_normal_fup",
            data: [[max_x, red_up]],
            label: null,
            color: warning,
            bars: {
              show: true,
              align: "left",
              barWidth: yellow_up - red_up,
              lineWidth: 0,
              horizontal: true,
              fillColor: { colors: [{ opacity: 0.1 }, { opacity: 0.1 }] }
            },
            highlightColor: "rgba(254, 255, 198, 0)"
          });
          extremes["warning_normal_fup_1"] = red_up;
          extremes["warning_normal_fup_2"] = yellow_up;
        } else if (red_threshold < yellow_threshold && red_up > yellow_up) {
          // If warning is under critical completely do not paint anything yellow
          // C: |  --------        |
          // W: |    ····          |
        } else {
          // C: |     --------    |   or	// C: |     ------      |
          // W: |   ==··          |		// W: |        ···====  |
          if (yellow_up > red_threshold && yellow_up < red_up) {
            yellow_up = red_threshold;
          }
          if (yellow_threshold < red_up && yellow_threshold > red_threshold) {
            yellow_threshold = red_up;
          }
          threshold_data.push({
            id: "warning_normal",
            data: [[max_x, yellow_threshold]],
            label: null,
            color: warning,
            bars: {
              show: true,
              align: "left",
              barWidth: yellow_up - yellow_threshold,
              lineWidth: 0,
              horizontal: true,
              fillColor: { colors: [{ opacity: 0.1 }, { opacity: 0.1 }] }
            },
            highlightColor: "rgba(254, 255, 198, 0)"
          });
          extremes["warning_normal_1"] = yellow_threshold;
          extremes["warning_normal_2"] = yellow_up;
        }
      }
    }

    // Critical interval
    if (red_inverse) {
      if (!red_only_min) {
        threshold_data.push({
          // barWidth will be correct on draw time
          id: "critical_up",
          data: [[max_x, red_up]],
          label: null,
          color: critical,
          bars: {
            show: true,
            align: "left",
            barWidth: 1,
            lineWidth: 0,
            horizontal: true,
            fillColor: { colors: [{ opacity: 0.1 }, { opacity: 0.1 }] }
          },
          highlightColor: "rgba(254, 236, 234, 0)"
        });
        extremes["critical_normal_1"] = red_threshold;
        extremes["critical_normal_2"] = red_up;
      }
      threshold_data.push({
        // barWidth will be correct on draw time
        id: "critical_down",
        data: [[max_x, red_threshold]],
        label: null,
        color: critical,
        bars: {
          show: true,
          align: "left",
          barWidth: 1,
          lineWidth: 0,
          horizontal: true,
          fillColor: { colors: [{ opacity: 0.1 }, { opacity: 0.1 }] }
        },
        highlightColor: "rgba(254, 236, 234, 0)"
      });
      extremes["critical_normal_3"] = red_threshold;
      extremes["critical_normal_4"] = red_threshold;
    } else {
      if (red_up == 0 && red_threshold != 0) {
        threshold_data.push({
          // barWidth will be correct on draw time
          id: "critical_up",
          data: [[max_x, red_threshold]],
          label: null,
          color: critical,
          bars: {
            show: true,
            align: "left",
            barWidth: 1,
            lineWidth: 0,
            horizontal: true,
            fillColor: { colors: [{ opacity: 0.1 }, { opacity: 0.1 }] }
          },
          highlightColor: "rgba(254, 236, 234, 0)"
        });
        extremes["critical_normal_1"] = red_threshold;
        extremes["critical_normal_2"] = red_up;
      } else {
        threshold_data.push({
          id: "critical_normal",
          data: [[max_x, red_threshold]],
          label: null,
          color: critical,
          bars: {
            show: true,
            align: "left",
            barWidth: red_up - red_threshold,
            lineWidth: 0,
            horizontal: true,
            fillColor: { colors: [{ opacity: 0.1 }, { opacity: 0.1 }] }
          },
          highlightColor: "rgba(254, 236, 234, 0)"
        });
        extremes["critical_normal_1"] = red_threshold;
        extremes["critical_normal_2"] = red_up;
      }
    }
  }

  switch (type) {
    case "line":
    case 2:
      stacked = null;
      filled_s = false;
      break;
    case 3:
      stacked = "stack";
      filled_s = false;
      break;
    default:
    case "area":
    case 0:
      stacked = null;
      filled_s = 0.3;
      break;
    case 1:
      stacked = "stack";
      filled_s = 0.3;
      break;
  }

  var datas = new Array();
  var data_base = new Array();
  var lineWidth = $("#hidden-line_width_graph").val() || 1;

  i = 0;
  $.each(values, function(index, value) {
    if (typeof value.data !== "undefined") {
      if (index.search("alert") >= 0) {
        fill_color = "#ff7f00";
      } else if (index.search("event") >= 0) {
        fill_color = "#ff0000";
      } else {
        fill_color = "green";
      }

      switch (series_type[index]) {
        case "area":
          line_show = true;
          points_show = false; // XXX - false
          filled = filled_s;
          steps_chart = false;
          radius = false;
          fill_points = fill_color;
          break;
        case "percentil":
        case "line":
        default:
          line_show = true;
          points_show = false;
          filled = false;
          steps_chart = false;
          radius = false;
          fill_points = fill_color;
          break;
        case "points":
          line_show = false;
          points_show = true;
          filled = false;
          steps_chart = false;
          radius = 1.5;
          fill_points = fill_color;
          break;
        case "unknown":
        case "boolean":
          line_show = true;
          points_show = false;
          filled = filled_s;
          steps_chart = true;
          radius = false;
          fill_points = fill_color;
          break;
      }

      if (series_type[index] != "boolean") {
        if (value.slice_data) {
          update_legend[index] = value.slice_data;
        }
      }

      //in graph stacked unset percentil
      if (
        !(type == 1 && /percentil/.test(index) == true) &&
        !(type == 3 && /percentil/.test(index) == true)
      ) {
        data_base.push({
          id: "serie_" + i,
          data: value.data,
          label: index,
          color: color[index]["color"],
          lines: {
            show: line_show,
            fill: filled,
            lineWidth: lineWidth,
            steps: steps_chart
          },
          points: {
            show: points_show,
            radius: 3,
            fillColor: fill_points
          },
          legend: legend.index
        });
      }
    }
    i++;
  });

  // The first execution, the graph data is the base data
  datas = data_base;

  var number_ticks = 8;
  if (vconsole) {
    number_ticks = 5;
  }

  var maxticks = date_array["period"] / 3600 / number_ticks;

  var options = {
    series: {
      stack: stacked,
      shadowSize: 0.1
    },
    crosshair: {
      mode: "xy",
      color: "grey"
    },
    selection: {
      mode: "xy",
      color: "#777"
    },
    export: {
      export_data: true,
      labels_long: legend,
      homeurl: homeurl
    },
    grid: {
      hoverable: true,
      clickable: true,
      borderWidth: 1,
      borderColor: "#C1C1C1",
      backgroundColor: background_color,
      color: grid_color,
      autoHighlight: true
    },
    xaxis: {
      min: min_x,
      max: max_x,
      font: {
        size: font_size + 2,
        color: legend_color,
        family: font + "Font"
      }
    },
    xaxes: [
      {
        mode: "time",
        timezone: "browser",
        localTimezone: true
        //tickSize: [maxticks, 'hour']
      }
    ],
    yaxis: {
      font: {
        size: font_size + 2,
        color: legend_color,
        family: font + "Font",
        variant: "small-caps"
      }
    },
    yaxes: [
      {
        tickFormatter: yFormatter,
        position: "left"
      }
    ],
    legend: {
      position: "se",
      container: $("#legend_" + graph_id),
      labelFormatter: lFormatter
    }
  };

  if (vconsole) {
    options.grid["hoverable"] = false;
    options.grid["clickable"] = false;
    options.crosshair = false;
    options.selection = false;
  }

  var stack = 0,
    bars = true,
    lines = false,
    steps = false;

  var plot = $.plot($("#" + graph_id), datas, options);

  // Re-calculate the graph height with the legend height
  if (dashboard || vconsole) {
    $acum = 0;
    if (dashboard) $acum = 35;
    var hDiff =
      $("#" + graph_id).height() - $("#legend_" + graph_id).height() - $acum;
    if (
      /Android|webOS|iPhone|iPad|iPod|BlackBerry|IEMobile|Opera Mini/i.test(
        navigator.userAgent
      )
    ) {
    } else {
      $("#" + graph_id).css("height", hDiff);
    }
  }

  /*
		//XXXREvisar esto
		if (vconsole) {
			var myCanvas = plot.getCanvas();
			plot.setupGrid(); // redraw plot to new size
			plot.draw();
			var image = myCanvas.toDataURL("image/png");
			return;
		}
	*/

  // Adjust the overview plot to the width and position of the main plot
  adjust_left_width_canvas(graph_id, "overview_" + graph_id);
  update_left_width_canvas(graph_id);

  // Adjust overview when main chart is resized
  $("#" + graph_id).resize(function() {
    update_left_width_canvas(graph_id);
  });

  // Adjust linked graph to the width and position of the main plot
  // Miniplot
  if (!vconsole) {
    var overview = $.plot($("#overview_" + graph_id), datas, {
      series: {
        stack: stacked,
        shadowSize: 0.1
      },
      crosshair: {
        mode: "xy"
      },
      selection: {
        mode: "xy",
        color: "#777"
      },
      export: {
        export_data: true,
        labels_long: legend,
        homeurl: homeurl
      },
      grid: {
        hoverable: true,
        clickable: true,
        borderWidth: 1,
        borderColor: "#C1C1C1",
        tickColor: background_color,
        color: grid_color,
        autoHighlight: true
      },
      xaxis: {
        min: date_array.start_date * 1000,
        max: date_array.final_date * 1000,
        font: {
          size: font_size + 2,
          color: legend_color,
          family: font + "Font"
        }
      },
      xaxes: [
        {
          mode: "time",
          timezone: "browser",
          localTimezone: true
          //tickSize: [maxticks, 'hour']
        }
      ],
      yaxis: {
        font: {
          size: font_size + 2,
          color: legend_color,
          family: font + "Font"
        }
      },
      yaxes: [
        {
          tickFormatter: yFormatter,
          position: "left"
        }
      ],
      legend: {
        position: "se",
        container: $("#legend_" + graph_id),
        labelFormatter: lFormatter
      }
    });
  }

  // Adjust overview when main chart is resized
  $("#overview_" + graph_id).resize(function() {
    update_left_width_canvas(graph_id);
  });

  var max_draw = [];
  max_draw["max"] = plot.getAxes().yaxis.max;
  max_draw["min"] = plot.getAxes().yaxis.min;

  // Connection between plot and miniplot
  $("#" + graph_id).bind("plotselected", function(event, ranges) {
    // do the zooming if exist menu to undo it
    if (menu == 0) {
      return;
    }

    dataInSelection = ranges.xaxis.to - ranges.xaxis.from;

    var maxticks_zoom = dataInSelection / 3600000 / number_ticks;
    if (maxticks_zoom < 0.001) {
      maxticks_zoom = dataInSelection / 60000 / number_ticks;
      if (maxticks_zoom < 0.001) {
        maxticks_zoom = 0;
      }
    }

    if (thresholded) {
      var y_recal = axis_thresholded(
        threshold_data,
        plot.getAxes().yaxis.min,
        plot.getAxes().yaxis.max,
        red_threshold,
        extremes,
        red_up
      );
    } else {
      var y_recal = ranges.yaxis;
    }

    if (thresholded) {
      data_base_treshold = add_threshold(
        data_base,
        threshold_data,
        ranges.yaxis.from,
        y_recal.max,
        red_threshold,
        extremes,
        red_up,
        markins_graph
      );

      plot = $.plot(
        $("#" + graph_id),
        data_base_treshold,
        $.extend(true, {}, options, {
          grid: {
            borderWidth: 1,
            hoverable: true,
            autoHighlight: true
          },
          xaxis: {
            min: ranges.xaxis.from,
            max: ranges.xaxis.to,
            font: {
              size: font_size + 2,
              color: legend_color,
              family: font + "Font"
            }
          },
          xaxes: [
            {
              mode: "time",
              timezone: "browser",
              localTimezone: true,
              tickSize: [maxticks_zoom, "hour"]
            }
          ],
          yaxis: {
            min: ranges.yaxis.from,
            max: y_recal.max,
            font: {
              size: font_size + 2,
              color: legend_color,
              family: font + "Font"
            }
          },
          yaxes: [
            {
              tickFormatter: yFormatter,
              position: "left"
            }
          ],
          legend: {
            show: true
          }
        })
      );
    } else {
      plot = $.plot(
        $("#" + graph_id),
        data_base,
        $.extend(true, {}, options, {
          grid: {
            borderWidth: 1,
            hoverable: true,
            autoHighlight: true
          },
          xaxis: {
            min: ranges.xaxis.from,
            max: ranges.xaxis.to,
            font: {
              size: font_size + 2,
              color: legend_color,
              family: font + "Font"
            }
          },
          xaxes: [
            {
              mode: "time",
              timezone: "browser",
              localTimezone: true,
              tickSize: [maxticks_zoom, "hour"]
            }
          ],
          yaxis: {
            min: ranges.yaxis.from,
            max: ranges.yaxis.to,
            font: {
              size: font_size + 2,
              color: legend_color,
              family: font + "Font"
            }
          },
          yaxes: [
            {
              tickFormatter: yFormatter,
              position: "left"
            }
          ],
          legend: {
            show: true
          }
        })
      );
    }

    $("#menu_cancelzoom_" + graph_id).attr(
      "src",
      homeurl + "images/zoom_cross_grey.png"
    );

    max_draw["max"] = ranges.yaxis.to;
    max_draw["min"] = ranges.yaxis.from;

    // don't fire event on the overview to prevent eternal loop
    overview.setSelection(ranges, true);
  });

  $("#overview_" + graph_id).bind("plotselected", function(event, ranges) {
    plot.setSelection(ranges);
  });

  var updateLegendTimeout = null;
  var latestPosition = null;
  var currentPlot = null;
  var currentRanges = null;

  // Update legend with the data of the plot in the mouse position
  function updateLegend() {
    updateLegendTimeout = null;
    var pos = latestPosition;
    var axes = currentPlot.getAxes();
    if (
      pos.x < axes.xaxis.min ||
      pos.x > axes.xaxis.max ||
      pos.y < axes.yaxis.min ||
      pos.y > axes.yaxis.max
    ) {
      return;
    }

    $("#timestamp_" + graph_id).show();

    var d = new Date(pos.x);
    var monthNames = [
      "Jan",
      "Feb",
      "Mar",
      "Apr",
      "May",
      "Jun",
      "Jul",
      "Aug",
      "Sep",
      "Oct",
      "Nov",
      "Dec"
    ];

    date_format =
      (d.getDate() < 10 ? "0" : "") +
      d.getDate() +
      " " +
      monthNames[d.getMonth()] +
      " " +
      d.getFullYear() +
      "\n" +
      (d.getHours() < 10 ? "0" : "") +
      d.getHours() +
      ":" +
      (d.getMinutes() < 10 ? "0" : "") +
      d.getMinutes() +
      ":" +
      (d.getSeconds() < 10 ? "0" : "") +
      d.getSeconds();

    $("#timestamp_" + graph_id).text(date_format);

    var timesize = $("#timestamp_" + graph_id).width();

    dataset = currentPlot.getData();

    var timenewpos =
      dataset[0].xaxis.p2c(pos.x) +
      $(".yAxis>div")
        .eq(0)
        .width();
    var canvaslimit = $("#" + graph_id).width();

    $("#timestamp_" + graph_id).css(
      "top",
      currentPlot.getPlotOffset().top -
        $("#timestamp_" + graph_id).height() +
        $("#legend_" + graph_id).height()
    );

    $("#timestamp_" + graph_id).css("color", legend_color);
    $("#timestamp_" + graph_id).css("font-size", font_size + 2 + "px");
    $("#timestamp_" + graph_id).css("font-family", font + "Font");

    if (timesize + timenewpos > canvaslimit) {
      $("#timestamp_" + graph_id).css("left", timenewpos - timesize);
    } else {
      $("#timestamp_" + graph_id).css("left", timenewpos);
    }

    var dataset = currentPlot.getData();
    var i = 0;
    for (k = 0; k < dataset.length; k++) {
      // k is the real series counter
      // i is the series counter without thresholds
      var series = dataset[k];
      if (series.label == null) {
        continue;
      }

      // find the nearest points, x-wise
      for (j = 0; j < series.data.length; ++j) {
        if (series.data[j][0] > pos.x) {
          break;
        }

        if (series.data[j]) {
          var y = series.data[j][1];
          var x = Math.round(series.data[j][0]) - 1;
        }
      }

      y_array = format_unit_yaxes(y);

      y = y_array["y"];
      how_bigger = y_array["unit"];

      var data_legend = [];

      // The graphs of points type and unknown graphs will dont be updated
      if (
        series_type[dataset[k]["label"]] != "points" &&
        series_type[dataset[k]["label"]] != "unknown" &&
        series_type[dataset[k]["label"]] != "percentil"
      ) {
        if (Object.keys(update_legend).length == 0) {
          var label_aux = legend[series.label];

          $("#legend_" + graph_id + " .legendLabel")
            .eq(i)
            .html(
              label_aux +
                " value = " +
                (short_data
                  ? number_format(y, 0, "", short_data)
                  : parseFloat(y)) +
                how_bigger +
                " " +
                unit
            );
        } else {
          $.each(update_legend, function(index, value) {
            if (!value[x]) {
              x = x + 1;
            }
            if (value[x].min) {
              min_y_array = format_unit_yaxes(value[x].min);
              min_y = min_y_array["y"];
              min_bigger = min_y_array["unit"];
            } else {
              min_y = 0;
              min_bigger = "";
            }

            if (value[x].max) {
              max_y_array = format_unit_yaxes(value[x].max);
              max_y = max_y_array["y"];
              max_bigger = max_y_array["unit"];
            } else {
              max_y = 0;
              max_bigger = "";
            }

            if (value[x].avg) {
              avg_y_array = format_unit_yaxes(value[x].avg);
              avg_y = avg_y_array["y"];
              avg_bigger = avg_y_array["unit"];
            } else {
              avg_y = 0;
              avg_bigger = "";
            }

            data_legend[index] =
              " Min: " +
              (short_data
                ? number_format(min_y, 0, "", short_data)
                : parseFloat(min_y)) +
              min_bigger +
              " Max: " +
              (short_data
                ? number_format(max_y, 0, "", short_data)
                : parseFloat(max_y)) +
              max_bigger +
              " Avg: " +
              (short_data
                ? number_format(avg_y, 0, "", short_data)
                : parseFloat(avg_y)) +
              avg_bigger;
          });

          var label_aux =
            legend[series.label].split(":")[0] + data_legend[series.label];
          $("#legend_" + graph_id + " .legendLabel")
            .eq(i)
            .html(label_aux);
        }
      }

      $("#legend_" + graph_id + " .legendLabel")
        .eq(i)
        .css("color", legend_color);
      $("#legend_" + graph_id + " .legendLabel")
        .eq(i)
        .css("font-size", font_size + 2 + "px");
      $("#legend_" + graph_id + " .legendLabel")
        .eq(i)
        .css("font-family", font + "Font");

      i++;
    }
  }

  // Events
  $("#overview_" + graph_id).bind("plothover", function(event, pos, item) {
    plot.setCrosshair({ x: pos.x, y: pos.y });
    currentPlot = plot;
    latestPosition = pos;
    if (!updateLegendTimeout) {
      updateLegendTimeout = setTimeout(updateLegend, 50);
    }
  });

  $("#" + graph_id).bind("plothover", function(event, pos, item) {
    overview.setCrosshair({ x: pos.x, y: pos.y });
    currentPlot = plot;
    latestPosition = pos;
    if (!updateLegendTimeout) {
      updateLegendTimeout = setTimeout(updateLegend, 50);
    }
  });

  $("#" + graph_id).bind("plotclick", function(event, pos, item) {
    plot.unhighlight();
    if (
      item &&
      item.series.label != "" &&
      item.series.label != null &&
      (item.series.label.search("alert") >= 0 ||
        item.series.label.search("event") >= 0)
    ) {
      plot.unhighlight();

      $("#extra_" + graph_id).css("width", "170px");
      $("#extra_" + graph_id).css("height", "60px");

      var dataset = plot.getData();
      var extra_info = "<i>No info to show</i>";
      var extra_show = false;
      var extra_height = $("#extra_" + graph_id).height();
      var extra_width = parseInt(
        $("#extra_" + graph_id)
          .css("width")
          .split("px")[0]
      );
      var events_data = new Array();
      var offset_graph = plot.getPlotOffset();
      var offset_relative = plot.offset();
      var width_graph = plot.width();
      var height_legend = $("#legend_" + graph_id).height();
      var coord_x = pos.pageX - offset_relative.left + offset_graph.left;
      var coord_y = offset_graph.top + height_legend + extra_height;

      if (coord_x + extra_width > width_graph) {
        coord_x = coord_x - extra_width;
      }

      var coord_y = offset_graph.top + height_legend + extra_height;

      $("#extra_" + graph_id).css("left", coord_x);
      $("#extra_" + graph_id).css("top", coord_y);

      if (
        item.series.label.search("alert") >= 0 ||
        item.series.label.search("event") >= 0
      ) {
        $.each(events_array, function(i, v) {
          $.each(v, function(index, value) {
            if (
              value.utimestamp == item.datapoint[0] / 1000 ||
              value.utimestamp == item.datapoint[0] / 1000 - 1
            ) {
              events_data = value;
            }
          });
        });

        if (events_data.event_type.search("alert") >= 0) {
          $extra_color = "#FFA631";
        } else if (events_data.event_type.search("critical") >= 0) {
          $extra_color = "#FC4444";
        } else if (events_data.event_type.search("warning") >= 0) {
          $extra_color = "#FAD403";
        } else if (events_data.event_type.search("unknown") >= 0) {
          $extra_color = "#3BA0FF";
        } else if (events_data.event_type.search("normal") >= 0) {
          $extra_color = "#80BA27";
        } else {
          $extra_color = "#ffffff";
        }

        $("#extra_" + graph_id).css("background-color", $extra_color);

        extra_info = "<b>" + events_data.evento + ":";
        extra_info +=
          '<br><br><span style="font-weight: normal;">Time: ' +
          events_data.timestamp;
        extra_show = true;
      }

      if (extra_show) {
        $("#extra_" + graph_id).html(extra_info);
        $("#extra_" + graph_id).css("display", "");
      }
      plot.highlight(item.series, item.datapoint);
    } else {
      $("#extra_" + graph_id).html("");
      $("#extra_" + graph_id).css("display", "none");
    }
  });

  if (!vconsole) {
    $("#" + graph_id).bind("mouseout", resetInteractivity);
    $("#overview_" + graph_id).bind("mouseout", resetInteractivity);
  }

  if (image_treshold) {
    if (!thresholded) {
      // Recalculate the y axis
      var y_recal = axis_thresholded(
        threshold_data,
        plot.getAxes().yaxis.min,
        plot.getAxes().yaxis.max,
        red_threshold,
        extremes,
        red_up
      );
    } else {
      var y_recal = plot.getAxes().yaxis.max;
    }

    datas_treshold = add_threshold(
      data_base,
      threshold_data,
      plot.getAxes().yaxis.min,
      y_recal.max,
      red_threshold,
      extremes,
      red_up,
      markins_graph
    );

    plot = $.plot(
      $("#" + graph_id),
      datas_treshold,
      $.extend(true, {}, options, {
        yaxis: {
          max: y_recal.max
        },
        xaxis: {
          min: plot.getAxes().xaxis.min,
          max: plot.getAxes().xaxis.max
        }
      })
    );

    thresholded = true;
  }

  // Reset interactivity styles
  function resetInteractivity() {
    $("#timestamp_" + graph_id).hide();
    dataset = plot.getData();
    for (i = 0; i < dataset.length; ++i) {
      var series = dataset[i];
      var label_aux = legend[series.label];
      $("#legend_" + graph_id + " .legendLabel")
        .eq(i)
        .html(label_aux);
    }
    $("#legend_" + graph_id + " .legendLabel").css("color", legend_color);
    $("#legend_" + graph_id + " .legendLabel").css(
      "font-size",
      font_size + 2 + "px"
    );
    $("#legend_" + graph_id + " .legendLabel").css(
      "font-family",
      font + "Font"
    );

    plot.clearCrosshair();
    overview.clearCrosshair();
  }

  function yFormatter(v, axis) {
    if (short_data) {
      var formatted = number_format(v, force_integer, "", short_data);
    } else {
      // It is an integer
      if (v - Math.floor(v) == 0) {
        var formatted = number_format(v, force_integer, "", 2);
      } else {
        var formatted = v;
      }
    }

    // Get only two decimals
    formatted = round_with_decimals(formatted, 100);
    return formatted;
  }

  function lFormatter(v, item) {
    return '<span style="color:' + legend_color + '">' + legend[v] + "</span>";
  }

  $("#overview_" + graph_id).css("display", "none");

  if (menu) {
    var parent_height;
    $("#menu_overview_" + graph_id).click(function() {
      $("#overview_" + graph_id).toggle();
    });

    $("#menu_export_csv_" + graph_id).click(function(e) {
      e.preventDefault();
      plot.exportDataCSV();
      var es_firefox =
        navigator.userAgent.toLowerCase().indexOf("firefox") > -1;
      if (es_firefox) {
        $("#dialog")
          .css("visibility", "visible")
          .dialog();
      }
      delete data_base[0].threshold;
      plot = $.plot(
        $("#" + graph_id),
        data_base,
        $.extend(true, {}, options, {
          legend: { show: true }
        })
      );
    });

    $("#menu_threshold_" + graph_id).click(function() {
      datas = new Array();
      if (thresholded) {
        $.each(data_base, function() {
          datas.push(this);
        });

        delete data_base[0].threshold;

        plot = $.plot(
          $("#" + graph_id),
          data_base,
          $.extend(true, {}, options, {
            yaxis: {
              min: max_draw["min"],
              max: max_draw["max"]
            },
            xaxis: {
              min: plot.getAxes().xaxis.min,
              max: plot.getAxes().xaxis.max
            }
          })
        );
        thresholded = false;
      } else {
        if (!thresholded) {
          // Recalculate the y axis
          var y_recal = axis_thresholded(
            threshold_data,
            plot.getAxes().yaxis.min,
            plot.getAxes().yaxis.max,
            red_threshold,
            extremes,
            red_up
          );
        } else {
          var y_recal = plot.getAxes().yaxis.max;
        }

        datas_treshold = add_threshold(
          data_base,
          threshold_data,
          plot.getAxes().yaxis.min,
          y_recal.max,
          red_threshold,
          extremes,
          red_up,
          markins_graph
        );

        plot = $.plot(
          $("#" + graph_id),
          datas_treshold,
          $.extend(true, {}, options, {
            yaxis: {
              min: max_draw["min"],
              max: y_recal.max
            },
            xaxis: {
              min: plot.getAxes().xaxis.min,
              max: plot.getAxes().xaxis.max
            }
          })
        );

        thresholded = true;
      }
    });

    $("#menu_cancelzoom_" + graph_id).click(function() {
      // cancel the zooming
      delete data_base[0].threshold;
      plot = $.plot(
        $("#" + graph_id),
        data_base,
        $.extend(true, {}, options, {
          legend: { show: true }
        })
      );
      $("#menu_cancelzoom_" + graph_id).attr(
        "src",
        homeurl + "images/zoom_cross.disabled.png"
      );
      overview.clearSelection();
      currentRanges = null;
      thresholded = false;
      max_draw = [];
    });

    // Adjust the menu image on top of the plot
    // If there is no legend we increase top-padding to make space to the menu
    if (legend.length == 0) {
      $("#menu_" + graph_id)
        .parent()
        .css("padding-top", $("#menu_" + graph_id).css("height"));
    }

    // Add bottom margin in the legend
    // Estimated height of 24 (works fine with this data in all browsers)
    menu_height = 24;
    $("#legend_" + graph_id).css("margin-bottom", "10px");
    parent_height = parseInt(
      $("#menu_" + graph_id)
        .parent()
        .css("height")
        .split("px")[0]
    );
    adjust_menu(graph_id, plot, parent_height, width, show_legend);
  }

  if (!dashboard) {
    if (water_mark) {
      set_watermark(
        graph_id,
        plot,
        $("#watermark_image_" + graph_id).attr("src")
      );
    }
    //adjust_menu(graph_id, plot, parent_height, width, show_legend);
  }
}

function format_unit_yaxes(y) {
  var how_bigger = [];

  if (y > 1000000) {
    how_bigger["unit"] = "M";
    how_bigger["y"] = y / 1000000;
  } else if (y > 1000) {
    how_bigger["unit"] = "K";
    how_bigger["y"] = y / 1000;
  } else if (y < -1000000) {
    how_bigger["unit"] = "M";
    how_bigger["y"] = y / 1000000;
  } else if (y < -1000) {
    how_bigger["unit"] = "K";
    how_bigger["y"] = y / 1000;
  } else {
    how_bigger["unit"] = "";
    how_bigger["y"] = y;
  }

  return how_bigger;
}

function adjust_menu(graph_id, plot, parent_height, width, show_legend) {
  if (
    $("#" + graph_id + " .xAxis .tickLabel")
      .eq(0)
      .css("width") != undefined
  ) {
    left_ticks_width = $("#" + graph_id + " .xAxis .tickLabel")
      .eq(0)
      .css("width")
      .split("px")[0];
  } else {
    left_ticks_width = 0;
  }

  var parent_height_new = 0;

  if (show_legend) {
    var legend_height =
      parseInt(
        $("#legend_" + graph_id)
          .css("height")
          .split("px")[0]
      ) +
      parseInt(
        $("#legend_" + graph_id)
          .css("margin-top")
          .split("px")[0]
      );
  } else {
    var legend_height = 0;
  }

  var menu_height = "25";

  if (
    $("#menu_" + graph_id).height() != undefined &&
    $("#menu_" + graph_id).height() > 20
  ) {
    menu_height = $("#menu_" + graph_id).height();
  }

  offset = $("#" + graph_id)[0].offsetTop;

  $("#menu_" + graph_id).css("top", offset + "px");

  $("#menu_" + graph_id).show();
}

function set_watermark(graph_id, plot, watermark_src) {
  var img = new Image();

  img.src = watermark_src;
  var context = plot.getCanvas().getContext("2d");

  // Once it's loaded draw the image on the canvas.
  img.addEventListener(
    "load",
    function() {
      // Now resize the image: x, y, w, h.
      var down_ticks_height = 0;
      if (
        $("#" + graph_id + " .yAxis .tickLabel")
          .eq(0)
          .css("height") != undefined
      ) {
        down_ticks_height = $("#" + graph_id + " .yAxis .tickLabel")
          .eq(0)
          .css("height")
          .split("px")[0];
      }

      var left_pos =
        parseInt(context.canvas.width) -
        $("#watermark_image_" + graph_id)[0].width -
        30;
      var top_pos = 7;
      //var top_pos = parseInt(context.canvas.height - down_ticks_height - 10) - $('#watermark_image_'+graph_id)[0].height;
      //var left_pos = 380;
      context.drawImage(this, left_pos, top_pos);
    },
    false
  );
}

function get_event_details(event_ids) {
  table = "";
  if (typeof event_ids != "undefined") {
    var inputs = [];
    var table;
    inputs.push("get_events_details=1");
    inputs.push("event_ids=" + event_ids);
    inputs.push("page=include/ajax/events");

    // Autologin
    if ($("#hidden-loginhash").val() != undefined) {
      inputs.push("loginhash=" + $("#hidden-loginhash").val());
      inputs.push("loginhash_data=" + $("#hidden-loginhash_data").val());
      inputs.push("loginhash_user=" + $("#hidden-loginhash_user").val());
    }

    jQuery.ajax({
      data: inputs.join("&"),
      type: "GET",
      url: (action = "../../ajax.php"),
      timeout: 10000,
      dataType: "html",
      async: false,
      success: function(data) {
        table = data;
        //forced_title_callback();
      }
    });
  }

  return table;
}

//Ajusta la grafica pequenña con el desplazamiento del eje y
function adjust_left_width_canvas(adapter_id, adapted_id) {
  var adapter_left_margin = $("#" + adapter_id + " .yAxis .tickLabel").width();
  var adapted_pix = $("#" + adapted_id).width();
  var new_adapted_width = adapted_pix - adapter_left_margin;
  $("#" + adapted_id).width(new_adapted_width);
  $("#" + adapted_id).css("margin-left", adapter_left_margin);
}

//Ajusta el ancho de la grafica pequeña con respecto a la grande
function update_left_width_canvas(graph_id) {
  $("#overview_" + graph_id).width($("#" + graph_id).width());
  $("#overview_" + graph_id).css(
    "margin-left",
    $("#" + graph_id + " .yAxis .tickLabel").width()
  );
}

function check_adaptions(graph_id) {
  var classes = $("#" + graph_id)
    .attr("class")
    .split(" ");
  $.each(classes, function(i, v) {
    // If has a class starting with adapted, we adapt it
    if (v.split("_")[0] == "adapted") {
      var adapter_id = $(".adapter_" + v.split("_")[1]).attr("id");
      adjust_left_width_canvas(adapter_id, graph_id);
    }
  });
}

function number_format(number, force_integer, unit, short_data) {
  if (force_integer) {
    if (Math.round(number) != number) {
      return "";
    }
  } else {
    short_data++;
    decimals = pad(1, short_data, 0);
    number = Math.round(number * decimals) / decimals;
  }

  var shorts = ["", "K", "M", "G", "T", "P", "E", "Z", "Y"];
  var pos = 0;
  while (1) {
    if (number >= 1000) {
      //as long as the number can be divided by 1000
      pos++; //Position in array starting with 0
      number = number / 1000;
    } else if (number <= -1000) {
      pos++;
      number = number / 1000;
    } else {
      break;
    }
  }

  return number + " " + shorts[pos] + unit;
}

function pad(input, length, padding) {
  var str = input + "";
  return length <= str.length ? str : pad(str + padding, length, padding);
}

// Recalculate the threshold data depends on warning and critical
function axis_thresholded(
  threshold_data,
  y_min,
  y_max,
  red_threshold,
  extremes,
  red_up
) {
  var y = {
    min: 0,
    max: 0
  };

  // Default values
  var yaxis_resize = {
    up: null,
    normal_up: 0,
    normal_down: 0,
    down: null
  };
  // Resize the y axis to display all intervals
  $.each(threshold_data, function() {
    if (/_up/.test(this.id)) {
      yaxis_resize["up"] = this.data[0][1];
    }
    if (/_down/.test(this.id)) {
      if (/critical/.test(this.id)) {
        yaxis_resize["down"] = red_threshold;
      } else {
        yaxis_resize["down"] = extremes[this.id];
      }
    }
    if (/_normal/.test(this.id)) {
      var end;
      if (/critical/.test(this.id)) {
        end = red_up;
      } else {
        end = extremes[this.id + "_2"];
      }
      if (yaxis_resize["normal_up"] < end) yaxis_resize["normal_up"] = end;
      if (yaxis_resize["normal_down"] > this.data[0][1])
        yaxis_resize["normal_down"] = this.data[0][1];
    }
  });

  // If you need to display a up or a down bar, display 10% of data height
  var margin_up_or_down = (y_max - y_min) * 0.1;

  // Calculate the new axis
  y["max"] =
    yaxis_resize["normal_up"] > y_max ? yaxis_resize["normal_up"] : y_max;
  y["min"] =
    yaxis_resize["normal_down"] > y_min ? yaxis_resize["normal_down"] : y_min;
  if (yaxis_resize["up"] !== null) {
    y["max"] =
      yaxis_resize["up"] + margin_up_or_down < y_max
        ? y_max
        : yaxis_resize["up"] + margin_up_or_down;
  }
  if (yaxis_resize["down"] !== null) {
    y["min"] =
      yaxis_resize["down"] - margin_up_or_down < y_min
        ? yaxis_resize["up"] + margin_up_or_down
        : y_min;
  }

  return y;
}

//add treshold
function add_threshold(
  data_base,
  threshold_data,
  y_min,
  y_max,
  red_threshold,
  extremes,
  red_up,
  markins_graph
) {
  var datas = new Array();

  $.each(data_base, function() {
    datas.push(this);
  });

  var threshold_array = [];

  // Resize the threshold data
  $.each(threshold_data, function(index, value) {
    threshold_array[index] = [];

    if (/_up/.test(this.id)) {
      this.bars.barWidth = y_max - this.data[0][1];

      if (/critical/.test(this.id)) {
        threshold_array[index]["min"] = this.data[0][1];
        threshold_array[index]["max"] = y_max;
        threshold_array[index]["color"] = "red";
      } else {
        threshold_array[index]["min"] = this.data[0][1];
        threshold_array[index]["max"] = y_max;
        threshold_array[index]["color"] = "yellow";
      }

      if (y_min > this.data[0][1]) {
        this.bars.barWidth = this.bars.barWidth - (y_min - this.data[0][1]);
        this.data[0][1] = y_min;
      }
    }

    if (/_down/.test(this.id)) {
      var end;
      if (/critical/.test(this.id)) {
        end = red_threshold;
      } else {
        end = extremes[this.id];
      }

      this.bars.barWidth = end - y_min;
      this.data[0][1] = y_min;

      if (/critical/.test(this.id)) {
        threshold_array[index]["min"] = this.data[0][1];
        threshold_array[index]["max"] = this.bars.barWidth;
        threshold_array[index]["color"] = "red";
      } else {
        threshold_array[index]["min"] = this.data[0][1];
        threshold_array[index]["max"] = this.bars.barWidth;
        threshold_array[index]["color"] = "yellow";
      }
    }

    if (/_normal/.test(this.id)) {
      var end;
      if (/critical/.test(this.id)) {
        end = red_up;
        threshold_array[index]["min"] = this.data[0][1];
        threshold_array[index]["max"] = end;
        threshold_array[index]["color"] = "red";
      } else {
        var first = extremes[this.id + "_1"];
        var second = extremes[this.id + "_2"];
        if (first > second) {
          end = first;
        } else {
          end = second;
        }
        threshold_array[index]["min"] = this.data[0][1];
        threshold_array[index]["max"] = end;
        threshold_array[index]["color"] = "yellow";
      }

      if (this.data[0][1] < y_min) {
        this.bars.barWidth = end - y_min;
        this.data[0][1] = y_min;
        end = this.bars.barWidth + this.data[0][1];

        if (/critical/.test(this.id)) {
          threshold_array[index]["min"] = this.data[0][1];
          threshold_array[index]["max"] = this.data[0][1] + this.bars.barWidth;
          threshold_array[index]["color"] = "red";
        } else {
          threshold_array[index]["min"] = this.data[0][1];
          threshold_array[index]["max"] = this.data[0][1] + this.bars.barWidth;
          threshold_array[index]["color"] = "yellow";
        }
      }

      if (end > y_max) {
        this.bars.barWidth = y_max - this.data[0][1];

        if (/critical/.test(this.id)) {
          threshold_array[index]["min"] = this.data[0][1];
          threshold_array[index]["max"] = this.data[0][1] + this.bars.barWidth;
          threshold_array[index]["color"] = "red";
        } else {
          threshold_array[index]["min"] = this.data[0][1];
          threshold_array[index]["max"] = this.data[0][1] + this.bars.barWidth;
          threshold_array[index]["color"] = "yellow";
        }
      }
    }

    if (markins_graph && this.bars.barWidth > 0) {
      datas.push(this);
    }
  });

  var extreme_treshold_array = [];
  var i = 0;
  var flag = true;

  $.each(threshold_array, function(index, value) {
    flag = true;
    extreme_treshold_array[i] = {
      below: value["max"],
      color: value["color"]
    };
    i++;
    $.each(threshold_array, function(i, v) {
      if (value["min"] == v["max"]) {
        return (flag = false);
      }
    });
    if (flag) {
      extreme_treshold_array[i] = {
        below: value["min"],
        color: datas[0].color
      };
      i++;
    }
  });

  datas[0].threshold = extreme_treshold_array;

  return datas;
}

function reduceText(text, maxLength) {
  if (!text) return text;
  if (text.length <= maxLength) return text;
  var firstSlideEnd = parseInt((maxLength - 3) / 1.6);
  var str_cut = text.substr(0, firstSlideEnd);
  return str_cut + "...<br>" + text.substr(-firstSlideEnd - 3);
}<|MERGE_RESOLUTION|>--- conflicted
+++ resolved
@@ -856,6 +856,7 @@
   }
 
   var font_size = parseInt(font_size);
+  if (font != undefined)
   var font = font
     .split("/")
     .pop()
@@ -1063,572 +1064,6 @@
   params,
   events_array
 ) {
-<<<<<<< HEAD
-	//diferents vars
-	var unit             = params.unit ? params.unit : '';
-	var homeurl          = params.homeurl;
-	var font_size        = parseInt(params.font_size);
-	if (font != undefined)
-	var font             = params.font.split("/").pop().split(".").shift();
-	var width            = params.width;
-	var height           = params.height;
-	var vconsole         = params.vconsole;
-	var dashboard        = params.dashboard;
-	var menu             = params.menu;
-	var min_x            = date_array['start_date'] *1000;
-	var max_x            = date_array['final_date'] *1000;
-	var type             = parseInt(params.stacked);
-	var show_legend      = params.show_legend;
-	var image_treshold   = params.image_treshold;
-	var short_data       = params.short_data;
-	var grid_color       = params.grid_color;
-	var background_color = params.backgroundColor;
-	var legend_color     = params.legend_color;
-	var update_legend    = {};
-
-	//XXXXXX colocar
-	var force_integer    = 0;
-
-	if(typeof type === 'undefined' || type == ''){
-		type = params.type_graph;
-	}
-
-	//for threshold
-	var threshold        = true;
-	var thresholded      = false;
-	var yellow_threshold = parseFloat (data_module_graph.w_min);
-	var red_threshold    = parseFloat (data_module_graph.c_min);
-	var yellow_up 		 = parseFloat (data_module_graph.w_max);
-	var red_up 			 = parseFloat (data_module_graph.c_max);
-	var yellow_inverse   = parseInt   (data_module_graph.w_inv);
-	var red_inverse      = parseInt   (data_module_graph.c_inv);
-
-	//XXXXX
-	var markins_graph    = true;
-
-	// If threshold and up are the same, that critical or warning is disabled
-	if (yellow_threshold == yellow_up){
-		yellow_inverse = false;
-	}
-
-	if (red_threshold == red_up){
-		red_inverse = false;
-	}
-
-	//Array with points to be painted
-	var threshold_data = new Array();
-	//Array with some interesting points
-	var extremes = new Array ();
-
-	var yellow_only_min = ((yellow_up == 0) && (yellow_threshold != 0));
-	var red_only_min    = ((red_up == 0) && (red_threshold != 0));
-
-	//color
-	var warning   = 'yellow';
-	var critical  = 'red';
-
-	if (threshold) {
-		// Warning interval. Change extremes depends on critical interval
-		if (yellow_inverse && red_inverse) {
-			if (red_only_min && yellow_only_min) {
-				// C: |--------         |
-				// W: |········====     |
-				if (yellow_threshold > red_threshold) {
-					threshold_data.push({
-						id: 'warning_normal_fdown',
-						data: [[max_x, red_threshold]],
-						label: null,
-						color: warning,
-						bars: {
-							show: true,
-							align: "left",
-							barWidth: yellow_threshold - red_threshold,
-							lineWidth: 0,
-							horizontal: true,
-							fillColor: {
-								colors: [
-									{
-										opacity: 0.1
-									},
-									{
-										opacity: 0.1
-									}
-								]
-							}
-						},
-						highlightColor: 'rgba(254, 255, 198, 0)'
-					});
-
-					extremes['warning_normal_fdown_1'] = red_threshold;
-					extremes['warning_normal_fdown_2'] = yellow_threshold;
-				}
-			} else if (!red_only_min && yellow_only_min) {
-				// C: |--------   ------|
-				// W: |········===·     |
-				if (yellow_threshold > red_up) {
-					yellow_threshold = red_up;
-				}
-				if (yellow_threshold > red_threshold) {
-					threshold_data.push({
-						id: 'warning_normal_fdown',
-						data: [[max_x, red_threshold]],
-						label: null,
-						color: warning,
-						bars: {show: true, align: "left", barWidth: yellow_threshold - red_threshold, lineWidth: 0, horizontal: true, fillColor: { colors: [ { opacity: 0.1 }, { opacity: 0.1 } ] }},
-						highlightColor: 'rgba(254, 255, 198, 0)'
-					});
-					extremes['warning_normal_fdown_1'] = red_threshold;
-					extremes['warning_normal_fdown_2'] = yellow_threshold;
-				}
-			} else if (red_only_min && !yellow_only_min) {
-				// C: |-------          |
-				// W: |·······====   ===|
-				if (red_threshold < yellow_threshold) {
-					threshold_data.push({
-						id: 'warning_normal_fdown',
-						data: [[max_x, red_threshold]],
-						label: null,
-						color: warning,
-						bars: {show: true, align: "left", barWidth: yellow_threshold - red_threshold, lineWidth: 0, horizontal: true, fillColor: { colors: [ { opacity: 0.1 }, { opacity: 0.1 } ] }},
-						highlightColor: 'rgba(254, 255, 198, 0)'
-					});
-					extremes['warning_normal_fdown_1'] = red_threshold;
-					extremes['warning_normal_fdown_2'] = yellow_threshold;
-				}
-
-				if (yellow_up < red_threshold) {
-					yellow_up = red_threshold;
-				}
-				threshold_data.push({ // barWidth will be correct on draw time
-					id: 'warning_up',
-					data: [[max_x, yellow_up]],
-					label: null,
-					color: warning,
-					bars: {show: true, align: "left", barWidth: 1, lineWidth: 0, horizontal: true, fillColor: { colors: [ { opacity: 0.1 }, { opacity: 0.1 } ] }},
-					highlightColor: 'rgba(254, 255, 198, 0)'
-				});
-				extremes['warning_up'] = yellow_up;
-			} else {
-				if (yellow_threshold > red_threshold) {
-					// C: |--------   ------|
-					// W: |········===·  ···|
-					if (yellow_threshold > red_up) {
-						yellow_threshold = red_up;
-					}
-					threshold_data.push({
-						id: 'warning_normal_fdown',
-						data: [[max_x, red_threshold]],
-						label: null,
-						color: warning,
-						bars: {show: true, align: "left", barWidth: yellow_threshold - red_threshold, lineWidth: 0, horizontal: true, fillColor: { colors: [ { opacity: 0.1 }, { opacity: 0.1 } ] }},
-						highlightColor: 'rgba(254, 255, 198, 0)'
-					});
-					extremes['warning_normal_fdown_1'] = red_threshold;
-					extremes['warning_normal_fdown_2'] = yellow_threshold;
-				}
-				if (yellow_up < red_up) {
-					// C: |--------      ---|
-					// W: |·····  ·======···|
-					if (yellow_up < red_threshold) {
-						yellow_up = red_up;
-					}
-					threshold_data.push({
-						id: 'warning_normal_fup',
-						data: [[max_x, yellow_up]],
-						label: null,
-						color: warning,
-						bars: {show: true, align: "left", barWidth: red_up - yellow_up, lineWidth: 0, horizontal: true, fillColor: { colors: [ { opacity: 0.1 }, { opacity: 0.1 } ] }},
-						highlightColor: 'rgba(254, 255, 198, 0)'
-					});
-					extremes['warning_normal_fup_1'] = red_up;
-					extremes['warning_normal_fup_2'] = yellow_up;
-				}
-				// If warning is under critical completely do not paint anything yellow
-					// C: |--------    -----|
-					// W: |····          ···|
-			}
-		} else if (yellow_inverse && !red_inverse) {
-			if (red_only_min && yellow_only_min) {
-				// C: |            -----|
-				// W: |============···  |
-				if (yellow_threshold > red_threshold) {
-					yellow_threshold = red_threshold;
-				}
-				threshold_data.push({ // barWidth will be correct on draw time
-					id: 'warning_down',
-					data: [[max_x, yellow_threshold]],
-					label: null,
-					color: warning,
-					bars: {show: true, align: "left", barWidth: 1, lineWidth: 0, horizontal: true, fillColor: { colors: [ { opacity: 0.1 }, { opacity: 0.1 } ] }},
-					highlightColor: 'rgba(254, 255, 198, 0)'
-				});
-				extremes['warning_down'] = yellow_threshold;
-
-			} else if (!red_only_min && yellow_only_min) {
-				// C: |      ----       |
-				// W: |======····===    |
-
-				if (yellow_threshold > red_up) {
-					threshold_data.push({
-						id: 'warning_normal_fdown',
-						data: [[max_x, red_up]],
-						label: null,
-						color: warning,
-						bars: {show: true, align: "left", barWidth: yellow_threshold - red_up, lineWidth: 0, horizontal: true, fillColor: { colors: [ { opacity: 0.1 }, { opacity: 0.1 } ] }},
-						highlightColor: 'rgba(254, 255, 198, 0)'
-					});
-					extremes['warning_normal_fdown_1'] = red_up;
-					extremes['warning_normal_fdown_2'] = yellow_threshold;
-				}
-
-				if (yellow_threshold > red_threshold) {
-					yellow_threshold = red_threshold;
-				}
-				threshold_data.push({ // barWidth will be correct on draw time
-						id: 'warning_down',
-						data: [[max_x, yellow_threshold]],
-						label: null,
-						color: warning,
-						bars: {show: true, align: "left", barWidth: 1, lineWidth: 0, horizontal: true, fillColor: { colors: [ { opacity: 0.1 }, { opacity: 0.1 } ] }},
-						highlightColor: 'rgba(254, 255, 198, 0)'
-					});
-				extremes['warning_down'] = yellow_threshold;
-
-			} else if (red_only_min && !yellow_only_min) {
-				if (yellow_threshold < red_threshold) {
-					// C: |            -----|
-					// W: |=======  ===·····|
-					threshold_data.push({ // barWidth will be correct on draw time
-						id: 'warning_down',
-						data: [[max_x, yellow_threshold]],
-						label: null,
-						color: warning,
-						bars: {show: true, align: "left", barWidth: 1, lineWidth: 0, horizontal: true, fillColor: { colors: [ { opacity: 0.1 }, { opacity: 0.1 } ] }},
-						highlightColor: 'rgba(254, 255, 198, 0)'
-					});
-					extremes['warning_down'] = yellow_threshold;
-
-					if (red_threshold > yellow_up) {
-						threshold_data.push({
-							id: 'warning_normal_fup',
-							data: [[max_x, yellow_up]],
-							label: null,
-							color: warning,
-							bars: {show: true, align: "left", barWidth: red_threshold - yellow_up, lineWidth: 0, horizontal: true, fillColor: { colors: [ { opacity: 0.1 }, { opacity: 0.1 } ] }},
-							highlightColor: 'rgba(254, 255, 198, 0)'
-						});
-						extremes['warning_normal_fup_1'] = yellow_up;
-						extremes['warning_normal_fup_2'] = red_threshold;
-					}
-				} else {
-					// C: |     ------------|
-					// W: |=====··  ········|
-					threshold_data.push({ // barWidth will be correct on draw time
-						id: 'warning_down',
-						data: [[max_x, red_threshold]],
-						label: null,
-						color: warning,
-						bars: {show: true, align: "left", barWidth: 1, lineWidth: 0, horizontal: true, fillColor: { colors: [ { opacity: 0.1 }, { opacity: 0.1 } ] }},
-						highlightColor: 'rgba(254, 255, 198, 0)'
-					});
-					extremes['warning_down'] = red_threshold;
-				}
-			} else {
-				if (yellow_threshold > red_up) {
-					// C: |    -----        |
-					// W: |====·····===  ===|
-					threshold_data.push({ // barWidth will be correct on draw time
-						id: 'warning_down',
-						data: [[max_x, red_threshold]],
-						label: null,
-						color: warning,
-						bars: {show: true, align: "left", barWidth: 1, lineWidth: 0, horizontal: true, fillColor: { colors: [ { opacity: 0.1 }, { opacity: 0.1 } ] }},
-						highlightColor: 'rgba(254, 255, 198, 0)'
-					});
-					extremes['warning_down'] = red_threshold;
-
-					threshold_data.push({
-						id: 'warning_normal_fdown',
-						data: [[max_x, red_up]],
-						label: null,
-						color: warning,
-						bars: {show: true, align: "left", barWidth: yellow_threshold - red_up, lineWidth: 0, horizontal: true, fillColor: { colors: [ { opacity: 0.1 }, { opacity: 0.1 } ] }},
-						highlightColor: 'rgba(254, 255, 198, 0)'
-					});
-					extremes['warning_normal_fdown_1'] = red_up;
-					extremes['warning_normal_fdown_2'] = yellow_threshold;
-
-					threshold_data.push({ // barWidth will be correct on draw time
-						id: 'warning_up',
-						data: [[max_x, yellow_up]],
-						label: null,
-						color: warning,
-						bars: {show: true, align: "left", barWidth: 1, lineWidth: 0, horizontal: true, fillColor: { colors: [ { opacity: 0.1 }, { opacity: 0.1 } ] }},
-						highlightColor: 'rgba(254, 255, 198, 0)'
-					});
-					extremes['warning_up'] = yellow_up;
-				} else if (red_threshold > yellow_up){
-					// C: |          -----  |
-					// W: |===    ===·····==|
-					threshold_data.push({ // barWidth will be correct on draw time
-						id: 'warning_down',
-						data: [[max_x, yellow_threshold]],
-						label: null,
-						color: warning,
-						bars: {show: true, align: "left", barWidth: 1, lineWidth: 0, horizontal: true, fillColor: { colors: [ { opacity: 0.1 }, { opacity: 0.1 } ] }},
-						highlightColor: 'rgba(254, 255, 198, 0)'
-					});
-					extremes['warning_down'] = yellow_threshold;
-
-					threshold_data.push({
-						id: 'warning_normal_fup',
-						data: [[max_x, yellow_up]],
-						label: null,
-						color: warning,
-						bars: {show: true, align: "left", barWidth: red_threshold - yellow_up, lineWidth: 0, horizontal: true, fillColor: { colors: [ { opacity: 0.1 }, { opacity: 0.1 } ] }},
-						highlightColor: 'rgba(254, 255, 198, 0)'
-					});
-					extremes['warning_normal_fup_1'] = yellow_up;
-					extremes['warning_normal_fup_2'] = red_threshold;
-
-					threshold_data.push({ // barWidth will be correct on draw time
-						id: 'warning_up',
-						data: [[max_x, red_up]],
-						label: null,
-						color: warning,
-						bars: {show: true, align: "left", barWidth: 1, lineWidth: 0, horizontal: true, fillColor: { colors: [ { opacity: 0.1 }, { opacity: 0.1 } ] }},
-						highlightColor: 'rgba(254, 255, 198, 0)'
-					});
-					extremes['warning_up'] = red_up;
-				} else {
-					// C: |  --------       |
-					// W: |==·    ···=======|
-					if (yellow_threshold > red_threshold) {
-						yellow_threshold = red_threshold;
-					}
-					if (yellow_up < red_up) {
-						yellow_up = red_up;
-					}
-
-					threshold_data.push({ // barWidth will be correct on draw time
-						id: 'warning_down',
-						data: [[max_x, yellow_threshold]],
-						label: null,
-						color: warning,
-						bars: {show: true, align: "left", barWidth: 1, lineWidth: 0, horizontal: true, fillColor: { colors: [ { opacity: 0.1 }, { opacity: 0.1 } ] }},
-						highlightColor: 'rgba(254, 255, 198, 0)'
-					});
-					extremes['warning_down'] = yellow_threshold;
-
-					threshold_data.push({ // barWidth will be correct on draw time
-						id: 'warning_up',
-						data: [[max_x, yellow_up]],
-						label: null,
-						color: warning,
-						bars: {show: true, align: "left", barWidth: 1, lineWidth: 0, horizontal: true, fillColor: { colors: [ { opacity: 0.1 }, { opacity: 0.1 } ] }},
-						highlightColor: 'rgba(254, 255, 198, 0)'
-					});
-					extremes['warning_up'] = yellow_up;
-				}
-			}
-		} else if (!yellow_inverse && red_inverse) {
-			if (yellow_only_min && red_only_min) {
-				// C: |-----            |
-				// W: |   ··============|
-				if (yellow_threshold < red_threshold) {
-					yellow_threshold = red_threshold;
-				}
-				threshold_data.push({ // barWidth will be correct on draw time
-					id: 'warning_up',
-					data: [[max_x, yellow_threshold]],
-					label: null,
-					color: warning,
-					bars: {show: true, align: "left", barWidth: 1, lineWidth: 0, horizontal: true, fillColor: { colors: [ { opacity: 0.1 }, { opacity: 0.1 } ] }},
-					highlightColor: 'rgba(254, 255, 198, 0)'
-				});
-				extremes['warning_up'] = yellow_threshold;
-			} else if (!yellow_only_min && red_only_min) {
-				// C: |-----            |
-				// W: |   ··========    |
-				if (yellow_threshold < red_threshold) {
-					yellow_threshold = red_threshold;
-				}
-				if (yellow_up > red_threshold) {
-					threshold_data.push({
-						id: 'warning_normal',
-						data: [[max_x, yellow_threshold]],
-						label: null,
-						color: warning,
-						bars: {show: true, align: "left", barWidth: (yellow_up - yellow_threshold), lineWidth: 0, horizontal: true, fillColor: { colors: [ { opacity: 0.1 }, { opacity: 0.1 } ] }},
-						highlightColor: 'rgba(254, 255, 198, 0)'
-					});
-					extremes['warning_normal_1'] = yellow_threshold;
-					extremes['warning_normal_2'] = yellow_up;
-				}
-			} else if (yellow_only_min && !red_only_min) {
-				// C: |-----      ------|
-				// W: |   ··======······|
-				if (yellow_threshold < red_threshold) {
-					yellow_threshold = red_threshold;
-				}
-				if (yellow_threshold < red_up) {
-					threshold_data.push({
-						id: 'warning_normal',
-						data: [[max_x, yellow_threshold]],
-						label: null,
-						color: warning,
-						bars: {show: true, align: "left", barWidth: (red_up - yellow_threshold), lineWidth: 0, horizontal: true, fillColor: { colors: [ { opacity: 0.1 }, { opacity: 0.1 } ] }},
-						highlightColor: 'rgba(254, 255, 198, 0)'
-					});
-					extremes['warning_normal_1'] = yellow_threshold;
-					extremes['warning_normal_2'] = red_up;
-				}
-				// If warning is under critical completely do not paint anything yellow
-					// C: |--------    -----|
-					// W: |              ···|
-			} else {
-				if (red_up > yellow_threshold && red_threshold < yellow_up) {
-					// C: |-----      ------|
-					// W: |   ··======·     |
-					if (yellow_threshold < red_threshold) {
-						yellow_threshold = red_threshold;
-					}
-					if (yellow_up > red_up) {
-						yellow_up = red_up;
-					}
-
-					threshold_data.push({
-						id: 'warning_normal',
-						data: [[max_x, yellow_threshold]],
-						label: null,
-						color: warning,
-						bars: {show: true, align: "left", barWidth: (yellow_up - yellow_threshold), lineWidth: 0, horizontal: true, fillColor: { colors: [ { opacity: 0.1 }, { opacity: 0.1 } ] }},
-						highlightColor: 'rgba(254, 255, 198, 0)'
-					});
-					extremes['warning_normal_1'] = yellow_threshold;
-					extremes['warning_normal_2'] = yellow_up;
-				}
-			}
-		}
-			// If warning is under critical completely do not paint anything yellow
-				// C: |--------    -----|   or	// C: |--------    -----|
-				// W: |   ····          |		// W: |             ··  |
-		else {
-			if (red_only_min && yellow_only_min) {
-				if (yellow_threshold < red_threshold) {
-					// C: |        ---------|
-					// W: |   =====·········|
-					threshold_data.push({
-						id: 'warning_normal',
-						data: [[max_x, yellow_threshold]],
-						label: null,
-						color: warning,
-						bars: {show: true, align: "left", barWidth: (red_threshold - yellow_threshold), lineWidth: 0, horizontal: true, fillColor: { colors: [ { opacity: 0.1 }, { opacity: 0.1 } ] }},
-						highlightColor: 'rgba(254, 255, 198, 0)'
-					});
-					extremes['warning_normal_1'] = yellow_threshold;
-					extremes['warning_normal_2'] = red_threshold;
-				}
-			} else if (red_only_min && !yellow_only_min) {
-				// C: |        ---------|
-				// W: |   =====···      |
-				if (yellow_up > red_threshold) {
-					yellow_up = red_threshold;
-				}
-				if (yellow_threshold < red_threshold) {
-					threshold_data.push({
-						id: 'warning_normal',
-						data: [[max_x, yellow_threshold]],
-						label: null,
-						color: warning,
-						bars: {show: true, align: "left", barWidth: (yellow_up - yellow_threshold), lineWidth: 0, horizontal: true, fillColor: { colors: [ { opacity: 0.1 }, { opacity: 0.1 } ] }},
-						highlightColor: 'rgba(254, 255, 198, 0)'
-					});
-					extremes['warning_normal_1'] = yellow_threshold;
-					extremes['warning_normal_2'] = yellow_up;
-				}
-			} else if (!red_only_min && yellow_only_min) {
-				// C: |     -------     |
-				// W: |   ==·······=====|
-				if (yellow_threshold < red_threshold) {
-					threshold_data.push({
-						id: 'warning_normal_fdown',
-						data: [[max_x, yellow_threshold]],
-						label: null,
-						color: warning,
-						bars: {show: true, align: "left", barWidth: red_threshold - yellow_threshold, lineWidth: 0, horizontal: true, fillColor: { colors: [ { opacity: 0.1 }, { opacity: 0.1 } ] }},
-						highlightColor: 'rgba(254, 255, 198, 0)'
-					});
-					extremes['warning_normal_fdown_1'] = yellow_threshold;
-					extremes['warning_normal_fdown_2'] = red_threshold;
-				}
-
-				if (yellow_threshold < red_up) {
-					yellow_threshold = red_up;
-				}
-
-				threshold_data.push({ // barWidth will be correct on draw time
-					id: 'warning_up',
-					data: [[max_x, yellow_threshold]],
-					label: null,
-					color: warning,
-					bars: {show: true, align: "left", barWidth: 1, lineWidth: 0, horizontal: true, fillColor: { colors: [ { opacity: 0.1 }, { opacity: 0.1 } ] }},
-					highlightColor: 'rgba(254, 255, 198, 0)'
-				});
-				extremes['warning_up'] = yellow_threshold;
-
-			} else {
-				if (red_threshold > yellow_threshold && red_up < yellow_up ) {
-					// C: |    ------       |
-					// W: |  ==······====   |
-					threshold_data.push({
-						id: 'warning_normal_fdown',
-						data: [[max_x, yellow_threshold]],
-						label: null,
-						color: warning,
-						bars: {show: true, align: "left", barWidth: red_threshold - yellow_threshold, lineWidth: 0, horizontal: true, fillColor: { colors: [ { opacity: 0.1 }, { opacity: 0.1 } ] }},
-						highlightColor: 'rgba(254, 255, 198, 0)'
-					});
-					extremes['warning_normal_fdown_1'] = yellow_threshold;
-					extremes['warning_normal_fdown_2'] = red_threshold;
-
-					threshold_data.push({
-						id: 'warning_normal_fup',
-						data: [[max_x, red_up]],
-						label: null,
-						color: warning,
-						bars: {show: true, align: "left", barWidth: yellow_up - red_up, lineWidth: 0, horizontal: true, fillColor: { colors: [ { opacity: 0.1 }, { opacity: 0.1 } ] }},
-						highlightColor: 'rgba(254, 255, 198, 0)'
-					});
-					extremes['warning_normal_fup_1'] = red_up;
-					extremes['warning_normal_fup_2'] = yellow_up;
-				} else if (red_threshold < yellow_threshold && red_up > yellow_up) {
-				// If warning is under critical completely do not paint anything yellow
-					// C: |  --------        |
-					// W: |    ····          |
-				} else {
-					// C: |     --------    |   or	// C: |     ------      |
-					// W: |   ==··          |		// W: |        ···====  |
-					if ((yellow_up > red_threshold) && (yellow_up < red_up)) {
-						yellow_up = red_threshold;
-					}
-					if ((yellow_threshold < red_up) && (yellow_threshold > red_threshold)) {
-						yellow_threshold = red_up;
-					}
-					threshold_data.push({
-						id: 'warning_normal',
-						data: [[max_x, yellow_threshold]],
-						label: null,
-						color: warning,
-						bars: {show: true, align: "left", barWidth: (yellow_up - yellow_threshold), lineWidth: 0, horizontal: true, fillColor: { colors: [ { opacity: 0.1 }, { opacity: 0.1 } ] }},
-						highlightColor: 'rgba(254, 255, 198, 0)'
-					});
-					extremes['warning_normal_1'] = yellow_threshold;
-					extremes['warning_normal_2'] = yellow_up;
-				}
-			}
-		}
-=======
   //diferents vars
   var unit = params.unit ? params.unit : "";
   var homeurl = params.homeurl;
@@ -1777,7 +1212,6 @@
           extremes["warning_normal_fdown_1"] = red_threshold;
           extremes["warning_normal_fdown_2"] = yellow_threshold;
         }
->>>>>>> f098b72f
 
         if (yellow_up < red_threshold) {
           yellow_up = red_threshold;
