/*


*/

function pandoraFlotPie(graph_id, values, labels, nseries, width, font_size, water_mark, separator, legend_position, height, colors, hide_labels) {
	var labels = labels.split(separator);
	var data = values.split(separator);
	if (colors != '') {
		colors = colors.split(separator);
	}
	
	var pieRadius = 0.9;

	var color = null;
	for (var i = 0; i < nseries; i++) {
		if (colors != '') {
			color = colors[i];
		}
		
		data[i] = { label: labels[i], data: parseFloat(data[i]), color: color}
	}

	var label_conf;

	if (width < 400 || hide_labels) {
		label_conf = {
			show: false
		};
	}
	else {
		label_conf = {
			show: true,
			radius: pieRadius,
			formatter: function(label, series) {
				return '<div style="font-size:' + font_size + 'pt;' +
					'text-align:center;padding:2px;color:white;">' +
						label + '<br/>' + series.percent.toFixed(2) + '%</div>';
			},
			background: {
				opacity: 0.5,
				color: ''
			}
		};
	}

	var show_legend = true;
	if (legend_position == 'hidden') {
		show_legend = false;
	}

	var conf_pie = {
			series: {
				pie: {
					show: true,
					radius: pieRadius,
					//offset: {top: -100},
					label: label_conf,
					//$label_str
				}
			},
			legend: {
				show: show_legend
			},
			grid: {
				hoverable: true,
				clickable: true
			}
		};

		if (width < 400) {
			conf_pie.legend.labelFormatter = function(label, series) {
					return label + " (" + series.percent.toFixed(2) + "%)";
				}
		}

	switch (legend_position) {
		case 'bottom':
			conf_pie.legend.position = "se";
			break;
		case 'right':
		case 'inner':
			conf_pie.legend.container = $('#'+graph_id+"_legend");
		default:
			//TODO FOR TOP OR LEFT OR RIGHT
			break;
	}

	var plot = $.plot($('#'+graph_id), data, conf_pie);

	var legends = $('#'+graph_id+' .legendLabel');
	legends.css('font-size', font_size+'pt');

	// Events
	$('#' + graph_id).bind('plothover', pieHover);
	$('#' + graph_id).bind('plotclick', pieClick);
	$('#' + graph_id).bind('mouseout',resetInteractivity);
	$('#' + graph_id).css('margin-left', 'auto');
	$('#' + graph_id).css('margin-right', 'auto');

	function pieHover(event, pos, obj) {
		if (!obj) return;

		index = obj.seriesIndex;
		legends.css('color', '#3F3F3D');
		legends.eq(index).css('color', '');
	}

	// Reset styles
	function resetInteractivity() {
		legends.css('color', '#3F3F3D');
	}
	
	if (water_mark) {
		set_watermark(graph_id, plot,
			$('#watermark_image_' + graph_id).attr('src'));
	}
}

function pandoraFlotPieCustom(graph_id, values, labels, width,
			font_size, font, water_mark, separator, legend_position, height,
				colors,legend) {
	font = font.split("/").pop().split(".").shift();
	var labels = labels.split(separator);
	var legend = legend.split(separator);
	var data = values.split(separator);
	var no_data = 0;
	if (colors != '') {
		colors = colors.split(separator);
	}
	var colors_data = ['#FC4444','#FFA631','#FAD403','#5BB6E5','#F2919D','#80BA27'];
	var color = null;
	for (var i = 0; i < data.length; i++) {
		if (colors != '') {
			color = colors_data[i];
		}
		var datos = data[i];
		data[i] = { label: labels[i], data: parseFloat(data[i]), color: color };
		if (!datos)
			no_data++;
		
	}
	
	var label_conf;
	var show_legend = true;
	
	if((width <= 450)) {
		show_legend = false;
		label_conf = {
			show: false
		};
	}
	else {
		label_conf = {
			show: true,
			radius: 0.75,
			formatter: function(label, series) {
				return '<div style="font-size:' + font_size + 'pt;' +
					'text-align:center;padding:2px;color:white;">' +
					series.percent.toFixed(2) + '%</div>';
			},
			background: {
				opacity: 0.5,
				color: ''
			}
		};
		
	}
	
	var conf_pie = {
			series: {
				pie: {
					show: true,
					radius: 3/4,
					innerRadius: 0.4
					//label: label_conf
				}
			},
			legend: {
				show: show_legend,
			},
			grid: {
				hoverable: true,
				clickable: true
			}
		};
	if(/Android|webOS|iPhone|iPad|iPod|BlackBerry|IEMobile|Opera Mini/i.test(navigator.userAgent)) {
		conf_pie.series.pie.label = {show: false};
	}
	
	var plot = $.plot($('#'+graph_id), data, conf_pie);
	if (no_data == data.length) {
		$('#'+graph_id+' .overlay').remove();
		$('#'+graph_id+' .base').remove();
		$('#'+graph_id).prepend("<img style='width:50%;' src='images/no_data_toshow.png' />");
		
	}
	var legends = $('#'+graph_id+' .legendLabel');
	var j = 0;
	legends.each(function () {
		//$(this).css('width', $(this).width());
		$(this).css('font-size', font_size+'pt');
		$(this).removeClass("legendLabel");
		$(this).addClass(font);
		$(this).text(legend[j]);
		j++;
	});
	
	if ($('input[name="custom_graph"]').val()) {
		$('.legend>div').css('right',($('.legend>div').height()*-1));
		$('.legend>table').css('right',($('.legend>div').height()*-1));
	}
	$('.legend>table').css('border',"1px solid #E2E2E2");
	$('.legend>table').css('background-color',"#FFF");
	
	
	var pielegends = $('#'+graph_id+' .pieLabelBackground');
	pielegends.each(function () {
		$(this).css('transform', "rotate(-35deg)").css('color', 'black');
	});
	var labelpielegends = $('#'+graph_id+' .pieLabel');
	labelpielegends.each(function () {
		$(this).css('transform', "rotate(-35deg)").css('color', 'black');
	});
	
	// Events
	$('#' + graph_id).bind('plothover', pieHover);
	$('#' + graph_id).bind('plotclick', Clickpie);
	$('#' + graph_id).bind('mouseout', resetInteractivity);
	$('#' + graph_id).css('margin-left', 'auto');
	$('#' + graph_id).css('margin-right', 'auto');
	
	function pieHover(event, pos, obj) {
		if (!obj) return;
		
		index = obj.seriesIndex;
		legends.css('color', '#3F3F3D');
		legends.eq(index).css('color', '');
	}
	
	function Clickpie(event, pos, obj) {
		if (!obj) return;
		percent = parseFloat(obj.series.percent).toFixed(2);
		valor = parseFloat(obj.series.data[0][1]);
		
		if (valor > 1000000){
			value = Math.round((valor / 1000000)*100)/100;
			value = value + "M";
		}else{ if (valor > 1000) {
				value = Math.round((valor / 1000)*100)/100;
				value = value + "K";
			}
			else
				value = valor;
		}
		
		alert(''+obj.series.label+': '+ value +' ('+percent+'%)');
	}
	
	// Reset styles
	function resetInteractivity() {
		legends.each(function () {
			// fix the widths so they don't jump around
			$(this).css('color', '#3F3F3D');
		});
	}
	
	if (water_mark) {
		set_watermark(graph_id, plot,
			$('#watermark_image_' + graph_id).attr('src'));
	}
}

function pandoraFlotHBars(graph_id, values, labels, water_mark,
	maxvalue, water_mark, separator, separator2, font, font_size) {

	var colors_data = ['#FC4444','#FFA631','#FAD403','#5BB6E5','#F2919D','#80BA27'];
	values = values.split(separator2);
	font = font.split("/").pop().split(".").shift();
	var datas = new Array();
	for (i = 0; i < values.length; i++) {
		var serie = values[i].split(separator);


		var aux = new Array();
		for (j = 0; j < serie.length; j++) {
			var aux2 = parseFloat(serie[j]);
			aux.push([aux2, j]);
			datas.push( {
				data: [[aux2, j]],
				color: colors_data[j]
			});
		};
	}



	var labels_total=new Array();
	labels = labels.split(separator);
	i = 0;
	for (i = 0; i < labels.length; i++) {
		labels_total.push([i, labels[i]]);
	}

	var stack = 0, bars = true, lines = false, steps = false;
	var k=0;
	var options = {
			series: {
				bars: {
					show: true,
					barWidth: 0.75,
					align: "center",
					lineWidth: 1,
					fill: 1,
					horizontal: true,
				}
			},
			grid: {
				hoverable: true,
				borderWidth: 1,
				backgroundColor: { colors: ["#FFF", "#FFF"] }
				},
			xaxis: {
				axisLabelUseCanvas: true,
				axisLabelFontSizePixels: font_size,
				axisLabelFontFamily: font+'Font',
				tickFormatter: xFormatter,
			},
			yaxis:  {
				axisLabelUseCanvas: true,
				axisLabelFontSizePixels: font_size,
				axisLabelFontFamily: font+'Font',
				ticks: yFormatter,
				color: '',
			},
			legend: {
				show: false
			}
		};

	// Fixed to avoid the graphs with all 0 datas
	// the X axis show negative part instead to
	// show the axis only the positive part.
	if (maxvalue == 0) {
		options['yaxis']['min'] = 0;
		// Fixed the values with a lot of decimals in the situation
		// with all 0 values.
		options['yaxis']['tickDecimals'] = 0;
	}


	var plot = $.plot($('#' + graph_id), datas, options );
	
	$('#' + graph_id).HUseTooltip();
	$('#' + graph_id).css("margin-left","auto");
	$('#' + graph_id).css("margin-right","auto");
	//~ $('#' + graph_id).find('div.legend-tooltip').tooltip({ track: true });
	
	function yFormatter(v, axis) {
		format = new Array();
		for (i = 0; i < labels_total.length; i++) {
			var label = labels_total[i][1];
			var shortLabel = reduceText(label, 25);
			var title = '';
			if (label !== shortLabel) {
				title = label;
				label = shortLabel;
			}
			format.push([i,'<div style="font-size:'+font_size+'pt !important; word-break:keep-all; max-width: 150px;" title="'+title+'" class="'+font+'">'
				+ label
				+ '</div>']);
		}
		return format;
	}
	
	function xFormatter(v, axis) {
		label = parseFloat(v);
		text = label.toLocaleString();
		if ( label >= 1000000)
			text = text.substring(0,4) + "M";
		else if (label >= 100000)
			text = text.substring(0,3) + "K";
		else if (label >= 1000)
			text = text.substring(0,2) + "K";
		
		return '<div style="font-size:'+font_size+'pt !important;">'+text+'</div>';
	}
	
	if (water_mark) {
		set_watermark(graph_id, plot, $('#watermark_image_'+graph_id).attr('src'));
	}
}

var previousPoint = null, previousLabel = null;

$.fn.HUseTooltip = function () {
    $(this).bind("plothover", function (event, pos, item) {
        if (item) {
            if ((previousLabel != item.series.label) || (previousPoint != item.seriesIndex)) {
                previousPoint = item.seriesIndex;
                previousLabel = item.series.label;
                $("#tooltip").remove();

                var x = item.datapoint[0];
                var y = item.datapoint[1];

                var color = item.series.color;              
                showTooltip(pos.pageX,
                        pos.pageY,
                        color,
                        "<strong>" + x + "</strong>");
            }
        } else {
            $("#tooltip").remove();
            previousPoint = null;
        }
    });
};
$.fn.VUseTooltip = function () {
    $(this).bind("plothover", function (event, pos, item) {
        if (item) {
            if ((previousLabel != item.series.label) || (previousPoint != item.seriesIndex)) {
                previousPoint = item.seriesIndex;
                previousLabel = item.series.label;
                
                $("#tooltip").remove();

                var x = item.datapoint[0];
                var y = item.datapoint[1];
				
                var color = item.series.color;
                showTooltip(pos.pageX,
                        pos.pageY,
                        color,
                        "<strong>" + y + "</strong>");
            }
        } else {
            $("#tooltip").remove();
            previousPoint = null;
        }
    });
};

function showTooltip(x, y, color, contents) {
    $('<div id="tooltip">' + contents + '</div>').css({
        position: 'absolute',
        display: 'none',
        top: y,
        left: x,
        border: '2px solid ' + color,
        padding: '3px',
        'font-size': '9px',
        'border-radius': '5px',
        'background-color': '#fff',
        'font-family': 'Verdana, Arial, Helvetica, Tahoma, sans-serif',
        opacity: 0.9
    }).appendTo("body").fadeIn(200);
}

function pandoraFlotVBars(graph_id, values, labels, labels_long, legend, colors, water_mark, maxvalue, water_mark, separator, separator2, font, font_size , from_ux) {
	values = values.split(separator2);
	legend = legend.split(separator);
	font = font.split("/").pop().split(".").shift();
	labels_long = labels_long.length > 0 ? labels_long.split(separator) : 0;
	colors = colors.length > 0 ? colors.split(separator) : [];
	
	var colors_data = colors.length > 0
		? colors
		: ['#FFA631','#FC4444','#FAD403','#5BB6E5','#F2919D','#80BA27'];
	var datas = new Array();
	
	for (i = 0; i < values.length; i++) {
		var serie = values[i].split(separator);
		
		var aux = new Array();
		for (j = 0; j < serie.length; j++) {
			var aux2 = parseFloat(serie[j]);
			aux.push([aux2, j]);
			if (from_ux) {
				datas.push( {
					data: [[j, aux2]],
					color: colors_data[j]
				});
			}
			else {
				datas.push( {
					data: [[j, aux2]],
					color: colors_data[0]
				});
			}
		};
	}
	
	var labels_total=new Array();
	labels = labels.split(separator);
	i = 0;
	for (i = 0; i < labels.length; i++) {
		labels_total.push([i, labels[i]]);
	}
	
	var stack = 0, bars = true, lines = false, steps = false;
	
	var options = {
		series: {
			bars: {
				show: true,
				lineWidth: 1,
				fill: 1,
				align: "center",
				barWidth: 1
			}
		},
		xaxis: {
			axisLabelUseCanvas: true,
			axisLabelFontSizePixels: font_size,
			axisLabelFontFamily: font+'Font',
			axisLabelPadding: 0,
			ticks: xFormatter,
			labelWidth: 130,
			labelHeight: 50,
		},
		yaxis: {
			axisLabelUseCanvas: true,
			axisLabelFontSizePixels: font_size,
			axisLabelFontFamily: font+'Font',
			axisLabelPadding: 100,
			autoscaleMargin: 0.02,
			tickFormatter: function (v, axis) {
				label = parseFloat(v);
				text = label.toLocaleString();
				if ( label >= 1000000)
					text = text.substring(0,4) + "M";
				else if (label >= 100000)
					text = text.substring(0,3) + "K";
				else if (label >= 1000)
					text = text.substring(0,2) + "K";
				
				return '<div style="font-size:'+font_size+'pt !important;">'+text+'</div>';
			}
		},
		legend: {
			noColumns: 100,
			labelBoxBorderColor: "",
			margin: 100,
			container: true,
			sorted: false
		},
		grid: {
			hoverable: true,
			borderWidth: 1,
			backgroundColor: { colors: ["#FFF", "#FFF"] }
		}
	};
	
	if (/Android|webOS|iPhone|iPad|iPod|BlackBerry|IEMobile|Opera Mini/i.test(navigator.userAgent))
		options.xaxis.labelWidth = 100;
	
	var plot = $.plot($('#'+graph_id),datas, options );
	$('#' + graph_id).VUseTooltip();
	$('#' + graph_id).css("margin-left","auto");
	$('#' + graph_id).css("margin-right","auto");
	//~ $('#' + graph_id).find('div.legend-tooltip').tooltip({ track: true });
	
	$('#'+graph_id+' .xAxis .tickLabel')
		.css('transform', 'rotate(-45deg)')
		.css('max-width','100px')
		.find('div')
			.css('position', 'relative')
			.css('top', '+10px')
			.css('left', '-30px');
	if (/Android|webOS|iPhone|iPad|iPod|BlackBerry|IEMobile|Opera Mini/i.test(navigator.userAgent))
		$('#'+graph_id+' .xAxis .tickLabel')
			.find('div')
				.css('top', '+0px')
				.css('left', '-20px');
	// Format functions
	function xFormatter(v, axis) {
		var format = new Array();
		for (i = 0; i < labels_total.length; i++) {
			var label = labels_total[i][1];
			var shortLabel = reduceText(label, 28);
			if (/Android|webOS|iPhone|iPad|iPod|BlackBerry|IEMobile|Opera Mini/i.test(navigator.userAgent))
				shortLabel = reduceText(label, 18);
			var title = '';
			if (label !== shortLabel) {
				title = label;
				label = shortLabel;
			}
			
			format.push([i,
				'<div class="'+font+'" title="'+title+'" style="word-break: normal; max-width: 100px;font-size:'+font_size+'pt !important;">'
				+ label
				+ '</div>']);
		}
		return format;
	}

	function yFormatter(v, axis) {
		return '<div class="'+font+'" style="font-size:'+font_size+'pt !important;">'+v+'</div>';
	}

	function lFormatter(v, axis) {
		return '<div style="font-size:'+font_size+'pt !important;">'+v+'</div>';
	}
	
	if (water_mark) {
		set_watermark(graph_id, plot, $('#watermark_image_'+graph_id).attr('src'));
	}
}

function pandoraFlotSlicebar(graph_id, values, datacolor, labels, legend, acumulate_data, intervaltick, water_mark, maxvalue, separator, separator2, graph_javascript, id_agent, full_legend) {
	values = values.split(separator2);
	labels = labels.split(separator);
	legend = legend.split(separator);
	acumulate_data = acumulate_data.split(separator);
	datacolor = datacolor.split(separator);
	if (full_legend != false) {
		full_legend = full_legend.split(separator);
	}
	
	// Check possible adapt_keys on classes
	check_adaptions(graph_id);

	var datas = new Array();

	for (i=0;i<values.length;i++) {
		var serie = values[i].split(separator);
		var aux = new Array();
		$.each(serie,function(i,v) {
			aux.push([v, i]);
		});

		datas.push({
			data: aux,
			bars: { show: true, fill: true ,fillColor: datacolor[i] , horizontal: true, lineWidth:0, steps:false }
		});
	}

	var stack = 0, bars = true, lines = false, steps = false;

	var regex = /visual_console/;
	var match = regex.exec(window.location.href);

	if (match == null) {
		var options = {
			series: {
				stack: stack,
				shadowSize: 0.1,
				color: '#ddd'
			},
			grid: {
				hoverable: true,
				clickable: true,
				borderWidth:1,
				borderColor: '',
				tickColor: '#fff'
				},
			xaxes: [ {
					tickFormatter: xFormatter,
					color: '',
					tickSize: intervaltick,
					tickLength: 0
					} ],
			yaxes: [ {
					show: false,
					tickLength: 0
				}],
			legend: {
				show: false
				}
		};
	}
	else {
		var options = {
			series: {
				stack: stack,
				shadowSize: 0.1,
				color: '#ddd'
			},
			grid: {
				hoverable: false,
				clickable: false,
				borderWidth:1,
				borderColor: '',
				tickColor: '#fff'
				},
			xaxes: [ {
					tickFormatter: xFormatter,
					color: '',
					tickSize: intervaltick,
					tickLength: 0
					} ],
			yaxes: [ {
					show: false,
					tickLength: 0
				}],
			legend: {
				show: false
				}
		};
	}

	var plot = $.plot($('#'+graph_id), datas, options );

	if (match == null) {
		// Events
		$('#'+graph_id).bind('plothover',  function (event, pos, item) {
			if (item) {
				var from = legend[item.seriesIndex];
				var to = legend[item.seriesIndex+1];

				if (to == undefined) {
					to = '>';
				}

<<<<<<< HEAD
				$('#extra_'+graph_id).text(from+'-'+to);
				var extra_height = parseInt($('#extra_'+graph_id).css('height').split('px')[0]);
				var extra_width = parseInt($('#extra_'+graph_id).css('width').split('px')[0]);
				$('#extra_'+graph_id).css('left',pos.pageX-(extra_width/4)+'px');
				//$('#extra_'+graph_id).css('top',plot.offset().top-extra_height-5+'px');
				$('#extra_'+graph_id).show();
			}
		});
=======
	$('#'+graph_id).bind('plotclick', function(event, pos, item) {
		if (item) {
			//from time
			var from = legend[item.seriesIndex];
			//to time
			var to = legend[item.seriesIndex+1];
			//current date
			var dateObj = new Date();

			if (full_legend != "") {
				newdate = full_legend[item.seriesIndex];
				newdate2 = full_legend[item.seriesIndex+1];
			}
			else {
				var month = dateObj.getUTCMonth() + 1; //months from 1-12
				var day = dateObj.getUTCDate();
				var year = dateObj.getUTCFullYear();
					newdate = year + "/" + month + "/" + day;
			}

			if(!to){
				to= '23:59';
			}

			if (full_legend != "") {
				if (newdate2 == undefined) {
					window.location='index.php?sec=eventos&sec2=operation/events/events&id_agent='+id_agent+'&date_from='+newdate+'&time_from='+from+'&status=-1';
				}
				else {
					window.location='index.php?sec=eventos&sec2=operation/events/events&id_agent='+id_agent+'&date_from='+newdate+'&time_from='+from+'&date_to='+newdate2+'&time_to='+to+'&status=-1';
				}
			}
			else {
				window.location='index.php?sec=eventos&sec2=operation/events/events&id_agent='+id_agent+'&date_from='+newdate+'&time_from='+from+'&date_to='+newdate+'&time_to='+to+'&status=-1';
			}
		}
	});

>>>>>>> 94f6683c

		$('#'+graph_id).bind('plotclick', function(event, pos, item) {
			if (item) {
				//from time
				var from = legend[item.seriesIndex];
				//to time
				var to = legend[item.seriesIndex+1];
				//current date
				var dateObj = new Date();
				var month = dateObj.getUTCMonth() + 1; //months from 1-12
				var day = dateObj.getUTCDate();
				var year = dateObj.getUTCFullYear();
					newdate = year + "/" + month + "/" + day;

				if(!to){
					to= '23:59';
				}
				window.location='index.php?sec=eventos&sec2=operation/events/events&id_agent='+id_agent+'&date_from='+newdate+'&time_from='+from+'&date_to='+newdate+'&time_to='+to+'&status=-1';
			}
		});

		$('#'+graph_id).bind('mouseout',resetInteractivity);
	}

	// Reset interactivity styles
	function resetInteractivity() {
		$('#extra_'+graph_id).hide();
	}

	// Format functions
	function xFormatter(v, axis) {
		for (i = 0; i < acumulate_data.length; i++) {
			if (acumulate_data[i] == v) {
				return '<span style=\'font-size: 6pt\'>' + legend[i] + '</span>';
			}
		}
		return '';
	}
}

function pandoraFlotArea(graph_id, values, labels, labels_long, legend,
	colors, type, serie_types, water_mark, width, max_x, homeurl, unit,
	font_size, font, menu, events, event_ids, legend_events, alerts,
	alert_ids, legend_alerts, yellow_threshold, red_threshold,
	force_integer, separator, separator2, 
	yellow_up, red_up, yellow_inverse, red_inverse,
	series_suffix_str, dashboard, vconsole, xaxisname,background_color,legend_color) {
	
	var threshold = true;
	var thresholded = false;
	font = font.split("/").pop().split(".").shift();

	values = values.split(separator2);
	serie_types = serie_types.split(separator);
	labels_long = labels_long.split(separator);
	labels = labels.split(separator);
	legend = legend.split(separator);
	events = events.split(separator);
	event_ids = event_ids.split(separator);
	if (alerts.length != 0)
		alerts = alerts.split(separator);
	else
		alerts = [];
	alert_ids = alert_ids.split(separator);
	colors = colors.split(separator);

	var eventsz = new Array();
	$.each(events,function(i,v) {
		eventsz[event_ids[i]] = v;
	});

	var alertsz = new Array();
	$.each(alerts,function(i,v) {
		alertsz[alert_ids[i]] = v;
	});

	switch (type) {
		case 'line_simple':
			stacked = null;
			filled = false;
			break;
		case 'line_stacked':
			stacked = 'stack';
			filled = false;
			break;
		case 'area_simple':
			stacked = null;
			filled = true;
			break;
		case 'area_stacked':
			stacked = 'stack';
			filled = true;
			break;
	}

	var datas = new Array();
	var data_base = new Array();

	// Prepared to turn series with a checkbox
	// var showed = new Array();

	for (i = 0; i < values.length; i++) {
		var serie = values[i].split(separator);
		var aux = new Array();
		$.each(serie, function(i, v) {
			aux.push([i, v]);
		});

		switch (serie_types[i]) {
			case 'area':
				line_show = true;
				points_show = false;
				filled = true;
				steps_chart = false;
				break;
			case 'line':
			default:
				line_show = true;
				points_show = false;
				filled = false;
				steps_chart = false;
				break;
			case 'points':
				line_show = false;
				points_show = true;
				filled = false;
				steps_chart = false
				break;
			case 'boolean':
				line_show = true;
				points_show = false;
				filled = true;
				steps_chart = true;
				break;
		}

		var serie_color;
		if (colors[i] != '') {
			serie_color = colors[i];
		}
		else {
			serie_color = '#8c2';
		}

		var normalw = '#efe';
		var warningw = '#ffe';
		var criticalw = '#fee';
		var normal = '#0f0';
		var warning = '#ff0';
		var critical = '#f00';

		// setup background areas
		//vnormal_max = vwarning_min - 1;

		var markings = null;

		// Fill the grid background with weak threshold colors
		//~ markings = [
			//~ { color: normalw, yaxis: { from: -1,to: vnormal_max } },
			//~ { color: warningw, yaxis: { from: vwarning_min, to: vwarning_max } },
			//~ { color: criticalw, yaxis: { from: vcritical_min } },
			//~ { color: criticalw, yaxis: { to: -1 } }
		//~ ];
		
		var lineWidth = $('#hidden-line_width_graph').val() || 1;

		// Data
		data_base.push({
			id: 'serie_' + i,
			data: aux,
			label: legend[i],
			color: serie_color,
			//threshold: [{ below: 80, color: "rgb(200, 20, 30)" } , { below: 65, color: "rgb(30, 200, 30)" }, { below: 50, color: "rgb(30, 200, 30)" }],
			lines: {
				show: line_show,
				fill: filled,
				fillColor: {
					colors: [ { opacity: 0.5 }, { opacity: 1 } ]
				},
				lineWidth: lineWidth,
				steps: steps_chart
			},
			points: { show: points_show }
		});

		// Prepared to turn series with a checkbox
		// showed[i] = true;
	}

	// If threshold and up are the same, that critical or warning is disabled
	if (yellow_threshold == yellow_up) yellow_inverse = false;
	if (red_threshold == red_up) red_inverse = false;

	//Array with points to be painted
	var threshold_data = new Array();
	//Array with some interesting points
	var extremes = new Array ();
	
	yellow_threshold = parseFloat (yellow_threshold);
	yellow_up = parseFloat (yellow_up);
	red_threshold = parseFloat (red_threshold);
	red_up = parseFloat (red_up);
	var yellow_only_min = ((yellow_up == 0) && (yellow_threshold != 0));
	red_only_min = ((red_up == 0) && (red_threshold != 0));
	
	if (threshold) {
		// Warning interval. Change extremes depends on critical interval
		if (yellow_inverse && red_inverse) {
			if (red_only_min && yellow_only_min) {
				// C: |--------         |
				// W: |········====     |
				
				if (yellow_threshold > red_threshold) {
					threshold_data.push({
						id: 'warning_normal_fdown',
						data: [[max_x, red_threshold]],
						label: null,
						color: warning, 
						bars: {show: true, align: "left", barWidth: yellow_threshold - red_threshold, lineWidth: 0, horizontal: true}
					});
					extremes['warning_normal_fdown_1'] = red_threshold;
					extremes['warning_normal_fdown_2'] = yellow_threshold;
				}
			} else if (!red_only_min && yellow_only_min) {
				// C: |--------   ------|
				// W: |········===·     |
				
				if (yellow_threshold > red_up) {
					yellow_threshold = red_up;
				}
				if (yellow_threshold > red_threshold) {
					threshold_data.push({
						id: 'warning_normal_fdown',
						data: [[max_x, red_threshold]],
						label: null,
						color: warning, 
						bars: {show: true, align: "left", barWidth: yellow_threshold - red_threshold, lineWidth: 0, horizontal: true}
					});
					extremes['warning_normal_fdown_1'] = red_threshold;
					extremes['warning_normal_fdown_2'] = yellow_threshold;
				}
			} else if (red_only_min && !yellow_only_min) {
				// C: |-------          |
				// W: |·······====   ===|
				if (red_threshold < yellow_threshold) {
					threshold_data.push({
						id: 'warning_normal_fdown',
						data: [[max_x, red_threshold]],
						label: null,
						color: warning, 
						bars: {show: true, align: "left", barWidth: yellow_threshold - red_threshold, lineWidth: 0, horizontal: true}
					});
					extremes['warning_normal_fdown_1'] = red_threshold;
					extremes['warning_normal_fdown_2'] = yellow_threshold;
				}
				
				if (yellow_up < red_threshold) {
					yellow_up = red_threshold;
				}
				threshold_data.push({ // barWidth will be correct on draw time
					id: 'warning_up',
					data: [[max_x, yellow_up]],
					label: null,
					color: warning, 
					bars: {show: true, align: "left", barWidth: 1, lineWidth: 0, horizontal: true}
				});
				extremes['warning_up'] = yellow_up;
				
			} else {
				if (yellow_threshold > red_threshold) {
					// C: |--------   ------|
					// W: |········===·  ···|
					if (yellow_threshold > red_up) {
						yellow_threshold = red_up;
					}
					threshold_data.push({
						id: 'warning_normal_fdown',
						data: [[max_x, red_threshold]],
						label: null,
						color: warning, 
						bars: {show: true, align: "left", barWidth: yellow_threshold - red_threshold, lineWidth: 0, horizontal: true}
					});
					extremes['warning_normal_fdown_1'] = red_threshold;
					extremes['warning_normal_fdown_2'] = yellow_threshold;
				}
				if (yellow_up < red_up) {
					// C: |--------      ---|
					// W: |·····  ·======···|
					if (yellow_up < red_threshold) {
						yellow_up = red_up;
					}
					threshold_data.push({ 
						id: 'warning_normal_fup',
						data: [[max_x, yellow_up]],
						label: null,
						color: warning, 
						bars: {show: true, align: "left", barWidth: red_up - yellow_up, lineWidth: 0, horizontal: true}
					});
					extremes['warning_normal_fup_1'] = red_up;
					extremes['warning_normal_fup_2'] = yellow_up;
				}
				// If warning is under critical completely do not paint anything yellow
					// C: |--------    -----|
					// W: |····          ···|
			}
		} else if (yellow_inverse && !red_inverse) {
			if (red_only_min && yellow_only_min) {
				// C: |            -----|
				// W: |============···  |
				if (yellow_threshold > red_threshold) {
					yellow_threshold = red_threshold;
				}
				threshold_data.push({ // barWidth will be correct on draw time
					id: 'warning_down',
					data: [[max_x, yellow_threshold]],
					label: null,
					color: warning, 
					bars: {show: true, align: "left", barWidth: 1, lineWidth: 0, horizontal: true}
				});
				extremes['warning_down'] = yellow_threshold;
				
			} else if (!red_only_min && yellow_only_min) {
				// C: |      ----       |
				// W: |======····===    |
				
				if (yellow_threshold > red_up) {
					threshold_data.push({
						id: 'warning_normal_fdown',
						data: [[max_x, red_up]],
						label: null,
						color: warning, 
						bars: {show: true, align: "left", barWidth: yellow_threshold - red_up, lineWidth: 0, horizontal: true}
					});
					extremes['warning_normal_fdown_1'] = red_up;
					extremes['warning_normal_fdown_2'] = yellow_threshold;
				}
				
				if (yellow_threshold > red_threshold) {
					yellow_threshold = red_threshold;
				}
				threshold_data.push({ // barWidth will be correct on draw time
						id: 'warning_down',
						data: [[max_x, yellow_threshold]],
						label: null,
						color: warning, 
						bars: {show: true, align: "left", barWidth: 1, lineWidth: 0, horizontal: true}
					});
				extremes['warning_down'] = yellow_threshold;
				
			} else if (red_only_min && !yellow_only_min) {
				if (yellow_threshold < red_threshold) {
					// C: |            -----|
					// W: |=======  ===·····|
					threshold_data.push({ // barWidth will be correct on draw time
						id: 'warning_down',
						data: [[max_x, yellow_threshold]],
						label: null,
						color: warning, 
						bars: {show: true, align: "left", barWidth: 1, lineWidth: 0, horizontal: true}
					});
					extremes['warning_down'] = yellow_threshold;
					
					if (red_threshold > yellow_up) {
						threshold_data.push({
							id: 'warning_normal_fup',
							data: [[max_x, yellow_up]],
							label: null,
							color: warning, 
							bars: {show: true, align: "left", barWidth: red_threshold - yellow_up, lineWidth: 0, horizontal: true}
						});
						extremes['warning_normal_fup_1'] = yellow_up;
						extremes['warning_normal_fup_2'] = red_threshold;
					}
				} else {
					// C: |     ------------|
					// W: |=====··  ········|
					threshold_data.push({ // barWidth will be correct on draw time
						id: 'warning_down',
						data: [[max_x, red_threshold]],
						label: null,
						color: warning, 
						bars: {show: true, align: "left", barWidth: 1, lineWidth: 0, horizontal: true}
					});
					extremes['warning_down'] = red_threshold;
				}
			} else {
				if (yellow_threshold > red_up) {
					// C: |    -----        |
					// W: |====·····===  ===|
					threshold_data.push({ // barWidth will be correct on draw time
						id: 'warning_down',
						data: [[max_x, red_threshold]],
						label: null,
						color: warning, 
						bars: {show: true, align: "left", barWidth: 1, lineWidth: 0, horizontal: true}
					});
					extremes['warning_down'] = red_threshold;
					
					threshold_data.push({
						id: 'warning_normal_fdown',
						data: [[max_x, red_up]],
						label: null,
						color: warning, 
						bars: {show: true, align: "left", barWidth: yellow_threshold - red_up, lineWidth: 0, horizontal: true}
					});
					extremes['warning_normal_fdown_1'] = red_up;
					extremes['warning_normal_fdown_2'] = yellow_threshold;
					
					threshold_data.push({ // barWidth will be correct on draw time
						id: 'warning_up',
						data: [[max_x, yellow_up]],
						label: null,
						color: warning, 
						bars: {show: true, align: "left", barWidth: 1, lineWidth: 0, horizontal: true}
					});
					extremes['warning_up'] = yellow_up;
				} else if (red_threshold > yellow_up){
					// C: |          -----  |
					// W: |===    ===·····==|
					threshold_data.push({ // barWidth will be correct on draw time
						id: 'warning_down',
						data: [[max_x, yellow_threshold]],
						label: null,
						color: warning, 
						bars: {show: true, align: "left", barWidth: 1, lineWidth: 0, horizontal: true}
					});
					extremes['warning_down'] = yellow_threshold;
					
					threshold_data.push({
						id: 'warning_normal_fup',
						data: [[max_x, yellow_up]],
						label: null,
						color: warning, 
						bars: {show: true, align: "left", barWidth: red_threshold - yellow_up, lineWidth: 0, horizontal: true}
					});
					extremes['warning_normal_fup_1'] = yellow_up;
					extremes['warning_normal_fup_2'] = red_threshold;
					
					threshold_data.push({ // barWidth will be correct on draw time
						id: 'warning_up',
						data: [[max_x, red_up]],
						label: null,
						color: warning, 
						bars: {show: true, align: "left", barWidth: 1, lineWidth: 0, horizontal: true}
					});
					extremes['warning_up'] = red_up;
				} else {
					// C: |  --------       |
					// W: |==·    ···=======|
					if (yellow_threshold > red_threshold) {
						yellow_threshold = red_threshold;
					}
					if (yellow_up < red_up) {
						yellow_up = red_up;
					}
					
					threshold_data.push({ // barWidth will be correct on draw time
						id: 'warning_down',
						data: [[max_x, yellow_threshold]],
						label: null,
						color: warning, 
						bars: {show: true, align: "left", barWidth: 1, lineWidth: 0, horizontal: true}
					});
					extremes['warning_down'] = yellow_threshold;
					
					threshold_data.push({ // barWidth will be correct on draw time
						id: 'warning_up',
						data: [[max_x, yellow_up]],
						label: null,
						color: warning, 
						bars: {show: true, align: "left", barWidth: 1, lineWidth: 0, horizontal: true}
					});
					extremes['warning_up'] = yellow_up;
				}
			}
		} else if (!yellow_inverse && red_inverse) {
			if (yellow_only_min && red_only_min) {
				// C: |-----            |
				// W: |   ··============|
				if (yellow_threshold < red_threshold) {
					yellow_threshold = red_threshold;
				}
				threshold_data.push({ // barWidth will be correct on draw time
					id: 'warning_up',
					data: [[max_x, yellow_threshold]],
					label: null,
					color: warning, 
					bars: {show: true, align: "left", barWidth: 1, lineWidth: 0, horizontal: true}
				});
				extremes['warning_up'] = yellow_threshold;
				
			} else if (!yellow_only_min && red_only_min) {
				// C: |-----            |
				// W: |   ··========    |
				if (yellow_threshold < red_threshold) {
					yellow_threshold = red_threshold;
				}
				if (yellow_up > red_threshold) {
					threshold_data.push({
						id: 'warning_normal',
						data: [[max_x, yellow_threshold]],
						label: null,
						color: warning, 
						bars: {show: true, align: "left", barWidth: (yellow_up - yellow_threshold), lineWidth: 0, horizontal: true}
					});
					extremes['warning_normal_1'] = yellow_threshold;
					extremes['warning_normal_2'] = yellow_up;
				}
			} else if (yellow_only_min && !red_only_min) {
				// C: |-----      ------|
				// W: |   ··======······|
				if (yellow_threshold < red_threshold) {
					yellow_threshold = red_threshold;
				}
				if (yellow_threshold < red_up) {
					threshold_data.push({
						id: 'warning_normal',
						data: [[max_x, yellow_threshold]],
						label: null,
						color: warning, 
						bars: {show: true, align: "left", barWidth: (red_up - yellow_threshold), lineWidth: 0, horizontal: true}
					});
					extremes['warning_normal_1'] = yellow_threshold;
					extremes['warning_normal_2'] = red_up;
				}
				// If warning is under critical completely do not paint anything yellow
					// C: |--------    -----|
					// W: |              ···|
			} else {
				if (red_up > yellow_threshold && red_threshold < yellow_up) {
					// C: |-----      ------|
					// W: |   ··======·     |
					if (yellow_threshold < red_threshold) {
						yellow_threshold = red_threshold;
					}
					if (yellow_up > red_up) {
						yellow_up = red_up;
					}
					
					threshold_data.push({
						id: 'warning_normal',
						data: [[max_x, yellow_threshold]],
						label: null,
						color: warning, 
						bars: {show: true, align: "left", barWidth: (yellow_up - yellow_threshold), lineWidth: 0, horizontal: true}
					});
					extremes['warning_normal_1'] = yellow_threshold;
					extremes['warning_normal_2'] = yellow_up;
				}
			}
		}
			// If warning is under critical completely do not paint anything yellow
				// C: |--------    -----|   or	// C: |--------    -----|
				// W: |   ····          |		// W: |             ··  |
		else {
			if (red_only_min && yellow_only_min) {
				if (yellow_threshold < red_threshold) {
					// C: |        ---------|
					// W: |   =====·········|
					threshold_data.push({
						id: 'warning_normal',
						data: [[max_x, yellow_threshold]],
						label: null,
						color: warning, 
						bars: {show: true, align: "left", barWidth: (red_threshold - yellow_threshold), lineWidth: 0, horizontal: true}
					});
					extremes['warning_normal_1'] = yellow_threshold;
					extremes['warning_normal_2'] = red_threshold;
				}
			} else if (red_only_min && !yellow_only_min) {
				// C: |        ---------|
				// W: |   =====···      |
				if (yellow_up > red_threshold) {
					yellow_up = red_threshold;
				}
				if (yellow_threshold < red_threshold) {
					threshold_data.push({
						id: 'warning_normal',
						data: [[max_x, yellow_threshold]],
						label: null,
						color: warning, 
						bars: {show: true, align: "left", barWidth: (yellow_up - yellow_threshold), lineWidth: 0, horizontal: true}
					});
					extremes['warning_normal_1'] = yellow_threshold;
					extremes['warning_normal_2'] = yellow_up;
				}
			} else if (!red_only_min && yellow_only_min) {
				// C: |     -------     |
				// W: |   ==·······=====|
				
				if (yellow_threshold < red_threshold) {
					threshold_data.push({
						id: 'warning_normal_fdown',
						data: [[max_x, yellow_threshold]],
						label: null,
						color: warning, 
						bars: {show: true, align: "left", barWidth: red_threshold - yellow_threshold, lineWidth: 0, horizontal: true}
					});
					extremes['warning_normal_fdown_1'] = yellow_threshold;
					extremes['warning_normal_fdown_2'] = red_threshold;
				}
				
				if (yellow_threshold < red_up) {
					yellow_threshold = red_up;
				}
				
				threshold_data.push({ // barWidth will be correct on draw time
					id: 'warning_up',
					data: [[max_x, yellow_threshold]],
					label: null,
					color: warning, 
					bars: {show: true, align: "left", barWidth: 1, lineWidth: 0, horizontal: true}
				});
				extremes['warning_up'] = yellow_threshold;
				
			} else {
				if (red_threshold > yellow_threshold && red_up < yellow_up ) {
					// C: |    ------       |
					// W: |  ==······====   |
					threshold_data.push({
						id: 'warning_normal_fdown',
						data: [[max_x, yellow_threshold]],
						label: null,
						color: warning, 
						bars: {show: true, align: "left", barWidth: red_threshold - yellow_threshold, lineWidth: 0, horizontal: true}
					});
					extremes['warning_normal_fdown_1'] = yellow_threshold;
					extremes['warning_normal_fdown_2'] = red_threshold;
					
					threshold_data.push({
						id: 'warning_normal_fup',
						data: [[max_x, red_up]],
						label: null,
						color: warning, 
						bars: {show: true, align: "left", barWidth: yellow_up - red_up, lineWidth: 0, horizontal: true}
					});
					extremes['warning_normal_fup_1'] = red_up;
					extremes['warning_normal_fup_2'] = yellow_up;
				} else if (red_threshold < yellow_threshold && red_up > yellow_up) {
				// If warning is under critical completely do not paint anything yellow
					// C: |  --------        |
					// W: |    ····          |
				} else {
					// C: |     --------    |   or	// C: |     ------      |
					// W: |   ==··          |		// W: |        ···====  |
					if ((yellow_up > red_threshold) && (yellow_up < red_up)) {
						yellow_up = red_threshold;
					}
					if ((yellow_threshold < red_up) && (yellow_threshold > red_threshold)) {
						yellow_threshold = red_up;
					}
					threshold_data.push({
						id: 'warning_normal',
						data: [[max_x, yellow_threshold]],
						label: null,
						color: warning, 
						bars: {show: true, align: "left", barWidth: (yellow_up - yellow_threshold), lineWidth: 0, horizontal: true}
					});
					extremes['warning_normal_1'] = yellow_threshold;
					extremes['warning_normal_2'] = yellow_up;
				}
			}
		}
		// Critical interval
		if (red_inverse) {
			if (!red_only_min) {
				threshold_data.push({ // barWidth will be correct on draw time
					id: 'critical_up',
					data: [[max_x, red_up]],
					label: null,
					color: critical, 
					bars: {show: true, align: "left", barWidth: 1, lineWidth: 0, horizontal: true}
				});
			}
			threshold_data.push({ // barWidth will be correct on draw time
				id: 'critical_down',
				data: [[max_x, red_threshold]],
				label: null,
				color: critical, 
				bars: {show: true, align: "left", barWidth: 1, lineWidth: 0, horizontal: true}
			});
		} else {
			if (red_up == 0 && red_threshold != 0) {
				threshold_data.push({ // barWidth will be correct on draw time
					id: 'critical_up',
					data: [[max_x, red_threshold]],
					label: null,
					color: critical, 
					bars: {show: true, align: "left", barWidth: 1, lineWidth: 0, horizontal: true}
				});
			} else {
				threshold_data.push({
					id: 'critical_normal',
					data: [[max_x, red_threshold]],
					label: null,
					color: critical, 
					bars: {show: true, align: "left", barWidth: (red_up - red_threshold), lineWidth: 0, horizontal: true}
				});
			}
		}
		
	}

	// The first execution, the graph data is the base data
	datas = data_base;
	// minTickSize
	var count_data = datas[0].data.length;
	var min_tick_pixels = 80;
	
	if (unit != "") {
		xaxisname = xaxisname + " (" + unit + ")"
	}
	
	var options = {
			series: {
				stack: stacked,
				shadowSize: 0.1
			},
			crosshair: { mode: 'xy' },
			selection: { mode: 'x', color: '#777' },
			export: {
				export_data: true,
				labels_long: labels_long,
				homeurl: homeurl
			},
			grid: {
				hoverable: true,
				clickable: true,
				borderWidth:1,
				borderColor: '#C1C1C1',
				tickColor: background_color,
				markings: markings,
				color: legend_color
			},
			xaxes: [{
				axisLabelFontSizePixels: font_size,
				axisLabelUseCanvas: false,
				axisLabel: xaxisname,
				tickFormatter: xFormatter,
				labelHeight: 50,
				color: '',
				font: font
			}],
			yaxes: [{
				tickFormatter: yFormatter,
				color: '',
				alignTicksWithAxis: 1,
				labelWidth: 30,
				position: 'left',
				font: font,
				reserveSpace: true,
			}],
			legend: {
				position: 'se',
				container: $('#legend_' + graph_id),
				labelFormatter: lFormatter
			}
		};
	if (vconsole) {
		options.grid['hoverable'] = false;
		options.grid['clickable'] = false;
		options.crosshair = false;
		options.selection = false;
	}
	
	var stack = 0, bars = true, lines = false, steps = false;
	var plot = $.plot($('#' + graph_id), datas, options);
	
	// Re-calculate the graph height with the legend height
	if (dashboard || vconsole) {
		var hDiff = $('#'+graph_id).height() - $('#legend_'+graph_id).height();
		if(/Android|webOS|iPhone|iPad|iPod|BlackBerry|IEMobile|Opera Mini/i.test(navigator.userAgent) ){
		}
		else {
			$('#'+graph_id).css('height', hDiff);
		}
	}
	
	if (vconsole) {
		var myCanvas = plot.getCanvas();
		plot.setupGrid(); // redraw plot to new size
		plot.draw();
		var image = myCanvas.toDataURL("image/png");
		return;
	}
	
	// Adjust the overview plot to the width and position of the main plot
	adjust_left_width_canvas(graph_id, 'overview_'+graph_id);

	// Adjust linked graph to the width and position of the main plot

	// Miniplot
	if (!vconsole) {
		var overview = $.plot($('#overview_'+graph_id),datas, {
			series: {
				stack: stacked,
				lines: { show: true, lineWidth: 1 },
				shadowSize: 0
			},
			grid: { borderWidth: 1, hoverable: true, autoHighlight: false},
			xaxis: { },
				xaxes: [ {
					tickFormatter: xFormatter,
					minTickSize: steps,
					color: ''
					} ],
			yaxis: {ticks: [], autoscaleMargin: 0.1 },
			selection: {mode: 'x', color: '#777' },
			legend: {show: false},
			crosshair: {mode: 'x'}
		});
	}
	// Connection between plot and miniplot

	$('#' + graph_id).bind('plotselected', function (event, ranges) {
		// do the zooming if exist menu to undo it
		if (menu == 0) {
			return;
		}
		dataInSelection = ranges.xaxis.to - ranges.xaxis.from;
		dataInPlot = plot.getData()[0].data.length;

		factor = dataInSelection / dataInPlot;

		new_steps = parseInt(factor * steps);

		plot = $.plot($('#' + graph_id), data_base,
			$.extend(true, {}, options, {
				xaxis: { min: ranges.xaxis.from, max: ranges.xaxis.to},
				xaxes: [ {
						tickFormatter: xFormatter,
						minTickSize: new_steps,
						color: ''
						} ],
				legend: { show: false }
			}));
		if (thresholded) {
			var zoom_data_threshold = new Array ();
			
			var y_recal = axis_thresholded(threshold_data, plot.getAxes().yaxis.min, plot.getAxes().yaxis.max,
									red_threshold, extremes, red_up);
			plot = $.plot($('#' + graph_id), data_base,
			$.extend(true, {}, options, {
				yaxis: {
					max: y_recal.max,
					min: y_recal.min
				},
				xaxis: {
					min: plot.getAxes().xaxis.min,
					max: plot.getAxes().xaxis.max
				}
			}));
			zoom_data_threshold = add_threshold (data_base, threshold_data, plot.getAxes().yaxis.min, plot.getAxes().yaxis.max,
										red_threshold, extremes, red_up);
			plot.setData(zoom_data_threshold);
			plot.draw();
		}
			

		$('#menu_cancelzoom_' + graph_id)
			.attr('src', homeurl + '/images/zoom_cross_grey.png');

		currentRanges = ranges;
		// don't fire event on the overview to prevent eternal loop
		overview.setSelection(ranges, true);
	});

	$('#overview_' + graph_id)
		.bind('plotselected', function (event, ranges) {
			plot.setSelection(ranges);
		});

	var legends = $('#legend_' + graph_id + ' .legendLabel');

	var updateLegendTimeout = null;
	var latestPosition = null;
	var currentPlot = null;
	var currentRanges = null;

	// Update legend with the data of the plot in the mouse position
	function updateLegend() {
		updateLegendTimeout = null;

		var pos = latestPosition;

		var axes = currentPlot.getAxes();
		if (pos.x < axes.xaxis.min || pos.x > axes.xaxis.max ||
			pos.y < axes.yaxis.min || pos.y > axes.yaxis.max) {
			return;
		}

		var j, dataset = currentPlot.getData();

		var i = 0;
		for (k = 0; k < dataset.length; k++) {

			// k is the real series counter
			// i is the series counter without thresholds
			var series = dataset[k];

			if (series.label == null) {
				continue;
			}

			// find the nearest points, x-wise
			for (j = 0; j < series.data.length; ++j)
				if (series.data[j][0] > pos.x) {
					break;
				}

			var y = series.data[j][1];

			var how_bigger = "";
			if (y > 1000000) {
				how_bigger = "M";
				y = y / 1000000;
			}
			else if (y > 1000) {
				how_bigger = "K";
				y = y / 1000;
			}

			if (currentRanges == null || (currentRanges.xaxis.from < j && j < currentRanges.xaxis.to)) {
				$('#timestamp_'+graph_id).show();
				// If no legend, the timestamp labels are short and with value
				if (legend.length == 0) {
					$('#timestamp_'+graph_id).text(labels[j] + ' (' + parseFloat(y).toFixed(2) + ')');
				}
				else {
					$('#timestamp_'+graph_id).text(labels_long[j]);
				}

				//$('#timestamp_'+graph_id).css('top', plot.offset().top-$('#timestamp_'+graph_id).height()*1.5);

				var timesize = $('#timestamp_'+graph_id).width();

				if (currentRanges != null) {
					dataset = plot.getData();
				}

				var timenewpos = dataset[0].xaxis.p2c(pos.x)+$('.yAxis>div').eq(0).width();

				var canvaslimit = plot.width();

				if (timesize+timenewpos > canvaslimit) {
					$('#timestamp_'+graph_id).css('left', timenewpos - timesize);
				}
				else {
					$('#timestamp_'+graph_id).css('left', timenewpos);
				}
			}
			else {
				$('#timestamp_'+graph_id).hide();
			}

			var label_aux = series.label;

			// The graphs of points type and unknown graphs will dont be updated
			if (serie_types[i] != 'points' && series.label != $('#hidden-unknown_text').val()) {
				$('#legend_' + graph_id + ' .legendLabel')
					.eq(i).html(label_aux +	'= ' + parseFloat(y).toFixed(precision_graph) + how_bigger + ' ' + unit);
			}

			$('#legend_' + graph_id + ' .legendLabel')
				.eq(i).css('font-size',font_size+'pt');

			$('#legend_' + graph_id + ' .legendLabel')
				.eq(i).css('color','');

			$('#legend_' + graph_id + ' .legendLabel')
				.eq(i).css('font-family',font+'Font');

			i++;
		}
	}

	// Events
	$('#' + graph_id).bind('plothover',  function (event, pos, item) {
		overview.setCrosshair({ x: pos.x, y: 0 });
		currentPlot = plot;
		latestPosition = pos;
		if (!updateLegendTimeout) {
			updateLegendTimeout = setTimeout(updateLegend, 50);
		}

	});

	$('#' + graph_id).bind("plotclick", function (event, pos, item) {
		plot.unhighlight();
		if (item && item.series.label != '' && (item.series.label == legend_events || item.series.label == legend_events+series_suffix_str || item.series.label == legend_alerts || item.series.label == legend_alerts+series_suffix_str)) {
			plot.unhighlight();
			var canvaslimit = parseInt(plot.offset().left + plot.width());
			var dataset  = plot.getData();
			var timenewpos = parseInt(dataset[0].xaxis.p2c(pos.x)+plot.offset().left);
			var extrasize = parseInt($('#extra_'+graph_id).css('width').split('px')[0]);

			var left_pos;
			if (extrasize+timenewpos > canvaslimit) {
				left_pos = timenewpos - extrasize - 20;
			}
			else {
				left_pos = timenewpos - (extrasize / 2);
			}

			var extra_info = '<i>No info to show</i>';
			var extra_show = false;

			$('#extra_'+graph_id).css('left',left_pos);
			$('#extra_'+graph_id).css('top',plot.offset().top + 25);

			switch(item.series.label) {
				case legend_alerts+series_suffix_str:
				case legend_alerts:
					extra_info = '<b>'+legend_alerts+':<br><span style="font-size:xx-small; font-weight: normal;">From: '+labels_long[item.dataIndex];
					if (labels_long[item.dataIndex+1] != undefined) {
						extra_info += '<br>To: '+labels_long[item.dataIndex+1];
					}
					extra_info += '</span></b>'+get_event_details(alertsz[item.dataIndex]);
					extra_show = true;
					break;
				case legend_events+series_suffix_str:
				case legend_events:
					extra_info = '<b>'+legend_events+':<br><span style="font-size:xx-small; font-weight: normal;">From: '+labels_long[item.dataIndex];
					if (labels_long[item.dataIndex+1] != undefined) {
						extra_info += '<br>To: '+labels_long[item.dataIndex+1];
					}
					extra_info += '</span></b>'+get_event_details(eventsz[item.dataIndex]);
					extra_show = true;
					break;
				default:
					return;
					break;
			}

			if (extra_show) {
				$('#extra_'+graph_id).html(extra_info);
				$('#extra_'+graph_id).css('display','');
			}
			plot.highlight(item.series, item.datapoint);
		}
		else {
			$('#extra_'+graph_id).html('');
			$('#extra_'+graph_id).css('display','none');
		}
	});

	$('#overview_'+graph_id).bind('plothover',  function (event, pos, item) {
		plot.setCrosshair({ x: pos.x, y: 0 });
		currentPlot = overview;
		latestPosition = pos;
		if (!updateLegendTimeout) {
			updateLegendTimeout = setTimeout(updateLegend, 50);
		}
	});

	$('#'+graph_id).bind('mouseout',resetInteractivity);
	$('#overview_'+graph_id).bind('mouseout',resetInteractivity);
	
	//~ // Reset interactivity styles
	function resetInteractivity() {
		$('#timestamp_'+graph_id).hide();
		dataset = plot.getData();
		for (i = 0; i < dataset.length; ++i) {
			var series = dataset[i];
			var label_aux = series.label;
			$('#legend_' + graph_id + ' .legendLabel')
				.eq(i).html(label_aux);
		}
		plot.clearCrosshair();
		overview.clearCrosshair();
	}

	// Format functions
	function xFormatter(v, axis) {
		if (labels[v] == undefined) {
			return '';
		}
		extra_css = '';
		return '<div class='+font+' style="font-size:'+font_size+'pt; margin-top:15px;'+extra_css+'">'+labels[v]+'</div>';
	}

	function yFormatter(v, axis) {
		axis.datamin = 0;
		var formatted = number_format(v, force_integer, "");

		return '<div class='+font+' style="font-size:'+font_size+'pt;">'+formatted+'</div>';
	}

	function lFormatter(v, item) {
		return '<div style="font-size:'+font_size+'pt;">'+v+'</div>';
		// Prepared to turn series with a checkbox
		//return '<div style=color:;font-size:'+font_size+'pt><input type="checkbox" id="' + graph_id + '_' + item.id +'" checked="checked" class="check_serie_'+graph_id+'">'+v+'</div>';
	}
	
	if (menu) {
		var parent_height;
		$('#menu_overview_' + graph_id).click(function() {
			$('#overview_' + graph_id).toggle();
		});

		//~ $('#menu_export_csv_' + graph_id).click(function() {
			//~ exportData({ type: 'csv' });
		//~ });
		
		$("#menu_export_csv_"+graph_id)
			.click(function (event) {
				event.preventDefault();
				plot.exportDataCSV();
		});
		
		//Not a correct call
		//~ $('#menu_export_json_' + graph_id).click(function() {
			//~ exportData({ type: 'json' });
		//~ });
		
		//This is a correct call to export data in json
		//~ $("#menu_export_json_"+graph_id)
			//~ .click(function (event) {
				//~ event.preventDefault();
				//~ plot.exportDataJSON();
		//~ });
		
		$('#menu_threshold_' + graph_id).click(function() {
			datas = new Array();

			if (thresholded) {
				$.each(data_base, function() {
					// Prepared to turning series
					//if(showed[this.id.split('_')[1]]) {
						datas.push(this);
					//}
				});
				plot = $.plot($('#' + graph_id), data_base,
					$.extend(true, {}, options, {
						yaxis: {max: max_draw},
						xaxis: {
							min: plot.getAxes().xaxis.min,
							max: plot.getAxes().xaxis.max
						}
					}));
				thresholded = false;
			}
			else {
				
				var max_draw = plot.getAxes().yaxis.datamax;
				// Recalculate the y axis
				var y_recal = axis_thresholded(threshold_data, plot.getAxes().yaxis.min, plot.getAxes().yaxis.max,
										red_threshold, extremes, red_up);
				plot = $.plot($('#' + graph_id), data_base,
				$.extend(true, {}, options, {
					yaxis: {
						max: y_recal.max,
						min: y_recal.min
					},
					xaxis: {
						min: plot.getAxes().xaxis.min,
						max: plot.getAxes().xaxis.max
					}
				}));
				datas = add_threshold (data_base, threshold_data, plot.getAxes().yaxis.min, plot.getAxes().yaxis.max,
										red_threshold, extremes, red_up);
				thresholded = true;
				
			}
			
			plot.setData(datas);
			plot.draw();

			//~ plot.setSelection(currentRanges);
		});

		$('#menu_cancelzoom_' + graph_id).click(function() {
			// cancel the zooming
			plot = $.plot($('#' + graph_id), data_base,
				$.extend(true, {}, options, {
					xaxis: {max: max_x },
					legend: { show: false }
				}));

			$('#menu_cancelzoom_' + graph_id)
				.attr('src', homeurl + '/images/zoom_cross.disabled.png');
			overview.clearSelection();
			currentRanges = null;
			
			thresholded = false;
		});

		// Adjust the menu image on top of the plot
		// If there is no legend we increase top-padding to make space to the menu
		if (legend.length == 0) {
			$('#menu_' + graph_id).parent().css('padding-top',
				$('#menu_' + graph_id).css('height'));
		}

		// Add bottom margin in the legend
		// Estimated height of 24 (works fine with this data in all browsers)
		menu_height = 24;
		var legend_margin_bottom = parseInt(
			$('#legend_'+graph_id).css('margin-bottom').split('px')[0]);
		$('#legend_'+graph_id).css('margin-bottom', '10px');
		parent_height = parseInt(
			$('#menu_'+graph_id).parent().css('height').split('px')[0]);
		adjust_menu(graph_id, plot, parent_height, width);
	}
	
	if (!dashboard) {
		if (water_mark)
			set_watermark(graph_id, plot, $('#watermark_image_'+graph_id).attr('src'));
		adjust_menu(graph_id, plot, parent_height, width);
	}
}

function adjust_menu(graph_id, plot, parent_height, width) {
	if ($('#'+graph_id+' .xAxis .tickLabel').eq(0).css('width') != undefined) {
		left_ticks_width = $('#'+graph_id+' .xAxis .tickLabel').eq(0).css('width').split('px')[0];
	}
	else {
		left_ticks_width = 0;
	}

	var parent_height_new = 0;

	var legend_height = parseInt($('#legend_'+graph_id).css('height').split('px')[0]) + parseInt($('#legend_'+graph_id).css('margin-top').split('px')[0]);
	if ($('#overview_'+graph_id).css('display') == 'none') {
		overview_height = 0;
	}
	else {
		overview_height = parseInt($('#overview_'+graph_id).css('height').split('px')[0]) + parseInt($('#overview_'+graph_id).css('margin-top').split('px')[0]);
	}

	var menu_height = '25';

	if ($('#menu_'+graph_id).height() != undefined && $('#menu_'+graph_id).height() > 20) {
		menu_height = $('#menu_'+graph_id).height();
	}

	offset = $('#' + graph_id)[0].offsetTop;
	
	$('#menu_' + graph_id).css('top', ((offset) + 'px'));

	//$('#legend_' + graph_id).css('width',plot.width());

	//~ $('#menu_' + graph_id).css('left', $('#'+graph_id)[0].offsetWidth);
	
	$('#menu_' + graph_id).show();
}

function set_watermark(graph_id, plot, watermark_src) {
	var img = new Image();
	img.src = watermark_src;
	var context = plot.getCanvas().getContext('2d');

	// Once it's loaded draw the image on the canvas.
	img.addEventListener('load', function () {
		//~ // Now resize the image: x, y, w, h.

		var down_ticks_height = 0;
		if ($('#'+graph_id+' .yAxis .tickLabel').eq(0).css('height') != undefined) {
			down_ticks_height = $('#'+graph_id+' .yAxis .tickLabel').eq(0).css('height').split('px')[0];
		}
		
		var left_pos = parseInt(context.canvas.width - 3) - $('#watermark_image_'+graph_id)[0].width;
		var top_pos  = 6;
		//var top_pos = parseInt(context.canvas.height - down_ticks_height - 10) - $('#watermark_image_'+graph_id)[0].height;
		//var left_pos = 380;
		context.drawImage(this, left_pos, top_pos);

	}, false);
}

function get_event_details (event_ids) {
	table = '';
	if (typeof(event_ids) != "undefined") {
		var inputs = [];
		var table;
		inputs.push ("get_events_details=1");
		inputs.push ("event_ids="+event_ids);
		inputs.push ("page=include/ajax/events");

		// Autologin
		if ($('#hidden-loginhash').val() != undefined) {
			inputs.push ("loginhash=" + $('#hidden-loginhash').val());
			inputs.push ("loginhash_data=" + $('#hidden-loginhash_data').val());
			inputs.push ("loginhash_user=" + $('#hidden-loginhash_user').val());
		}

		jQuery.ajax ({
			data: inputs.join ("&"),
			type: 'GET',
			url: action="../../ajax.php",
			timeout: 10000,
			dataType: 'html',
			async: false,
			success: function (data) {
				table = data;
				//forced_title_callback();
			}
		});
	}

	return table;
}

function adjust_left_width_canvas(adapter_id, adapted_id) {
	var adapter_left_margin = $('#'+adapter_id+' .yAxis .tickLabel').width();
	var adapted_pix = $('#'+adapted_id).width();
	
	var new_adapted_width = adapted_pix - adapter_left_margin;
	
	$('#'+adapted_id).width(new_adapted_width);
	$('#'+adapted_id).css('margin-left', adapter_left_margin);
}

function check_adaptions(graph_id) {
	var classes = $('#'+graph_id).attr('class').split(' ');

	$.each(classes, function(i,v) {
		// If has a class starting with adapted, we adapt it
		if (v.split('_')[0] == 'adapted') {
			var adapter_id = $('.adapter_'+v.split('_')[1]).attr('id');
			adjust_left_width_canvas(adapter_id, graph_id);
		}
	});
}

function number_format(number, force_integer, unit) {
	if (force_integer) {
		if (Math.round(number) != number) {
			return '';
		}
	}
	else {
		var decimals = 2;
		var factor = 10 * decimals;
		number = Math.round(number*factor)/factor;
	}

	var shorts = ["", "K", "M", "G", "T", "P", "E", "Z", "Y"];
	var pos = 0;
	while (1) {
		if (number >= 1000) { //as long as the number can be divided by 1000
			pos++; //Position in array starting with 0
			number = number / 1000;
		}
		else {
			break;
		}
	}
	
	return number + ' ' + shorts[pos] + unit;
}
// Recalculate the threshold data depends on warning and critical
function axis_thresholded (threshold_data, y_min, y_max, red_threshold, extremes, red_up) {
	
	var y = {
		min: 0,
		max: 0
	};
	
	// Default values
	var yaxis_resize = {
		up: null,
		normal_up: 0,
		normal_down: 0,
		down: null
	};
	// Resize the y axis to display all intervals
	$.each(threshold_data, function() {
		if (/_up/.test(this.id)){
			yaxis_resize['up'] = this.data[0][1];
		}
		if (/_down/.test(this.id)){
			if (/critical/.test(this.id)) {
				yaxis_resize['down'] = red_threshold;
			} else {
				yaxis_resize['down'] = extremes[this.id];
			}
		}
		if (/_normal/.test(this.id)){
			var end;
			if (/critical/.test(this.id)) {
				end = red_up;
			} else {
				end = extremes[this.id + '_2'];
			}
			if (yaxis_resize['normal_up'] < end) yaxis_resize['normal_up'] = end;
			if (yaxis_resize['normal_down'] > this.data[0][1]) yaxis_resize['normal_down'] = this.data[0][1];
		}
	});
	
	// If you need to display a up or a down bar, display 10% of data height
	var margin_up_or_down = (y_max - y_min)*0.10;
	
	// Calculate the new axis
	y['max'] = yaxis_resize['normal_up'] > y_max ? yaxis_resize['normal_up'] : y_max;
	y['min'] = yaxis_resize['normal_down'] > y_min ? yaxis_resize['normal_down'] : y_min;
	if (yaxis_resize['up'] !== null) {
		y['max'] = (yaxis_resize['up'] + margin_up_or_down) < y_max
			? y_max
			: yaxis_resize['up'] + margin_up_or_down;
	}
	if (yaxis_resize['down'] !== null) {
		y['min'] = (yaxis_resize['down'] - margin_up_or_down) < y_min
			? yaxis_resize['up'] + margin_up_or_down
			: y_min;
	}
	
	return y;
}
function add_threshold (data_base, threshold_data, y_min, y_max,
						red_threshold, extremes, red_up) {
	
	var datas = new Array ();
	
	$.each(data_base, function() {
		// Prepared to turning series
		//if(showed[this.id.split('_')[1]]) {
			datas.push(this);
		//}
	});

	// Resize the threshold data
	$.each(threshold_data, function() {
		if (/_up/.test(this.id)){
			this.bars.barWidth = y_max - this.data[0][1];
		}
		if (/_down/.test(this.id)){
			var end;
			if (/critical/.test(this.id)) {
				 end = red_threshold;
			} else {
				end = extremes[this.id];
			}
			this.bars.barWidth = end - y_min;
			this.data[0][1] = y_min;
		}
		if (/_normal/.test(this.id)){
			var end;
			if (/critical/.test(this.id)) {
				end = red_up;
			} else {
				end = extremes[this.id + '_2'];
			}
			if (this.data[0][1] < y_min) {
				this.bars.barWidth = end - y_min;
				this.data[0][1] = y_min;
				end = this.bars.barWidth + this.data[0][1];
			}
			if (end > y_max) {
				this.bars.barWidth = y_max - this.data[0][1];
			}
		}	
		datas.push(this);
	});
	
	return datas;
}

function reduceText (text, maxLength) {
	if (text.length <= maxLength) return text
	var firstSlideEnd = parseInt((maxLength - 3) / 2);
	var str_cut = text.substr(0, firstSlideEnd);
	return str_cut + '...' + text.substr(-firstSlideEnd - 3);
}<|MERGE_RESOLUTION|>--- conflicted
+++ resolved
@@ -713,7 +713,6 @@
 					to = '>';
 				}
 
-<<<<<<< HEAD
 				$('#extra_'+graph_id).text(from+'-'+to);
 				var extra_height = parseInt($('#extra_'+graph_id).css('height').split('px')[0]);
 				var extra_width = parseInt($('#extra_'+graph_id).css('width').split('px')[0]);
@@ -722,66 +721,44 @@
 				$('#extra_'+graph_id).show();
 			}
 		});
-=======
-	$('#'+graph_id).bind('plotclick', function(event, pos, item) {
-		if (item) {
-			//from time
-			var from = legend[item.seriesIndex];
-			//to time
-			var to = legend[item.seriesIndex+1];
-			//current date
-			var dateObj = new Date();
-
-			if (full_legend != "") {
-				newdate = full_legend[item.seriesIndex];
-				newdate2 = full_legend[item.seriesIndex+1];
-			}
-			else {
-				var month = dateObj.getUTCMonth() + 1; //months from 1-12
-				var day = dateObj.getUTCDate();
-				var year = dateObj.getUTCFullYear();
-					newdate = year + "/" + month + "/" + day;
-			}
-
-			if(!to){
-				to= '23:59';
-			}
-
-			if (full_legend != "") {
-				if (newdate2 == undefined) {
-					window.location='index.php?sec=eventos&sec2=operation/events/events&id_agent='+id_agent+'&date_from='+newdate+'&time_from='+from+'&status=-1';
-				}
-				else {
-					window.location='index.php?sec=eventos&sec2=operation/events/events&id_agent='+id_agent+'&date_from='+newdate+'&time_from='+from+'&date_to='+newdate2+'&time_to='+to+'&status=-1';
-				}
-			}
-			else {
-				window.location='index.php?sec=eventos&sec2=operation/events/events&id_agent='+id_agent+'&date_from='+newdate+'&time_from='+from+'&date_to='+newdate+'&time_to='+to+'&status=-1';
-			}
-		}
-	});
-
->>>>>>> 94f6683c
-
-		$('#'+graph_id).bind('plotclick', function(event, pos, item) {
-			if (item) {
-				//from time
-				var from = legend[item.seriesIndex];
-				//to time
-				var to = legend[item.seriesIndex+1];
-				//current date
-				var dateObj = new Date();
-				var month = dateObj.getUTCMonth() + 1; //months from 1-12
-				var day = dateObj.getUTCDate();
-				var year = dateObj.getUTCFullYear();
-					newdate = year + "/" + month + "/" + day;
-
-				if(!to){
-					to= '23:59';
-				}
-				window.location='index.php?sec=eventos&sec2=operation/events/events&id_agent='+id_agent+'&date_from='+newdate+'&time_from='+from+'&date_to='+newdate+'&time_to='+to+'&status=-1';
-			}
-		});
+
+    	$('#'+graph_id).bind('plotclick', function(event, pos, item) {
+    		if (item) {
+    			//from time
+    			var from = legend[item.seriesIndex];
+    			//to time
+    			var to = legend[item.seriesIndex+1];
+    			//current date
+    			var dateObj = new Date();
+    
+    			if (full_legend != "") {
+    				newdate = full_legend[item.seriesIndex];
+    				newdate2 = full_legend[item.seriesIndex+1];
+    			}
+    			else {
+    				var month = dateObj.getUTCMonth() + 1; //months from 1-12
+    				var day = dateObj.getUTCDate();
+    				var year = dateObj.getUTCFullYear();
+    					newdate = year + "/" + month + "/" + day;
+    			}
+    
+    			if(!to){
+    				to= '23:59';
+    			}
+    
+    			if (full_legend != "") {
+    				if (newdate2 == undefined) {
+    					window.location='index.php?sec=eventos&sec2=operation/events/events&id_agent='+id_agent+'&date_from='+newdate+'&time_from='+from+'&status=-1';
+    				}
+    				else {
+    					window.location='index.php?sec=eventos&sec2=operation/events/events&id_agent='+id_agent+'&date_from='+newdate+'&time_from='+from+'&date_to='+newdate2+'&time_to='+to+'&status=-1';
+    				}
+    			}
+    			else {
+    				window.location='index.php?sec=eventos&sec2=operation/events/events&id_agent='+id_agent+'&date_from='+newdate+'&time_from='+from+'&date_to='+newdate+'&time_to='+to+'&status=-1';
+    			}
+    		}
+    	});
 
 		$('#'+graph_id).bind('mouseout',resetInteractivity);
 	}
