/*


*/

function pandoraFlotPie(graph_id, values, labels, nseries, width, font_size, water_mark, separator, legend_position, height, colors, hide_labels) {
	var labels = labels.split(separator);
	var data = values.split(separator);
	if (colors != '') {
		colors = colors.split(separator);
	}
	
	var pieRadius = 0.9;

	var color = null;
	for (var i = 0; i < nseries; i++) {
		if (colors != '') {
			color = colors[i];
		}
		
		data[i] = { label: labels[i], data: parseFloat(data[i]), color: color}
	}

	var label_conf;

	if (width < 400 || hide_labels) {
		label_conf = {
			show: false
		};
	}
	else {
		label_conf = {
			show: true,
			radius: pieRadius,
			formatter: function(label, series) {
				return '<div style="font-size:' + font_size + 'pt;' +
					'text-align:center;padding:2px;color:white;">' +
						label + '<br/>' + series.percent.toFixed(2) + '%</div>';
			},
			background: {
				opacity: 0.5,
				color: ''
			}
		};
	}

	var show_legend = true;
	if (legend_position == 'hidden') {
		show_legend = false;
	}

	var conf_pie = {
			series: {
				pie: {
					show: true,
					radius: pieRadius,
					//offset: {top: -100},
					label: label_conf,
					//$label_str
				}
			},
			legend: {
				show: show_legend
			},
			grid: {
				hoverable: true,
				clickable: true
			}
		};

		if (width < 400) {
			conf_pie.legend.labelFormatter = function(label, series) {
					return label + " (" + series.percent.toFixed(2) + "%)";
				}
		}

	switch (legend_position) {
		case 'bottom':
			conf_pie.legend.position = "se";
			break;
		case 'right':
		case 'inner':
			conf_pie.legend.container = $('#'+graph_id+"_legend");
		default:
			//TODO FOR TOP OR LEFT OR RIGHT
			break;
	}

	var plot = $.plot($('#'+graph_id), data, conf_pie);

	var legends = $('#'+graph_id+' .legendLabel');
	legends.css('font-size', font_size+'pt');

	// Events
	$('#' + graph_id).bind('plothover', pieHover);
	$('#' + graph_id).bind('plotclick', pieClick);
	$('#' + graph_id).bind('mouseout',resetInteractivity);
	$('#' + graph_id).css('margin-left', 'auto');
	$('#' + graph_id).css('margin-right', 'auto');

	function pieHover(event, pos, obj) {
		if (!obj) return;

		index = obj.seriesIndex;
		legends.css('color', '#3F3F3D');
		legends.eq(index).css('color', '');
	}

	// Reset styles
	function resetInteractivity() {
		legends.css('color', '#3F3F3D');
	}
	
	if (water_mark) {
		set_watermark(graph_id, plot,
			$('#watermark_image_' + graph_id).attr('src'));
	}
}

function pandoraFlotPieCustom(graph_id, values, labels, width,
			font_size, font, water_mark, separator, legend_position, height,
				colors,legend,background_color) {
										
	font = font.split("/").pop().split(".").shift();
	var labels = labels.split(separator);
	var legend = legend.split(separator);
	var data = values.split(separator);
	var no_data = 0;
	if (colors != '') {
		colors = colors.split(separator);
	}
	var colors_data = ['#FC4444','#FFA631','#FAD403','#5BB6E5','#F2919D','#80BA27'];
	var color = null;
	for (var i = 0; i < data.length; i++) {
		if (colors != '') {
			color = colors[i];
		}
		var datos = data[i];
		data[i] = { label: labels[i], data: parseFloat(data[i]), color: color };
		if (!datos)
			no_data++;
		
	}
	
	var label_conf;
	var show_legend = true;
	
	if((width <= 450)) {
		show_legend = false;
		label_conf = {
			show: false
		};
	}
	else {
		label_conf = {
			show: true,
			radius: 0.75,
			formatter: function(label, series) {
				return '<div style="font-size:' + font_size + 'pt;' +
					'text-align:center;padding:2px;color:white;">' +
					series.percent.toFixed(2) + '%</div>';
			},
			background: {
				opacity: 0.5,
				color: ''
			}
		};
		
	}
	
	var conf_pie = {
			series: {
				pie: {
					show: true,
					radius: 3/4,
					innerRadius: 0.4
					//label: label_conf
				}
			},
			legend: {
				show: show_legend,
			},
			grid: {
				hoverable: true,
				clickable: true
			}
		};
	if(/Android|webOS|iPhone|iPad|iPod|BlackBerry|IEMobile|Opera Mini/i.test(navigator.userAgent)) {
		conf_pie.series.pie.label = {show: false};
	}
	
	var plot = $.plot($('#'+graph_id), data, conf_pie);
	if (no_data == data.length) {
		$('#'+graph_id+' .overlay').remove();
		$('#'+graph_id+' .base').remove();
		$('#'+graph_id).prepend("<img style='width:50%;' src='images/no_data_toshow.png' />");
		
	}
	var legends = $('#'+graph_id+' .legendLabel');
	var j = 0;
	legends.each(function () {
		//$(this).css('width', $(this).width());
		$(this).css('font-size', font_size+'pt');
		$(this).removeClass("legendLabel");
		$(this).addClass(font);
		$(this).text(legend[j]);
		j++;
	});
	
	if ($('input[name="custom_graph"]').val()) {
		$('.legend>div').css('right',($('.legend>div').height()*-1));
		$('.legend>table').css('right',($('.legend>div').height()*-1));
	}
	//$('.legend>table').css('border',"1px solid #E2E2E2");
	
	if(background_color == 'transparent'){
		$('.legend>table').css('background-color',"");
		$('.legend>div').css('background-color',"");
		$('.legend>table').css('color',"#aaa");
	}
	else if (background_color == 'white') {
		$('.legend>table').css('background-color',"white");
		$('.legend>table').css('color',"black");
	}
	else if (background_color == 'black') {
		$('.legend>table').css('background-color',"black");
		$('.legend>table').css('color',"#aaa");
	}
	
	$('.legend').over(function(){
		return false;
	});
	
	var pielegends = $('#'+graph_id+' .pieLabelBackground');
	pielegends.each(function () {
		$(this).css('transform', "rotate(-35deg)").css('color', 'black');
	});
	var labelpielegends = $('#'+graph_id+' .pieLabel');
	labelpielegends.each(function () {
		$(this).css('transform', "rotate(-35deg)").css('color', 'black');
	});
	
	// Events
	$('#' + graph_id).bind('plothover', pieHover);
	$('#' + graph_id).bind('plotclick', Clickpie);
	$('#' + graph_id).bind('mouseout', resetInteractivity);
	$('#' + graph_id).css('margin-left', 'auto');
	$('#' + graph_id).css('margin-right', 'auto');
	
	function pieHover(event, pos, obj) {
		if (!obj) return;
		
		index = obj.seriesIndex;
		legends.css('color', '#3F3F3D');
		legends.eq(index).css('color', '');
	}
	
	function Clickpie(event, pos, obj) {
		if (!obj) return;
		percent = parseFloat(obj.series.percent).toFixed(2);
		valor = parseFloat(obj.series.data[0][1]);
		
		if (valor > 1000000){
			value = Math.round((valor / 1000000)*100)/100;
			value = value + "M";
		}else{ if (valor > 1000) {
				value = Math.round((valor / 1000)*100)/100;
				value = value + "K";
			}
			else
				value = valor;
		}
		
		alert(''+obj.series.label+': '+ value +' ('+percent+'%)');
	}
	
	// Reset styles
	function resetInteractivity() {
		legends.each(function () {
			// fix the widths so they don't jump around
			$(this).css('color', '#3F3F3D');
		});
	}
	
	if (water_mark) {
		set_watermark(graph_id, plot,
			$('#watermark_image_' + graph_id).attr('src'));
	}

	window.onresize = function(event) {
        $.plot($('#' + graph_id), data, conf_pie);
        if (no_data == data.length) {
			$('#'+graph_id+' .overlay').remove();
			$('#'+graph_id+' .base').remove();
			$('#'+graph_id).prepend("<img style='width:50%;' src='images/no_data_toshow.png' />");
		}
		var legends = $('#'+graph_id+' .legendLabel');
		var j = 0;
		legends.each(function () {
			//$(this).css('width', $(this).width());
			$(this).css('font-size', font_size+'pt');
			$(this).removeClass("legendLabel");
			$(this).addClass(font);
			$(this).text(legend[j]);
			j++;
		});
		
		if ($('input[name="custom_graph"]').val()) {
			$('.legend>div').css('right',($('.legend>div').height()*-1));
			$('.legend>table').css('right',($('.legend>div').height()*-1));
		}
		//$('.legend>table').css('border',"1px solid #E2E2E2");
		$('.legend>table').css('background-color',"transparent");
		
		
		var pielegends = $('#'+graph_id+' .pieLabelBackground');
		pielegends.each(function () {
			$(this).css('transform', "rotate(-35deg)").css('color', 'black');
		});
		var labelpielegends = $('#'+graph_id+' .pieLabel');
		labelpielegends.each(function () {
			$(this).css('transform', "rotate(-35deg)").css('color', 'black');
		});
    }

}

function pandoraFlotHBars(graph_id, values, labels, water_mark,
<<<<<<< HEAD
	maxvalue, water_mark, separator, separator2, font, font_size, background_color, min, max) {
=======
	maxvalue, water_mark, separator, separator2, font, font_size, background_color,
	tick_color) {
>>>>>>> 0f34ff82

	var colors_data = ['#FC4444','#FFA631','#FAD403','#5BB6E5','#F2919D','#80BA27'];
	values = values.split(separator2);
	font = font.split("/").pop().split(".").shift();
	var datas = new Array();
	for (i = 0; i < values.length; i++) {
		var serie = values[i].split(separator);


		var aux = new Array();
		for (j = 0; j < serie.length; j++) {
			var aux2 = parseFloat(serie[j]);
			aux.push([aux2, j]);
			datas.push( {
				data: [[aux2, j]],
				color: colors_data[j]
			});
		};
	}

	var labels_total=new Array();
	labels = labels.split(separator);
	i = 0;
	for (i = 0; i < labels.length; i++) {
		labels_total.push([i, labels[i]]);
	}

	var stack = 0, bars = true, lines = false, steps = false;
	var k=0;
	var options = {
			series: {
				bars: {
					show: true,
					barWidth: 0.75,
					align: "center",
					lineWidth: 1,
					fill: 1,
					horizontal: true,
				}
			},
			grid: {
				hoverable: true,
				borderWidth: 1,
				tickColor: tick_color,
				backgroundColor: { colors: [background_color, background_color] }
				},
			xaxis: {
				color: tick_color,
				axisLabelUseCanvas: true,
				axisLabelFontSizePixels: font_size,
				axisLabelFontFamily: font+'Font',
				tickFormatter: xFormatter,
			},
			yaxis:  {
				color: tick_color,
				axisLabelUseCanvas: true,
				axisLabelFontSizePixels: font_size,
				axisLabelFontFamily: font+'Font',
				ticks: yFormatter,
			},
			legend: {
				show: false
			}
		};

	// Fixed to avoid the graphs with all 0 datas
	// the X axis show negative part instead to
	// show the axis only the positive part.
	if (maxvalue == 0) {
		options['yaxis']['min'] = 0;
		// Fixed the values with a lot of decimals in the situation
		// with all 0 values.
		options['yaxis']['tickDecimals'] = 0;
	}
	
	if (max) {
		options['xaxis']['max'] = max;
	}
	if (min) {
		options['xaxis']['min'] = min;
	}

	var plot = $.plot($('#' + graph_id), datas, options );
	
	$('#' + graph_id).HUseTooltip();
	$('#' + graph_id).css("margin-left","auto");
	$('#' + graph_id).css("margin-right","auto");
	//~ $('#' + graph_id).find('div.legend-tooltip').tooltip({ track: true });
	
	function yFormatter(v, axis) {
		format = new Array();
		for (i = 0; i < labels_total.length; i++) {
			var label = labels_total[i][1];
			var shortLabel = reduceText(label, 25);
			var title = '';
			if (label !== shortLabel) {
				title = label;
				label = shortLabel;
			}
			format.push([i,'<div style="font-size:'+font_size+'pt !important; word-break:keep-all; max-width: 150px;" title="'+title+'" class="'+font+'">'
				+ label
				+ '</div>']);
		}
		return format;
	}
	
	function xFormatter(v, axis) {
		label = parseFloat(v);
		text = label.toLocaleString();
		if ( label >= 1000000)
			text = text.substring(0,4) + "M";
		else if (label >= 100000)
			text = text.substring(0,3) + "K";
		else if (label >= 1000)
			text = text.substring(0,2) + "K";
		
		return '<div style="font-size:'+font_size+'pt !important;">'+text+'</div>';
	}
	
	if (water_mark) {
		set_watermark(graph_id, plot, $('#watermark_image_'+graph_id).attr('src'));
	}
}

var previousPoint = null, previousLabel = null;

$.fn.HUseTooltip = function () {
    $(this).bind("plothover", function (event, pos, item) {
        if (item) {
            if ((previousLabel != item.series.label) || (previousPoint != item.seriesIndex)) {
                previousPoint = item.seriesIndex;
                previousLabel = item.series.label;
                $("#tooltip").remove();

                var x = item.datapoint[0];
                var y = item.datapoint[1];

                var color = item.series.color;              
                showTooltip(pos.pageX,
                        pos.pageY,
                        color,
                        "<strong>" + x + "</strong>");
            }
        } else {
            $("#tooltip").remove();
            previousPoint = null;
        }
    });
};
$.fn.VUseTooltip = function () {
    $(this).bind("plothover", function (event, pos, item) {
        if (item) {
            if ((previousLabel != item.series.label) || (previousPoint != item.seriesIndex)) {
                previousPoint = item.seriesIndex;
                previousLabel = item.series.label;
                
                $("#tooltip").remove();

                var x = item.datapoint[0];
                var y = item.datapoint[1];
				
                var color = item.series.color;
                showTooltip(pos.pageX,
                        pos.pageY,
                        color,
                        "<strong>" + y + "</strong>");
            }
        } else {
            $("#tooltip").remove();
            previousPoint = null;
        }
    });
};

function showTooltip(x, y, color, contents) {
    $('<div id="tooltip">' + contents + '</div>').css({
        position: 'absolute',
        display: 'none',
        top: y,
        left: x,
        border: '2px solid ' + color,
        padding: '3px',
        'font-size': '9px',
        'border-radius': '5px',
        'background-color': '#fff',
        'font-family': 'Verdana, Arial, Helvetica, Tahoma, sans-serif',
        opacity: 0.9
    }).appendTo("body").fadeIn(200);
}

function pandoraFlotVBars(graph_id, values, labels, labels_long, legend, colors, water_mark, maxvalue, water_mark, separator, separator2, font, font_size , from_ux, from_wux, background_color, tick_color) {
	values = values.split(separator2);
	legend = legend.split(separator);
	font = font.split("/").pop().split(".").shift();
	labels_long = labels_long.length > 0 ? labels_long.split(separator) : 0;
	colors = colors.length > 0 ? colors.split(separator) : [];
	
	var colors_data = colors.length > 0
		? colors
		: ['#FFA631','#FC4444','#FAD403','#5BB6E5','#F2919D','#80BA27'];
	var datas = new Array();
	
	for (i = 0; i < values.length; i++) {
		var serie = values[i].split(separator);
		
		var aux = new Array();
		for (j = 0; j < serie.length; j++) {
			var aux2 = parseFloat(serie[j]);
			aux.push([aux2, j]);
			if (from_ux) {
				datas.push( {
					data: [[j, aux2]],
					color: colors_data[j]
				});
			}
			else {
				datas.push( {
					data: [[j, aux2]],
					color: colors_data[0]
				});
			}
		};
	}
	
	var labels_total=new Array();
	labels = labels.split(separator);
	i = 0;
	for (i = 0; i < labels.length; i++) {
		labels_total.push([i, labels[i]]);
	}
	
	var stack = 0, bars = true, lines = false, steps = false;
	
	var options = {
		series: {
			bars: {
				show: true,
				lineWidth: 1,
				fill: 1,
				align: "center",
				barWidth: 1
			}
		},
		xaxis: {
			color:tick_color,
			axisLabelUseCanvas: true,
			axisLabelFontSizePixels: font_size,
			axisLabelFontFamily: font+'Font',
			axisLabelPadding: 0,
			ticks: xFormatter,
			labelWidth: 130,
			labelHeight: 50,
		},
		yaxis: {
			color:tick_color,
			axisLabelUseCanvas: true,
			axisLabelFontSizePixels: font_size,
			axisLabelFontFamily: font+'Font',
			axisLabelPadding: 100,
			autoscaleMargin: 0.02,
			tickFormatter: function (v, axis) {
				label = parseFloat(v);
				text = label.toLocaleString();
				if ( label >= 1000000)
					text = text.substring(0,4) + "M";
				else if (label >= 100000)
					text = text.substring(0,3) + "K";
				else if (label >= 1000)
					text = text.substring(0,2) + "K";
				
				return '<div style="font-size:'+font_size+'pt !important;">'+text+'</div>';
			}
		},
		legend: {
			noColumns: 100,
			labelBoxBorderColor: "",
			margin: 100,
			container: true,
			sorted: false
		},
		grid: {
			hoverable: true,
			borderWidth: 1,
			tickColor: tick_color,
			backgroundColor: { colors: [background_color, background_color] }
		}
	};
	
	if(from_wux){
		options.series.bars.barWidth = 0.5;
		options.grid.aboveData = true;
		options.grid.borderWidth = 0;
		options.grid.markings = [ { xaxis: { from: -0.25, to: -0.25 }, color: "#000" },
										{ yaxis: { from: 0, to: 0 }, color: "#000" }];
		options.grid.markingsLineWidth = 0.3; 		

		options.xaxis.tickLength = 0;
		options.yaxis.tickLength = 0;
	}

	if (/Android|webOS|iPhone|iPad|iPod|BlackBerry|IEMobile|Opera Mini/i.test(navigator.userAgent))
		options.xaxis.labelWidth = 100;
	
	var plot = $.plot($('#'+graph_id),datas, options );
	$('#' + graph_id).VUseTooltip();
	$('#' + graph_id).css("margin-left","auto");
	$('#' + graph_id).css("margin-right","auto");
	
	if (/Android|webOS|iPhone|iPad|iPod|BlackBerry|IEMobile|Opera Mini/i.test(navigator.userAgent))
		$('#'+graph_id+' .xAxis .tickLabel')
			.find('div')
				.css('top', '+0px')
				.css('left', '-20px');
	// Format functions
	function xFormatter(v, axis) {
		var format = new Array();
		for (i = 0; i < labels_total.length; i++) {
			var label = labels_total[i][1];
			var shortLabel = reduceText(label, 28);
			if (/Android|webOS|iPhone|iPad|iPod|BlackBerry|IEMobile|Opera Mini/i.test(navigator.userAgent))
				shortLabel = reduceText(label, 18);
			var title = '';
			if (label !== shortLabel) {
				title = label;
				label = shortLabel;
			}
			
			format.push([i,
				'<div class="'+font+'" title="'+title+'" style="word-break: normal; transform: rotate(-45deg); position:relative; top:+30px; left:0px; max-width: 100px;font-size:'+font_size+'pt !important;">'
				+ label
				+ '</div>']);
		}
		return format;
	}

	function yFormatter(v, axis) {
		return '<div class="'+font+'" style="font-size:'+font_size+'pt !important;">'+v+'</div>';
	}

	function lFormatter(v, axis) {
		return '<div style="font-size:'+font_size+'pt !important;">'+v+'</div>';
	}
	
	if (water_mark) {
		set_watermark(graph_id, plot, $('#watermark_image_'+graph_id).attr('src'));
	}
}

function pandoraFlotSlicebar(graph_id, values, datacolor, labels, legend, acumulate_data, intervaltick, water_mark, maxvalue, separator, separator2, graph_javascript, id_agent, full_legend) {
	values = values.split(separator2);
	labels = labels.split(separator);
	legend = legend.split(separator);
	acumulate_data = acumulate_data.split(separator);
	datacolor = datacolor.split(separator);
	if (full_legend != false) {
		full_legend = full_legend.split(separator);
	}
	
	// Check possible adapt_keys on classes
	check_adaptions(graph_id);

	var datas = new Array();

	for (i=0;i<values.length;i++) {
		var serie = values[i].split(separator);
		var aux = new Array();
		$.each(serie,function(i,v) {
			aux.push([v, i]);
		});

		datas.push({
			data: aux,
			bars: { show: true, fill: true ,fillColor: datacolor[i] , horizontal: true, lineWidth:0, steps:false }
		});
	}

	var stack = 0, bars = true, lines = false, steps = false;

	var regex = /visual_console/;
	var match = regex.exec(window.location.href);

	if (match == null) {
		var options = {
			series: {
				stack: stack,
				shadowSize: 0.1,
				color: '#ddd'
			},
			grid: {
				hoverable: true,
				clickable: true,
				borderWidth:1,
				borderColor: '',
				tickColor: '#fff'
				},
			xaxes: [ {
					tickFormatter: xFormatter,
					color: '',
					tickSize: intervaltick,
					tickLength: 0
					} ],
			yaxes: [ {
					show: false,
					tickLength: 0
				}],
			legend: {
				show: false
				}
		};
	}
	else {
		var options = {
			series: {
				stack: stack,
				shadowSize: 0.1,
				color: '#ddd'
			},
			grid: {
				hoverable: false,
				clickable: false,
				borderWidth:1,
				borderColor: '',
				tickColor: '#fff'
				},
			xaxes: [ {
					tickFormatter: xFormatter,
					color: '',
					tickSize: intervaltick,
					tickLength: 0
					} ],
			yaxes: [ {
					show: false,
					tickLength: 0
				}],
			legend: {
				show: false
				}
		};
	}

	var plot = $.plot($('#'+graph_id), datas, options );

	if (match == null) {
		// Events
		$('#'+graph_id).bind('plothover',  function (event, pos, item) {
			if (item) {
				var from = legend[item.seriesIndex];
				var to = legend[item.seriesIndex+1];

				if (to == undefined) {
					to = '>';
				}

				$('#extra_'+graph_id).text(from+'-'+to);
				var extra_height = parseInt($('#extra_'+graph_id).css('height').split('px')[0]);
				var extra_width = parseInt($('#extra_'+graph_id).css('width').split('px')[0]);
				$('#extra_'+graph_id).css('left',pos.pageX-(extra_width/4)+'px');
				//$('#extra_'+graph_id).css('top',plot.offset().top-extra_height-5+'px');
				$('#extra_'+graph_id).show();
			}
		});

    	$('#'+graph_id).bind('plotclick', function(event, pos, item) {
    		if (item) {
    			//from time
    			var from = legend[item.seriesIndex];
    			//to time
    			var to = legend[item.seriesIndex+1];
    			//current date
    			var dateObj = new Date();
    
    			if (full_legend != "") {
    				newdate = full_legend[item.seriesIndex];
    				newdate2 = full_legend[item.seriesIndex+1];
    			}
    			else {
    				var month = dateObj.getUTCMonth() + 1; //months from 1-12
    				var day = dateObj.getUTCDate();
    				var year = dateObj.getUTCFullYear();
    					newdate = year + "/" + month + "/" + day;
    			}
    
    			if(!to){
    				to= '23:59';
    			}
    
    			if (full_legend != "") {
    				if (newdate2 == undefined) {
    					window.location='index.php?sec=eventos&sec2=operation/events/events&id_agent='+id_agent+'&date_from='+newdate+'&time_from='+from+'&status=-1';
    				}
    				else {
    					window.location='index.php?sec=eventos&sec2=operation/events/events&id_agent='+id_agent+'&date_from='+newdate+'&time_from='+from+'&date_to='+newdate2+'&time_to='+to+'&status=-1';
    				}
    			}
    			else {
    				window.location='index.php?sec=eventos&sec2=operation/events/events&id_agent='+id_agent+'&date_from='+newdate+'&time_from='+from+'&date_to='+newdate+'&time_to='+to+'&status=-1';
    			}
    		}
    	});

		$('#'+graph_id).bind('mouseout',resetInteractivity);
	}

	// Reset interactivity styles
	function resetInteractivity() {
		$('#extra_'+graph_id).hide();
	}

	// Format functions
	function xFormatter(v, axis) {
		for (i = 0; i < acumulate_data.length; i++) {
			if (acumulate_data[i] == v) {
				return '<span style=\'font-size: 6pt\'>' + legend[i] + '</span>';
			}
		}
		return '';
	}
}

function pandoraFlotArea(graph_id, values, labels, labels_long, legend,
	colors, type, serie_types, water_mark, width, max_x, homeurl, unit,
	font_size, font, menu, events, event_ids, legend_events, alerts,
	alert_ids, legend_alerts, yellow_threshold, red_threshold,
	force_integer, separator, separator2, 
	yellow_up, red_up, yellow_inverse, red_inverse,
	series_suffix_str, dashboard, vconsole, xaxisname,background_color,legend_color,
	short_data) {
	
	var threshold = true;
	var thresholded = false;
	font = font.split("/").pop().split(".").shift();

	values = values.split(separator2);
	serie_types = serie_types.split(separator);
	labels_long = labels_long.split(separator);
	labels = labels.split(separator);
	legend = legend.split(separator);
	events = events.split(separator);
	event_ids = event_ids.split(separator);
	if (alerts.length != 0)
		alerts = alerts.split(separator);
	else
		alerts = [];
	alert_ids = alert_ids.split(separator);
	colors = colors.split(separator);

	var eventsz = new Array();
	$.each(events,function(i,v) {
		eventsz[event_ids[i]] = v;
	});

	var alertsz = new Array();
	$.each(alerts,function(i,v) {
		alertsz[alert_ids[i]] = v;
	});

	switch (type) {
		case 'line_simple':
			stacked = null;
			filled = false;
			break;
		case 'line_stacked':
			stacked = 'stack';
			filled = false;
			break;
		case 'area_simple':
			stacked = null;
			filled = true;
			break;
		case 'area_stacked':
			stacked = 'stack';
			filled = true;
			break;
	}

	var datas = new Array();
	var data_base = new Array();

	// Prepared to turn series with a checkbox
	// var showed = new Array();

	var min_check = 0;
	for (i = 0; i < values.length; i++) {
		var serie = values[i].split(separator);
		var aux = new Array();
		$.each(serie, function(i, v) {
			if(v < 0){
				if(min_check > parseFloat(v)){
					min_check = v;
				}
			}

			aux.push([i, v]);
		});

		switch (serie_types[i]) {
			case 'area':
				line_show = true;
				points_show = false;
				filled = true;
				steps_chart = false;
				break;
			case 'line':
			default:
				line_show = true;
				points_show = false;
				filled = false;
				steps_chart = false;
				break;
			case 'points':
				line_show = false;
				points_show = true;
				filled = false;
				steps_chart = false
				break;
			case 'boolean':
				line_show = true;
				points_show = false;
				filled = true;
				steps_chart = true;
				break;
		}

		var serie_color;
		if (colors[i] != '') {
			serie_color = colors[i];
		}
		else {
			serie_color = '#8c2';
		}

		var normalw = '#efe';
		var warningw = '#ffe';
		var criticalw = '#fee';
		var normal = '#0f0';
		var warning = '#ff0';
		var critical = '#f00';

		// setup background areas
		//vnormal_max = vwarning_min - 1;

		var markings = null;

		// Fill the grid background with weak threshold colors
		//~ markings = [
			//~ { color: normalw, yaxis: { from: -1,to: vnormal_max } },
			//~ { color: warningw, yaxis: { from: vwarning_min, to: vwarning_max } },
			//~ { color: criticalw, yaxis: { from: vcritical_min } },
			//~ { color: criticalw, yaxis: { to: -1 } }
		//~ ];
		
		var lineWidth = $('#hidden-line_width_graph').val() || 1;

		// Data
		data_base.push({
			id: 'serie_' + i,
			data: aux,
			label: legend[i],
			color: serie_color,
			//threshold: [{ below: 80, color: "rgb(200, 20, 30)" } , { below: 65, color: "rgb(30, 200, 30)" }, { below: 50, color: "rgb(30, 200, 30)" }],
			lines: {
				show: line_show,
				fill: filled,
				fillColor: {
					colors: [ { opacity: 0.5 }, { opacity: 1 } ]
				},
				lineWidth: lineWidth,
				steps: steps_chart
			},
			points: { show: points_show }
		});

		// Prepared to turn series with a checkbox
		// showed[i] = true;
	}

	if(min_check != 0){
		min_check = min_check -5;
	}

	// If threshold and up are the same, that critical or warning is disabled
	if (yellow_threshold == yellow_up) yellow_inverse = false;
	if (red_threshold == red_up) red_inverse = false;

	//Array with points to be painted
	var threshold_data = new Array();
	//Array with some interesting points
	var extremes = new Array ();
	
	yellow_threshold = parseFloat (yellow_threshold);
	yellow_up = parseFloat (yellow_up);
	red_threshold = parseFloat (red_threshold);
	red_up = parseFloat (red_up);
	var yellow_only_min = ((yellow_up == 0) && (yellow_threshold != 0));
	red_only_min = ((red_up == 0) && (red_threshold != 0));
	
	if (threshold) {
		// Warning interval. Change extremes depends on critical interval
		if (yellow_inverse && red_inverse) {
			if (red_only_min && yellow_only_min) {
				// C: |--------         |
				// W: |········====     |
				
				if (yellow_threshold > red_threshold) {
					threshold_data.push({
						id: 'warning_normal_fdown',
						data: [[max_x, red_threshold]],
						label: null,
						color: warning, 
						bars: {show: true, align: "left", barWidth: yellow_threshold - red_threshold, lineWidth: 0, horizontal: true}
					});
					extremes['warning_normal_fdown_1'] = red_threshold;
					extremes['warning_normal_fdown_2'] = yellow_threshold;
				}
			} else if (!red_only_min && yellow_only_min) {
				// C: |--------   ------|
				// W: |········===·     |
				
				if (yellow_threshold > red_up) {
					yellow_threshold = red_up;
				}
				if (yellow_threshold > red_threshold) {
					threshold_data.push({
						id: 'warning_normal_fdown',
						data: [[max_x, red_threshold]],
						label: null,
						color: warning, 
						bars: {show: true, align: "left", barWidth: yellow_threshold - red_threshold, lineWidth: 0, horizontal: true}
					});
					extremes['warning_normal_fdown_1'] = red_threshold;
					extremes['warning_normal_fdown_2'] = yellow_threshold;
				}
			} else if (red_only_min && !yellow_only_min) {
				// C: |-------          |
				// W: |·······====   ===|
				if (red_threshold < yellow_threshold) {
					threshold_data.push({
						id: 'warning_normal_fdown',
						data: [[max_x, red_threshold]],
						label: null,
						color: warning, 
						bars: {show: true, align: "left", barWidth: yellow_threshold - red_threshold, lineWidth: 0, horizontal: true}
					});
					extremes['warning_normal_fdown_1'] = red_threshold;
					extremes['warning_normal_fdown_2'] = yellow_threshold;
				}
				
				if (yellow_up < red_threshold) {
					yellow_up = red_threshold;
				}
				threshold_data.push({ // barWidth will be correct on draw time
					id: 'warning_up',
					data: [[max_x, yellow_up]],
					label: null,
					color: warning, 
					bars: {show: true, align: "left", barWidth: 1, lineWidth: 0, horizontal: true}
				});
				extremes['warning_up'] = yellow_up;
				
			} else {
				if (yellow_threshold > red_threshold) {
					// C: |--------   ------|
					// W: |········===·  ···|
					if (yellow_threshold > red_up) {
						yellow_threshold = red_up;
					}
					threshold_data.push({
						id: 'warning_normal_fdown',
						data: [[max_x, red_threshold]],
						label: null,
						color: warning, 
						bars: {show: true, align: "left", barWidth: yellow_threshold - red_threshold, lineWidth: 0, horizontal: true}
					});
					extremes['warning_normal_fdown_1'] = red_threshold;
					extremes['warning_normal_fdown_2'] = yellow_threshold;
				}
				if (yellow_up < red_up) {
					// C: |--------      ---|
					// W: |·····  ·======···|
					if (yellow_up < red_threshold) {
						yellow_up = red_up;
					}
					threshold_data.push({ 
						id: 'warning_normal_fup',
						data: [[max_x, yellow_up]],
						label: null,
						color: warning, 
						bars: {show: true, align: "left", barWidth: red_up - yellow_up, lineWidth: 0, horizontal: true}
					});
					extremes['warning_normal_fup_1'] = red_up;
					extremes['warning_normal_fup_2'] = yellow_up;
				}
				// If warning is under critical completely do not paint anything yellow
					// C: |--------    -----|
					// W: |····          ···|
			}
		} else if (yellow_inverse && !red_inverse) {
			if (red_only_min && yellow_only_min) {
				// C: |            -----|
				// W: |============···  |
				if (yellow_threshold > red_threshold) {
					yellow_threshold = red_threshold;
				}
				threshold_data.push({ // barWidth will be correct on draw time
					id: 'warning_down',
					data: [[max_x, yellow_threshold]],
					label: null,
					color: warning, 
					bars: {show: true, align: "left", barWidth: 1, lineWidth: 0, horizontal: true}
				});
				extremes['warning_down'] = yellow_threshold;
				
			} else if (!red_only_min && yellow_only_min) {
				// C: |      ----       |
				// W: |======····===    |
				
				if (yellow_threshold > red_up) {
					threshold_data.push({
						id: 'warning_normal_fdown',
						data: [[max_x, red_up]],
						label: null,
						color: warning, 
						bars: {show: true, align: "left", barWidth: yellow_threshold - red_up, lineWidth: 0, horizontal: true}
					});
					extremes['warning_normal_fdown_1'] = red_up;
					extremes['warning_normal_fdown_2'] = yellow_threshold;
				}
				
				if (yellow_threshold > red_threshold) {
					yellow_threshold = red_threshold;
				}
				threshold_data.push({ // barWidth will be correct on draw time
						id: 'warning_down',
						data: [[max_x, yellow_threshold]],
						label: null,
						color: warning, 
						bars: {show: true, align: "left", barWidth: 1, lineWidth: 0, horizontal: true}
					});
				extremes['warning_down'] = yellow_threshold;
				
			} else if (red_only_min && !yellow_only_min) {
				if (yellow_threshold < red_threshold) {
					// C: |            -----|
					// W: |=======  ===·····|
					threshold_data.push({ // barWidth will be correct on draw time
						id: 'warning_down',
						data: [[max_x, yellow_threshold]],
						label: null,
						color: warning, 
						bars: {show: true, align: "left", barWidth: 1, lineWidth: 0, horizontal: true}
					});
					extremes['warning_down'] = yellow_threshold;
					
					if (red_threshold > yellow_up) {
						threshold_data.push({
							id: 'warning_normal_fup',
							data: [[max_x, yellow_up]],
							label: null,
							color: warning, 
							bars: {show: true, align: "left", barWidth: red_threshold - yellow_up, lineWidth: 0, horizontal: true}
						});
						extremes['warning_normal_fup_1'] = yellow_up;
						extremes['warning_normal_fup_2'] = red_threshold;
					}
				} else {
					// C: |     ------------|
					// W: |=====··  ········|
					threshold_data.push({ // barWidth will be correct on draw time
						id: 'warning_down',
						data: [[max_x, red_threshold]],
						label: null,
						color: warning, 
						bars: {show: true, align: "left", barWidth: 1, lineWidth: 0, horizontal: true}
					});
					extremes['warning_down'] = red_threshold;
				}
			} else {
				if (yellow_threshold > red_up) {
					// C: |    -----        |
					// W: |====·····===  ===|
					threshold_data.push({ // barWidth will be correct on draw time
						id: 'warning_down',
						data: [[max_x, red_threshold]],
						label: null,
						color: warning, 
						bars: {show: true, align: "left", barWidth: 1, lineWidth: 0, horizontal: true}
					});
					extremes['warning_down'] = red_threshold;
					
					threshold_data.push({
						id: 'warning_normal_fdown',
						data: [[max_x, red_up]],
						label: null,
						color: warning, 
						bars: {show: true, align: "left", barWidth: yellow_threshold - red_up, lineWidth: 0, horizontal: true}
					});
					extremes['warning_normal_fdown_1'] = red_up;
					extremes['warning_normal_fdown_2'] = yellow_threshold;
					
					threshold_data.push({ // barWidth will be correct on draw time
						id: 'warning_up',
						data: [[max_x, yellow_up]],
						label: null,
						color: warning, 
						bars: {show: true, align: "left", barWidth: 1, lineWidth: 0, horizontal: true}
					});
					extremes['warning_up'] = yellow_up;
				} else if (red_threshold > yellow_up){
					// C: |          -----  |
					// W: |===    ===·····==|
					threshold_data.push({ // barWidth will be correct on draw time
						id: 'warning_down',
						data: [[max_x, yellow_threshold]],
						label: null,
						color: warning, 
						bars: {show: true, align: "left", barWidth: 1, lineWidth: 0, horizontal: true}
					});
					extremes['warning_down'] = yellow_threshold;
					
					threshold_data.push({
						id: 'warning_normal_fup',
						data: [[max_x, yellow_up]],
						label: null,
						color: warning, 
						bars: {show: true, align: "left", barWidth: red_threshold - yellow_up, lineWidth: 0, horizontal: true}
					});
					extremes['warning_normal_fup_1'] = yellow_up;
					extremes['warning_normal_fup_2'] = red_threshold;
					
					threshold_data.push({ // barWidth will be correct on draw time
						id: 'warning_up',
						data: [[max_x, red_up]],
						label: null,
						color: warning, 
						bars: {show: true, align: "left", barWidth: 1, lineWidth: 0, horizontal: true}
					});
					extremes['warning_up'] = red_up;
				} else {
					// C: |  --------       |
					// W: |==·    ···=======|
					if (yellow_threshold > red_threshold) {
						yellow_threshold = red_threshold;
					}
					if (yellow_up < red_up) {
						yellow_up = red_up;
					}
					
					threshold_data.push({ // barWidth will be correct on draw time
						id: 'warning_down',
						data: [[max_x, yellow_threshold]],
						label: null,
						color: warning, 
						bars: {show: true, align: "left", barWidth: 1, lineWidth: 0, horizontal: true}
					});
					extremes['warning_down'] = yellow_threshold;
					
					threshold_data.push({ // barWidth will be correct on draw time
						id: 'warning_up',
						data: [[max_x, yellow_up]],
						label: null,
						color: warning, 
						bars: {show: true, align: "left", barWidth: 1, lineWidth: 0, horizontal: true}
					});
					extremes['warning_up'] = yellow_up;
				}
			}
		} else if (!yellow_inverse && red_inverse) {
			if (yellow_only_min && red_only_min) {
				// C: |-----            |
				// W: |   ··============|
				if (yellow_threshold < red_threshold) {
					yellow_threshold = red_threshold;
				}
				threshold_data.push({ // barWidth will be correct on draw time
					id: 'warning_up',
					data: [[max_x, yellow_threshold]],
					label: null,
					color: warning, 
					bars: {show: true, align: "left", barWidth: 1, lineWidth: 0, horizontal: true}
				});
				extremes['warning_up'] = yellow_threshold;
				
			} else if (!yellow_only_min && red_only_min) {
				// C: |-----            |
				// W: |   ··========    |
				if (yellow_threshold < red_threshold) {
					yellow_threshold = red_threshold;
				}
				if (yellow_up > red_threshold) {
					threshold_data.push({
						id: 'warning_normal',
						data: [[max_x, yellow_threshold]],
						label: null,
						color: warning, 
						bars: {show: true, align: "left", barWidth: (yellow_up - yellow_threshold), lineWidth: 0, horizontal: true}
					});
					extremes['warning_normal_1'] = yellow_threshold;
					extremes['warning_normal_2'] = yellow_up;
				}
			} else if (yellow_only_min && !red_only_min) {
				// C: |-----      ------|
				// W: |   ··======······|
				if (yellow_threshold < red_threshold) {
					yellow_threshold = red_threshold;
				}
				if (yellow_threshold < red_up) {
					threshold_data.push({
						id: 'warning_normal',
						data: [[max_x, yellow_threshold]],
						label: null,
						color: warning, 
						bars: {show: true, align: "left", barWidth: (red_up - yellow_threshold), lineWidth: 0, horizontal: true}
					});
					extremes['warning_normal_1'] = yellow_threshold;
					extremes['warning_normal_2'] = red_up;
				}
				// If warning is under critical completely do not paint anything yellow
					// C: |--------    -----|
					// W: |              ···|
			} else {
				if (red_up > yellow_threshold && red_threshold < yellow_up) {
					// C: |-----      ------|
					// W: |   ··======·     |
					if (yellow_threshold < red_threshold) {
						yellow_threshold = red_threshold;
					}
					if (yellow_up > red_up) {
						yellow_up = red_up;
					}
					
					threshold_data.push({
						id: 'warning_normal',
						data: [[max_x, yellow_threshold]],
						label: null,
						color: warning, 
						bars: {show: true, align: "left", barWidth: (yellow_up - yellow_threshold), lineWidth: 0, horizontal: true}
					});
					extremes['warning_normal_1'] = yellow_threshold;
					extremes['warning_normal_2'] = yellow_up;
				}
			}
		}
			// If warning is under critical completely do not paint anything yellow
				// C: |--------    -----|   or	// C: |--------    -----|
				// W: |   ····          |		// W: |             ··  |
		else {
			if (red_only_min && yellow_only_min) {
				if (yellow_threshold < red_threshold) {
					// C: |        ---------|
					// W: |   =====·········|
					threshold_data.push({
						id: 'warning_normal',
						data: [[max_x, yellow_threshold]],
						label: null,
						color: warning, 
						bars: {show: true, align: "left", barWidth: (red_threshold - yellow_threshold), lineWidth: 0, horizontal: true}
					});
					extremes['warning_normal_1'] = yellow_threshold;
					extremes['warning_normal_2'] = red_threshold;
				}
			} else if (red_only_min && !yellow_only_min) {
				// C: |        ---------|
				// W: |   =====···      |
				if (yellow_up > red_threshold) {
					yellow_up = red_threshold;
				}
				if (yellow_threshold < red_threshold) {
					threshold_data.push({
						id: 'warning_normal',
						data: [[max_x, yellow_threshold]],
						label: null,
						color: warning, 
						bars: {show: true, align: "left", barWidth: (yellow_up - yellow_threshold), lineWidth: 0, horizontal: true}
					});
					extremes['warning_normal_1'] = yellow_threshold;
					extremes['warning_normal_2'] = yellow_up;
				}
			} else if (!red_only_min && yellow_only_min) {
				// C: |     -------     |
				// W: |   ==·······=====|
				
				if (yellow_threshold < red_threshold) {
					threshold_data.push({
						id: 'warning_normal_fdown',
						data: [[max_x, yellow_threshold]],
						label: null,
						color: warning, 
						bars: {show: true, align: "left", barWidth: red_threshold - yellow_threshold, lineWidth: 0, horizontal: true}
					});
					extremes['warning_normal_fdown_1'] = yellow_threshold;
					extremes['warning_normal_fdown_2'] = red_threshold;
				}
				
				if (yellow_threshold < red_up) {
					yellow_threshold = red_up;
				}
				
				threshold_data.push({ // barWidth will be correct on draw time
					id: 'warning_up',
					data: [[max_x, yellow_threshold]],
					label: null,
					color: warning, 
					bars: {show: true, align: "left", barWidth: 1, lineWidth: 0, horizontal: true}
				});
				extremes['warning_up'] = yellow_threshold;
				
			} else {
				if (red_threshold > yellow_threshold && red_up < yellow_up ) {
					// C: |    ------       |
					// W: |  ==······====   |
					threshold_data.push({
						id: 'warning_normal_fdown',
						data: [[max_x, yellow_threshold]],
						label: null,
						color: warning, 
						bars: {show: true, align: "left", barWidth: red_threshold - yellow_threshold, lineWidth: 0, horizontal: true}
					});
					extremes['warning_normal_fdown_1'] = yellow_threshold;
					extremes['warning_normal_fdown_2'] = red_threshold;
					
					threshold_data.push({
						id: 'warning_normal_fup',
						data: [[max_x, red_up]],
						label: null,
						color: warning, 
						bars: {show: true, align: "left", barWidth: yellow_up - red_up, lineWidth: 0, horizontal: true}
					});
					extremes['warning_normal_fup_1'] = red_up;
					extremes['warning_normal_fup_2'] = yellow_up;
				} else if (red_threshold < yellow_threshold && red_up > yellow_up) {
				// If warning is under critical completely do not paint anything yellow
					// C: |  --------        |
					// W: |    ····          |
				} else {
					// C: |     --------    |   or	// C: |     ------      |
					// W: |   ==··          |		// W: |        ···====  |
					if ((yellow_up > red_threshold) && (yellow_up < red_up)) {
						yellow_up = red_threshold;
					}
					if ((yellow_threshold < red_up) && (yellow_threshold > red_threshold)) {
						yellow_threshold = red_up;
					}
					threshold_data.push({
						id: 'warning_normal',
						data: [[max_x, yellow_threshold]],
						label: null,
						color: warning, 
						bars: {show: true, align: "left", barWidth: (yellow_up - yellow_threshold), lineWidth: 0, horizontal: true}
					});
					extremes['warning_normal_1'] = yellow_threshold;
					extremes['warning_normal_2'] = yellow_up;
				}
			}
		}
		// Critical interval
		if (red_inverse) {
			if (!red_only_min) {
				threshold_data.push({ // barWidth will be correct on draw time
					id: 'critical_up',
					data: [[max_x, red_up]],
					label: null,
					color: critical, 
					bars: {show: true, align: "left", barWidth: 1, lineWidth: 0, horizontal: true}
				});
			}
			threshold_data.push({ // barWidth will be correct on draw time
				id: 'critical_down',
				data: [[max_x, red_threshold]],
				label: null,
				color: critical, 
				bars: {show: true, align: "left", barWidth: 1, lineWidth: 0, horizontal: true}
			});
		} else {
			if (red_up == 0 && red_threshold != 0) {
				threshold_data.push({ // barWidth will be correct on draw time
					id: 'critical_up',
					data: [[max_x, red_threshold]],
					label: null,
					color: critical, 
					bars: {show: true, align: "left", barWidth: 1, lineWidth: 0, horizontal: true}
				});
			} else {
				threshold_data.push({
					id: 'critical_normal',
					data: [[max_x, red_threshold]],
					label: null,
					color: critical, 
					bars: {show: true, align: "left", barWidth: (red_up - red_threshold), lineWidth: 0, horizontal: true}
				});
			}
		}
		
	}

	// The first execution, the graph data is the base data
	datas = data_base;
	// minTickSize
	var count_data = datas[0].data.length;
	var min_tick_pixels = 80;
	
	if (unit != "") {
		xaxisname = xaxisname + " (" + unit + ")"
	}
	
	var options = {
			series: {
				stack: stacked,
				shadowSize: 0.1
			},
			crosshair: { mode: 'xy' },
			selection: { mode: 'x', color: '#777' },
			export: {
				export_data: true,
				labels_long: labels_long,
				homeurl: homeurl
			},
			grid: {
				hoverable: true,
				clickable: true,
				borderWidth:1,
				borderColor: '#C1C1C1',
				tickColor: background_color,
				markings: markings,
				color: legend_color
			},
			xaxes: [{
				axisLabelFontSizePixels: font_size,
				axisLabelUseCanvas: false,
				tickFormatter: xFormatter,
				labelHeight: 50,
				color: '',
				font: font
			}],
			yaxes: [{
				tickFormatter: yFormatter,
				color: '',
				alignTicksWithAxis: 1,
				labelWidth: 30,
				position: 'left',
				font: font,
				reserveSpace: true,
				min: min_check
			}],
			legend: {
				position: 'se',
				container: $('#legend_' + graph_id),
				labelFormatter: lFormatter
			}
		};
	if (vconsole) {
		options.grid['hoverable'] = false;
		options.grid['clickable'] = false;
		options.crosshair = false;
		options.selection = false;
	}
	
	var stack = 0, bars = true, lines = false, steps = false;
	var plot = $.plot($('#' + graph_id), datas, options);
	
	// Re-calculate the graph height with the legend height
	if (dashboard || vconsole) {
		var hDiff = $('#'+graph_id).height() - $('#legend_'+graph_id).height();
		if(/Android|webOS|iPhone|iPad|iPod|BlackBerry|IEMobile|Opera Mini/i.test(navigator.userAgent) ){
		}
		else {
			$('#'+graph_id).css('height', hDiff);
		}
	}
	
	if (vconsole) {
		var myCanvas = plot.getCanvas();
		plot.setupGrid(); // redraw plot to new size
		plot.draw();
		var image = myCanvas.toDataURL("image/png");
		return;
	}
	
	// Adjust the overview plot to the width and position of the main plot
	adjust_left_width_canvas(graph_id, 'overview_'+graph_id);

	// Adjust linked graph to the width and position of the main plot

	// Miniplot
	if (!vconsole) {
		var overview = $.plot($('#overview_'+graph_id),datas, {
			series: {
				stack: stacked,
				lines: { show: true, lineWidth: 1 },
				shadowSize: 0
			},
			grid: { borderWidth: 1, hoverable: true, autoHighlight: false},
			xaxis: { },
				xaxes: [ {
					tickFormatter: xFormatter,
					minTickSize: steps,
					color: ''
					} ],
			yaxis: {ticks: [], autoscaleMargin: 0.1 },
			selection: {mode: 'x', color: '#777' },
			legend: {show: false},
			crosshair: {mode: 'x'}
		});
	}
	// Connection between plot and miniplot

	$('#' + graph_id).bind('plotselected', function (event, ranges) {
		// do the zooming if exist menu to undo it
		if (menu == 0) {
			return;
		}
		dataInSelection = ranges.xaxis.to - ranges.xaxis.from;
		dataInPlot = plot.getData()[0].data.length;

		factor = dataInSelection / dataInPlot;

		new_steps = parseInt(factor * steps);

		plot = $.plot($('#' + graph_id), data_base,
			$.extend(true, {}, options, {
				xaxis: { min: ranges.xaxis.from, max: ranges.xaxis.to},
				xaxes: [ {
						tickFormatter: xFormatter,
						minTickSize: new_steps,
						color: ''
						} ],
				legend: { show: false }
			}));
		if (thresholded) {
			var zoom_data_threshold = new Array ();
			
			var y_recal = axis_thresholded(threshold_data, plot.getAxes().yaxis.min, plot.getAxes().yaxis.max,
									red_threshold, extremes, red_up);
			plot = $.plot($('#' + graph_id), data_base,
			$.extend(true, {}, options, {
				yaxis: {
					max: y_recal.max,
					min: y_recal.min
				},
				xaxis: {
					min: plot.getAxes().xaxis.min,
					max: plot.getAxes().xaxis.max
				}
			}));
			zoom_data_threshold = add_threshold (data_base, threshold_data, plot.getAxes().yaxis.min, plot.getAxes().yaxis.max,
										red_threshold, extremes, red_up);
			plot.setData(zoom_data_threshold);
			plot.draw();
		}
			

		$('#menu_cancelzoom_' + graph_id)
			.attr('src', homeurl + '/images/zoom_cross_grey.png');

		currentRanges = ranges;
		// don't fire event on the overview to prevent eternal loop
		overview.setSelection(ranges, true);
	});

	$('#overview_' + graph_id)
		.bind('plotselected', function (event, ranges) {
			plot.setSelection(ranges);
		});

	var legends = $('#legend_' + graph_id + ' .legendLabel');

	var updateLegendTimeout = null;
	var latestPosition = null;
	var currentPlot = null;
	var currentRanges = null;

	// Update legend with the data of the plot in the mouse position
	function updateLegend() {
		updateLegendTimeout = null;

		var pos = latestPosition;

		var axes = currentPlot.getAxes();
		if (pos.x < axes.xaxis.min || pos.x > axes.xaxis.max ||
			pos.y < axes.yaxis.min || pos.y > axes.yaxis.max) {
			return;
		}

		var j, dataset = currentPlot.getData();

		var i = 0;
		for (k = 0; k < dataset.length; k++) {

			// k is the real series counter
			// i is the series counter without thresholds
			var series = dataset[k];

			if (series.label == null) {
				continue;
			}

			// find the nearest points, x-wise
			for (j = 0; j < series.data.length; ++j)
				if (series.data[j][0] > pos.x) {
					break;
				}

			var y = series.data[j][1];

			var how_bigger = "";
			if (y > 1000000) {
				how_bigger = "M";
				y = y / 1000000;
			}
			else if (y > 1000) {
				how_bigger = "K";
				y = y / 1000;
			}
			else if(y < -1000000) {
				how_bigger = "M";
				y = y / 1000000;
			}
			else if (y < -1000) {
				how_bigger = "K";
				y = y / 1000;	
			}

			if (currentRanges == null || (currentRanges.xaxis.from < j && j < currentRanges.xaxis.to)) {
				$('#timestamp_'+graph_id).show();
				// If no legend, the timestamp labels are short and with value
				if (legend.length == 0) {
					$('#timestamp_'+graph_id).text(labels[j] + ' (' + parseFloat(y).toFixed(2) + ')');
				}
				else {
					$('#timestamp_'+graph_id).text(labels_long[j]);
				}

				//$('#timestamp_'+graph_id).css('top', plot.offset().top-$('#timestamp_'+graph_id).height()*1.5);

				var timesize = $('#timestamp_'+graph_id).width();

				if (currentRanges != null) {
					dataset = plot.getData();
				}

				var timenewpos = dataset[0].xaxis.p2c(pos.x)+$('.yAxis>div').eq(0).width();

				var canvaslimit = plot.width();

				if (timesize+timenewpos > canvaslimit) {
					$('#timestamp_'+graph_id).css('left', timenewpos - timesize);
				}
				else {
					$('#timestamp_'+graph_id).css('left', timenewpos);
				}
			}
			else {
				$('#timestamp_'+graph_id).hide();
			}

			var label_aux = series.label;

			// The graphs of points type and unknown graphs will dont be updated
			if (serie_types[i] != 'points' && series.label != $('#hidden-unknown_text').val()) {
				$('#legend_' + graph_id + ' .legendLabel')
					.eq(i).html(label_aux +	'= ' + parseFloat(y).toFixed(precision_graph) + how_bigger + ' ' + unit);
			}

			$('#legend_' + graph_id + ' .legendLabel')
				.eq(i).css('font-size',font_size+'pt');

			$('#legend_' + graph_id + ' .legendLabel')
				.eq(i).css('color','');

			$('#legend_' + graph_id + ' .legendLabel')
				.eq(i).css('font-family',font+'Font');

			i++;
		}
	}

	// Events
	$('#' + graph_id).bind('plothover',  function (event, pos, item) {
		overview.setCrosshair({ x: pos.x, y: 0 });
		currentPlot = plot;
		latestPosition = pos;
		if (!updateLegendTimeout) {
			updateLegendTimeout = setTimeout(updateLegend, 50);
		}

	});

	$('#' + graph_id).bind("plotclick", function (event, pos, item) {
		plot.unhighlight();
		if (item && item.series.label != '' && (item.series.label == legend_events || item.series.label == legend_events+series_suffix_str || item.series.label == legend_alerts || item.series.label == legend_alerts+series_suffix_str)) {
			plot.unhighlight();
			var canvaslimit = parseInt(plot.offset().left + plot.width());
			var dataset  = plot.getData();
			var timenewpos = parseInt(dataset[0].xaxis.p2c(pos.x)+plot.offset().left);
			var extrasize = parseInt($('#extra_'+graph_id).css('width').split('px')[0]);

			var left_pos;
			if (extrasize+timenewpos > canvaslimit) {
				left_pos = timenewpos - extrasize - 20;
			}
			else {
				left_pos = timenewpos - (extrasize / 2);
			}

			var extra_info = '<i>No info to show</i>';
			var extra_show = false;

			$('#extra_'+graph_id).css('left',left_pos);
			$('#extra_'+graph_id).css('top',plot.offset().top + 25);

			switch(item.series.label) {
				case legend_alerts+series_suffix_str:
				case legend_alerts:
					extra_info = '<b>'+legend_alerts+':<br><span style="font-size:xx-small; font-weight: normal;">From: '+labels_long[item.dataIndex];
					if (labels_long[item.dataIndex+1] != undefined) {
						extra_info += '<br>To: '+labels_long[item.dataIndex+1];
					}
					extra_info += '</span></b>'+get_event_details(alertsz[item.dataIndex]);
					extra_show = true;
					break;
				case legend_events+series_suffix_str:
				case legend_events:
					extra_info = '<b>'+legend_events+':<br><span style="font-size:xx-small; font-weight: normal;">From: '+labels_long[item.dataIndex];
					if (labels_long[item.dataIndex+1] != undefined) {
						extra_info += '<br>To: '+labels_long[item.dataIndex+1];
					}
					extra_info += '</span></b>'+get_event_details(eventsz[item.dataIndex]);
					extra_show = true;
					break;
				default:
					return;
					break;
			}

			if (extra_show) {
				$('#extra_'+graph_id).html(extra_info);
				$('#extra_'+graph_id).css('display','');
			}
			plot.highlight(item.series, item.datapoint);
		}
		else {
			$('#extra_'+graph_id).html('');
			$('#extra_'+graph_id).css('display','none');
		}
	});

	$('#overview_'+graph_id).bind('plothover',  function (event, pos, item) {
		plot.setCrosshair({ x: pos.x, y: 0 });
		currentPlot = overview;
		latestPosition = pos;
		if (!updateLegendTimeout) {
			updateLegendTimeout = setTimeout(updateLegend, 50);
		}
	});

	$('#'+graph_id).bind('mouseout',resetInteractivity);
	$('#overview_'+graph_id).bind('mouseout',resetInteractivity);
	
	//~ // Reset interactivity styles
	function resetInteractivity() {
		$('#timestamp_'+graph_id).hide();
		dataset = plot.getData();
		for (i = 0; i < dataset.length; ++i) {
			var series = dataset[i];
			var label_aux = series.label;
			$('#legend_' + graph_id + ' .legendLabel')
				.eq(i).html(label_aux);
		}
		plot.clearCrosshair();
		overview.clearCrosshair();
	}

	// Format functions
	function xFormatter(v, axis) {
		if (labels[v] == undefined) {
			return '';
		}
		extra_css = '';
		return '<div class='+font+' style="font-size:'+font_size+'pt; margin-top:15px;'+extra_css+'">'+labels[v]+'</div>';
	}

	function yFormatter(v, axis) {
		axis.datamin = 0;
		if (short_data) {
			var formatted = number_format(v, force_integer, "");
		}
		else {
			var formatted = v;
		}

		return '<div class='+font+' style="font-size:'+font_size+'pt;">'+formatted+'</div>';
	}

	function lFormatter(v, item) {
		return '<div style="font-size:'+font_size+'pt;">'+v+'</div>';
		// Prepared to turn series with a checkbox
		//return '<div style=color:;font-size:'+font_size+'pt><input type="checkbox" id="' + graph_id + '_' + item.id +'" checked="checked" class="check_serie_'+graph_id+'">'+v+'</div>';
	}
	
	if (menu) {
		var parent_height;
		$('#menu_overview_' + graph_id).click(function() {
			$('#overview_' + graph_id).toggle();
		});

		//~ $('#menu_export_csv_' + graph_id).click(function() {
			//~ exportData({ type: 'csv' });
		//~ });
		
		$("#menu_export_csv_"+graph_id)
			.click(function (event) {
				event.preventDefault();
				plot.exportDataCSV();
		});
		
		//Not a correct call
		//~ $('#menu_export_json_' + graph_id).click(function() {
			//~ exportData({ type: 'json' });
		//~ });
		
		//This is a correct call to export data in json
		//~ $("#menu_export_json_"+graph_id)
			//~ .click(function (event) {
				//~ event.preventDefault();
				//~ plot.exportDataJSON();
		//~ });
		
		$('#menu_threshold_' + graph_id).click(function() {
			datas = new Array();

			if (thresholded) {
				$.each(data_base, function() {
					// Prepared to turning series
					//if(showed[this.id.split('_')[1]]) {
						datas.push(this);
					//}
				});
				plot = $.plot($('#' + graph_id), data_base,
					$.extend(true, {}, options, {
						yaxis: {max: max_draw},
						xaxis: {
							min: plot.getAxes().xaxis.min,
							max: plot.getAxes().xaxis.max
						}
					}));
				thresholded = false;
			}
			else {
				
				var max_draw = plot.getAxes().yaxis.datamax;
				// Recalculate the y axis
				var y_recal = axis_thresholded(threshold_data, plot.getAxes().yaxis.min, plot.getAxes().yaxis.max,
										red_threshold, extremes, red_up);
				plot = $.plot($('#' + graph_id), data_base,
				$.extend(true, {}, options, {
					yaxis: {
						max: y_recal.max,
						min: y_recal.min
					},
					xaxis: {
						min: plot.getAxes().xaxis.min,
						max: plot.getAxes().xaxis.max
					}
				}));
				datas = add_threshold (data_base, threshold_data, plot.getAxes().yaxis.min, plot.getAxes().yaxis.max,
										red_threshold, extremes, red_up);
				thresholded = true;
				
			}
			
			plot.setData(datas);
			plot.draw();

			//~ plot.setSelection(currentRanges);
		});

		$('#menu_cancelzoom_' + graph_id).click(function() {
			// cancel the zooming
			plot = $.plot($('#' + graph_id), data_base,
				$.extend(true, {}, options, {
					xaxis: {max: max_x },
					legend: { show: false }
				}));

			$('#menu_cancelzoom_' + graph_id)
				.attr('src', homeurl + '/images/zoom_cross.disabled.png');
			overview.clearSelection();
			currentRanges = null;
			
			thresholded = false;
		});

		// Adjust the menu image on top of the plot
		// If there is no legend we increase top-padding to make space to the menu
		if (legend.length == 0) {
			$('#menu_' + graph_id).parent().css('padding-top',
				$('#menu_' + graph_id).css('height'));
		}

		// Add bottom margin in the legend
		// Estimated height of 24 (works fine with this data in all browsers)
		menu_height = 24;
		var legend_margin_bottom = parseInt(
			$('#legend_'+graph_id).css('margin-bottom').split('px')[0]);
		$('#legend_'+graph_id).css('margin-bottom', '10px');
		parent_height = parseInt(
			$('#menu_'+graph_id).parent().css('height').split('px')[0]);
		adjust_menu(graph_id, plot, parent_height, width);
	}
	
	if (!dashboard) {
		if (water_mark)
			set_watermark(graph_id, plot, $('#watermark_image_'+graph_id).attr('src'));
		adjust_menu(graph_id, plot, parent_height, width);
	}
}

function adjust_menu(graph_id, plot, parent_height, width) {
	if ($('#'+graph_id+' .xAxis .tickLabel').eq(0).css('width') != undefined) {
		left_ticks_width = $('#'+graph_id+' .xAxis .tickLabel').eq(0).css('width').split('px')[0];
	}
	else {
		left_ticks_width = 0;
	}

	var parent_height_new = 0;

	var legend_height = parseInt($('#legend_'+graph_id).css('height').split('px')[0]) + parseInt($('#legend_'+graph_id).css('margin-top').split('px')[0]);
	if ($('#overview_'+graph_id).css('display') == 'none') {
		overview_height = 0;
	}
	else {
		overview_height = parseInt($('#overview_'+graph_id).css('height').split('px')[0]) + parseInt($('#overview_'+graph_id).css('margin-top').split('px')[0]);
	}

	var menu_height = '25';

	if ($('#menu_'+graph_id).height() != undefined && $('#menu_'+graph_id).height() > 20) {
		menu_height = $('#menu_'+graph_id).height();
	}

	offset = $('#' + graph_id)[0].offsetTop;
	
	$('#menu_' + graph_id).css('top', ((offset) + 'px'));

	//$('#legend_' + graph_id).css('width',plot.width());

	//~ $('#menu_' + graph_id).css('left', $('#'+graph_id)[0].offsetWidth);
	
	$('#menu_' + graph_id).show();
}

function set_watermark(graph_id, plot, watermark_src) {
	var img = new Image();
	img.src = watermark_src;
	var context = plot.getCanvas().getContext('2d');

	// Once it's loaded draw the image on the canvas.
	img.addEventListener('load', function () {
		//~ // Now resize the image: x, y, w, h.

		var down_ticks_height = 0;
		if ($('#'+graph_id+' .yAxis .tickLabel').eq(0).css('height') != undefined) {
			down_ticks_height = $('#'+graph_id+' .yAxis .tickLabel').eq(0).css('height').split('px')[0];
		}
		
		var left_pos = parseInt(context.canvas.width - 3) - $('#watermark_image_'+graph_id)[0].width;
		var top_pos  = 6;
		//var top_pos = parseInt(context.canvas.height - down_ticks_height - 10) - $('#watermark_image_'+graph_id)[0].height;
		//var left_pos = 380;
		context.drawImage(this, left_pos, top_pos);

	}, false);
}

function get_event_details (event_ids) {
	table = '';
	if (typeof(event_ids) != "undefined") {
		var inputs = [];
		var table;
		inputs.push ("get_events_details=1");
		inputs.push ("event_ids="+event_ids);
		inputs.push ("page=include/ajax/events");

		// Autologin
		if ($('#hidden-loginhash').val() != undefined) {
			inputs.push ("loginhash=" + $('#hidden-loginhash').val());
			inputs.push ("loginhash_data=" + $('#hidden-loginhash_data').val());
			inputs.push ("loginhash_user=" + $('#hidden-loginhash_user').val());
		}

		jQuery.ajax ({
			data: inputs.join ("&"),
			type: 'GET',
			url: action="../../ajax.php",
			timeout: 10000,
			dataType: 'html',
			async: false,
			success: function (data) {
				table = data;
				//forced_title_callback();
			}
		});
	}

	return table;
}

function adjust_left_width_canvas(adapter_id, adapted_id) {
	var adapter_left_margin = $('#'+adapter_id+' .yAxis .tickLabel').width();
	var adapted_pix = $('#'+adapted_id).width();
	
	var new_adapted_width = adapted_pix - adapter_left_margin;
	
	$('#'+adapted_id).width(new_adapted_width);
	$('#'+adapted_id).css('margin-left', adapter_left_margin);
}

function check_adaptions(graph_id) {
	var classes = $('#'+graph_id).attr('class').split(' ');

	$.each(classes, function(i,v) {
		// If has a class starting with adapted, we adapt it
		if (v.split('_')[0] == 'adapted') {
			var adapter_id = $('.adapter_'+v.split('_')[1]).attr('id');
			adjust_left_width_canvas(adapter_id, graph_id);
		}
	});
}

function number_format(number, force_integer, unit) {
	if (force_integer) {
		if (Math.round(number) != number) {
			return '';
		}
	}
	else {
		var decimals = 2;
		var factor = 10 * decimals;
		number = Math.round(number*factor)/factor;
	}

	var shorts = ["", "K", "M", "G", "T", "P", "E", "Z", "Y"];
	var pos = 0;
	while (1) {
		if (number >= 1000) { //as long as the number can be divided by 1000
			pos++; //Position in array starting with 0
			number = number / 1000;
		}
		else if (number <= -1000) {
			pos++;
			number = number / 1000;
		}
		else if (number <= -1000) {
			pos++;
			number = number / 1000;
		}
		else {
			break;
		}
	}
	
	return number + ' ' + shorts[pos] + unit;
}
// Recalculate the threshold data depends on warning and critical
function axis_thresholded (threshold_data, y_min, y_max, red_threshold, extremes, red_up) {
	
	var y = {
		min: 0,
		max: 0
	};
	
	// Default values
	var yaxis_resize = {
		up: null,
		normal_up: 0,
		normal_down: 0,
		down: null
	};
	// Resize the y axis to display all intervals
	$.each(threshold_data, function() {
		if (/_up/.test(this.id)){
			yaxis_resize['up'] = this.data[0][1];
		}
		if (/_down/.test(this.id)){
			if (/critical/.test(this.id)) {
				yaxis_resize['down'] = red_threshold;
			} else {
				yaxis_resize['down'] = extremes[this.id];
			}
		}
		if (/_normal/.test(this.id)){
			var end;
			if (/critical/.test(this.id)) {
				end = red_up;
			} else {
				end = extremes[this.id + '_2'];
			}
			if (yaxis_resize['normal_up'] < end) yaxis_resize['normal_up'] = end;
			if (yaxis_resize['normal_down'] > this.data[0][1]) yaxis_resize['normal_down'] = this.data[0][1];
		}
	});
	
	// If you need to display a up or a down bar, display 10% of data height
	var margin_up_or_down = (y_max - y_min)*0.10;
	
	// Calculate the new axis
	y['max'] = yaxis_resize['normal_up'] > y_max ? yaxis_resize['normal_up'] : y_max;
	y['min'] = yaxis_resize['normal_down'] > y_min ? yaxis_resize['normal_down'] : y_min;
	if (yaxis_resize['up'] !== null) {
		y['max'] = (yaxis_resize['up'] + margin_up_or_down) < y_max
			? y_max
			: yaxis_resize['up'] + margin_up_or_down;
	}
	if (yaxis_resize['down'] !== null) {
		y['min'] = (yaxis_resize['down'] - margin_up_or_down) < y_min
			? yaxis_resize['up'] + margin_up_or_down
			: y_min;
	}
	
	return y;
}
function add_threshold (data_base, threshold_data, y_min, y_max,
						red_threshold, extremes, red_up) {
	
	var datas = new Array ();
	
	$.each(data_base, function() {
		// Prepared to turning series
		//if(showed[this.id.split('_')[1]]) {
			datas.push(this);
		//}
	});

	// Resize the threshold data
	$.each(threshold_data, function() {
		if (/_up/.test(this.id)){
			this.bars.barWidth = y_max - this.data[0][1];
		}
		if (/_down/.test(this.id)){
			var end;
			if (/critical/.test(this.id)) {
				 end = red_threshold;
			} else {
				end = extremes[this.id];
			}
			this.bars.barWidth = end - y_min;
			this.data[0][1] = y_min;
		}
		if (/_normal/.test(this.id)){
			var end;
			if (/critical/.test(this.id)) {
				end = red_up;
			} else {
				end = extremes[this.id + '_2'];
			}
			if (this.data[0][1] < y_min) {
				this.bars.barWidth = end - y_min;
				this.data[0][1] = y_min;
				end = this.bars.barWidth + this.data[0][1];
			}
			if (end > y_max) {
				this.bars.barWidth = y_max - this.data[0][1];
			}
		}	
		datas.push(this);
	});
	
	return datas;
}

function reduceText (text, maxLength) {
	if (text.length <= maxLength) return text
	var firstSlideEnd = parseInt((maxLength - 3) / 2);
	var str_cut = text.substr(0, firstSlideEnd);
	return str_cut + '...' + text.substr(-firstSlideEnd - 3);
}<|MERGE_RESOLUTION|>--- conflicted
+++ resolved
@@ -326,12 +326,7 @@
 }
 
 function pandoraFlotHBars(graph_id, values, labels, water_mark,
-<<<<<<< HEAD
-	maxvalue, water_mark, separator, separator2, font, font_size, background_color, min, max) {
-=======
-	maxvalue, water_mark, separator, separator2, font, font_size, background_color,
-	tick_color) {
->>>>>>> 0f34ff82
+	maxvalue, water_mark, separator, separator2, font, font_size, background_color, tick_color, background_color, min, max) {
 
 	var colors_data = ['#FC4444','#FFA631','#FAD403','#5BB6E5','#F2919D','#80BA27'];
 	values = values.split(separator2);
