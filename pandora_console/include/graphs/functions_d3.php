<?php

// Pandora FMS - http://pandorafms.com
// ==================================================
// Copyright (c) 2005-2011 Artica Soluciones Tecnologicas
// Please see http://pandorafms.org for full contribution list
// This program is free software; you can redistribute it and/or
// modify it under the terms of the GNU General Public License
// as published by the Free Software Foundation; version 2
// This program is distributed in the hope that it will be useful,
// but WITHOUT ANY WARRANTY; without even the implied warranty of
// MERCHANTABILITY or FITNESS FOR A PARTICULAR PURPOSE. See the
// GNU General Public License for more details.
function include_javascript_d3($return=false)
{
    global $config;

    static $is_include_javascript = false;

    $output = '';
    if (!$is_include_javascript) {
        $is_include_javascript = true;

        if (is_metaconsole()) {
            $output .= '<script type="text/javascript" src="'.'../../'.'include/javascript/d3.3.5.14.js" charset="utf-8"></script>';
            $output .= '<script type="text/javascript" src="'.'../../'.'include/graphs/pandora.d3.js" charset="utf-8"></script>';
        } else {
            $output .= '<script type="text/javascript" src="'.$config['homeurl'].'include/javascript/d3.3.5.14.js" charset="utf-8"></script>';
            $output .= '<script type="text/javascript" src="'.$config['homeurl'].'include/graphs/pandora.d3.js" charset="utf-8"></script>';
        }
    }

    if (!$return) {
        echo $output;
    }

    return $output;
}


function d3_relationship_graph($elements, $matrix, $width=700, $return=false)
{
    global $config;

    if (is_array($elements)) {
        $elements = json_encode($elements);
    }

    if (is_array($matrix)) {
        $matrix = json_encode($matrix);
    }

    $output = '<div id="chord_diagram"></div>';
    $output .= include_javascript_d3(true);
    $output .= "<script language=\"javascript\" type=\"text/javascript\">
					chordDiagram('#chord_diagram', $elements, $matrix, $width);
				</script>";

    if (!$return) {
        echo $output;
    }

    return $output;
}


function d3_tree_map_graph($data, $width=700, $height=700, $return=false)
{
    global $config;

    if (is_array($data)) {
        $data = json_encode($data);
    }

    $output = "<div id=\"tree_map\" style='overflow: hidden;'></div>";
    $output .= include_javascript_d3(true);
    $output .= '<style type="text/css">
					.cell>rect {
						pointer-events: all;
						cursor: pointer;
						stroke: #EEEEEE;
					}
					
					.chart {
						display: block;
						margin: auto;
					}
					
					.parent .label {
						color: #FFFFFF;
						text-shadow: 1px 1px 1px rgba(0, 0, 0, 0.3);
						-webkit-text-shadow: 1px 1px 1px rgba(0, 0, 0, 0.3);
						-moz-text-shadow: 1px 1px 1px rgba(0, 0, 0, 0.3);
					}
					
					.labelbody {
						text-align: center;
						background: transparent;
					}
					
					.label {
						margin: 2px;
						white-space: pre;
						overflow: hidden;
						text-overflow: ellipsis;
						text-shadow: 1px 1px 1px rgba(0, 0, 0, 0.3);
						-webkit-text-shadow: 1px 1px 1px rgba(0, 0, 0, 0.3);
						-moz-text-shadow: 1px 1px 1px rgba(0, 0, 0, 0.3);
					}
					
					.child .label {
						white-space: pre-wrap;
						text-align: center;
						text-overflow: ellipsis;
					}
					
					.cell {
						font-size: 11px;
						cursor: pointer
					}
				</style>';
    $output .= "<script language=\"javascript\" type=\"text/javascript\">
					treeMap('#tree_map', $data, '$width', '$height');
				</script>";

    if (!$return) {
        echo $output;
    }

    return $output;
}


function d3_sunburst_graph($data, $width=700, $height=700, $return=false)
{
    global $config;

    if (is_array($data)) {
        $data = json_encode($data);
    }

    $output = "<div id=\"sunburst\" style='overflow: hidden;'></div>";
    $output .= include_javascript_d3(true);
    $output .= '<style type="text/css">
					path {
						stroke: #fff;
						fill-rule: evenodd;
					}
				</style>';
    $output .= "<script language=\"javascript\" type=\"text/javascript\">
					sunburst('#sunburst', $data, '$width', '$height');
				</script>";

    if (!$return) {
        echo $output;
    }

    return $output;
}


function d3_bullet_chart(
    $chart_data,
    $width,
    $height,
    $color,
    $legend,
    $homeurl,
    $unit,
    $font,
    $font_size
) {
    global $config;

    $output = '';
    $output .= include_javascript_d3(true);

    $id_bullet = uniqid();
    $font = array_shift(explode('.', array_pop(explode('/', $font))));

    $output .= '<div id="bullet_graph_'.$id_bullet.'" class="bullet" style="overflow: hidden; width: '.$width.'px; margin-left: auto; margin-right: auto;"></div>
		<style>
			
			.bullet_graph {
				font-family: "Helvetica Neue", Helvetica, Arial, sans-serif;
				margin: auto;
				padding-top: 40px;
				position: relative;
				width: 100%;
			}
			
			.bullet { font: 7px sans-serif; }
			.bullet .marker.s0 { stroke: #FC4444; stroke-width: 2px; }
			.bullet .marker.s1 { stroke: #FAD403; stroke-width: 2px; }
			.bullet .marker.s2 { stroke: steelblue; stroke-width: 2px; }
			.bullet .tick line { stroke: #666; stroke-width: .5px; }
			.bullet .range.s0 { fill: #ddd; }
			.bullet .range.s1 { fill: #ddd; }
			.bullet .range.s2 { fill: #ccc; }
			.bullet .measure.s0 { fill: steelblue; }
			.bullet .measure.s1 { fill: steelblue; }
			.bullet .title { font-size: 7pt; font-weight: bold; text-align:left; }
			.bullet .subtitle { fill: #999; font-size: 7pt;}
			.bullet g text { font-size:'.$font_size.'pt;}

		</style>
		<script src="'.$homeurl.'include/graphs/bullet.js"></script>
		<script language="javascript" type="text/javascript">
		
		var margin = {top: 5, right: 40, bottom: 20, left: 120};
		
		width = ('.$width.'+10);
		height = '.$height.'- margin.top - margin.bottom;
		
		var chart = d3.bullet()
			.width(width)
			.height(height)
			.orient("left");
		';

    $temp = [];
    foreach ($chart_data as $data) {
        if (isset($data['label'])) {
            $name = io_safe_output($data['label']);
        } else {
            $name = io_safe_output($data['nombre']);
        }

        $name = ui_print_truncate_text($name, 15, false, true, false, '...', false);
        $marker = '';
        if ($data['value'] == 0) {
            $marker = ', 0';
        }

        $temp[] = '{"title":"'.$name.'","subtitle":"'.$data['unit'].'",
				"ranges":['.((float) $data['max']).'],"measures":['.$data['value'].'],
					"markers":['.$data['min_warning'].','.$data['min_critical'].$marker.']}';
    }

    $output .= 'var data = ['.implode(',', $temp).'];
	';
    $output .= '
		
		var svg = d3.select("#bullet_graph_'.$id_bullet.'").selectAll("svg")
			.data(data)
			.enter().append("svg")
				.attr("class", "bullet")
				.attr("width", "100%")
				.attr("height", height+ margin.top + margin.bottom)
			.append("g")
				.attr("transform", "translate(" + (margin.left) + "," + margin.top + ")")
				.call(chart);
			 
		
		var title = svg.append("g")
			.style("text-anchor", "end")
			.attr("transform", "translate(-10, 15)");
		
		title.append("text")
			.attr("class", "'.$font.'")
			.text(function(d) { return d.title; });
		
		title.append("text")
				.attr("class", "subtitle")
				.attr("dy", "1em")
				.text(function(d) { return d.subtitle; });
			
		$(".tick>text").each(function() {
			
			label = $(this).text().replace(/,/g,"");
			label = parseFloat(label);
			text = label.toLocaleString();
			if ( label >= 1000000)
				text = text.substring(0,3) + "M";
			else if (label >= 100000)
				text = text.substring(0,3) + "K";
			else if (label >= 1000)
				text = text.substring(0,2) + "K";
			
			$(this).text(text);
		});
		</script>';

    return $output;

}


function d3_gauges(
    $chart_data,
    $width,
    $height,
    $color,
    $legend,
    $homeurl,
    $unit,
    $font,
    $font_size,
    $no_data_image
) {
    global $config;

    if (is_array($chart_data)) {
        $data = json_encode($chart_data);
    }

    $output = include_javascript_d3(true);

    foreach ($chart_data as $module) {
        $output .= "<div id='".$module['gauge']."' style='float:left; overflow: hidden; margin-left: 10px;'></div>";
    }

    $output .= "<script language=\"javascript\" type=\"text/javascript\">
					var data = $data;
					createGauges(data, '$width', '$height','$font_size','$no_data_image','$font');
				</script>";

    return $output;
}


function ux_console_phases_donut($phases, $id, $return=false)
{
    global $config;

    foreach ($phases as $i => $phase) {
        $phases[$i]['phase_name'] = io_safe_output($phase['phase_name']);
    }

    if (is_array($phases)) {
        $phases = json_encode($phases);
    }

    $recipient_name = 'phases_donut_'.$id;
    $recipient_name_to_js = '#phases_donut_'.$id;

    $output = '<div id='.$recipient_name." style='overflow: hidden;'></div>";
    $output .= include_javascript_d3(true);
    $output .= '<style type="text/css">
					path {
						stroke: #fff;
						fill-rule: evenodd;
					}
				</style>';
    $output .= "<script language=\"javascript\" type=\"text/javascript\">
					print_phases_donut('".$recipient_name_to_js."', ".$phases.');
				</script>';

    if (!$return) {
        echo $output;
    }

    return $output;
}


function d3_progress_bar(
    $id,
    $percentile,
    $width,
    $height,
    $color,
    $unit='%',
    $text='',
    $fill_color='#FFFFFF',
    $radiusx=10,
<<<<<<< HEAD
    $radiusy=10
=======
    $radiusy=10,
    $transition=1
>>>>>>> 3c853ff5
) {
    global $config;

    $recipient_name = 'progress_bar_'.$id;
    $recipient_name_to_js = '#progress_bar_'.$id;

    $output = '';

    $output .= '<div id='.$recipient_name." style='overflow: hidden;'></div>";
    $output .= include_javascript_d3(true);
    $output .= "<script language=\"javascript\" type=\"text/javascript\">
					progress_bar_d3(
						'".$recipient_name_to_js."',
						".(int) $percentile.',
						'.(int) $width.',
						'.(int) $height.",
						'".$color."',
						'".$unit."',
						'".$text."',
						'".$fill_color."',
						".(int) $radiusx.',
						'.(int) $radiusy.',
<<<<<<< HEAD
=======
						'.(int) $transition.'
>>>>>>> 3c853ff5
					);
				</script>';

    return $output;
}


function d3_progress_bubble($id, $percentile, $width, $height, $color, $unit='%', $text='', $fill_color='#FFFFFF')
{
    global $config;

    $recipient_name = 'progress_bubble_'.$id;
    $recipient_name_to_js = '#progress_bubble_'.$id;

    $output = '';

    $output .= '<div id='.$recipient_name." style='overflow: hidden;'></div>";
    $output .= include_javascript_d3(true);
    $output .= "<script language=\"javascript\" type=\"text/javascript\">
					progress_bubble_d3('".$recipient_name_to_js."', ".(int) $percentile.', '.(int) $width.', '.(int) $height.", '".$color."', '".$unit."', '".$text."', '".$fill_color."');
				</script>";

    return $output;
}


function progress_circular_bar($id, $percentile, $width, $height, $color, $unit='%', $text='', $fill_color='#FFFFFF')
{
    global $config;

    $recipient_name = 'circular_progress_bar_'.$id;
    $recipient_name_to_js = '#circular_progress_bar_'.$id;

    $output = '';

    $output .= '<div id='.$recipient_name." style='overflow: hidden;'></div>";
    $output .= include_javascript_d3(true);
    $output .= "<script language=\"javascript\" type=\"text/javascript\">
					print_circular_progress_bar('".$recipient_name_to_js."', ".(int) $percentile.', '.(int) $width.', '.(int) $height.", '".$color."', '".$unit."', '".$text."', '".$fill_color."');
				</script>";

    return $output;
}


function progress_circular_bar_interior($id, $percentile, $width, $height, $color, $unit='%', $text='', $fill_color='#FFFFFF')
{
    global $config;

    $recipient_name = 'circular_progress_bar_interior_'.$id;
    $recipient_name_to_js = '#circular_progress_bar_interior_'.$id;

    $output = '';

    $output .= '<div id='.$recipient_name." style='overflow: hidden;'></div>";
    $output .= include_javascript_d3(true);
    $output .= "<script language=\"javascript\" type=\"text/javascript\">
					print_interior_circular_progress_bar('".$recipient_name_to_js."', ".(int) $percentile.', '.(int) $width.', '.(int) $height.", '".$color."', '".$unit."', '".$text."', '".$fill_color."');
				</script>";

    return $output;
}


function d3_donut_graph($id, $width, $height, $module_data, $resume_color)
{
    global $config;

    $module_data = json_encode($module_data);

    $recipient_name = 'donut_graph_'.$id;
    $recipient_name_to_js = '#donut_graph_'.$id;

    $output = '<div id='.$recipient_name." style='overflow: hidden;'></div>";
    $output .= include_javascript_d3(true);
    $output .= '<style type="text/css">
					path {
						stroke: #fff;
						fill-rule: evenodd;
					}
				</style>';

    $output .= "<script language=\"javascript\" type=\"text/javascript\">
					print_donut_graph('".$recipient_name_to_js."', ".$width.', '.$height.', '.$module_data.", '".$resume_color."');
				</script>";

    return $output;
}


function print_clock_analogic_1($time_format, $timezone, $clock_animation, $width, $height, $id_element, $color)
{
    global $config;
    $output .= '<style type="text/css">
								body {
								background: #fff;
							}

							svg{
								stroke: #000;
								font-family: "HelveticaNeue-Light", "Helvetica Neue Light", "Helvetica Neue", Helvetica, Arial, "Lucida Grande", sans-serif; 
							}

							#rim {
								fill: none;
								stroke: #999;
								stroke-width: 3px;
							}

							.second-hand{
								stroke-width:3;

							}

							.minute-hand{
								stroke-width:8;
								stroke-linecap:round;
							}

							.hour-hand{
								stroke-width:12;
								stroke-linecap:round;
							}

							.hands-cover{
								stroke-width:3;
								fill:#fff;
							}

							.second-tick{
								stroke-width:3;
								fill:#000;	
							}

							.hour-tick{
								stroke-width:8; //same as the miute hand
							}

							.second-label{
								font-size: 12px;
							}

							.hour-label{
								font-size: 24px;
							}
					}
				</style>';

                $tz = $timezone;
                $timestamp = time();
                $dt = new DateTime('now', new DateTimeZone($tz));
    // first argument "must" be a string
                $dt->setTimestamp($timestamp);
    // adjust the object to correct timestamp
                $dateTimeZoneOption = new DateTimeZone(date_default_timezone_get());
                $dateTimeZonePandora = new DateTimeZone($timezone);

                $dateTimeOption = new DateTime('now', $dateTimeZoneOption);
                $dateTimePandora = new DateTime('now', $dateTimeZonePandora);

                $timeOffset = $dateTimeZonePandora->getOffset($dateTimeOption);

                $output .= include_javascript_d3(true);

    if ($width == 0) {
        $date_width = 200;
    } else {
        $date_width = $width;
    }

                $output .= '<div style="width:'.$date_width.'px;text-align:center;font-style:italic;font-size:12pt;color:'.$color.'">';

    if ($time_format == 'timedate') {
        $output .= $dt->format('d / m / Y').' - ';
    }

                $output .= $dt->format('a').'</div>';

                $output .= "<script language=\"javascript\" type=\"text/javascript\">
								printClockAnalogic1('".$time_format."', '".$timeOffset."', '".$clock_animation."','".$width."','".$height."','".$id_element."','".$color."');
							</script>";

                $timezone_short = explode('/', $timezone);
                $timezone_short_end = end($timezone_short);

                $output .= '<div style="width:'.$date_width.'px;text-align:center;font-style:italic;font-size:12pt;color:'.$color.'">'.$timezone_short_end.'</div>';

                return $output;

}


function print_clock_digital_1($time_format, $timezone, $clock_animation, $width, $height, $id_element, $color)
{
    global $config;
    $output .= '<style type="text/css">
	
				#underlay_'.$id_element.' path,
				#underlay circle {
				fill: none;
				stroke: none;
				}

				#underlay_'.$id_element.' .lit {
				fill: '.$color.';
				stroke: none;
				}

				#overlay_'.$id_element.' path,
				#overlay_'.$id_element.' circle {
				fill: rgba(246, 246, 246, 0.15);
				stroke: none;
				}

				#overlay_'.$id_element.' .lit {
				fill: '.$color.';
				stroke: none;
				}

				</style>';

                $output .= include_javascript_d3(true);
                $tz = $timezone;
                $timestamp = time();
                $dt = new DateTime('now', new DateTimeZone($tz));
    // first argument "must" be a string
                $dt->setTimestamp($timestamp);
    // adjust the object to correct timestamp
                $dateTimeZoneOption = new DateTimeZone(date_default_timezone_get());
                $dateTimeZonePandora = new DateTimeZone($timezone);

                $dateTimeOption = new DateTime('now', $dateTimeZoneOption);
                $dateTimePandora = new DateTime('now', $dateTimeZonePandora);

                $timeOffset = $dateTimeZonePandora->getOffset($dateTimeOption);

                $output .= include_javascript_d3(true);

    if ($width == 0) {
        $date_width = 200;
    } else {
        $date_width = $width;
    }

    if ($time_format == 'timedate') {
        $output .= '<div style="width:'.$date_width.'px;text-align:center;font-style:italic;font-size:12pt;color:'.$color.'">';
        $output .= $dt->format('d / m / Y').'</div>';
    }

                $output .= '
				
				<svg width="'.$date_width.'" height="'.($date_width / 3.9).'" viewBox="0 0 375 96">
				  <g transform="translate(17,0)">
				    <g class="digit" transform="skewX(-12)">
				      <path d="M10,8L14,4L42,4L46,8L42,12L14,12L10,8z"/>
				      <path d="M8,10L12,14L12,42L8,46L4,42L4,14L8,10z"/>
				      <path d="M48,10L52,14L52,42L48,46L44,42L44,14L48,10z"/>
				      <path d="M10,48L14,44L42,44L46,48L42,52L14,52L10,48z"/>
				      <path d="M8,50L12,54L12,82L8,86L4,82L4,54L8,50z"/>
				      <path d="M48,50L52,54L52,82L48,86L44,82L44,54L48,50z"/>
				      <path d="M10,88L14,84L42,84L46,88L42,92L14,92L10,88z"/>
				    </g>
				    <g class="digit" transform="skewX(-12)">
				      <path d="M66,8L70,4L98,4L102,8L98,12L70,12L66,8z"/>
				      <path d="M64,10L68,14L68,42L64,46L60,42L60,14L64,10z"/>
				      <path d="M104,10L108,14L108,42L104,46L100,42L100,14L104,10z"/>
				      <path d="M66,48L70,44L98,44L102,48L98,52L70,52L66,48z"/>
				      <path d="M64,50L68,54L68,82L64,86L60,82L60,54L64,50z"/>
				      <path d="M104,50L108,54L108,82L104,86L100,82L100,54L104,50z"/>
				      <path d="M66,88L70,84L98,84L102,88L98,92L70,92L66,88z"/>
				    </g>
				    <g class="separator">
				      <circle r="4" cx="112" cy="28"/>
				      <circle r="4" cx="103.5" cy="68"/>
				    </g>
				    <g class="digit" transform="skewX(-12)">
				      <path d="M134,8L138,4L166,4L170,8L166,12L138,12L134,8z"/>
				      <path d="M132,10L136,14L136,42L132,46L128,42L128,14L132,10z"/>
				      <path d="M172,10L176,14L176,42L172,46L168,42L168,14L172,10z"/>
				      <path d="M134,48L138,44L166,44L170,48L166,52L138,52L134,48z"/>
				      <path d="M132,50L136,54L136,82L132,86L128,82L128,54L132,50z"/>
				      <path d="M172,50L176,54L176,82L172,86L168,82L168,54L172,50z"/>
				      <path d="M134,88L138,84L166,84L170,88L166,92L138,92L134,88z"/>
				    </g>
				    <g class="digit" transform="skewX(-12)">
				      <path d="M190,8L194,4L222,4L226,8L222,12L194,12L190,8z"/>
				      <path d="M188,10L192,14L192,42L188,46L184,42L184,14L188,10z"/>
				      <path d="M228,10L232,14L232,42L228,46L224,42L224,14L228,10z"/>
				      <path d="M190,48L194,44L222,44L226,48L222,52L194,52L190,48z"/>
				      <path d="M188,50L192,54L192,82L188,86L184,82L184,54L188,50z"/>
				      <path d="M228,50L232,54L232,82L228,86L224,82L224,54L228,50z"/>
				      <path d="M190,88L194,84L222,84L226,88L222,92L194,92L190,88z"/>
				    </g>
				    <g class="separator">
				      <circle r="4" cx="236" cy="28"/>
				      <circle r="4" cx="227.5" cy="68"/>
				    </g>
				    <g class="digit" transform="skewX(-12)">
				      <path d="M258,8L262,4L290,4L294,8L290,12L262,12L258,8z"/>
				      <path d="M256,10L260,14L260,42L256,46L252,42L252,14L256,10z"/>
				      <path d="M296,10L300,14L300,42L296,46L292,42L292,14L296,10z"/>
				      <path d="M258,48L262,44L290,44L294,48L290,52L262,52L258,48z"/>
				      <path d="M256,50L260,54L260,82L256,86L252,82L252,54L256,50z"/>
				      <path d="M296,50L300,54L300,82L296,86L292,82L292,54L296,50z"/>
				      <path d="M258,88L262,84L290,84L294,88L290,92L262,92L258,88z"/>
				    </g>
				    <g class="digit" transform="skewX(-12)">
				      <path d="M314,8L318,4L346,4L350,8L346,12L318,12L314,8z"/>
				      <path d="M312,10L316,14L316,42L312,46L308,42L308,14L312,10z"/>
				      <path d="M352,10L356,14L356,42L352,46L348,42L348,14L352,10z"/>
				      <path d="M314,48L318,44L346,44L350,48L346,52L318,52L314,48z"/>
				      <path d="M312,50L316,54L316,82L312,86L308,82L308,54L312,50z"/>
				      <path d="M352,50L356,54L356,82L352,86L348,82L348,54L352,50z"/>
				      <path d="M314,88L318,84L346,84L350,88L346,92L318,92L314,88z"/>
				    </g>
				  </g>
				</svg>
				';

                $output .= "<script language=\"javascript\" type=\"text/javascript\">
								printClockDigital1('".$time_format."', '".$timeOffset."', '".$clock_animation."','".$width."','".$height."','".$id_element."','".$color."');
							</script>";

                $timezone_short = explode('/', $timezone);
                $timezone_short_end = end($timezone_short);

                $output .= '<div style="width:'.$date_width.'px;text-align:center;font-style:italic;font-size:12pt;color:'.$color.'">'.$timezone_short_end.'</div>';

                return $output;

}<|MERGE_RESOLUTION|>--- conflicted
+++ resolved
@@ -364,12 +364,8 @@
     $text='',
     $fill_color='#FFFFFF',
     $radiusx=10,
-<<<<<<< HEAD
-    $radiusy=10
-=======
     $radiusy=10,
     $transition=1
->>>>>>> 3c853ff5
 ) {
     global $config;
 
@@ -392,10 +388,7 @@
 						'".$fill_color."',
 						".(int) $radiusx.',
 						'.(int) $radiusy.',
-<<<<<<< HEAD
-=======
 						'.(int) $transition.'
->>>>>>> 3c853ff5
 					);
 				</script>';
 
