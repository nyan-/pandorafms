--- conflicted
+++ resolved
@@ -53,6 +53,11 @@
 $graph_type = get_parameter('graph_type', '');
 
 $id_graph = get_parameter('id_graph', false);
+
+$graph_threshold = get_parameter('graph_threshold', false);
+
+$id_module = get_parameter('id_module');
+
 
 if (!$id_graph) {
 	exit;
@@ -383,7 +388,7 @@
 		pch_vertical_graph($graph_type, $data_keys, $data_values, $width,
 			$height, $rgb_color, $xaxisname, $yaxisname, false, $legend,
 			$font, $antialiasing, $water_mark, $font_size,
-			$backgroundColor, $unit, $series_type);
+			$backgroundColor, $unit, $series_type, $graph_threshold, $id_module);
 		break;
 	case 'threshold':
 		pch_threshold_graph($graph_type, $data_keys, $data_values, $width,
@@ -769,7 +774,8 @@
 function pch_vertical_graph ($graph_type, $index, $data, $width, $height,
 	$rgb_color = false, $xaxisname = "", $yaxisname = "", $show_values = false,
 	$legend = array(), $font, $antialiasing, $water_mark = '', $font_size,
-	$backgroundColor = 'white', $unit = '', $series_type = array()) {
+	$backgroundColor = 'white', $unit = '', $series_type = array(), 
+	$graph_threshold = false, $id_module) {
 	
 	global $config;
 	
@@ -985,10 +991,6 @@
 		($height - $margin_bottom));
 	
 	/*Get minimun value to draw axis properly*/
-<<<<<<< HEAD
-	$min_data = min(min($data));
-=======
->>>>>>> 53e61715
 	
 	$ManualScale = array();
 	$mode = SCALE_MODE_START0;
@@ -1005,32 +1007,244 @@
 		$mode = SCALE_MODE_MANUAL;	
 	}
 	
-	/* Draw the scale */
-	$scaleSettings = array(
-		"GridR" => 200,
-		"GridG" => 200,
-		"GridB" => 200,
-		"GridAlpha" => 30,
-		"DrawSubTicks" => true,
-		"CycleBackground" => true,
-		"BackgroundAlpha1" => 35,
-		"BackgroundAlpha2" => 35,
-		"Mode" => $mode,
-		"ManualScale" => $ManualScale,
-		"LabelRotation" => 40, 
-		"XMargin" => 0, 
-		"MinDivHeight" => 15,
-		"TicksFontSize" => $font_size - 1);
-	
-	$scaleSettings['AxisR'] = '200';
-	$scaleSettings['AxisG'] = '200';
-	$scaleSettings['AxisB'] = '200';
-	$scaleSettings['TickR'] = '200';
-	$scaleSettings['TickG'] = '200';
-	$scaleSettings['TickB'] = '200';
-	
-	$myPicture->drawScale($scaleSettings);
-	
+	if($graph_threshold){
+		$sql_treshold = 'select min_critical, max_critical, min_warning, max_warning, critical_inverse, warning_inverse from tagente_modulo where id_agente_modulo =' . $id_module;
+		$treshold_position = db_get_all_rows_sql($sql_treshold);
+
+		//min, max and inverse critical and warning
+		$p_min_crit = $treshold_position[0]['min_critical'];
+		$p_max_crit = $treshold_position[0]['max_critical'];
+		$p_inv_crit = $treshold_position[0]['critical_inverse'];
+		$p_min_warn = $treshold_position[0]['min_warning'];
+		$p_max_warn = $treshold_position[0]['max_warning'];
+		$p_inv_warn = $treshold_position[0]['warning_inverse'];
+
+		//interval warning
+		$print_rectangle_warning = 1;
+		if($p_min_warn == "0.00" && $p_max_warn == "0.00" && $p_inv_warn == 0){
+			$print_rectangle_warning = 0;
+		}
+		if($print_rectangle_warning){
+			if($p_inv_warn){
+				if($p_max_warn == 0){
+					$p_max_warn = $p_min_warn;
+					$p_min_warn = "none";
+				}
+				else{
+					$p_max_warn_inv = $p_min_warn;
+					$p_min_warn_inv = $min_data + 2;
+
+					$p_min_warn = $p_max_warn;
+					if($p_max_warn > $max_data){
+						$p_max_warn = $p_max_warn + 21;	
+					}
+					else{
+						$p_max_warn = $max_data + 21;	
+					}
+				}
+			}
+			else{
+				if($p_max_warn == 0){
+					if($max_data > $p_min_warn){
+						$p_max_warn = $max_data + 21;
+					}
+					else{
+						$p_max_warn = $p_min_warn + 21;	
+					}
+				}
+			}
+		}
+
+		//interval critical
+		$print_rectangle_critical = 1;
+		if($p_min_crit == "0.00" && $p_max_crit == "0.00" && $p_inv_crit == 0){
+			$print_rectangle_critical = 0;
+		}
+
+		if($print_rectangle_critical){
+			if($p_inv_crit){
+				if($p_max_crit == 0){
+					$p_max_crit = $p_min_crit;
+					$p_min_crit = "none";
+				}
+				else{
+					$p_max_crit_inv = $p_min_crit;
+					$p_min_crit_inv = $min_data + 2;
+
+					$p_min_crit = $p_max_crit;
+					if($p_inv_warn){
+						if($p_max_crit < $p_max_warn){
+							$p_max_crit = $p_max_warn;	
+						}
+					}
+					else{
+						if($p_max_crit > $max_data){
+							$p_max_crit = $p_max_crit + 21;	
+						}
+						else{
+							$p_max_crit = $max_data + 21;	
+						}
+					}
+				}
+			}
+			else{
+				if($p_max_crit == 0){ 
+					if($p_max_warn > $p_min_crit){
+						$p_max_crit = $p_max_warn;
+					}
+					else{
+						if($max_data > $p_min_crit){
+							$p_max_crit = $max_data + 21;
+						}
+						else{
+							$p_max_crit = $p_min_crit + 21;	
+						}
+					} 
+				}
+			}
+		}
+
+		//Check size scale
+		//Which of the thresholds is higher?
+		if($p_max_crit > $p_max_warn){
+			$check_scale = $p_max_crit; 
+		}
+		else{
+			$check_scale = $p_max_warn;	
+		}
+
+		if($p_min_crit < $p_min_warn){
+			$check_scale_min = $p_min_crit; 
+		}
+		else{
+			$check_scale_min = $p_min_warn;	
+		}
+
+		//Is the threshold higher than our maximum?
+		if($max_data > $check_scale){
+			$check_scale = $max_data;	 
+		}
+		
+		if($min_data < $check_scale_min){
+			$check_scale_min = $min_data;
+		}
+
+		$ManualScale = array( 0 => array("Min" => $check_scale_min, "Max" => $check_scale) );
+		$mode = SCALE_MODE_MANUAL;
+
+		/* Draw the scale */
+		$scaleSettings = array(
+			"GridR" => 200,
+			"GridG" => 200,
+			"GridB" => 200,
+			"GridAlpha" => 30,
+			"DrawSubTicks" => true,
+			"CycleBackground" => true,
+			"BackgroundAlpha1" => 35,
+			"BackgroundAlpha2" => 35,
+			"Mode" => $mode,
+			"ManualScale" => $ManualScale,
+			"LabelRotation" => 40, 
+			"XMargin" => 0, 
+			"MinDivHeight" => 15,
+			"TicksFontSize" => $font_size - 1);
+		
+		$scaleSettings['AxisR'] = '200';
+		$scaleSettings['AxisG'] = '200';
+		$scaleSettings['AxisB'] = '200';
+		$scaleSettings['TickR'] = '200';
+		$scaleSettings['TickG'] = '200';
+		$scaleSettings['TickB'] = '200';
+		
+		$myPicture->drawScale($scaleSettings);
+
+
+		//values
+		$scale_max   = $myPicture->DataSet->Data["Axis"][0]["ScaleMax"];
+		$scale_min   = $myPicture->DataSet->Data["Axis"][0]["ScaleMin"];
+
+		$position_y1 = $myPicture->GraphAreaY1;
+		$position_y2 = $myPicture->GraphAreaY2;
+
+		$position1   = $myPicture->GraphAreaX1;
+		$position3   = $myPicture->GraphAreaX2;
+
+		$cte = ($position_y2 - $position_y1) / ($scale_max - $scale_min);
+		
+		//warning
+		if($print_rectangle_warning){
+			$RectangleSettings = array("R"=>255,"G"=>255,"B"=>000,"Dash"=>TRUE,"DashR"=>170,"DashG"=>220,"DashB"=>190);
+			if($p_min_warn == "none"){
+				$p_min_warn = $scale_min;
+			}
+
+			$position2 = ($scale_max - $p_min_warn)*$cte + $position_y1;	
+			$position4 = ($scale_max - $p_max_warn)*$cte + $position_y1;
+
+			$myPicture->drawFilledRectangle($position1, floor($position2), 
+											$position3, floor($position4),
+											$RectangleSettings);
+			if($p_inv_warn){
+				$position2 = ($scale_max - $p_min_warn_inv)*$cte + $position_y1;	
+				$position4 = ($scale_max - $p_max_warn_inv)*$cte + $position_y1;
+				$myPicture->drawFilledRectangle($position1, floor($position2), 
+												$position3, floor($position4),
+												$RectangleSettings);
+			}
+		}
+
+		//critical
+		if($print_rectangle_critical){
+			$RectangleSettings = array("R"=>248,"G"=>000,"B"=>000,"Dash"=>TRUE,"DashR"=>170,"DashG"=>220,"DashB"=>190);
+
+			if($p_min_crit == "none"){
+				$p_min_crit = $scale_min;
+			}
+
+			$position2 = ($scale_max - $p_min_crit)*$cte + $position_y1;	
+			$position4 = ($scale_max - $p_max_crit)*$cte + $position_y1;
+			$myPicture->drawFilledRectangle($position1, $position2, 
+											$position3, $position4,
+											$RectangleSettings);
+
+			if($p_inv_crit){
+				$position2 = ($scale_max - $p_min_crit_inv)*$cte + $position_y1;	
+				$position4 = ($scale_max - $p_max_crit_inv)*$cte + $position_y1;
+				$myPicture->drawFilledRectangle($position1, $position2, 
+												$position3, $position4,
+												$RectangleSettings);
+			}
+		}
+
+	}
+	else{
+		/* Draw the scale */
+		$scaleSettings = array(
+			"GridR" => 200,
+			"GridG" => 200,
+			"GridB" => 200,
+			"GridAlpha" => 30,
+			"DrawSubTicks" => true,
+			"CycleBackground" => true,
+			"BackgroundAlpha1" => 35,
+			"BackgroundAlpha2" => 35,
+			"Mode" => $mode,
+			"ManualScale" => $ManualScale,
+			"LabelRotation" => 40, 
+			"XMargin" => 0, 
+			"MinDivHeight" => 15,
+			"TicksFontSize" => $font_size - 1);
+		
+		$scaleSettings['AxisR'] = '200';
+		$scaleSettings['AxisG'] = '200';
+		$scaleSettings['AxisB'] = '200';
+		$scaleSettings['TickR'] = '200';
+		$scaleSettings['TickG'] = '200';
+		$scaleSettings['TickB'] = '200';
+		
+		$myPicture->drawScale($scaleSettings);
+	}
+
 	/* Turn on shadow computing */ 
 	//$myPicture->setShadow(TRUE,array("X"=>0,"Y"=>1,"R"=>0,"G"=>0,"B"=>0,"Alpha"=>10));
 	
@@ -1104,7 +1318,6 @@
 		}
 	}
 	
-	
 	/* Render the picture */
 	$myPicture->stroke(); 
 }
