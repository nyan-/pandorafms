<?php

// Pandora FMS - http://pandorafms.com
// ==================================================
// Copyright (c) 2005-2011 Artica Soluciones Tecnologicas
// Please see http://pandorafms.org for full contribution list
// This program is free software; you can redistribute it and/or
// modify it under the terms of the  GNU Lesser General Public License
// as published by the Free Software Foundation; version 2
// This program is distributed in the hope that it will be useful,
// but WITHOUT ANY WARRANTY; without even the implied warranty of
// MERCHANTABILITY or FITNESS FOR A PARTICULAR PURPOSE.  See the
// GNU General Public License for more details.
function mysql_connect_db($host=null, $db=null, $user=null, $pass=null, $port=null, $charset=null)
{
    global $config;

    if ($host === null) {
        $host = $config['dbhost'];
    }

    if ($db === null) {
        $db = $config['dbname'];
    }

    if ($user === null) {
        $user = $config['dbuser'];
    }

    if ($pass === null) {
        $pass = $config['dbpass'];
    }

    if ($port === null) {
        $port = $config['dbport'];
    }

    // Check if mysqli is available
    if (!isset($config['mysqli'])) {
        $config['mysqli'] = extension_loaded(mysqli);
    }

    // Non-persistent connection: This will help to avoid mysql errors like "has gone away" or locking problems
    // If you want persistent connections change it to mysql_pconnect().
    if ($config['mysqli']) {
        $connect_id = mysqli_connect($host, $user, $pass, $db, $port);
        if (mysqli_connect_errno() > 0) {
            return false;
        }

        db_change_cache_id($db, $host);

        if (isset($charset)) {
            mysqli_set_charset($connect_id, $charset);
        }

        mysqli_select_db($connect_id, $db);
    } else {
        $connect_id = @mysql_connect($host.':'.$port, $user, $pass, true);
        if (! $connect_id) {
            return false;
        }

        db_change_cache_id($db, $host);

        if (isset($charset)) {
            @mysql_set_charset($connect_id, $charset);
        }

        mysql_select_db($db, $connect_id);
    }

    return $connect_id;
}


function mysql_db_get_all_rows_sql($sql, $search_history_db=false, $cache=true, $dbconnection=false)
{
    global $config;

    $history = [];

    if ($dbconnection === false) {
        $dbconnection = $config['dbconnection'];
    }

    // To disable globally SQL cache depending on global variable.
    // Used in several critical places like Metaconsole trans-server queries
    if (isset($config['dbcache'])) {
        $cache = $config['dbcache'];
    }

    // Read from the history DB if necessary
    if ($search_history_db && $config['history_db_enabled'] == 1) {
        $cache = false;
        $history = false;

        // Connect to the history DB
        if (! isset($config['history_db_connection']) || $config['history_db_connection'] === false) {
            $config['history_db_connection'] = db_connect($config['history_db_host'], $config['history_db_name'], $config['history_db_user'], io_output_password($config['history_db_pass']), $config['history_db_port'], false);
        }

        if ($config['history_db_connection'] !== false) {
            $history = mysql_db_process_sql($sql, 'affected_rows', $config['history_db_connection'], false);
        }

        if ($history === false) {
            $history = [];
        }
    }

    $return = mysql_db_process_sql(
        $sql,
        'affected_rows',
        $dbconnection,
        $cache
    );

    if ($return === false) {
        $return = [];
    }

    // Append result to the history DB data
    if (! empty($return)) {
        foreach ($return as $row) {
            array_push($history, $row);
        }
    }

    if (! empty($history)) {
        return $history;
    }

    // Return false, check with === or !==
    return false;
}


/**
 * Get the first value of the first row of a table in the database.
 *
 * @param string Field name to get
 * @param string Table to retrieve the data
 * @param string Field to filter elements
 * @param string Condition the field must have
 *
 * @return mixed Value of first column of the first row. False if there were no row.
 */
function mysql_db_get_value($field, $table, $field_search=1, $condition=1, $search_history_db=false)
{
    if (is_int($condition)) {
        $sql = sprintf(
            'SELECT %s FROM %s WHERE %s = %d LIMIT 1',
            $field,
            $table,
            $field_search,
            $condition
        );
    } else if (is_float($condition) || is_double($condition)) {
        $sql = sprintf(
            'SELECT %s FROM %s WHERE %s = %f LIMIT 1',
            $field,
            $table,
            $field_search,
            $condition
        );
    } else {
        $sql = sprintf(
            "SELECT %s FROM %s WHERE %s = '%s' LIMIT 1",
            $field,
            $table,
            $field_search,
            $condition
        );
    }

    $result = db_get_all_rows_sql($sql, $search_history_db);

    if ($result === false) {
        return false;
    }

    $row = array_shift($result);
    $value = array_shift($row);

    if ($value === null) {
        return false;
    }

    return $value;
}


/**
 * Get the first row of a database query into a table.
 *
 * The SQL statement executed would be something like:
 * "SELECT (*||$fields) FROM $table WHERE $field_search = $condition"
 *
 * @param string Table to get the row
 * @param string Field to filter elements
 * @param string Condition the field must have.
 * @param mixed Fields to select (array or string or false/empty for *)
 *
 * @return mixed The first row of a database query or false.
 */
function mysql_db_get_row($table, $field_search, $condition, $fields=false)
{
    if (empty($fields)) {
        $fields = '*';
    } else {
        if (is_array($fields)) {
            $fields = implode(',', $fields);
        } else if (! is_string($fields)) {
            return false;
        }
    }

    if (is_int($condition)) {
        $sql = sprintf(
            'SELECT %s FROM `%s` WHERE `%s` = %d LIMIT 1',
            $fields,
            $table,
            $field_search,
            $condition
        );
    } else if (is_float($condition) || is_double($condition)) {
        $sql = sprintf(
            'SELECT %s FROM `%s` WHERE `%s` = %f LIMIT 1',
            $fields,
            $table,
            $field_search,
            $condition
        );
    } else {
        $sql = sprintf(
            "SELECT %s FROM `%s` WHERE `%s` = '%s' LIMIT 1",
            $fields,
            $table,
            $field_search,
            $condition
        );
    }

    $result = db_get_all_rows_sql($sql);

    if ($result === false) {
        return false;
    }

    return $result[0];
}


/**
 * Get all the rows in a table of the database.
 *
 * @param string Database table name.
 * @param string Field to order by.
 * @param string                     $order The type of order, by default 'ASC'.
 *
 * @return mixed A matrix with all the values in the table
 */
function mysql_db_get_all_rows_in_table($table, $order_field='', $order='ASC')
{
    $sql = '
		SELECT *
		FROM `'.$table.'`';

    if (!empty($order_field)) {
        if (is_array($order_field)) {
            foreach ($order_field as $i => $o) {
                $order_field[$i] = $o.' '.$order;
            }

            $sql .= '
				ORDER BY '.implode(',', $order_field);
        } else {
            $sql .= '
				ORDER BY '.$order_field.' '.$order;
        }
    }

    return db_get_all_rows_sql($sql);
}


/**
 * Inserts strings into database
 *
 * The number of values should be the same or a positive integer multiple as the number of rows
 * If you have an associate array (eg. array ("row1" => "value1")) you can use this function with ($table, array_keys ($array), $array) in it's options
 * All arrays and values should have been cleaned before passing. It's not neccessary to add quotes.
 *
 * @param string Table to insert into
 * @param mixed A single value or array of values to insert (can be a multiple amount of rows)
 *
 * @return mixed False in case of error or invalid values passed. Affected rows otherwise
 */
function mysql_db_process_sql_insert($table, $values)
{
    // Empty rows or values not processed
    if (empty($values)) {
        return false;
    }

    $values = (array) $values;

    $query = sprintf('INSERT INTO `%s` ', $table);
    $fields = [];
    $values_str = '';
    $i = 1;
    $max = count($values);
    foreach ($values as $field => $value) {
        // Add the correct escaping to values
        if ($field[0] != '`') {
            $field = '`'.$field.'`';
        }

        array_push($fields, $field);

        if (is_null($value)) {
            $values_str .= 'NULL';
        } else if (is_int($value) || is_bool($value)) {
            $values_str .= sprintf('%d', $value);
        } else if (is_float($value) || is_double($value)) {
            $values_str .= sprintf('%f', $value);
        } else {
            $values_str .= sprintf("'%s'", $value);
        }

        if ($i < $max) {
            $values_str .= ',';
        }

        $i++;
    }

    $query .= '('.implode(', ', $fields).')';

    $query .= ' VALUES ('.$values_str.')';

    return db_process_sql($query, 'insert_id');
}


/**
 * This function comes back with an array in case of SELECT
 * in case of UPDATE, DELETE etc. with affected rows
 * an empty array in case of SELECT without results
 * Queries that return data will be cached so queries don't get repeated
 *
 * @param string SQL statement to execute
 *
 * @param string What type of info to return in case of INSERT/UPDATE.
 *        'affected_rows' will return mysql_affected_rows (default value)
 *        'insert_id' will return the ID of an autoincrement value
 *        'info' will return the full (debug) information of a query
 *
 * @return mixed An array with the rows, columns and values in a multidimensional array or false in error
 */
function mysql_db_process_sql($sql, $rettype='affected_rows', $dbconnection='', $cache=true)
{
    global $config;
    global $sql_cache;

    $retval = [];

    if ($sql == '') {
        return false;
    }

    if ($cache && ! empty($sql_cache[$sql_cache['id']][$sql])) {
        $retval = $sql_cache[$sql_cache['id']][$sql];
        $sql_cache['saved'][$sql_cache['id']]++;
        db_add_database_debug_trace($sql);
    } else {
        $start = microtime(true);

        if ($dbconnection == '') {
            $dbconnection = $config['dbconnection'];
        }

        if ($config['mysqli'] === true) {
            $result = mysqli_query($dbconnection, $sql);
        } else {
            $result = mysql_query($sql, $dbconnection);
        }

        $time = (microtime(true) - $start);
        if ($result === false) {
            $backtrace = debug_backtrace();
            if ($config['mysqli'] === true) {
                $error = sprintf(
                    '%s (\'%s\') in <strong>%s</strong> on line %d',
                    mysqli_error($dbconnection),
                    $sql,
                    $backtrace[0]['file'],
                    $backtrace[0]['line']
                );
                db_add_database_debug_trace($sql, mysqli_error($dbconnection));
            } else {
                $error = sprintf(
                    '%s (\'%s\') in <strong>%s</strong> on line %d',
                    mysql_error(),
                    $sql,
                    $backtrace[0]['file'],
                    $backtrace[0]['line']
                );
                db_add_database_debug_trace($sql, mysql_error($dbconnection));
            }

            set_error_handler('db_sql_error_handler');
            trigger_error($error);
            restore_error_handler();
            return false;
        } else if ($result === true) {
            if ($config['mysqli'] === true) {
                if ($rettype == 'insert_id') {
                    $result = mysqli_insert_id($dbconnection);
                } else if ($rettype == 'info') {
                    $result = mysqli_info($dbconnection);
                } else {
                    $result = mysqli_affected_rows($dbconnection);
                }

                db_add_database_debug_trace(
                    $sql,
                    $result,
                    mysqli_affected_rows($dbconnection),
                    ['time' => $time]
                );
            } else {
                if ($rettype == 'insert_id') {
                    $result = mysql_insert_id($dbconnection);
                } else if ($rettype == 'info') {
                    $result = mysql_info($dbconnection);
                } else {
                    $result = mysql_affected_rows($dbconnection);
                }

                db_add_database_debug_trace(
                    $sql,
                    $result,
                    mysql_affected_rows($dbconnection),
                    ['time' => $time]
                );
            }

            return $result;
        } else {
            if ($config['mysqli'] === true) {
                db_add_database_debug_trace(
                    $sql,
                    0,
                    mysqli_affected_rows($dbconnection),
                    ['time' => $time]
                );
                while ($row = mysqli_fetch_assoc($result)) {
                    array_push($retval, $row);
                }

                if ($cache === true) {
                    $sql_cache[$sql_cache['id']][$sql] = $retval;
                }

                mysqli_free_result($result);
            } else {
                db_add_database_debug_trace(
                    $sql,
                    0,
                    mysql_affected_rows($dbconnection),
                    ['time' => $time]
                );
                while ($row = mysql_fetch_assoc($result)) {
                    array_push($retval, $row);
                }

                if ($cache === true) {
                    $sql_cache[$sql_cache['id']][$sql] = $retval;
                }

                mysql_free_result($result);
            }
        }
    }

    if (! empty($retval)) {
        return $retval;
    }

    // Return false, check with === or !==
    return false;
}


/**
 * Escape string to set it properly to use in sql queries
 *
 * @param string String to be cleaned.
 *
 * @return string String cleaned.
 */
function mysql_escape_string_sql($string)
{
    global $config;

    $dbconnection = $config['dbconnection'];
    if ($dbconnection == null) {
        $dbconnection = mysql_connect_db();
    }

    if ($config['mysqli'] === true) {
        $str = mysqli_real_escape_string($dbconnection, $string);
    } else {
        $str = mysql_real_escape_string($string);
    }

    return $str;
}


function mysql_encapsule_fields_with_same_name_to_instructions($field)
{
    $return = $field;

    if (is_string($return)) {
        if ($return[0] !== '`') {
            $return = '`'.$return.'`';
        }
    }

    return $return;
}


/**
 * Get the first value of the first row of a table in the database from an
 * array with filter conditions.
 *
 * Example:
 <code>
 db_get_value_filter ('name', 'talert_templates',
 array ('value' => 2, 'type' => 'equal'));
 // Equivalent to:
 // SELECT name FROM talert_templates WHERE value = 2 AND type = 'equal' LIMIT 1

 db_get_value_filter ('description', 'talert_templates',
 array ('name' => 'My alert', 'type' => 'regex'), 'OR');
 // Equivalent to:
 // SELECT description FROM talert_templates WHERE name = 'My alert' OR type = 'equal' LIMIT 1
 </code>
 *
 * @param string Field name to get
 * @param string Table to retrieve the data
 * @param array Conditions to filter the element. See db_format_array_where_clause_sql()
 * for the format
 * @param string Join operator for the elements in the filter.
 *
 * @return mixed Value of first column of the first row. False if there were no row.
 */
function mysql_db_get_value_filter($field, $table, $filter, $where_join='AND', $search_history_db=false)
{
    if (! is_array($filter) || empty($filter)) {
        return false;
    }

    // Avoid limit and offset if given
    unset($filter['limit']);
    unset($filter['offset']);

    $sql = sprintf(
        'SELECT %s FROM %s WHERE %s LIMIT 1',
        $field,
        $table,
        db_format_array_where_clause_sql($filter, $where_join)
    );

    $result = db_get_all_rows_sql($sql, $search_history_db);

    if ($result === false) {
        return false;
    }

    $row = array_shift($result);
    $value = array_shift($row);

    if ($value === null) {
        return false;
    }

    return $value;
}


/**
 * Formats an array of values into a SQL where clause string.
 *
 * This function is useful to generate a WHERE clause for a SQL sentence from
 * a list of values. Example code:
 <code>
 $values = array ();
 $values['name'] = "Name";
 $values['description'] = "Long description";
 $values['limit'] = $config['block_size']; // Assume it's 20
 $sql = 'SELECT * FROM table WHERE '.db_format_array_where_clause_sql ($values);
 echo $sql;
 </code>
 * Will return:
 * <code>
 * SELECT * FROM table WHERE `name` = "Name" AND `description` = "Long description" LIMIT 20
 * </code>
 *
 * @param array Values to be formatted in an array indexed by the field name.
 * There are special parameters such as 'limit' and 'offset' that will be used
 * as ORDER, LIMIT and OFFSET clauses respectively. Since LIMIT and OFFSET are
 * numerics, ORDER can receive a field name or a SQL function and a the ASC or
 * DESC clause. Examples:
 <code>
 $values = array ();
 $values['value'] = 10;
 $sql = 'SELECT * FROM table WHERE '.db_format_array_where_clause_sql ($values);
 // SELECT * FROM table WHERE VALUE = 10

 $values = array ();
 $values['value'] = 10;
 $values['order'] = 'name DESC';
 $sql = 'SELECT * FROM table WHERE '.db_format_array_where_clause_sql ($values);
 // SELECT * FROM table WHERE VALUE = 10 ORDER BY name DESC

 </code>
 * @param string Join operator. AND by default.
 * @param string A prefix to be added to the string. It's useful when limit and
 * offset could be given to avoid this cases:
 <code>
 $values = array ();
 $values['limit'] = 10;
 $values['offset'] = 20;
 $sql = 'SELECT * FROM table WHERE '.db_format_array_where_clause_sql ($values);
 // Wrong SQL: SELECT * FROM table WHERE LIMIT 10 OFFSET 20

 $values = array ();
 $values['limit'] = 10;
 $values['offset'] = 20;
 $sql = 'SELECT * FROM table WHERE '.db_format_array_where_clause_sql ($values, 'AND', 'WHERE');
 // Good SQL: SELECT * FROM table LIMIT 10 OFFSET 20

 $values = array ();
 $values['value'] = 5;
 $values['limit'] = 10;
 $values['offset'] = 20;
 $sql = 'SELECT * FROM table WHERE '.db_format_array_where_clause_sql ($values, 'AND', 'WHERE');
 // Good SQL: SELECT * FROM table WHERE value = 5 LIMIT 10 OFFSET 20
 </code>
 *
 * @return string Values joined into an SQL string that can fits into the WHERE
 * clause of an SQL sentence.
 */
<<<<<<< HEAD
function mysql_db_format_array_where_clause_sql ($values, $join = 'AND', $prefix = false) {
	
	$fields = array ();
	
	if (! is_array ($values)) {
		return '';
	}
	
	$query = '';
	$limit = '';
	$offset = '';
	$order = '';
	$group = '';
	if (isset ($values['limit'])) {
		$limit = sprintf (' LIMIT %d', $values['limit']);
		unset ($values['limit']);
	}
	
	if (isset ($values['offset'])) {
		$offset = sprintf (' OFFSET %d', $values['offset']);
		unset ($values['offset']);
	}
	
	if (isset ($values['order'])) {
		if (is_array($values['order'])) {
			if (!isset($values['order']['order'])) {
				$orderTexts = array();
				foreach ($values['order'] as $orderItem) {
					$orderTexts[] = $orderItem['field'] . ' ' . $orderItem['order'];
				}
				$order = ' ORDER BY ' . implode(', ', $orderTexts);
			}
			else {
				$order = sprintf (' ORDER BY %s %s', $values['order']['field'], $values['order']['order']);
			}
		}
		else {
			$order = sprintf (' ORDER BY %s', $values['order']);
		}
		unset ($values['order']);
	}
	
	if (isset ($values['group'])) {
		$group = sprintf (' GROUP BY %s', $values['group']);
		unset ($values['group']);
	}
	
	$i = 1;
	$max = count ($values);
	foreach ($values as $field => $value) {
		$negative = false;
		if (is_numeric ($field)) {
			/* User provide the exact operation to do */
			$query .= $value;
			
			if ($i < $max) {
				$query .= ' '.$join.' ';
			}
			$i++;
			continue;
		}
		if ($field[0] == "!") {
			$negative = true;
			$field = substr($field, 1);
		}
		if ($field[0] != "`") {
			//If the field is as <table>.<field>, don't scape.
			if (strstr($field, '.') === false)
				$field = "`".$field."`";
		}
		
		if (is_null ($value)) {
			$query .= sprintf ("%s IS NULL", $field);
		}
		elseif (is_int ($value) || is_bool ($value)) {
			$query .= sprintf ("%s = %d", $field, $value);
		}
		else if (is_float ($value) || is_double ($value)) {
			$query .= sprintf ("%s = %f", $field, $value);
		}
		elseif (is_array ($value)) {
			$not = $negative ? ' NOT ' : '';
			$query .= sprintf ('%s %sIN ("%s")', $field, $not, implode ('", "', $value));
		}
		else {
			if ($value === "") {
				//Search empty string
				$query .= sprintf ("%s = ''", $field);
			}
			else if ($value[0] == ">") {
				$value = substr($value,1,strlen($value)-1);
				$query .= sprintf ("%s > '%s'", $field, $value);
			}
			else if ($value[0] == "<") {
				if ($value[1] == ">") {
					$value = substr($value,2,strlen($value)-2);
					$query .= sprintf ("%s <> '%s'", $field, $value);
				}
				else {
					$value = substr($value,1,strlen($value)-1);
					$query .= sprintf ("%s < '%s'", $field, $value);
				}
			}
			else if ($value[0] == '%') {
				$query .= sprintf ("%s LIKE '%s'", $field, $value);
			}
			else {
				$query .= sprintf ("%s = '%s'", $field, $value);
			}
		}
		
		if ($i < $max) {
			$query .= ' '.$join.' ';
		}
		$i++;
	}
	
	return (! empty ($query) ? $prefix: '').$query.$group.$order.$limit.$offset;
=======
function mysql_db_format_array_where_clause_sql($values, $join='AND', $prefix=false)
{
    $fields = [];

    if (! is_array($values)) {
        return '';
    }

    $query = '';
    $limit = '';
    $offset = '';
    $order = '';
    $group = '';
    if (isset($values['limit'])) {
        $limit = sprintf(' LIMIT %d', $values['limit']);
        unset($values['limit']);
    }

    if (isset($values['offset'])) {
        $offset = sprintf(' OFFSET %d', $values['offset']);
        unset($values['offset']);
    }

    if (isset($values['order'])) {
        if (is_array($values['order'])) {
            if (!isset($values['order']['order'])) {
                $orderTexts = [];
                foreach ($values['order'] as $orderItem) {
                    $orderTexts[] = $orderItem['field'].' '.$orderItem['order'];
                }

                $order = ' ORDER BY '.implode(', ', $orderTexts);
            } else {
                $order = sprintf(' ORDER BY %s %s', $values['order']['field'], $values['order']['order']);
            }
        } else {
            $order = sprintf(' ORDER BY %s', $values['order']);
        }

        unset($values['order']);
    }

    if (isset($values['group'])) {
        $group = sprintf(' GROUP BY %s', $values['group']);
        unset($values['group']);
    }

    $i = 1;
    $max = count($values);
    foreach ($values as $field => $value) {
        if (is_numeric($field)) {
            // User provide the exact operation to do
            $query .= $value;

            if ($i < $max) {
                $query .= ' '.$join.' ';
            }

            $i++;
            continue;
        }

        if ($field[0] != '`') {
            // If the field is as <table>.<field>, don't scape.
            if (strstr($field, '.') === false) {
                $field = '`'.$field.'`';
            }
        }

        if (is_null($value)) {
            $query .= sprintf('%s IS NULL', $field);
        } else if (is_int($value) || is_bool($value)) {
            $query .= sprintf('%s = %d', $field, $value);
        } else if (is_float($value) || is_double($value)) {
            $query .= sprintf('%s = %f', $field, $value);
        } else if (is_array($value)) {
            $query .= sprintf('%s IN ("%s")', $field, implode('", "', $value));
        } else {
            if ($value === '') {
                // Search empty string
                $query .= sprintf("%s = ''", $field);
            } else if ($value[0] == '>') {
                $value = substr($value, 1, (strlen($value) - 1));
                $query .= sprintf("%s > '%s'", $field, $value);
            } else if ($value[0] == '<') {
                if ($value[1] == '>') {
                    $value = substr($value, 2, (strlen($value) - 2));
                    $query .= sprintf("%s <> '%s'", $field, $value);
                } else {
                    $value = substr($value, 1, (strlen($value) - 1));
                    $query .= sprintf("%s < '%s'", $field, $value);
                }
            } else if ($value[0] == '%') {
                $query .= sprintf("%s LIKE '%s'", $field, $value);
            } else {
                $query .= sprintf("%s = '%s'", $field, $value);
            }
        }

        if ($i < $max) {
            $query .= ' '.$join.' ';
        }

        $i++;
    }

    return (! empty($query) ? $prefix : '').$query.$group.$order.$limit.$offset;
>>>>>>> e6abb61a
}


/**
 * Get the first value of the first row of a table result from query.
 *
 * @param string SQL select statement to execute.
 *
 * @return the first value of the first row of a table result from query.
 */
function mysql_db_get_value_sql($sql, $dbconnection=false)
{
    $sql .= ' LIMIT 1';
    $result = mysql_db_get_all_rows_sql($sql, false, true, $dbconnection);

    if ($result === false) {
        return false;
    }

    $row = array_shift($result);
    $value = array_shift($row);

    if ($value === null) {
        return false;
    }

    return $value;
}


/**
 * Get the first row of an SQL database query.
 *
 * @param string SQL select statement to execute.
 *
 * @return mixed The first row of the result or false
 */
function mysql_db_get_row_sql($sql, $search_history_db=false)
{
    $sql .= ' LIMIT 1';
    $result = db_get_all_rows_sql($sql, $search_history_db);

    if ($result === false) {
        return false;
    }

    return $result[0];
}


/**
 * Get the row of a table in the database using a complex filter.
 *
 * @param string Table to retrieve the data (warning: not cleaned)
 * @param mixed Filters elements. It can be an indexed array
 * (keys would be the field name and value the expected value, and would be
 * joined with an AND operator) or a string, including any SQL clause (without
 * the WHERE keyword). Example:
 <code>
 Both are similars:
 db_get_row_filter ('table', array ('disabled', 0));
 db_get_row_filter ('table', 'disabled = 0');

 Both are similars:
 db_get_row_filter ('table', array ('disabled' => 0, 'history_data' => 0), 'name, description', 'OR');
 db_get_row_filter ('table', 'disabled = 0 OR history_data = 0', 'name, description');
 db_get_row_filter ('table', array ('disabled' => 0, 'history_data' => 0), array ('name', 'description'), 'OR');
 </code>
 * @param mixed Fields of the table to retrieve. Can be an array or a coma
 * separated string. All fields are retrieved by default
 * @param string Condition to join the filters (AND, OR).
 *
 * @return mixed Array of the row or false in case of error.
 */
function mysql_db_get_row_filter($table, $filter, $fields=false, $where_join='AND', $historydb=false)
{
    if (empty($fields)) {
        $fields = '*';
    } else {
        if (is_array($fields)) {
            $fields = implode(',', $fields);
        } else if (! is_string($fields)) {
            return false;
        }
    }

    if (is_array($filter)) {
        $filter = db_format_array_where_clause_sql($filter, $where_join, ' WHERE ');
    } else if (is_string($filter)) {
        $filter = 'WHERE '.$filter;
    } else {
        $filter = '';
    }

    $sql = sprintf('SELECT %s FROM %s %s', $fields, $table, $filter);

    return db_get_row_sql($sql, $historydb);
}


/**
 * Get all the rows of a table in the database that matches a filter.
 *
 * @param string Table to retrieve the data (warning: not cleaned)
 * @param mixed Filters elements. It can be an indexed array
 * (keys would be the field name and value the expected value, and would be
 * joined with an AND operator) or a string, including any SQL clause (without
 * the WHERE keyword). Example:
 * <code>
 * Both are similars:
 * db_get_all_rows_filter ('table', array ('disabled', 0));
 * db_get_all_rows_filter ('table', 'disabled = 0');
 *
 * Both are similars:
 * db_get_all_rows_filter ('table', array ('disabled' => 0, 'history_data' => 0), 'name', 'OR');
 * db_get_all_rows_filter ('table', 'disabled = 0 OR history_data = 0', 'name');
 * </code>
 * @param mixed Fields of the table to retrieve. Can be an array or a coma
 * separated string. All fields are retrieved by default
 * @param string Condition of the filter (AND, OR).
 * @param boolean                                                  $returnSQL Return a string with SQL instead the data, by default false.
 *
 * @return mixed Array of the row or false in case of error.
 */
function mysql_db_get_all_rows_filter($table, $filter=[], $fields=false, $where_join='AND', $search_history_db=false, $returnSQL=false)
{
    // TODO: Validate and clean fields
    if (empty($fields)) {
        $fields = '*';
    } else if (is_array($fields)) {
        $fields = implode(',', $fields);
    } else if (! is_string($fields)) {
        return false;
    }

    // TODO: Validate and clean filter options
    if (is_array($filter)) {
        $filter = db_format_array_where_clause_sql($filter, $where_join, ' WHERE ');
    } else if (is_string($filter)) {
        $filter = 'WHERE '.$filter;
    } else {
        $filter = '';
    }

    $sql = sprintf(
        'SELECT %s
		FROM %s %s',
        $fields,
        $table,
        $filter
    );

    if ($returnSQL) {
        return $sql;
    } else {
        return db_get_all_rows_sql($sql, $search_history_db);
    }
}


/**
 * Return the count of rows of query.
 *
 * @param  $sql
 * @return integer The count of rows of query.
 */
function mysql_db_get_num_rows($sql)
{
    global $config;

    if ($config['mysqli'] === true) {
        $result = mysqli_query($config['dbconnection'], $sql);

        if ($result) {
            return mysqli_num_rows($result);
        }
    } else {
        $result = mysql_query($sql, $config['dbconnection']);

        if ($result) {
            return mysql_num_rows($result);
        }
    }

    return 0;
}


/**
 * Get all the rows in a table of the databes filtering from a field.
 *
 * @param string Database table name.
 * @param string Field of the table.
 * @param string Condition the field must have to be selected.
 * @param string Field to order by.
 *
 * @return mixed A matrix with all the values in the table that matches the condition in the field or false
 */
function mysql_db_get_all_rows_field_filter($table, $field, $condition, $order_field='')
{
    if (is_int($condition) || is_bool($condition)) {
        $sql = sprintf('SELECT * FROM `%s` WHERE `%s` = %d', $table, $field, $condition);
    } else if (is_float($condition) || is_double($condition)) {
        $sql = sprintf('SELECT * FROM `%s` WHERE `%s` = %f', $table, $field, $condition);
    } else {
        $sql = sprintf("SELECT * FROM `%s` WHERE `%s` = '%s'", $table, $field, $condition);
    }

    if ($order_field != '') {
        $sql .= sprintf(' ORDER BY %s', $order_field);
    }

    return db_get_all_rows_sql($sql);
}


/**
 * Get all the rows in a table of the databes filtering from a field.
 *
 * @param string Database table name.
 * @param string Field of the table.
 *
 * @return mixed A matrix with all the values in the table that matches the condition in the field
 */
function mysql_db_get_all_fields_in_table($table, $field='', $condition='', $order_field='')
{
    $sql = sprintf('SELECT * FROM `%s`', $table);

    if ($condition != '') {
        $sql .= sprintf(" WHERE `%s` = '%s'", $field, $condition);
    }

    if ($order_field != '') {
        $sql .= sprintf(' ORDER BY %s', $order_field);
    }

    return db_get_all_rows_sql($sql);
}


/**
 * Formats an array of values into a SQL string.
 *
 * This function is useful to generate an UPDATE SQL sentence from a list of
 * values. Example code:
 *
 * <code>
 * $values = array ();
 * $values['name'] = "Name";
 * $values['description'] = "Long description";
 * $sql = 'UPDATE table SET '.format_array_to_update_sql ($values).' WHERE id=1';
 * echo $sql;
 * </code>
 * Will return:
 * <code>
 * UPDATE table SET `name` = "Name", `description` = "Long description" WHERE id=1
 * </code>
 *
 * @param array Values to be formatted in an array indexed by the field name.
 *
 * @return string Values joined into an SQL string that can fits into an UPDATE
 * sentence.
 */
function mysql_db_format_array_to_update_sql($values)
{
    $fields = [];

    foreach ($values as $field => $value) {
        if (is_numeric($field)) {
            array_push($fields, $value);
            continue;
        } else if ($field[0] == '`') {
            $field = str_replace('`', '', $field);
        }

        if ($value === null) {
            $sql = sprintf('`%s` = NULL', $field);
        } else if (is_int($value) || is_bool($value)) {
            $sql = sprintf('`%s` = %d', $field, $value);
        } else if (is_float($value) || is_double($value)) {
            $sql = sprintf('`%s` = %f', $field, $value);
        } else {
            // String
            if (isset($value[0]) && $value[0] == '`') {
                // Don't round with quotes if it references a field
                $sql = sprintf('`%s` = %s', $field, $value);
            } else {
                $sql = sprintf("`%s` = '%s'", $field, $value);
            }
        }

        array_push($fields, $sql);
    }

    return implode(', ', $fields);
}


/**
 * Updates a database record.
 *
 * All values should be cleaned before passing. Quoting isn't necessary.
 * Examples:
 *
 * <code>
 * db_process_sql_update ('table', array ('field' => 1), array ('id' => $id));
 * db_process_sql_update ('table', array ('field' => 1), array ('id' => $id, 'name' => $name));
 * db_process_sql_update ('table', array ('field' => 1), array ('id' => $id, 'name' => $name), 'OR');
 * db_process_sql_update ('table', array ('field' => 2), 'id in (1, 2, 3) OR id > 10');
 * </code>
 *
 * @param string Table to insert into
 * @param array An associative array of values to update
 * @param mixed An associative array of field and value matches. Will be joined
 * with operator specified by $where_join. A custom string can also be provided.
 * If nothing is provided, the update will affect all rows.
 * @param string When a                                         $where parameter is given, this will work as the glue
 *                                         between the fields. "AND" operator will be use by default. Other values might
 *                                         be "OR", "AND NOT", "XOR"
 *
 * @return mixed False in case of error or invalid values passed. Affected rows otherwise
 */
function mysql_db_process_sql_update($table, $values, $where=false, $where_join='AND')
{
    $query = sprintf(
        'UPDATE `%s` SET %s',
        $table,
        db_format_array_to_update_sql($values)
    );

    if ($where) {
        if (is_string($where)) {
            // No clean, the caller should make sure all input is clean, this is a raw function
            $query .= ' WHERE '.$where;
        } else if (is_array($where)) {
            $query .= db_format_array_where_clause_sql($where, $where_join, ' WHERE ');
        }
    }

    return db_process_sql($query);
}


/**
 * Delete database records.
 *
 * All values should be cleaned before passing. Quoting isn't necessary.
 * Examples:
 *
 * <code>
 * db_process_sql_delete ('table', array ('id' => 1));
 * // DELETE FROM table WHERE id = 1
 * db_process_sql_delete ('table', array ('id' => 1, 'name' => 'example'));
 * // DELETE FROM table WHERE id = 1 AND name = 'example'
 * db_process_sql_delete ('table', array ('id' => 1, 'name' => 'example'), 'OR');
 * // DELETE FROM table WHERE id = 1 OR name = 'example'
 * db_process_sql_delete ('table', 'id in (1, 2, 3) OR id > 10');
 * // DELETE FROM table WHERE id in (1, 2, 3) OR id > 10
 * </code>
 *
 * @param string Table to insert into
 * @param array An associative array of values to update
 * @param mixed An associative array of field and value matches. Will be joined
 * with operator specified by $where_join. A custom string can also be provided.
 * If nothing is provided, the update will affect all rows.
 * @param string When a                                         $where parameter is given, this will work as the glue
 *                                         between the fields. "AND" operator will be use by default. Other values might
 *                                         be "OR", "AND NOT", "XOR"
 *
 * @return mixed False in case of error or invalid values passed. Affected rows otherwise
 */
function mysql_db_process_sql_delete($table, $where, $where_join='AND')
{
    if (empty($where)) {
        // Should avoid any mistake that lead to deleting all data
        return false;
    }

    $query = sprintf('DELETE FROM `%s` WHERE ', $table);

    if ($where) {
        if (is_string($where)) {
            /*
                FIXME: Should we clean the string for sanity?
             Who cares if this is deleting data... */
            $query .= $where;
        } else if (is_array($where)) {
            $query .= db_format_array_where_clause_sql($where, $where_join);
        }
    }

    return db_process_sql($query);
}


/**
 * Get row by row the DB by SQL query. The first time pass the SQL query and
 * rest of times pass none for iterate in table and extract row by row, and
 * the end return false.
 *
 * @param  boolean  $new    Default true, if true start to query.
 * @param  resource $result The resource of mysql for access to query.
 * @param  string   $sql
 * @return mixed The row or false in error.
 */
function mysql_db_get_all_row_by_steps_sql($new=true, &$result, $sql=null)
{
    global $config;

    if ($config['mysqli'] === true) {
        if ($new == true) {
            $result = mysqli_query($config['dbconnection'], $sql);
        }

        if ($result) {
            return mysqli_fetch_assoc($result);
        }
    } else {
        if ($new == true) {
            $result = mysql_query($sql);
        }

        if ($result) {
            return mysql_fetch_assoc($result);
        }
    }

    return [];
}


/**
 * Starts a database transaction.
 */
function mysql_db_process_sql_begin()
{
    global $config;

    if ($config['mysqli']) {
        mysqli_query($config['dbconnection'], 'SET AUTOCOMMIT = 0');
        mysqli_query($config['dbconnection'], 'START TRANSACTION');
    } else {
        mysql_query('SET AUTOCOMMIT = 0');
        mysql_query('START TRANSACTION');
    }
}


/**
 * Commits a database transaction.
 */
function mysql_db_process_sql_commit()
{
    global $config;

    if ($config['mysqli']) {
        mysqli_query($config['dbconnection'], 'COMMIT');
        mysqli_query($config['dbconnection'], 'SET AUTOCOMMIT = 1');
    } else {
        mysql_query('COMMIT');
        mysql_query('SET AUTOCOMMIT = 1');
    }
}


/**
 * Rollbacks a database transaction.
 */
function mysql_db_process_sql_rollback()
{
    global $config;

    if ($config['mysqli']) {
        mysqli_query($config['dbconnection'], 'ROLLBACK ');
        mysqli_query($config['dbconnection'], 'SET AUTOCOMMIT = 1');
    } else {
        mysql_query('ROLLBACK ');
        mysql_query('SET AUTOCOMMIT = 1');
    }
}


/**
 * Put quotes if magic_quotes protection
 *
 * @param string Text string to be protected with quotes if magic_quotes protection is disabled
 */
function mysql_safe_sql_string($string)
{
    if (get_magic_quotes_gpc() == 0) {
        return $string;
    }

    global $config;

    return mysql_real_escape_string($config['dbconnection'], $string);
}


/**
 * Get last error.
 *
 * @return string Return the string error.
 */
function mysql_db_get_last_error()
{
    global $config;

    if ($config['mysqli']) {
        return mysqli_error();
    } else {
        return mysql_error();
    }
}


/**
 * This function gets the time from either system or sql based on preference and returns it
 *
 * @return integer Unix timestamp
 */
function mysql_get_system_time()
{
    global $config;

    static $time = 0;

    if ($time != 0) {
        return $time;
    }

    if ($config['timesource'] == 'sql') {
        $time = db_get_sql('SELECT UNIX_TIMESTAMP();');
        if (empty($time)) {
            return time();
        }

        return $time;
    } else {
        return time();
    }
}


/**
 * Get the type of field.
 *
 * @param string  $table The table to examine the type of field.
 * @param integer $field The field order in table.
 *
 * @return mixed Return the type name or False in error case.
 */
function mysql_db_get_type_field_table($table, $field)
{
    global $config;

    if ($config['mysqli']) {
        $result = mysqli_query($config['dbconnection'], 'SELECT parameters FROM '.$table);

        return mysqli_fetch_field_direct($result, $field);
    } else {
        $result = mysql_query('SELECT parameters FROM '.$table);

        return mysql_field_type($result, $field);
    }
}


function mysql_get_fields($table)
{
    global $config;

    return db_get_all_rows_sql('SHOW COLUMNS FROM '.$table);
}


/**
 * Process a file with an oracle schema sentences.
 * Based on the function which installs the pandoradb.sql schema.
 *
 * @param string  $path         File path.
 * @param boolean $handle_error Whether to handle the mysqli_query/mysql_query errors or throw an exception.
 *
 * @return boolean Return the final status of the operation.
 */
function mysql_db_process_file($path, $handle_error=true)
{
    global $config;

    if (file_exists($path)) {
        $file_content = file($path);
        $query = '';

        // Begin the transaction
        mysql_db_process_sql_begin();

        foreach ($file_content as $sql_line) {
            if (trim($sql_line) != '' && strpos($sql_line, '--') === false) {
                $query .= $sql_line;

                if (preg_match("/;[\040]*\$/", $sql_line)) {
                    if ($config['mysqli']) {
                        $query_result = mysqli_query($config['dbconnection'], $query);
                    } else {
                        $query_result = mysql_query($query);
                    }

                    if (!$result = $query_result) {
                        // Error. Rollback the transaction
                        mysql_db_process_sql_rollback();

                        if ($config['mysqli']) {
                            $error_message = mysqli_error($config['dbconnection']);
                        } else {
                            $error_message = mysql_error();
                        }

                        // Handle the error
                        if ($handle_error) {
                            $backtrace = debug_backtrace();
                            $error = sprintf(
                                '%s (\'%s\') in <strong>%s</strong> on line %d',
                                $error_message,
                                $query,
                                $backtrace[0]['file'],
                                $backtrace[0]['line']
                            );
                            db_add_database_debug_trace($query, $error_message);
                            set_error_handler('db_sql_error_handler');
                            trigger_error($error);
                            restore_error_handler();

                            return false;
                        }
                        // Throw an exception with the error message
                        else {
                            throw new Exception($error_message);
                        }
                    }

                    $query = '';
                }
            }
        }

        // No errors. Commit the transaction
        mysql_db_process_sql_commit();
        return true;
    } else {
        return false;
    }
}


// ---------------------------------------------------------------
// Initiates a transaction and run the queries of an sql file
// ---------------------------------------------------------------
function db_run_sql_file($location)
{
    global $config;

    // Load file
    $commands = file_get_contents($location);
    // Delete comments
    $lines = explode("\n", $commands);
    $commands = '';
    foreach ($lines as $line) {
        $line = trim($line);
        if ($line && !preg_match('/^--/', $line) && !preg_match('/^\/\*/', $line)) {
            $line = preg_replace('/;$/', '__;__', $line);
            $commands .= $line;
        }
    }

    // Convert to array
    $commands = explode('__;__', $commands);

    if ($config['mysqli']) {
        $mysqli = new mysqli($config['dbhost'], $config['dbuser'], $config['dbpass'], $config['dbname'], $config['dbport']);

        // Run commands
        $mysqli->query($config['dbconnection'], 'SET AUTOCOMMIT = 0');
        $mysqli->query($config['dbconnection'], 'START TRANSACTION');
    } else {
        // Run commands
        mysql_db_process_sql_begin();
        // Begin transaction
    }

    foreach ($commands as $command) {
        if (trim($command)) {
            $command .= ';';

            if ($config['mysqli']) {
                $result = $mysqli->query($command);
            } else {
                $result = mysql_query($command);
            }

            if (!$result) {
                break;
                // Error
            }
        }
    }

    if ($result) {
        if ($config['mysqli']) {
            $mysqli->query($config['dbconnection'], 'COMMIT');
            $mysqli->query($config['dbconnection'], 'SET AUTOCOMMIT = 1');
        } else {
            mysql_db_process_sql_commit();
            // Save results
        }

        return true;
    } else {
        if ($config['mysqli']) {
            $mysqli->query($config['dbconnection'], 'ROLLBACK ');
            $mysqli->query($config['dbconnection'], 'SET AUTOCOMMIT = 1');
        } else {
            mysql_db_process_sql_rollback();
            // Undo results
        }

        return false;
    }
}<|MERGE_RESOLUTION|>--- conflicted
+++ resolved
@@ -656,126 +656,6 @@
  * @return string Values joined into an SQL string that can fits into the WHERE
  * clause of an SQL sentence.
  */
-<<<<<<< HEAD
-function mysql_db_format_array_where_clause_sql ($values, $join = 'AND', $prefix = false) {
-	
-	$fields = array ();
-	
-	if (! is_array ($values)) {
-		return '';
-	}
-	
-	$query = '';
-	$limit = '';
-	$offset = '';
-	$order = '';
-	$group = '';
-	if (isset ($values['limit'])) {
-		$limit = sprintf (' LIMIT %d', $values['limit']);
-		unset ($values['limit']);
-	}
-	
-	if (isset ($values['offset'])) {
-		$offset = sprintf (' OFFSET %d', $values['offset']);
-		unset ($values['offset']);
-	}
-	
-	if (isset ($values['order'])) {
-		if (is_array($values['order'])) {
-			if (!isset($values['order']['order'])) {
-				$orderTexts = array();
-				foreach ($values['order'] as $orderItem) {
-					$orderTexts[] = $orderItem['field'] . ' ' . $orderItem['order'];
-				}
-				$order = ' ORDER BY ' . implode(', ', $orderTexts);
-			}
-			else {
-				$order = sprintf (' ORDER BY %s %s', $values['order']['field'], $values['order']['order']);
-			}
-		}
-		else {
-			$order = sprintf (' ORDER BY %s', $values['order']);
-		}
-		unset ($values['order']);
-	}
-	
-	if (isset ($values['group'])) {
-		$group = sprintf (' GROUP BY %s', $values['group']);
-		unset ($values['group']);
-	}
-	
-	$i = 1;
-	$max = count ($values);
-	foreach ($values as $field => $value) {
-		$negative = false;
-		if (is_numeric ($field)) {
-			/* User provide the exact operation to do */
-			$query .= $value;
-			
-			if ($i < $max) {
-				$query .= ' '.$join.' ';
-			}
-			$i++;
-			continue;
-		}
-		if ($field[0] == "!") {
-			$negative = true;
-			$field = substr($field, 1);
-		}
-		if ($field[0] != "`") {
-			//If the field is as <table>.<field>, don't scape.
-			if (strstr($field, '.') === false)
-				$field = "`".$field."`";
-		}
-		
-		if (is_null ($value)) {
-			$query .= sprintf ("%s IS NULL", $field);
-		}
-		elseif (is_int ($value) || is_bool ($value)) {
-			$query .= sprintf ("%s = %d", $field, $value);
-		}
-		else if (is_float ($value) || is_double ($value)) {
-			$query .= sprintf ("%s = %f", $field, $value);
-		}
-		elseif (is_array ($value)) {
-			$not = $negative ? ' NOT ' : '';
-			$query .= sprintf ('%s %sIN ("%s")', $field, $not, implode ('", "', $value));
-		}
-		else {
-			if ($value === "") {
-				//Search empty string
-				$query .= sprintf ("%s = ''", $field);
-			}
-			else if ($value[0] == ">") {
-				$value = substr($value,1,strlen($value)-1);
-				$query .= sprintf ("%s > '%s'", $field, $value);
-			}
-			else if ($value[0] == "<") {
-				if ($value[1] == ">") {
-					$value = substr($value,2,strlen($value)-2);
-					$query .= sprintf ("%s <> '%s'", $field, $value);
-				}
-				else {
-					$value = substr($value,1,strlen($value)-1);
-					$query .= sprintf ("%s < '%s'", $field, $value);
-				}
-			}
-			else if ($value[0] == '%') {
-				$query .= sprintf ("%s LIKE '%s'", $field, $value);
-			}
-			else {
-				$query .= sprintf ("%s = '%s'", $field, $value);
-			}
-		}
-		
-		if ($i < $max) {
-			$query .= ' '.$join.' ';
-		}
-		$i++;
-	}
-	
-	return (! empty ($query) ? $prefix: '').$query.$group.$order.$limit.$offset;
-=======
 function mysql_db_format_array_where_clause_sql($values, $join='AND', $prefix=false)
 {
     $fields = [];
@@ -883,7 +763,6 @@
     }
 
     return (! empty($query) ? $prefix : '').$query.$group.$order.$limit.$offset;
->>>>>>> e6abb61a
 }
 
 
