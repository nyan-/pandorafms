<?php
// Pandora FMS - http://pandorafms.com
// ==================================================
// Copyright (c) 2005-2009 Artica Soluciones Tecnologicas
// Please see http://pandorafms.org for full contribution list

// This program is free software; you can redistribute it and/or
// modify it under the terms of the GNU General Public License
// as published by the Free Software Foundation for version 2.
// This program is distributed in the hope that it will be useful,
// but WITHOUT ANY WARRANTY; without even the implied warranty of
// MERCHANTABILITY or FITNESS FOR A PARTICULAR PURPOSE.  See the
// GNU General Public License for more details.

// Login check
global $config;

check_login ();



$get_image_path_status = get_parameter('get_image_path_status', 0);
if ($get_image_path_status){
	$img_src = get_parameter("img_src");
	$only_src = get_parameter("only_src", 0);
	
	$result = array();
	
	$result['bad'] = html_print_image($img_src . '_bad.png', true, '', $only_src);
	$result['ok'] = html_print_image($img_src . '_ok.png', true, '', $only_src);
	$result['warning'] = html_print_image($img_src . '_warning.png', true, '', $only_src);
	$result['ok'] = html_print_image($img_src . '_ok.png', true, '', $only_src);
	$result['normal'] = html_print_image($img_src . '.png', true, '', $only_src);
	
	echo json_encode($result);
	return;
}

$id_visual_console = get_parameter('id_visual_console', null);

// WARNING: CHECK THE ENTIRE FUNCTIONALITY

// Visual console id required
if (empty($id_visual_console)) {
	db_pandora_audit("ACL Violation",
		"Trying to access report builder");
	require ("general/noaccess.php");
	exit;
}

// Get the group id for the ACL checks
$group_id = db_get_value('id_group', 'tlayout', 'id', $id_visual_console);
if ($group_id === false) {
	db_pandora_audit("ACL Violation",
		"Trying to access report builder");
	require ("general/noaccess.php");
	exit;
}

// ACL for the existing visual console
// if (!isset($vconsole_read))
// 	$vconsole_read = check_acl ($config['id_user'], $group_id, "VR");
if (!isset($vconsole_write))
	$vconsole_write = check_acl ($config['id_user'], $group_id, "VW");
if (!isset($vconsole_manage))
	$vconsole_manage = check_acl ($config['id_user'], $group_id, "VM");

if (!$vconsole_write && !$vconsole_manage) {
	db_pandora_audit("ACL Violation",
		"Trying to access report builder");
	require ("general/noaccess.php");
	exit;
}

//Fix ajax to avoid include the file, 'functions_graph.php'.
$ajax = true;

require_once($config['homedir'] . "/include/functions_visual_map.php");
require_once($config['homedir'] . "/include/functions_agents.php");
require_once($config['homedir'] . '/include/functions_graph.php');
require_once($config['homedir'] . '/include/functions_custom_graphs.php');
enterprise_include_once('include/functions_visual_map.php');

$action = get_parameter('action');
$type = get_parameter('type');

$id_element = get_parameter('id_element', null);

$image = get_parameter('image', null);
$background = get_parameter('background', null);
$background_color = get_parameter('background_color', null);
$label = get_parameter('label', '');
$left = get_parameter('left', null);
$top = get_parameter('top', null);
$agent = get_parameter('agent', null);
$id_module = get_parameter('module', null);
$period = get_parameter('period', null);
$event_max_time_row = get_parameter('event_max_time_row', null);
$width = get_parameter('width', null);
$height = get_parameter('height', null);
$parent = get_parameter('parent', null);
$map_linked = get_parameter('map_linked', null);
<<<<<<< HEAD
$element_group = get_parameter('element_group', null);
=======
$map_linked_weight = get_parameter('map_linked_weight', null);
>>>>>>> b12d5295
$width_percentile = get_parameter('width_percentile', null);
$bars_graph_height = get_parameter('bars_graph_height', null);
$max_percentile = get_parameter('max_percentile', null);
$height_module_graph = get_parameter('height_module_graph', null);
$width_module_graph = get_parameter('width_module_graph', null);
$bars_graph_type = get_parameter('bars_graph_type', null);
$id_agent_module = get_parameter('id_agent_module', 0);
$process_simple_value = get_parameter('process_simple_value', PROCESS_VALUE_NONE);
$type_percentile = get_parameter('type_percentile', 'percentile');
$value_show = get_parameter('value_show', 'percent');
$metaconsole = get_parameter('metaconsole', 0);
$server_name = get_parameter('server_name', null);
$server_id = (int)get_parameter('server_id', 0);
$id_agent = get_parameter('id_agent', null);
$id_agent_string = get_parameter('id_agent_string', null);
$id_metaconsole = get_parameter('id_metaconsole', null);
$id_group = (int)get_parameter('id_group', 0);
$id_custom_graph = get_parameter('id_custom_graph', null);
$border_width = (int)get_parameter('border_width', 0);
$border_color = get_parameter('border_color', '');
$grid_color = get_parameter('grid_color', '');
$resume_color = get_parameter('resume_color', '');
$fill_color = get_parameter('fill_color', '');
$percentile_color = get_parameter('percentile_color', '');
$percentile_label = io_safe_output(get_parameter('percentile_label', ''));
$percentile_label_color = get_parameter('percentile_label_color', '');
$width_box = (int)get_parameter('width_box', 0);
$height_box = (int)get_parameter('height_box', 0);
$line_start_x = (int)get_parameter('line_start_x', 0);
$line_start_y = (int)get_parameter('line_start_y', 0);
$line_end_x = (int)get_parameter('line_end_x', 0);
$line_end_y = (int)get_parameter('line_end_y', 0);
$line_width = (int)get_parameter('line_width', 0);
$line_color = get_parameter('line_color', '');

$get_element_status = get_parameter('get_element_status', 0);

$enable_link = get_parameter('enable_link', 1);
$type_graph = get_parameter('type_graph', 'area');
$label_position = get_parameter('label_position', 'down');
$show_statistics = get_parameter('show_statistics', 0);

switch ($action) {
	case 'get_font':
		$return = array();
		$return['font'] = $config['fontpath'];
		echo json_encode($return);
		break;

	case 'get_image_from_module':
		$layoutData = db_get_row_filter('tlayout_data', array('id' => $id_element));
		$sql = 'SELECT datos FROM tagente_estado WHERE id_agente_modulo = '.$layoutData['id_agente_modulo'];
		ob_clean();
		$result = db_get_sql($sql);
		$image = strpos($result, 'data:image');

		if($image === false){
			$return['correct'] = false;
		}
		else{
			$return['correct'] = true;
		}
		
		echo json_encode($return);
		
		break;

	case 'get_module_type_string':
		$data = array ();

		$layoutData = db_get_row_filter('tlayout_data', array('id' => $id_element));

		if ($layoutData['id_metaconsole'] != 0) {
			$connection = db_get_row_filter ('tmetaconsole_setup', $layoutData['id_metaconsole']);

			if (metaconsole_load_external_db($connection) != NOERR) {
				continue;
			}
		}

		$is_string = db_get_value_filter ('id_tipo_modulo', 'tagente_modulo',
			array ('id_agente' => $id_agent,
				'id_agente_modulo' => $id_module));
		
		if ($layoutData['id_metaconsole'] != 0) {
			metaconsole_restore_db();
		}

		$return = array();
		if (($is_string == 17) || ($is_string == 23) || ($is_string == 3) ||
			($is_string == 10) || ($is_string == 33)) {
			$return['no_data'] = false;
		}
		else {
			$return['no_data'] = true;
		}

		echo json_encode($return);
		break;
	
	case 'get_module_events':
		$data = array ();
		
		$date = get_system_time ();
		$datelimit = $date - $event_max_time_row;

		$events = db_get_row_filter ('tevento',
			array ('id_agente' => $id_agent,
				'id_agentmodule' => $id_module,
				'utimestamp > ' . $datelimit,
				'utimestamp < ' . $date), 'criticity, utimestamp');

		$return = array();
		if (!$events) {
			$return['no_data'] = true;
			if (!empty($id_metaconsole)) {
				$connection = db_get_row_filter ('tmetaconsole_setup',
					$id_metaconsole);
				if (metaconsole_load_external_db($connection) != NOERR) {
					continue;
				}
			}
			$return['url'] = true;
			if (!empty($id_metaconsole)) {
				metaconsole_restore_db();
			}
		}
		else {
			$return['no_data'] = false;
		}

		echo json_encode($return);
		break;
	
	case 'get_image_sparse':
		//Metaconsole db connection
		if (!empty($id_metaconsole)) {
			$connection = db_get_row_filter ('tmetaconsole_setup',
				$id_metaconsole);
			if (metaconsole_load_external_db($connection) != NOERR) {
				//ui_print_error_message ("Error connecting to ".$server_name);
				continue;
			}
		}
		
		if ($id_custom_graph != 0) {
			$img = custom_graphs_print(
				$id_custom_graph, $height, $width, $period,
				null, true, 0, true, $background_color);
		}
		else {
			$img = grafico_modulo_sparse($id_agent_module,
				$period, 0, $width, $height, '', null, false, 1,
				0, 0, '', 0, 0, true, true, '', 1, false, '',
				false, false, true, $background_color,
				false, false, false, $config['type_module_charts']);
		}
		
		//Restore db connection
		if (!empty($id_metaconsole)) {
			metaconsole_restore_db();
		}

		$data_image = array();
		preg_match("/src=[\'\"](.*)[\'\"]/", $img, $matches);
		$url = $matches[1];

		if (empty($url) && ($type == 'module_graph')) {
			$data_image['url'] = $img;
			$data_image['no_data'] = true;
			$data_image['message'] = __('No data to show');
		}
		else{
			$data_image['url'] = $matches[1];
			$data_image['no_data'] = false;
		}

		echo json_encode($data_image);
		break;
	
	
	
	case 'get_layout_data':
		$layoutData = db_get_row_filter('tlayout_data',
			array('id' => $id_element));
		$layoutData['height'] = $layoutData['height'];
		$layoutData['width']  = $layoutData['width'];
		echo json_encode($layoutData);
		break;
	
	
	
	case 'get_module_value':
		global $config;
	
		$unit_text = false;
		$layoutData = db_get_row_filter('tlayout_data', array('id' => $id_element));
		switch ($layoutData['type']) {
			case SIMPLE_VALUE:
			case SIMPLE_VALUE_MAX:
			case SIMPLE_VALUE_MIN:
			case SIMPLE_VALUE_AVG:
				$type = visual_map_get_simple_value_type($process_simple_value);
				
				
				//Metaconsole db connection
				if ($layoutData['id_metaconsole'] != 0) {
					$connection = db_get_row_filter ('tmetaconsole_setup',
						array('id' => $layoutData['id_metaconsole']));
					if (metaconsole_load_external_db($connection) != NOERR) {
						//ui_print_error_message ("Error connecting to ".$server_name);
						continue;
					}
				}
				
				$returnValue = visual_map_get_simple_value($type,
					$layoutData['id_agente_modulo'], $period);
				
				//Restore db connection
				if ($layoutData['id_metaconsole'] != 0) {
					metaconsole_restore_db();
				}
				break;
			
			case PERCENTILE_BAR:
			case PERCENTILE_BUBBLE:
			default:
				//Metaconsole db connection
				if ($layoutData['id_metaconsole'] != 0) {
					$connection = db_get_row_filter ('tmetaconsole_setup',
						array('id' => $layoutData['id_metaconsole']));
					if (metaconsole_load_external_db($connection) != NOERR) {
						//ui_print_error_message ("Error connecting to ".$server_name);
						continue;
					}
				}
				
				$returnValue = db_get_sql ('SELECT datos
					FROM tagente_estado
					WHERE id_agente_modulo = ' . $layoutData['id_agente_modulo']);
				$no_data = false;
				$status_no_data = '';
				if ((!$returnValue || $returnValue == 0) &&
				($layoutData['type'] == PERCENTILE_BUBBLE || $layoutData['type'] == PERCENTILE_BAR)) {
					$status_no_data = COL_UNKNOWN;
					$no_data = true;
				}

				if (($layoutData['type'] == PERCENTILE_BAR) ||
					($layoutData['type'] == PERCENTILE_BUBBLE)) {
					if ($value_show == 'value') {
						$returnValue = format_for_graph($returnValue, 2);
						
						$unit_text_db = db_get_sql ('SELECT unit
							FROM tagente_modulo
							WHERE id_agente_modulo = ' . $layoutData['id_agente_modulo']);
						$unit_text_db = trim(io_safe_output($unit_text_db));
						
						if ($value_show == 'value') {
							//Set empty string unit at the moment
							//and change for old false value
							
							$unit_text = '';
						}
						
						if (!empty($unit_text_db))
							$unit_text = $unit_text_db;
					}
				}
				
				//Restore db connection
				if ($layoutData['id_metaconsole'] != 0) {
					metaconsole_restore_db();
				}
				break;
				
		}
		
		// Linked to other layout ?? - Only if not module defined
		if ($layoutData['id_layout_linked'] != 0) {
			$status = visual_map_get_layout_status ($layoutData['id_layout_linked'], $layoutData['id_layout_linked_weight']);
		
		// Single object
		}
		elseif (($layoutData["type"] == STATIC_GRAPH)
					|| ($layoutData["type"] == PERCENTILE_BAR)
					|| ($layoutData["type"] == LABEL)) {
			// Status for a simple module
			if ($layoutData['id_agente_modulo'] != 0) {
				$status = modules_get_agentmodule_status ($layoutData['id_agente_modulo']);
				$id_agent = db_get_value ("id_agente", "tagente_estado", "id_agente_modulo", $layoutData['id_agente_modulo']);
			
			// Status for a whole agent, if agente_modulo was == 0
			}
			elseif ($layoutData['id_agent'] != 0) {
				$status = agents_get_status ($layoutData["id_agent"]);
				if ($status == -1) // agents_get_status return -1 for unknown!
					$status = 3; 
				$id_agent = $layoutData["id_agent"];
			}
			else {
				$status = 3;
				$id_agent = 0;
			}
		}
		else {
			// If it's a graph, a progress bar or a data tag, ALWAYS report
			// status OK (=0) to avoid confussions here.
			$status = 0;
		}
		
		switch ($status) {
			case VISUAL_MAP_STATUS_CRITICAL_BAD:
				//Critical (BAD)
				$colorStatus = COL_CRITICAL;
				break;
			case VISUAL_MAP_STATUS_CRITICAL_ALERT:
				//Critical (ALERT)
				$colorStatus = COL_ALERTFIRED;
				break;
			case VISUAL_MAP_STATUS_NORMAL:
				//Normal (OK)
				$colorStatus = COL_NORMAL;
				break;
			case VISUAL_MAP_STATUS_WARNING:
				//Warning
				$colorStatus = COL_WARNING;
				break;
			case VISUAL_MAP_STATUS_UNKNOWN:
				//Unknown
			default:
				$colorStatus = COL_UNKNOWN;
				// Default is Grey (Other)
				break;
		}
		
		//~ $returnValue_value = explode('&nbsp;', $returnValue);
		
		$return = array();
		if ($returnValue_value[1] != "") {
			//~ $return['value'] = remove_right_zeros(number_format($returnValue_value[0], $config['graph_precision'])) . " " . $returnValue_value[1];
		}
		else {
			//~ $return['value'] = remove_right_zeros(number_format($returnValue_value[0], $config['graph_precision']));
		}
		
		$return['value'] = $returnValue;
		$return['max_percentile'] = $layoutData['height'];
		$return['width_percentile'] = $layoutData['width'];
		$return['unit_text'] = $unit_text;
		if ($no_data) {
			$return['colorRGB'] = implode('|', html_html2rgb($status_no_data));
		}
		else {
			$return['colorRGB'] = implode('|', html_html2rgb($colorStatus));
		}
		echo json_encode($return);
		break;
	
	
	
	case 'get_color_line':
		$layoutData = db_get_row_filter('tlayout_data', array('id' => $id_element));
		$parent = db_get_row_filter('tlayout_data', array('id' => $layoutData['parent_item']));
		
		$return = array();
		$return['color_line'] = visual_map_get_color_line_status($parent);
		echo json_encode($return);
		break;
	
	
	
	case 'get_image':
		$layoutData = db_get_row_filter('tlayout_data', array('id' => $id_element));
		
		$return = array();
		$return['image'] = visual_map_get_image_status_element($layoutData);
		if (substr($return['image'],0,1) == '4') {
			$return['image'] = substr_replace($return['image'], '', 0,1);
		}
		echo json_encode($return);
		break;
	
	
	
	case 'update':
	case 'move':
		$values = array();
		
		$values['label_position'] = $label_position;
		
		// In Graphs, background color is stored in column image (sorry)
		if ($type == 'module_graph') {
			$values['image'] = $background_color;
			$values['type_graph'] = $type_graph;
		}
		
		switch ($type) {
			case 'background':
			$values = array();
				if ($background !== null)
					$values['background'] = $background;
				if ($width !== null)
					$values['width'] = $width;
				if ($height !== null)
					$values['height'] = $height;
				$result = db_process_sql_update('tlayout',
					$values, array('id' => $id_visual_console));
				echo (int)$result;
				break;
			case 'simple_value':
			case 'percentile_bar':
			case 'percentile_item':
			case 'static_graph':
			case 'module_graph':
			case 'label':
			case 'icon':
			case 'auto_sla_graph':
			case 'bars_graph':
			case 'donut_graph':
			default:
				if ($type == 'label') {
					$values['type'] = LABEL;
					$values['label'] = $label;
				}
				
				if ($enable_link !== null) {
					$values['enable_link'] = $enable_link;
				}
				if ($label !== null) {
					$values['label'] = $label;
				}
				
				switch ($type) {
					// -- line_item --
					case 'handler_end':
					// ---------------
						if ($left !== null) {
							$values['width'] = $left;
						}
						if ($top !== null) { 
							$values['height'] = $top;
						}
						break;
					default:
						if ($left !== null) {
							$values['pos_x'] = $left;
						}
						if ($top !== null) { 
							$values['pos_y'] = $top;
						}
						break;
				}
				
				if (defined('METACONSOLE') && $metaconsole) {
					if ($server_name !== null) {
						$values['id_metaconsole'] = db_get_value('id',
							'tmetaconsole_setup', 'server_name', $server_name);
					}
					if ($server_id > 0) {
						$values['id_metaconsole'] = $server_id;
					}
					
					
					if ($id_agent !== null) {
						$values['id_agent'] = $id_agent;
					}
				}
				else if ($id_agent == 0) {
					$values['id_agent'] = 0;
				}
				else if (!empty($id_agent)) {
					$values['id_agent'] = $id_agent;
				}
				else if ($agent !== null) {
					$id_agent = agents_get_agent_id($agent);
					$values['id_agent'] = $id_agent;
				}
				if ($id_module !== null) {
					$values['id_agente_modulo'] = $id_module;
				}
				if ($parent !== null) {
					$values['parent_item'] = $parent;
				}
				if ($map_linked !== null) {
					$values['id_layout_linked'] = $map_linked;
				}
<<<<<<< HEAD
				if ($element_group !== null) {
					$values['element_group'] = $element_group;
=======
				if ($map_linked_weight !== null) {
					$values['id_layout_linked_weight'] = $map_linked_weight;
>>>>>>> b12d5295
				}
				switch ($type) {
					// -- line_item ------------------------------------
					case 'handler_start':
					case 'handler_end':
						$values['border_width'] = $line_width;
						$values['border_color'] = $line_color;
						break;
					// -------------------------------------------------
					case 'auto_sla_graph':
						$values['type'] = AUTO_SLA_GRAPH;
						if ($event_max_time_row !== null) {
							$values['period'] = $event_max_time_row;
						}
						if ($width !== null) {
							$values['width'] = $width;
						}
						if ($height !== null) {
							$values['height'] = $height;
						}
						break;
					case 'donut_graph':
						if ($width_percentile !== null) {
							$values['width'] = $width_percentile;
							$values['height'] = $width_percentile;
						}
						$values['border_color'] = $resume_color;
						$values['type'] = DONUT_GRAPH;
						$values['id_agent'] = $id_agent_string;
						break;
					case 'box_item':
						$values['border_width'] = $border_width;
						$values['border_color'] = $border_color;
						$values['fill_color'] = $fill_color;
						$values['period'] = $period;
						$values['width'] = $width_box;
						$values['height'] = $height_box;
						break;
					case 'group_item':
						$values['id_group'] = $id_group;
						if ($image !== null) {
							$values['image'] = $image;
						}
						if ($width !== null) {
							$values['width'] = $width;
						}
						if ($height !== null) {
							$values['height'] = $height;
						}
						if ($show_statistics !== null) {
							$values['show_statistics'] = $show_statistics;
						}
						break;
					case 'module_graph':
						if ($height_module_graph !== null) {
							$values['height'] = $height_module_graph;
						}
						if ($width_module_graph !== null) {
							$values['width'] = $width_module_graph;
						}
						if ($period !== null) {
							$values['period'] = $period;
						}
						if ($id_custom_graph !== null) {
							$values['id_custom_graph'] = $id_custom_graph;
						}
						break;
					case 'bars_graph':
						if ($width_percentile !== null) {
							$values['width'] = $width_percentile;
						}
						if ($bars_graph_height !== null) {
							$values['height'] = $bars_graph_height;
						}
						if ($bars_graph_type !== null) {
							$values['type_graph'] = $bars_graph_type;
						}
						if ($background_color !== null) {
							$values['image'] = $background_color;
						}
						if ($grid_color !== null) {
							$values['border_color'] = $grid_color;
						}
						$values['id_agent'] = $id_agent_string;
						break;
					case 'percentile_item':
					case 'percentile_bar':
						if ($action == 'update') {
							if ($width_percentile !== null) {
								$values['width'] = $width_percentile;
							}
							if ($max_percentile !== null) {
								$values['height'] = $max_percentile;
							}
							
							$values['type'] = PERCENTILE_BAR;
							if ($type_percentile == 'percentile') {
								$values['type'] = PERCENTILE_BAR;
							}
							elseif ($type_percentile == 'circular_progress_bar') {
								$values['type'] = CIRCULAR_PROGRESS_BAR;
							}
							elseif ($type_percentile == 'interior_circular_progress_bar') {
								$values['type'] = CIRCULAR_INTERIOR_PROGRESS_BAR;
							}
							elseif ($type_percentile == 'bubble') {
								$values['type'] = PERCENTILE_BUBBLE;
							}
							
							$values['image'] = $value_show;

							$values['border_color'] = $percentile_color;
							$values['fill_color'] = $percentile_label_color;
							$values['label'] = $percentile_label;
						}
						break;
					case 'icon':
					case 'static_graph':
						if ($image !== null) {
							$values['image'] = $image;
						}
						if ($width !== null) {
							$values['width'] = $width;
						}
						if ($height !== null) {
							$values['height'] = $height;
						}
						break;
					case 'simple_value':
						if ($action == 'update') {
							$values['type'] = visual_map_get_simple_value_type(
								$process_simple_value);
							$values['period'] = $period;
							$values['width'] = $width;
						}
						
						break;
					default:
						if (enterprise_installed()) {
							if ($image !== null) {
								$values['image'] = $image;
							}
							enterprise_ajax_update_values($action, $type, $values);
						}
						break;
				}
				
				if ($action == 'move') {
					// Don't change the label because only change the positions
					unset($values['label']);
					unset($values['label_position']);
					// Don't change background color in graphs when move
					
					switch ($type) {
						case 'group_item':
							unset($values['id_group']);
							unset($values['show_statistics']);
							break;
						case 'module_graph':
							unset($values['image']);
							unset($values['type_graph']);
							break;
						case 'bars_graph':
							unset($values['image']);
							unset($values['type_graph']);
							unset($values['border_color']);
							unset($values['width']);
							unset($values['id_agent']);
							unset($values['height']);
							break;
						case 'donut_graph':
							unset($values['border_color']);
							unset($values['width']);
							unset($values['id_agent']);
							break;
						case 'box_item':
							unset($values['border_width']);
							unset($values['border_color']);
							unset($values['fill_color']);
							unset($values['period']);
							unset($values['width']);
							unset($values['height']);
							break;
						// -- line_item --
						case 'handler_start':
						case 'handler_end':
						// ---------------
							unset($values['border_width']);
							unset($values['border_color']);
							break;
					}
				}
				
				$item_in_db = db_get_row_filter ('tlayout_data', array ('id' => $id_element));

				if (($item_in_db['parent_item'] == 0) && ($values['parent_item'] != 0)) {
					$new_line = 1;
				}
				
				$result = db_process_sql_update('tlayout_data', $values,
					array('id' => $id_element));
				
				$return_val = array();
				$return_val['correct'] = (int)$result;
				$return_val['new_line'] = $new_line;

				echo json_encode($return_val);
				break;
		}
		break;
	
	
	
	case 'load':
		switch ($type) {
			case 'background':
				$backgroundFields = db_get_row_filter(
					'tlayout',
					array('id' => $id_visual_console),
					array('background', 'height', 'width'));
				echo json_encode($backgroundFields);
				break;
			// -- line_item --
			case 'handler_start':
			case 'handler_end':
			// ---------------
			case 'box_item':
			case 'percentile_bar':
			case 'percentile_item':
			case 'static_graph':
			case 'group_item':
			case 'module_graph':
			case 'bars_graph':
			case 'simple_value':
			case 'label':
			case 'icon':
			case 'auto_sla_graph':
			case 'donut_graph':
				$elementFields = db_get_row_filter('tlayout_data',
					array('id' => $id_element));
				
				//Metaconsole db connection
				if ($elementFields['id_metaconsole'] != 0) {
					$connection = db_get_row_filter ('tmetaconsole_setup',
						array('id' => $elementFields['id_metaconsole']));
					
					$elementFields['id_server_name'] =
						$connection['server_name'];
					
					if (metaconsole_load_external_db($connection) != NOERR) {
						//ui_print_error_message ("Error connecting to ".$server_name);
						continue;
					}
				}
				
				
				if (!empty($connection['server_name'])) {
					$elementFields['agent_name'] =
						io_safe_output(agents_get_alias($elementFields['id_agent']))
						. " (" . io_safe_output($connection['server_name']) . ")";
				}
				else {
					$elementFields['agent_name'] =
						io_safe_output(agents_get_alias($elementFields['id_agent']));
				}
				
				//Make the html of select box of modules about id_agent.
				if (($elementFields['id_agent'] != 0)
					&&($elementFields['id_layout_linked'] == 0)) {
					$modules = agents_get_modules(
						$elementFields['id_agent'], false,
						array('disabled' => 0,
							'id_agente' => $elementFields['id_agent']));
					
					$elementFields['modules_html'] = '<option value="0">--</option>';
					foreach ($modules as $id => $name) {
						$elementFields['modules_html'] .= '<option value="' . $id . '">' . io_safe_output($name) . '</option>';
					}
				}
				else  {
					$elementFields['modules_html'] = '<option value="0">' . __('Any') . '</option>';
				}
				
				//Restore db connection
				if ($elementFields['id_metaconsole'] != 0) {
					metaconsole_restore_db();
				}
				
				switch ($type) {
					case 'auto_sla_graph':
						$elementFields['event_max_time_row'] = $elementFields['period'];
					case 'percentile_item':
					case 'percentile_bar':
						$elementFields['width_percentile'] = $elementFields['width'];
						$elementFields['max_percentile'] = $elementFields['height'];

						$elementFields['value_show'] = $elementFields['image'];
						
						$elementFields['type_percentile'] = 'percentile';
						if ($elementFields['type'] == PERCENTILE_BAR) {
							$elementFields['type_percentile'] = 'percentile';
						}
						elseif ($elementFields['type'] == PERCENTILE_BUBBLE) {
							$elementFields['type_percentile'] = 'bubble';
						}
						elseif ($elementFields['type'] == CIRCULAR_PROGRESS_BAR) {
							$elementFields['type_percentile'] = 'circular_progress_bar';
						}
						elseif ($elementFields['type'] == CIRCULAR_INTERIOR_PROGRESS_BAR) {
							$elementFields['type_percentile'] = 'interior_circular_progress_bar';
						}
						$elementFields['percentile_color'] = $elementFields['border_color'];
						$elementFields['percentile_label_color'] = $elementFields['fill_color'];
						$elementFields['percentile_label'] = $elementFields['label'];
						break;
					case 'donut_graph':
						$elementFields['width_percentile'] = $elementFields['width'];
						$elementFields['resume_color'] = $elementFields['border_color'];
						$elementFields['id_agent_string'] = $elementFields['id_agent'];
						if (($elementFields['id_agent_string'] != 0)
							&& ($elementFields['id_layout_linked'] == 0)) {
							$modules = agents_get_modules(
								$elementFields['id_agent'], false,
								array('disabled' => 0,
									'id_agente' => $elementFields['id_agent'],
									'tagente_modulo.id_tipo_modulo IN' => "(17,23,3,10,33)"));
							
							$elementFields['modules_html'] = '<option value="0">--</option>';
							foreach ($modules as $id => $name) {
								$elementFields['modules_html'] .= '<option value="' . $id . '">' . io_safe_output($name) . '</option>';
							}
						}
						break;
					
					case 'module_graph':
						$elementFields['width_module_graph'] = $elementFields['width'];
						$elementFields['height_module_graph'] = $elementFields['height'];
						break;
					case 'bars_graph':
						$elementFields['width_percentile'] = $elementFields['width'];
						$elementFields['bars_graph_height'] = $elementFields['height'];
						$elementFields['bars_graph_type'] = $elementFields['type_graph'];
						$elementFields['grid_color'] = $elementFields['border_color'];
						$elementFields['id_agent_string'] = $elementFields['id_agent'];
						if (($elementFields['id_agent_string'] != 0)
							&& ($elementFields['id_layout_linked'] == 0)) {
							$modules = agents_get_modules(
								$elementFields['id_agent'], false,
								array('disabled' => 0,
									'id_agente' => $elementFields['id_agent'],
									'tagente_modulo.id_tipo_modulo IN' => "(17,23,3,10,33)"));
							
							$elementFields['modules_html'] = '<option value="0">--</option>';
							foreach ($modules as $id => $name) {
								$elementFields['modules_html'] .= '<option value="' . $id . '">' . io_safe_output($name) . '</option>';
							}
						}
						break;
					case 'box_item':
						$elementFields['width_box'] = $elementFields['width'];
						$elementFields['height_box'] = $elementFields['height'];
						$elementFields['border_color'] = $elementFields['border_color'];
						$elementFields['border_width'] = $elementFields['border_width'];
						$elementFields['fill_color'] = $elementFields['fill_color'];
						break;
					
					// -- line_item --
					case 'handler_start':
					case 'handler_end':
					// ---------------
						$elementFields['line_width'] = $elementFields['border_width'];
						$elementFields['line_color'] = $elementFields['border_color'];
						break;
					
				}
				//Support for max, min and svg process on simple value items
				if ($type == 'simple_value') {
					switch ($elementFields['type']) {
						case SIMPLE_VALUE:
							$elementFields['process_value'] = 0;
							break;
						case SIMPLE_VALUE_MAX:
							$elementFields['process_value'] = 2;
							break;
						case SIMPLE_VALUE_MIN:
							$elementFields['process_value'] = 1;
							break;
						case SIMPLE_VALUE_AVG:
							$elementFields['process_value'] = 3;
							break;
					}
				}
				
				$elementFields['label'] = io_safe_output($elementFields['label']);
				echo json_encode($elementFields);
				break;
			
			default:
				enterprise_hook("enterprise_ajax_load_values", array($type, $id_element));
				break;
		}
		break;
	
	
	
	case 'insert':
		$values = array();
		$values['id_layout'] = $id_visual_console;
		$values['label'] = $label;
		$values['pos_x'] = $left;
		$values['pos_y'] = $top;
		$values['label_position'] = $label_position;
		
		if (defined('METACONSOLE') && $metaconsole) {
			if ($server_id > 0) {
				$values['id_metaconsole'] = $server_id;
			}
			else {
				$values['id_metaconsole'] = db_get_value('id',
					'tmetaconsole_setup', 'server_name', $server_name);
			}
			$values['id_agent'] = $id_agent;
		}
		else {
			if (!empty($id_agent)) {
				$values['id_agent'] = $id_agent;
			}
			else if (!empty($agent)) {
				$values['id_agent'] = agents_get_agent_id($agent);
			}
			else {
				$values['id_agent'] = 0;
			}
		}
		$values['id_agente_modulo'] = $id_module;
		$values['id_layout_linked'] = $map_linked;
<<<<<<< HEAD
		$values['element_group'] = $element_group;
=======
		$values['id_layout_linked_weight'] = $map_linked_weight;
>>>>>>> b12d5295
		$values['parent_item'] = $parent;
		$values['enable_link'] = $enable_link;
		$values['image'] = $background_color;
		$values['type_graph'] = $type_graph;
		
		$values['id_custom_graph'] = $id_custom_graph;
		
		switch ($type) {
			case 'line_item':
				$values['type'] = LINE_ITEM;
				$values['border_width'] = $line_width;
				$values['border_color'] = $line_color;
				$values['pos_x'] = $line_start_x;
				$values['pos_y'] = $line_start_y;
				$values['width'] = $line_end_x;
				$values['height'] = $line_end_y;
				break;
			case 'box_item':
				$values['type'] = BOX_ITEM;
				$values['border_width'] = $border_width;
				$values['border_color'] = $border_color;
				$values['fill_color'] = $fill_color;
				$values['period'] = $period;
				$values['width'] = $width_box;
				$values['height'] = $height_box;
				break;
			case 'donut_graph':
				$values['type'] = DONUT_GRAPH;
				$values['width'] = $width_percentile;
				$values['height'] = $width_percentile;
				$values['border_color'] = $resume_color;
				$values['id_agent'] = $id_agent_string;
				break;
			case 'module_graph':
				$values['type'] = MODULE_GRAPH;
				
				if ($values['id_custom_graph'] > 0 ) {
					$values['height'] = $height_module_graph;
					$values['width'] = $width_module_graph;
					
					$graph_conf = db_get_row('tgraph', 'id_graph', $values['id_custom_graph']);
					
					$graph_stacked = $graph_conf['stacked'];
					if ( $graph_stacked == CUSTOM_GRAPH_BULLET_CHART) {
						$values['height'] = 50;
					}
					elseif ($graph_stacked == CUSTOM_GRAPH_GAUGE ){
						if ( $height_module_graph < 150 ) {
							$values['height'] = 150;
						}
						elseif(($height_module_graph >= 150) 
							&& ($height_module_graph < 250)) {
								$values['height'] = $graph_conf['height'];
						}
						elseif( $height_module_graph >= 250 ) {
							$values['height'] = 200;
						}	
					}
				} 
				else {
					$values['height'] = $height_module_graph;
					$values['width'] = $width_module_graph;
				}
				$values['period'] = $period;
				break;
			case 'bars_graph':
				$values['type'] = BARS_GRAPH;
				$values['width'] = $width_percentile;
				$values['height'] = $bars_graph_height;
				$values['type_graph'] = $bars_graph_type;
				$values['image'] = $background_color;
				$values['border_color'] = $grid_color;
				$values['id_agent'] = $id_agent_string;
				break;
			case 'auto_sla_graph':
				$values['type'] = AUTO_SLA_GRAPH;
				$values['period'] = $event_max_time_row;
				$values['width'] = $width;
				$values['height'] = $height;
				break;
			case 'percentile_item':
			case 'percentile_bar': 
				if ($type_percentile == 'percentile') {
					$values['type'] = PERCENTILE_BAR;
				}
				elseif ($type_percentile == 'circular_progress_bar') {
					$values['type'] = CIRCULAR_PROGRESS_BAR;
				}
				elseif ($type_percentile == 'interior_circular_progress_bar') {
					$values['type'] = CIRCULAR_INTERIOR_PROGRESS_BAR;
				}
				else {
					$values['type'] = PERCENTILE_BUBBLE;
				}
				$values['border_color'] = $percentile_color;
				$values['image'] = $value_show; //Hack to save it show percent o value.
				$values['width'] = $width_percentile;
				$values['height'] = $max_percentile;
				$values['fill_color'] = $percentile_label_color;
				$values['label'] = $percentile_label;
				break;
			case 'static_graph':
				$values['type'] = STATIC_GRAPH;
				$values['image'] = $image;
				$values['width'] = $width;
				$values['height'] = $height;
				break;
			case 'group_item':
				$values['type'] = GROUP_ITEM;
				$values['image'] = $image;
				$values['width'] = $width;
				$values['height'] = $height;
				$values['id_group'] = $id_group;
				$values['show_statistics'] = $show_statistics;
				breaK;
			case 'simple_value':
				//This allows min, max and avg process in a simple value
				$values['type'] = visual_map_get_simple_value_type($process_simple_value);
				$values['period'] = $period;
				$values['width'] = $width;
				break;
			case 'label':
				$values['type'] = LABEL;
				$values['label'] = $label;
				break;
			case 'icon':
				$values['type'] = ICON;
				$values['image'] = $image;
				$values['width'] = $width;
				$values['height'] = $height;
				break;
			default:
				if (enterprise_installed()) {
					enterprise_ajax_insert_fill_values_insert($type, $values);
				}
				break;
		}

		$idData = db_process_sql_insert('tlayout_data', $values);
		
		$return = array();
		if ($idData === false) {
			$return['correct'] = 0;
		}
		else {
			$text = visual_map_create_internal_name_item($label, $type, $image, $agent, $id_module, $idData);
			
			$return['correct'] = 1;
			$return['id_data'] = $idData;
			$return['text'] = $text;
		}
		echo json_encode($return);
		break;
	
	
	
	case 'copy':
		
		$values = db_get_row_filter('tlayout_data',
			array('id' => $id_element));
		
		unset($values['id']);
		$values['pos_x'] = $values['pos_x'] + 20;
		$values['pos_y'] = $values['pos_y'] + 20;
		
		$idData = db_process_sql_insert('tlayout_data', $values);
		
		$return = array();
		if ($idData === false) {
			$return['correct'] = 0;
		}
		else {
			
			$text = visual_map_create_internal_name_item($label, $type, $image, $agent, $id_module, $idData);
			
			$values['label'] = io_safe_output($values['label']);
			$values['left'] = $values['pos_x'];
			$values['top'] = $values['pos_y'];
			$values['parent'] = $values['parent_item'];
			$return['values'] = $values;
			$return['correct'] = 1;
			$return['id_data'] = $idData;
			$return['text'] = $text;
			$return['type'] = visual_map_type_in_js($values['type']);
			
			switch ($values['type']) {
				case BOX_ITEM:
					$return['values']['width_box'] = $values['width'];
					$return['values']['height_box'] = $values['height'];
					break;
					
				case CIRCULAR_PROGRESS_BAR:
					$return['values']['type_percentile'] = 'bubble';
					break;

				case CIRCULAR_INTERIOR_PROGRESS_BAR:
					$return['values']['type_percentile'] = 'circular_progress_bar';
					break;

				case PERCENTILE_BUBBLE:
					$return['values']['type_percentile'] = 'interior_circular_progress_bar';
					break;
					
				case PERCENTILE_BAR:
					$return['values']['type_percentile'] = 'percentile';
					break;				
			
				
			}
		}
		
		echo json_encode($return);
		break;
	
	case 'delete':
		if (db_process_sql_delete('tlayout_data', array('id' => $id_element, 'id_layout' => $id_visual_console)) === false) {
			$return['correct'] = 0;
		}
		else {
			$return['correct'] = 1;
		}
		
		echo json_encode($return);
		break;
	
	
	
	case 'get_original_size_background':
		$replace = strlen($config["homeurl"] . '/');
		
		if (substr($background, 0, $replace) == $config["homeurl"] . '/')
			$size = getimagesize(substr($background, $replace));
		else
			$size = getimagesize($background);
		
		echo json_encode($size);
		break;
	
	
	
	default:
		enterprise_hook("enterprise_visualmap_ajax");
		break;
	
	
	
}

/* visual map element status check  */
if ($get_element_status) {
	$layoutData = db_get_row_filter('tlayout_data',
		array('id' => $id_element));
	
	$res = visual_map_get_status_element($layoutData);
	
	echo $res;
	
	return;
}

?><|MERGE_RESOLUTION|>--- conflicted
+++ resolved
@@ -100,11 +100,8 @@
 $height = get_parameter('height', null);
 $parent = get_parameter('parent', null);
 $map_linked = get_parameter('map_linked', null);
-<<<<<<< HEAD
+$map_linked_weight = get_parameter('map_linked_weight', null);
 $element_group = get_parameter('element_group', null);
-=======
-$map_linked_weight = get_parameter('map_linked_weight', null);
->>>>>>> b12d5295
 $width_percentile = get_parameter('width_percentile', null);
 $bars_graph_height = get_parameter('bars_graph_height', null);
 $max_percentile = get_parameter('max_percentile', null);
@@ -592,13 +589,11 @@
 				if ($map_linked !== null) {
 					$values['id_layout_linked'] = $map_linked;
 				}
-<<<<<<< HEAD
 				if ($element_group !== null) {
 					$values['element_group'] = $element_group;
-=======
+				}
 				if ($map_linked_weight !== null) {
 					$values['id_layout_linked_weight'] = $map_linked_weight;
->>>>>>> b12d5295
 				}
 				switch ($type) {
 					// -- line_item ------------------------------------
@@ -1035,11 +1030,8 @@
 		}
 		$values['id_agente_modulo'] = $id_module;
 		$values['id_layout_linked'] = $map_linked;
-<<<<<<< HEAD
 		$values['element_group'] = $element_group;
-=======
 		$values['id_layout_linked_weight'] = $map_linked_weight;
->>>>>>> b12d5295
 		$values['parent_item'] = $parent;
 		$values['enable_link'] = $enable_link;
 		$values['image'] = $background_color;
