--- conflicted
+++ resolved
@@ -750,10 +750,7 @@
 					// Don't change the label because only change the positions
 					unset($values['label']);
 					unset($values['label_position']);
-<<<<<<< HEAD
 					// Don't change this values when move
-					unset($values['enable_link']);
-=======
 					unset($values['id_agent']);
 					unset($values['id_agente_modulo']);
 					unset($values['enable_link']);
@@ -762,7 +759,6 @@
 					unset($values['element_group']);
 					unset($values['id_layout_linked_weight']);
 					// Don't change background color in graphs when move
->>>>>>> 684658d8
 					
 					switch ($type) {
 						case 'group_item':
