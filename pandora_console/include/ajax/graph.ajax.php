<?php
// Pandora FMS - http://pandorafms.com
// ==================================================
// Copyright (c) 2005-2012 Artica Soluciones Tecnologicas
// Please see http://pandorafms.org for full contribution list

// This program is free software; you can redistribute it and/or
// modify it under the terms of the GNU General Public License
// as published by the Free Software Foundation for version 2.
// This program is distributed in the hope that it will be useful,
// but WITHOUT ANY WARRANTY; without even the implied warranty of
// MERCHANTABILITY or FITNESS FOR A PARTICULAR PURPOSE.  See the
// GNU General Public License for more details.

require_once('include/functions_custom_graphs.php');
require_once('include/functions_graph.php');

$save_custom_graph = (bool) get_parameter('save_custom_graph');
$print_custom_graph = (bool) get_parameter('print_custom_graph');
$print_sparse_graph = (bool) get_parameter('print_sparse_graph');
$get_graphs = (bool)get_parameter('get_graphs_container');

if ($save_custom_graph) {
	$return = array();
	
	$id_modules = (array)get_parameter('id_modules', array());
	$name = get_parameter('name', '');
	$description = get_parameter('description', '');
	$stacked = get_parameter('stacked', CUSTOM_GRAPH_LINE);
	$width = get_parameter('width', 0);
	$height = get_parameter('height', 0);
	$events = get_parameter('events', 0);
	$period = get_parameter('period', 0);
	$fullscale = get_parameter('fullscale', 0);
	
	$result = (bool)custom_graphs_create($id_modules, $name,
		$description, $stacked, $width, $height, $events, $period, 0, 0, false, $fullscale);
	
	
	$return['correct'] = $result;
	
	echo json_encode($return);
	return;
}

if ($print_custom_graph) {
	ob_clean();
	
	$id_graph = (int) get_parameter('id_graph');
	$height = (int) get_parameter('height', CHART_DEFAULT_HEIGHT);
	$width = (int) get_parameter('width', CHART_DEFAULT_WIDTH);
	$period = (int) get_parameter('period', SECONDS_5MINUTES);
	$stacked = (int) get_parameter('stacked', CUSTOM_GRAPH_LINE);
	$date = (int) get_parameter('date', time());
	$only_image = (bool) get_parameter('only_image');
	$background_color = (string) get_parameter('background_color', 'white');
	$modules_param = get_parameter('modules_param', array());
	$homeurl = (string) get_parameter('homeurl');
	$name_list = get_parameter('name_list', array());
	$unit_list = get_parameter('unit_list', array());
	$show_last = (bool) get_parameter('show_last', true);
	$show_max = (bool) get_parameter('show_max', true);
	$show_min = (bool) get_parameter('show_min', true);
	$show_avg = (bool) get_parameter('show_avg', true);
	$ttl = (int) get_parameter('ttl', 1);
	$dashboard = (bool) get_parameter('dashboard');
	$vconsole = (bool) get_parameter('vconsole');
	$fullscale = (bool) get_parameter('fullscale');

	echo custom_graphs_print($id_graph, $height, $width, $period, $stacked,
		true, $date, $only_image, $background_color, $modules_param,
		$homeurl, $name_list, $unit_list, $show_last, $show_max,
		$show_min, $show_avg, $ttl, $dashboard, $vconsole);
	return;
}

if ($print_sparse_graph) {
	ob_clean();
	
	$agent_module_id = (int) get_parameter('agent_module_id');
	$period = (int) get_parameter('period', SECONDS_5MINUTES);
	$show_events = (bool) get_parameter('show_events');
	$width = (int) get_parameter('width', CHART_DEFAULT_WIDTH);
	$height = (int) get_parameter('height', CHART_DEFAULT_HEIGHT);
	$title = (string) get_parameter('title');
	$unit_name = (string) get_parameter('unit_name');
	$show_alerts = (bool) get_parameter('show_alerts');
	$avg_only = (int) get_parameter('avg_only');
	$pure = (bool) get_parameter('pure');
	$date = (int) get_parameter('date', time());
	$unit = (string) get_parameter('unit');
	$baseline = (int) get_parameter('baseline');
	$return_data = (int) get_parameter('return_data');
	$show_title = (bool) get_parameter('show_title', true);
	$only_image = (bool) get_parameter('only_image');
	$homeurl = (string) get_parameter('homeurl');
	$ttl = (int) get_parameter('ttl', 1);
	$projection = (bool) get_parameter('projection');
	$adapt_key = (string) get_parameter('adapt_key');
	$compare = (bool) get_parameter('compare');
	$show_unknown = (bool) get_parameter('show_unknown');
	$menu = (bool) get_parameter('menu', true);
	$background_color = (string) get_parameter('background_color', 'white');
	$percentil = get_parameter('percentil', null);
	$dashboard = (bool) get_parameter('dashboard');
	$vconsole = (bool) get_parameter('vconsole');
	$type_g = get_parameter('type_g', $config['type_module_charts']);
	$fullscale = get_parameter('fullscale', 0);
	
	echo grafico_modulo_sparse($agent_module_id, $period, $show_events,
		$width, $height , $title, $unit_name, $show_alerts, $avg_only,
		$pure, $date, $unit, $baseline, $return_data, $show_title,
		$only_image, $homeurl, $ttl, $projection, $adapt_key, $compare,
		$show_unknown, $menu, $backgroundColor, $percentil,
		$dashboard, $vconsole, $type_g, $fullscale);
	return;
}

if ($get_graphs){
	$id_container = get_parameter('id_container',0);
	//config token max_graph
	$max_graph = $config['max_graph_container'];
	$result_items =  db_get_all_rows_sql("SELECT * FROM tcontainer_item WHERE id_container = " . $id_container);
	if (!empty($result_items)){
		$hash = get_parameter('hash',0);
		$period = get_parameter('time',0);
		
		$periods = array ();
		$periods[1] = __('none');
		$periods[SECONDS_1HOUR] = __('1 hour');
		$periods[SECONDS_2HOUR] = sprintf(__('%s hours'), '2 ');
		$periods[SECONDS_6HOURS] = sprintf(__('%s hours'), '6 ');
		$periods[SECONDS_12HOURS] = sprintf(__('%s hours'), '12 ');
		$periods[SECONDS_1DAY] = __('1 day');
		$periods[SECONDS_2DAY] = sprintf(__('%s days'), '2 ');
		$periods[SECONDS_5DAY] = sprintf(__('%s days'), '5 ');
		$periods[SECONDS_1WEEK] = __('1 week');
		$periods[SECONDS_15DAYS] = __('15 days');
		$periods[SECONDS_1MONTH] = __('1 month');
		
		$table = '';
		$single_table = "<table width='100%' cellpadding=4 cellspacing=4>";
	        $single_table .= "<tr id='row_time_lapse' style='' class='datos'>";
	            $single_table .= "<td style='font-weight:bold;width: 12%;'>";
	                $single_table .= __('Time container lapse');
	                // $single_table .= ui_print_help_tip(__('This is the range, or period of time over which the report renders the information for this report type. For example, a week means data from a week ago from now. '),true);
	            $single_table .= "</td>";
	            $single_table .= "<td>";
	                $single_table .= html_print_extended_select_for_time('period_container_'.$hash, $period,
	                    '', '', '0', 10, true,'font-size: 9pt;width: 130px;',true,'',false,$periods,'vertical-align: middle;');
	            $single_table .= "</td>";
	        $single_table .= "</tr>";
		$single_table .= "</table>";
		
		$table .= $single_table;
		$contador = $config['max_graph_container'];
		foreach ($result_items as $key => $value) {
			$table .= "</br>";
			if($period > 1){
				$value['time_lapse'] = $period;
			}
			
			$type_graph = ($value['type_graph'])? "line" : "area";
			
			switch ($value['type']) {
				case 'simple_graph':
					if ($contador > 0) {
						$sql_modulo = db_get_all_rows_sql("SELECT nombre, id_agente FROM 
							tagente_modulo WHERE id_agente_modulo = ". $value['id_agent_module']);
						$sql_alias = db_get_all_rows_sql("SELECT alias from tagente 
							WHERE id_agente = ". $sql_modulo[0]['id_agente']);
						$table .= "<div style='width: 90%'><h4>AGENT " .$sql_alias[0]['alias']." MODULE ".$sql_modulo[0]['nombre']."</h4><hr></div>";
						$table .= grafico_modulo_sparse(
							$value['id_agent_module'],
							$value['time_lapse'],
							0,
							1000,
							300,
							'',
							'',
							false,
							$value['only_average'],
							false,
							0,
							'',
							0,
							0,
							1,
							false,
							ui_get_full_url(false, false, false, false),
							1,
							false,
							0,
							false,
							false,
							1,
							'white',
							null,
							false,
							false,
<<<<<<< HEAD
							$type_graph);
=======
							'area',
							$value['fullscale']
						);
>>>>>>> 23baecc6
						$contador --;
					}
					// $table .= "</br>";
					break;
				case 'custom_graph':
					if ($contador > 0) {
						$graph = db_get_all_rows_field_filter('tgraph', 'id_graph',$value['id_graph']);
						
						$sources = db_get_all_rows_field_filter('tgraph_source', 'id_graph',$value['id_graph']);
						$modules = array ();
						$weights = array ();
						$labels = array ();
						foreach ($sources as $source) {
							array_push ($modules, $source['id_agent_module']);
							array_push ($weights, $source['weight']);
							if ($source['label'] != ''){
									$item['type']            = 'custom_graph';
									$item['id_agent']        = agents_get_module_id($source['id_agent_module']);
									$item['id_agent_module'] = $source['id_agent_module'];
									$labels[$source['id_agent_module']] = reporting_label_macro($item, $source['label']);
							}
						}
						
						$homeurl = ui_get_full_url(false, false, false, false);
						$graph_conf = db_get_row('tgraph', 'id_graph', $value['id_graph']);
						
						if($graph_conf['stacked'] == 4 || $graph_conf['stacked'] == 9){
							$height = 50;
						} else if ($graph_conf['stacked'] == 5){
							$height = 200;
						} else {
							$height = 300;
						}
						$table .= "<div style='width: 90%'><h4>".$graph[0]['name']."</h4><hr></div>";
						$table .= graphic_combined_module($modules,
							$weights,
							$value['time_lapse'],
							1000,
							$height,
							'',
							'',
							0,
							0,
							0,
							$graph_conf['stacked'],
							0,
							false,
							$homeurl,
							1,
							false,
							false,
							'white',
							array(),
							array(),
							1,
							1,
							1,
							1,
							$labels,
							false,
							false,
							null,
							false,
							false,
							$value['fullscale']
						);
						$contador --;
					}
					break;
				case 'dynamic_graph':
					if($value['agent'] != ''){
						$alias = " AND alias REGEXP '".$value['agent']."'";
					}

					if($value['id_group'] === '0'){
						$id_group = "";
					} else {
						$id_group = " AND id_grupo = ".$value['id_group'];
					}
					
					if($value['id_module_group'] === '0'){
						$id_module_group = "";
					} else {
						$id_module_group = " AND id_module_group = ".$value['id_module_group'];
					}
					
					if($value['id_tag'] === '0'){
						$tag = "";
						$id_tag = "";
					} else {
						$tag = " INNER JOIN ttag_module ON ttag_module.id_agente_modulo = tagente_modulo.id_agente_modulo ";
						$id_tag = " AND ttag_module.id_tag = ".$value['id_tag'];
					}
					
					if($value['module'] != ''){
						$module_name = " AND nombre REGEXP '".$value['module']."'";
					}

					$id_agent_module = db_get_all_rows_sql("SELECT tagente_modulo.id_agente_modulo FROM tagente_modulo 
						". $tag . "WHERE  1=1" . $id_module_group  . $module_name .
						" AND id_agente IN (SELECT id_agente FROM tagente WHERE 1=1" .$alias.$id_group.")" 
						. $id_tag);
						
					foreach ($id_agent_module as $key2 => $value2) {
						if ($contador > 0) {
							$sql_modulo2 = db_get_all_rows_sql("SELECT nombre, id_agente FROM 
								tagente_modulo WHERE id_agente_modulo = ". $value2['id_agente_modulo']);
								
							$sql_alias2 = db_get_all_rows_sql("SELECT alias from tagente 
								WHERE id_agente = ". $sql_modulo2[0]['id_agente']);
								
							$table .= "<div style='width: 90%'><h4>AGENT " .$sql_alias2[0]['alias']." MODULE ".$sql_modulo2[0]['nombre']."</h4><hr></div>";
							
							$table .= grafico_modulo_sparse(
								$value2['id_agente_modulo'],
								$value['time_lapse'],
								0,
								1000,
								300,
								'',
								'',
								false,
								$value['only_average'],
								false,
								0,
								'',
								0,
								0,
								1,
								false,
								ui_get_full_url(false, false, false, false),
								1,
								false,
								0,
								false,
								false,
								1,
								'white',
								null,
								false,
								false,
<<<<<<< HEAD
								$type_graph);
=======
								'area',
								$value['fullscale']
							);
>>>>>>> 23baecc6
							$contador --;
						}
					}
					break;
			}
		}
		$table .= "</br>";
		echo $table;
		return;
		
	}
}

?><|MERGE_RESOLUTION|>--- conflicted
+++ resolved
@@ -198,13 +198,8 @@
 							null,
 							false,
 							false,
-<<<<<<< HEAD
-							$type_graph);
-=======
-							'area',
-							$value['fullscale']
-						);
->>>>>>> 23baecc6
+							$type_graph,
+							$value['fullscale']);
 						$contador --;
 					}
 					// $table .= "</br>";
@@ -346,13 +341,8 @@
 								null,
 								false,
 								false,
-<<<<<<< HEAD
-								$type_graph);
-=======
-								'area',
-								$value['fullscale']
-							);
->>>>>>> 23baecc6
+								$type_graph,
+								$value['fullscale']);
 							$contador --;
 						}
 					}
