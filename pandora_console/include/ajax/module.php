--- conflicted
+++ resolved
@@ -67,25 +67,9 @@
 
 
 if ($get_module_detail) {
-<<<<<<< HEAD
 	// This script is included manually to be included after jquery and avoid error
 	ui_include_time_picker();
 	ui_require_jquery_file("ui.datepicker-" . get_user_language(), "include/javascript/i18n/");
-=======
-	
-	ui_include_time_picker();
-	
-	ui_require_jquery_file("ui.datepicker-" . get_user_language(),
-		"include/javascript/i18n/");
-	
-	ui_require_jquery_file ("ui-timepicker-addon");
-	// This script is included manually to be included after jquery and avoid error
-	echo '<script type="text/javascript" src="' .
-		ui_get_full_url('include/javascript/i18n/jquery-ui-timepicker-' .
-		get_user_language(), false, false, false) . '"></script>';
-	ui_require_jquery_file("ui.datepicker-" . get_user_language(),
-		"include/javascript/i18n/");
->>>>>>> 4d64cddc
 	
 	$module_id = (int) get_parameter('id_module');
 	$period = (int) get_parameter("period", 86400);
