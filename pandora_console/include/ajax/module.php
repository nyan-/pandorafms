--- conflicted
+++ resolved
@@ -128,15 +128,9 @@
 	$formtable->data[0][1] = html_print_select ($periods, 'period', $period, '', '', 0, true, false, false);
 	$formtable->data[0][2] = '';
 	$formtable->data[0][3] = "<a href='javascript: show_module_detail_dialog(" . $module_id .", ".  $agentId.", \"" . $server_name .
-<<<<<<< HEAD
 							"\", 0, -1,\"" . modules_get_agentmodule_name( $module_id ) . "\")'>" .
-							html_print_image ("images/refresh.png", true, array ("style" => 'vertical-align: middle;', "border" => "0" )) . 
-							"</a>";
-=======
-					"\", 0, -1,\"" . modules_get_agentmodule_name( $module_id ) . "\")'>" .
 					html_print_image ("images/refresh.png", true, array ("style" => 'vertical-align: middle;', "border" => "0" )) . 
 					"</a>";
->>>>>>> ebe95af6
 	$formtable->rowspan[0][3] = 2;
 	$formtable->cellstyle[0][3] = 'vertical-align: middle;';
 	
