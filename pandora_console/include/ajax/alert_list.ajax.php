--- conflicted
+++ resolved
@@ -977,20 +977,12 @@
                         $tmp->force = $row[2];
                         $tmp->agent_name = $row[3];
                         $tmp->agent_module_name = $row[4];
-<<<<<<< HEAD
-                        $tmp->template_name = $row[5];
-                        $tmp->action = $row[6];
-                        $tmp->last_fired = $row[7];
-                        $tmp->status = $row[8];
-                        $tmp->validate = $row[9];
-                        $tmp->actions = $row[10];
-=======
                         $tmp->template_name = $row[5].$row[6];
                         $tmp->action = $row[7];
                         $tmp->last_fired = $row[8];
                         $tmp->status = $row[9];
                         $tmp->validate = $row[10];
->>>>>>> 51de1551
+                        $tmp->actions = $row[11];
                     } else {
                         // Open.
                         $tmp->standby = $row[0];
