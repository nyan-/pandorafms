--- conflicted
+++ resolved
@@ -174,36 +174,6 @@
 }
 
 if ($get_metaconsole_hash_data) {
-<<<<<<< HEAD
-	$server_name = get_parameter('server_name');
-	
-	enterprise_include_once('include/functions_metaconsole.php');
-	
-	$server = enterprise_hook('metaconsole_get_connection', array($server_name));
-	
-	// Bad data
-	if (empty($server)) {
-		echo '';
-		return;
-	}
-	
-	// Deserialization of auth_token
-	$auth_serialized = json_decode($server['auth_token'] ,true);
-	
-	$auth_token = '';
-	
-	if (is_array($auth_serialized)) {
-		$auth_token = $auth_serialized["auth_token"];
-		$api_password = $auth_serialized["api_password"];
-		$console_user = $auth_serialized["console_user"];
-		$console_password = $auth_serialized["console_password"];
-	}
-	
-	$url_hash = metaconsole_get_servers_url_hash($server);
-	
-	echo $url_hash;
-	return;
-=======
     $server_name = get_parameter('server_name');
 
     enterprise_include_once('include/functions_metaconsole.php');
@@ -228,16 +198,10 @@
         $console_password = $auth_serialized['console_password'];
     }
 
-    $pwd = $auth_token;
-    // Create HASH login info
-    $user = str_rot13($config['id_user']);
-    $hashdata = $user.$pwd;
-    $hashdata = md5($hashdata);
-    $url_hash = "&loginhash=auto&loginhash_data=$hashdata&loginhash_user=$user";
+    $url_hash = metaconsole_get_servers_url_hash($server);
 
     echo $url_hash;
     return;
->>>>>>> cd83f324
 }
 
 if ($get_metaconsole_server_url) {
