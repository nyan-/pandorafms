<?php
/**
 * Manage AJAX response for event pages.
 *
 * @category   Ajax
 * @package    Pandora FMS
 * @subpackage Events
 * @version    1.0.0
 * @license    See below
 *
 *    ______                 ___                    _______ _______ ________
 *   |   __ \.-----.--.--.--|  |.-----.----.-----. |    ___|   |   |     __|
 *  |    __/|  _  |     |  _  ||  _  |   _|  _  | |    ___|       |__     |
 * |___|   |___._|__|__|_____||_____|__| |___._| |___|   |__|_|__|_______|
 *
 * ============================================================================
 * Copyright (c) 2005-2021 Artica Soluciones Tecnologicas
 * Please see http://pandorafms.org for full contribution list
 * This program is free software; you can redistribute it and/or
 * modify it under the terms of the GNU General Public License
 * as published by the Free Software Foundation for version 2.
 * This program is distributed in the hope that it will be useful,
 * but WITHOUT ANY WARRANTY; without even the implied warranty of
 * MERCHANTABILITY or FITNESS FOR A PARTICULAR PURPOSE.  See the
 * GNU General Public License for more details.
 * ============================================================================
 */

use PandoraFMS\Enterprise\Metaconsole\Node;

// Begin.
global $config;

require_once 'include/functions_events.php';
require_once 'include/functions_agents.php';
require_once 'include/functions_ui.php';
require_once 'include/functions_db.php';
require_once 'include/functions_io.php';
require_once 'include/functions.php';
enterprise_include_once('meta/include/functions_events_meta.php');
enterprise_include_once('include/functions_metaconsole.php');

// Check access.
check_login();

if (! check_acl($config['id_user'], 0, 'ER')
    && ! check_acl($config['id_user'], 0, 'EW')
    && ! check_acl($config['id_user'], 0, 'EM')
) {
    db_pandora_audit(
        AUDIT_LOG_ACL_VIOLATION,
        'Trying to access event viewer'
    );
    include 'general/noaccess.php';
    return;
}

$drawConsoleSound = (bool) get_parameter('drawConsoleSound', false);
$process_buffers = (bool) get_parameter('process_buffers', false);
$get_extended_event = (bool) get_parameter('get_extended_event');
$change_status = (bool) get_parameter('change_status');
$change_owner = (bool) get_parameter('change_owner');
$add_comment = (bool) get_parameter('add_comment');
$dialogue_event_response = (bool) get_parameter('dialogue_event_response');
$perform_event_response = (bool) get_parameter('perform_event_response');
$get_response = (bool) get_parameter('get_response');
$get_response_target = (bool) get_parameter('get_response_target');
$get_response_params = (bool) get_parameter('get_response_params');
$get_response_description = (bool) get_parameter('get_response_description');
$meta = get_parameter('meta', 0);
$history = get_parameter('history', 0);
$table_events = get_parameter('table_events', 0);
$total_events = (bool) get_parameter('total_events');
$total_event_graph = (bool) get_parameter('total_event_graph');
$graphic_event_group = (bool) get_parameter('graphic_event_group');
$get_table_response_command = (bool) get_parameter('get_table_response_command');
$save_filter_modal = get_parameter('save_filter_modal', 0);
$load_filter_modal = get_parameter('load_filter_modal', 0);
$get_filter_values = get_parameter('get_filter_values', 0);
$update_event_filter = get_parameter('update_event_filter', 0);
$save_event_filter = get_parameter('save_event_filter', 0);
$in_process_event = (bool) get_parameter('in_process_event', 0);
$validate_event = (bool) get_parameter('validate_event', 0);
$delete_event = (bool) get_parameter('delete_event', 0);
$get_event_filters = get_parameter('get_event_filters', 0);
$get_comments = (bool) get_parameter('get_comments', false);
$get_events_fired = (bool) get_parameter('get_events_fired');
$get_id_source_event = get_parameter('get_id_source_event');
$node_id = (int) get_parameter('node_id', 0);

if ($get_comments === true) {
    $event = get_parameter('event', false);
    $event_rep = get_parameter('event_rep', false);
    if ($event === false) {
        return __('Failed to retrieve comments');
    }

    $eventsGrouped = [];
    // Consider if the event is grouped.
    $whereGrouped = '1=1';
<<<<<<< HEAD
    // Default grouped message filtering (evento and estado).
    $whereGrouped = sprintf(
        '`evento` = "%s" AND `event_type` = "%s" ',
        $event['evento'],
        $event['event_type']
    );

    // If id_agente is reported, filter the messages by them as well.
    if ((int) $event['id_agente'] > 0) {
        $whereGrouped .= sprintf(
            ' AND `id_agente` = %d',
            (int) $event['id_agente']
=======
    if (isset($event_rep) === true && $event_rep > 0) {
        // Default grouped message filtering (evento and estado).
        $whereGrouped = sprintf(
            '`evento` = "%s" AND `estado` = "%s"',
            $event['evento'],
            $event['estado']
>>>>>>> 2a5d075d
        );

        // If id_agente is reported, filter the messages by them as well.
        if ((int) $event['id_agente'] > 0) {
            $whereGrouped .= sprintf(
                ' AND `id_agente` = %d',
                (int) $event['id_agente']
            );
        }

        if ((int) $event['id_agentmodule'] > 0) {
            $whereGrouped .= sprintf(
                ' AND `id_agentmodule` = %d',
                (int) $event['id_agentmodule']
            );
        }
    } else {
        $whereGrouped = sprintf('`id_evento` = %d', $event['id_evento']);
    }

    try {
        if (is_metaconsole() === true
            && $event['server_id'] > 0
        ) {
            $node = new Node($event['server_id']);
            $node->connect();
        }

        $sql = sprintf(
            'SELECT `user_comment`
            FROM tevento
            WHERE %s',
            $whereGrouped
        );

        // Get grouped comments.
        $eventsGrouped = db_get_all_rows_sql($sql);
    } catch (\Exception $e) {
        // Unexistent agent.
        if (is_metaconsole() === true
            && $event['server_id'] > 0
        ) {
            $node->disconnect();
        }

        $eventsGrouped = [];
    } finally {
        if (is_metaconsole() === true
            && $event['server_id'] > 0
        ) {
            $node->disconnect();
        }
    }

    // End of get_comments.
    echo events_page_comments($event, true, $eventsGrouped);

    return;
}

if ($get_event_filters) {
    $event_filter = events_get_event_filter_select();

    echo io_json_mb_encode($event_filter);
    return;
}

// Delete event (filtered or not).
if ($delete_event === true) {
    $filter = get_parameter('filter', []);
    $id_evento = (int) get_parameter('id_evento', 0);
    $server_id = (int) get_parameter('server_id', 0);
    $event_rep = get_parameter('event_rep', 0);

    try {
        if (is_metaconsole() === true
            && $server_id > 0
        ) {
            $node = new Node($server_id);
            $node->connect();
        }

        if ($event_rep === 0) {
            // Disable group by when there're result is unique.
            $filter['group_rep'] = 0;
        }

        // Check acl.
        if (! check_acl($config['id_user'], 0, 'EM')) {
            echo 'unauthorized';
            return;
        }

        $r = events_delete($id_evento, $filter, false, true);
    } catch (\Exception $e) {
        // Unexistent agent.
        if (is_metaconsole() === true
            && $server_id > 0
        ) {
            $node->disconnect();
        }

        $r = false;
    } finally {
        if (is_metaconsole() === true
            && $server_id > 0
        ) {
            $node->disconnect();
        }
    }

    if ($r === false) {
        echo 'Failed';
    } else {
        echo $r;
    }

    return;
}

// Validates an event (filtered or not).
if ($validate_event === true) {
    $filter = get_parameter('filter', []);
    $id_evento = (int) get_parameter('id_evento', 0);
    $server_id = (int) get_parameter('server_id', 0);
    $event_rep = get_parameter('event_rep', 0);

    try {
        if (is_metaconsole() === true
            && $server_id > 0
        ) {
            $node = new Node($server_id);
            $node->connect();
        }

        if ($event_rep === 0) {
            // Disable group by when there're result is unique.
            $filter['group_rep'] = 0;
        }

        // Check acl.
        if (!check_acl($config['id_user'], 0, 'EW')) {
            echo 'unauthorized';
            return;
        }

        $r = events_update_status(
            $id_evento,
            EVENT_VALIDATE,
            $filter
        );
    } catch (\Exception $e) {
        // Unexistent agent.
        if (is_metaconsole() === true
            && $server_id > 0
        ) {
            $node->disconnect();
        }

        $r = false;
    } finally {
        if (is_metaconsole() === true
            && $server_id > 0
        ) {
            $node->disconnect();
        }
    }

    if ($r === false) {
        echo 'Failed';
    } else {
        echo $r;
    }

    return;
}

// Sets status to in progress.
if ($in_process_event === true) {
    $filter = get_parameter('filter', []);
    $id_evento = (int) get_parameter('id_evento', 0);
    $server_id = (int) get_parameter('server_id', 0);
    $event_rep = get_parameter('event_rep', 0);

    try {
        if (is_metaconsole() === true
            && $server_id > 0
        ) {
            $node = new Node($server_id);
            $node->connect();
        }

        if ($event_rep === 0) {
            // Disable group by when there're result is unique.
            $filter['group_rep'] = 0;
        }

        // Check acl.
        if (! check_acl($config['id_user'], 0, 'EW')) {
            echo 'unauthorized';
            return;
        }

        $r = events_update_status(
            $id_evento,
            EVENT_PROCESS,
            $filter
        );
    } catch (\Exception $e) {
        // Unexistent agent.
        if (is_metaconsole() === true
            && $server_id > 0
        ) {
            $node->disconnect();
        }

        $r = false;
    } finally {
        if (is_metaconsole() === true
            && $server_id > 0
        ) {
            $node->disconnect();
        }
    }

    if ($r === false) {
        echo 'Failed';
    } else {
        echo $r;
    }

    return;
}

// Saves an event filter.
if ($save_event_filter) {
    $values = [];
    $values['id_name'] = get_parameter('id_name');
    $values['id_group'] = get_parameter('id_group');
    $values['event_type'] = get_parameter('event_type');
    $values['severity'] = implode(',', get_parameter('severity', -1));
    $values['status'] = get_parameter('status');
    $values['search'] = get_parameter('search');
    $values['text_agent'] = get_parameter('text_agent');
    $values['id_agent'] = get_parameter('id_agent');
    $values['id_agent_module'] = get_parameter('id_agent_module');
    $values['pagination'] = get_parameter('pagination');
    $values['event_view_hr'] = get_parameter('event_view_hr');
    $values['id_user_ack'] = get_parameter('id_user_ack');
    $values['group_rep'] = get_parameter('group_rep');
    $values['tag_with'] = get_parameter('tag_with', io_json_mb_encode([]));
    $values['tag_without'] = get_parameter(
        'tag_without',
        io_json_mb_encode([])
    );
    $values['filter_only_alert'] = get_parameter('filter_only_alert');
    $values['search_secondary_groups'] = get_parameter('search_secondary_groups');
    $values['id_group_filter'] = get_parameter('id_group_filter');
    $values['date_from'] = get_parameter('date_from');
    $values['time_from'] = get_parameter('time_from');
    $values['date_to'] = get_parameter('date_to');
    $values['time_to'] = get_parameter('time_to');
    $values['source'] = get_parameter('source');
    $values['id_extra'] = get_parameter('id_extra');
    $values['user_comment'] = get_parameter('user_comment');
    $values['id_source_event'] = get_parameter('id_source_event');
    $values['custom_data'] = get_parameter('custom_data');
    $values['custom_data_filter_type'] = get_parameter('custom_data_filter_type');

    if (is_metaconsole()) {
        $values['server_id'] = get_parameter('server_id');
    }

    $exists = (bool) db_get_value_filter(
        'id_filter',
        'tevent_filter',
        $values
    );

    if ($exists) {
        echo 'duplicate';
    } else {
        $result = db_process_sql_insert('tevent_filter', $values);

        if ($result === false) {
            echo 'error';
        } else {
            echo $result;
        }
    }
}

if ($update_event_filter) {
    $values = [];
    $id = get_parameter('id');
    $values['id_group'] = get_parameter('id_group');
    $values['event_type'] = get_parameter('event_type');
    $values['severity'] = implode(',', get_parameter('severity', -1));
    $values['status'] = get_parameter('status');
    $values['search'] = get_parameter('search');
    $values['text_agent'] = get_parameter('text_agent');
    $values['id_agent'] = get_parameter('id_agent');
    $values['id_agent_module'] = get_parameter('id_agent_module');
    $values['pagination'] = get_parameter('pagination');
    $values['event_view_hr'] = get_parameter('event_view_hr');
    $values['id_user_ack'] = get_parameter('id_user_ack');
    $values['group_rep'] = get_parameter('group_rep');
    $values['tag_with'] = get_parameter('tag_with', io_json_mb_encode([]));
    $values['tag_without'] = get_parameter(
        'tag_without',
        io_json_mb_encode([])
    );
    $values['filter_only_alert'] = get_parameter('filter_only_alert');
    $values['search_secondary_groups'] = get_parameter('search_secondary_groups');
    $values['id_group_filter'] = get_parameter('id_group_filter');
    $values['date_from'] = get_parameter('date_from');
    $values['time_from'] = get_parameter('time_from');
    $values['date_to'] = get_parameter('date_to');
    $values['time_to'] = get_parameter('time_to');
    $values['source'] = get_parameter('source');
    $values['id_extra'] = get_parameter('id_extra');
    $values['user_comment'] = get_parameter('user_comment');
    $values['id_source_event'] = get_parameter('id_source_event');
    $values['custom_data'] = get_parameter('custom_data');
    $values['custom_data_filter_type'] = get_parameter('custom_data_filter_type');

    if (is_metaconsole() === true) {
        $values['server_id'] = get_parameter('server_id');
    }

    if (io_safe_output($values['tag_with']) == '["0"]') {
        $values['tag_with'] = '[]';
    }

    if (io_safe_output($values['tag_without']) == '["0"]') {
        $values['tag_without'] = '[]';
    }

    $result = db_process_sql_update(
        'tevent_filter',
        $values,
        ['id_filter' => $id]
    );

    if ($result === false) {
        echo 'error';
    } else {
        echo 'ok';
    }
}

// Get db values of a single filter.
if ($get_filter_values) {
    $id_filter = get_parameter('id');

    $event_filter = events_get_event_filter($id_filter);

    if ($event_filter === false) {
        $event_filter = [
            'status'                  => EVENT_NO_VALIDATED,
            'event_view_hr'           => $config['event_view_hr'],
            'group_rep'               => 1,
            'tag_with'                => [],
            'tag_without'             => [],
            'history'                 => false,
            'module_search'           => '',
            'filter_only_alert'       => '-1',
            'search_secondary_groups' => 0,
            'user_comment'            => '',
            'id_extra'                => '',
            'id_user_ack'             => '',
            'date_from'               => '',
            'time_from'               => '',
            'date_to'                 => '',
            'time_to'                 => '',
            'severity'                => '',
            'event_type'              => '',
            'group_rep'               => 0,
            'id_group'                => 0,
            'id_group_filter'         => 0,
            'group_name'              => 'All',
            'text_agent'              => '',
            'id_agent'                => 0,
            'id_name'                 => 'None',
            'filter_id'               => 0,
        ];
    } else {
        $event_filter['module_search'] = io_safe_output(
            db_get_value_filter(
                'nombre',
                'tagente_modulo',
                ['id_agente_modulo' => $event_filter['id_agent_module']]
            )
        );
        $a = array_keys(users_get_groups(false));
        $event_filter['group_name'] = '';
        foreach ($a as $key => $value) {
            if ($value == $event_filter['id_group']) {
                $event_filter['group_name'] = db_get_value('nombre', 'tgrupo', 'id_grupo', $event_filter['id_group_filter']);
                if ($event_filter['group_name'] === false) {
                    $event_filter['group_name'] = __('All');
                }
            }
        }

        if (is_metaconsole() === true) {
            $server_name = db_get_value('server_name', 'tmetaconsole_setup', 'id', $event_filter['server_id']);
            if ($server_name !== false) {
                $event_filter['server_name'] = $server_name;
            }
        }

        $event_filter['module_search'] = io_safe_output(db_get_value_filter('nombre', 'tagente_modulo', ['id_agente_modulo' => $event_filter['id_agent_module']]));
    }

    $event_filter['search'] = io_safe_output($event_filter['search']);
    $event_filter['id_name'] = io_safe_output($event_filter['id_name']);
    $event_filter['text_agent'] = io_safe_output($event_filter['text_agent']);
    $event_filter['source'] = io_safe_output($event_filter['source']);


    $event_filter['tag_with'] = base64_encode(
        io_safe_output($event_filter['tag_with'])
    );
    $event_filter['tag_without'] = base64_encode(
        io_safe_output($event_filter['tag_without'])
    );

    echo io_json_mb_encode($event_filter);
}

if ($load_filter_modal) {
    $current = db_get_value_filter('default_event_filter', 'tusuario', ['id_user' => $config['id_user']]);
    $filters = events_get_event_filter_select();
    $user_groups_array = users_get_groups_for_select(
        $config['id_user'],
        $access,
        true,
        true,
        false
    );

    echo '<div id="load-filter-select" class="load-filter-modal">';
    echo '<form method="post" id="form_load_filter">';

    $table = new StdClass;
    $table->id = 'load_filter_form';
    $table->width = '100%';
    $table->cellspacing = 4;
    $table->cellpadding = 4;
    $table->class = 'databox';
    if (is_metaconsole()) {
        $table->cellspacing = 0;
        $table->cellpadding = 0;
        $table->class = 'databox filters';
    }

    $table->styleTable = 'font-weight: bold; color: #555; text-align:left;';
    $filter_id_width = '200px';
    if (is_metaconsole()) {
        $filter_id_width = '150px';
    }

    $data = [];
    $table->rowid[3] = 'update_filter_row1';
    $data[0] = __('Load filter').$jump;
    $data[0] .= html_print_select(
        $filters,
        'filter_id',
        $current,
        '',
        __('None'),
        0,
        true,
        false,
        true,
        '',
        false,
        'margin-left:5px; width:'.$filter_id_width.';'
    );
    $data[1] = html_print_submit_button(
        __('Load filter'),
        'load_filter',
        false,
        'class="sub upd"',
        true
    );
    $data[1] .= html_print_input_hidden('load_filter', 1, true);
    $table->data[] = $data;
    $table->rowclass[] = '';

    html_print_table($table);
    echo '</form>';
    echo '</div>';
    ?>
<script type="text/javascript">
function show_filter() {
    $("#load-filter-select").dialog({
        resizable: true,
        draggable: true,
        modal: false,
        closeOnEscape: true,
        width: 450
    });
}


function load_form_filter() {
    jQuery.post (
        "<?php echo ui_get_full_url('ajax.php', false, false, false); ?>",
        {
            "page" : "include/ajax/events",
            "get_filter_values" : 1,
            "id" : $('#filter_id').val()
        },
        function (data) {
            jQuery.each (data, function (i, val) {
                if (i == 'id_name')
                    $("#hidden-id_name").val(val);
                if (i == 'id_group'){
                    $('#id_group').val(val);
                }
                if (i == 'event_type')
                    $("#event_type").val(val);
                if (i == 'severity') {
                    const multiple = val.split(",");
                    $("#severity").val(multiple);
                }
                if (i == 'status')
                    $("#status").val(val);
                if (i == 'search')
                    $('#text-search').val(val);
                if (i == 'text_agent')
                    $('input[name=text_agent]').val(val);
                if (i == 'id_agent')
                    $('input:hidden[name=id_agent]').val(val);
                if (i == 'id_agent_module')
                    $('input:hidden[name=module_search_hidden]').val(val);
                if (i == 'pagination')
                    $("#pagination").val(val);
                if (i == 'event_view_hr')
                    $("#text-event_view_hr").val(val);
                if (i == 'id_user_ack')
                    $("#id_user_ack").val(val);
                if (i == 'group_rep')
                    $("#group_rep").val(val);
                if (i == 'tag_with')
                    $("#hidden-tag_with").val(val);
                if (i == 'tag_without')
                    $("#hidden-tag_without").val(val);
                if (i == 'filter_only_alert')
                    $("#filter_only_alert").val(val);
                if (i == 'search_secondary_groups')
                    $("#checkbox-search_secondary_groups").val(val);
                if (i == 'id_group_filter')
                    $("#id_group_filter").val(val);
                if (i == 'source')
                    $("#text-source").val(val);
                if (i == 'id_extra')
                    $("#text-id_extra").val(val);
                if (i == 'user_comment')
                    $("#text-user_comment").val(val);
                if (i == 'id_source_event')
                    $("#text-id_source_event").val(val);
                if (i == 'server_id')
                    $("#server_id").val(val);
                if (i == 'server_name')
                    $("#select2-server_id-container").text(val);
                if(i == 'date_from')
                    $("#text-date_from").val(val);
                if(i == 'time_from')
                    $("#text-time_from").val(val);
                if(i == 'date_to')
                    $("#text-date_to").val(val);
                if(i == 'time_to')
                    $("#text-time_to").val(val);
                if(i == 'module_search')
                    $('input[name=module_search]').val(val);
                if(i == 'group_name')
                $("#select2-id_group_filter-container").text(val);

            });
            reorder_tags_inputs();
            // Update the info with the loaded filter
            $('#filterid').val($('#filter_id').val());
            $('#filter_loaded_span').html($('#filter_loaded_text').html() + ': ' + $("#hidden-id_name").val());

        },
        "json"
    );

    // Close dialog.
    $("#load-filter-select").dialog('close');

    // Update indicator.
    $("#current_filter").text($('#filter_id option:selected').text());

    // Search.
    dt_events.draw(false);
}

$(document).ready (function() {
    show_filter();
})

</script>
    <?php
    return;
}


if ($save_filter_modal) {
    echo '<div id="save-filter-select">';
    if (check_acl($config['id_user'], 0, 'EW')
        || check_acl($config['id_user'], 0, 'EM')
    ) {
        echo '<div id="#info_box"></div>';
        $table = new StdClass;
        $table->id = 'save_filter_form';
        $table->width = '100%';
        $table->cellspacing = 4;
        $table->cellpadding = 4;
        $table->class = 'databox';
        if (is_metaconsole()) {
            $table->class = 'databox filters';
            $table->cellspacing = 0;
            $table->cellpadding = 0;
        }

        $table->styleTable = 'font-weight: bold; text-align:left;';
        if (!is_metaconsole()) {
            $table->style[0] = 'width: 50%; width:50%;';
        }

        $data = [];
        $table->rowid[0] = 'update_save_selector';
        $data[0] = html_print_radio_button(
            'filter_mode',
            'new',
            '',
            true,
            true
        ).__('New filter').'';

        $data[1] = html_print_radio_button(
            'filter_mode',
            'update',
            '',
            false,
            true
        ).__('Update filter').'';

        $table->data[] = $data;
        $table->rowclass[] = '';

        $data = [];
        $table->rowid[1] = 'save_filter_row1';
        $data[0] = __('Filter name').$jump;
        $data[0] .= html_print_input_text('id_name', '', '', 15, 255, true);
        if (is_metaconsole()) {
            $data[1] = __('Save in Group').$jump;
        } else {
            $data[1] = __('Filter group').$jump;
        }

        $user_groups_array = users_get_groups_for_select(
            $config['id_user'],
            'EW',
            users_can_manage_group_all(),
            true
        );

        $data[1] .= html_print_select(
            $user_groups_array,
            'id_group_filter',
            $id_group_filter,
            '',
            '',
            0,
            true,
            false,
            false,
            'w130'
        );

        $table->data[] = $data;
        $table->rowclass[] = '';

        $data = [];
        $table->rowid[2] = 'save_filter_row2';

        $table->data[] = $data;
        $table->rowclass[] = '';

        $data = [];
        $table->rowid[3] = 'update_filter_row1';
        $data[0] = __('Overwrite filter').$jump;
        // Fix  : Only admin user can see filters of group ALL for update.
        $_filters_update = events_get_event_filter_select(false);

        $data[0] .= html_print_select(
            $_filters_update,
            'overwrite_filter',
            '',
            '',
            '',
            0,
            true
        );
        $data[1] = html_print_submit_button(
            __('Update filter'),
            'update_filter',
            false,
            'class="sub upd" onclick="save_update_filter();"',
            true
        );

        $table->data[] = $data;
        $table->rowclass[] = '';

        html_print_table($table);
        echo '<div>';
            echo html_print_submit_button(
                __('Save filter'),
                'save_filter',
                false,
                'class="sub upd float-right" onclick="save_new_filter();"',
                true
            );
        echo '</div>';
    } else {
        include 'general/noaccess.php';
    }

    echo '</div>';
    ?>
<script type="text/javascript">
function show_save_filter() {
    $('#save_filter_row1').show();
    $('#save_filter_row2').show();
    $('#update_filter_row1').hide();
    // Filter save mode selector
    $("[name='filter_mode']").click(function() {
        if ($(this).val() == 'new') {
            $('#save_filter_row1').show();
            $('#save_filter_row2').show();
            $('#submit-save_filter').show();
            $('#update_filter_row1').hide();
        }
        else {
            $('#save_filter_row1').hide();
            $('#save_filter_row2').hide();
            $('#update_filter_row1').show();
            $('#submit-save_filter').hide();
        }
    });
    $("#save-filter-select").dialog({
        resizable: true,
        draggable: true,
        modal: false,
        closeOnEscape: true
    });
}

function save_new_filter() {
    // If the filter name is blank show error
    if ($('#text-id_name').val() == '') {
        $('#show_filter_error').html("<h3 class='error'><?php echo __('Filter name cannot be left blank'); ?></h3>");
        
        // Close dialog
        $('.ui-dialog-titlebar-close').trigger('click');
        return false;
    }
    
    var id_filter_save;
    
    jQuery.post ("<?php echo ui_get_full_url('ajax.php', false, false, false); ?>",
        {
            "page" : "include/ajax/events",
            "save_event_filter" : 1,
            "id_name" : $("#text-id_name").val(),
            "id_group" : $("select#id_group").val(),
            "event_type" : $("#event_type").val(),
            "severity" : $("#severity").val(),
            "status" : $("#status").val(),
            "search" : $("#text-search").val(),
            "text_agent" : $("#text_id_agent").val(),
            "id_agent" : $('input:hidden[name=id_agent]').val(),
            "id_agent_module" : $('input:hidden[name=module_search_hidden]').val(),
            "pagination" : $("#pagination").val(),
            "event_view_hr" : $("#text-event_view_hr").val(),
            "id_user_ack" : $("#id_user_ack").val(),
            "group_rep" : $("#group_rep").val(),
            "tag_with": Base64.decode($("#hidden-tag_with").val()),
            "tag_without": Base64.decode($("#hidden-tag_without").val()),
            "filter_only_alert" : $("#filter_only_alert").val(),
            "search_secondary_groups" : $("#checkbox-search_secondary_groups").val(),
            "id_group_filter": $("#id_group_filter").val(),
            "date_from": $("#text-date_from").val(),
            "time_from": $("#text-time_from").val(),
            "date_to": $("#text-date_to").val(),
            "time_to": $("#text-time_to").val(),
            "source": $("#text-source").val(),
            "id_extra": $("#text-id_extra").val(),
            "user_comment": $("#text-user_comment").val(),
            "id_source_event": $("#text-id_source_event").val(),
            "server_id": $("#server_id").val(),
            "custom_data": $("#text-custom_data").val(),
            "custom_data_filter_type": $("#custom_data_filter_type").val()
        },
        function (data) {
            $("#info_box").hide();
            if (data == 'error') {
                $("#info_box").filter(function(i, item) {
                    if ($(item).data('type_info_box') == "error_create_filter") {
                        return true;
                    }
                    else
                        return false;
                }).show();
            }
            else  if (data == 'duplicate') {
                $("#info_box").filter(function(i, item) {
                    if ($(item).data('type_info_box') == "duplicate_create_filter") {
                        return true;
                    }
                    else
                        return false;
                }).show();
            }
            else {
                id_filter_save = data;
                
                $("#info_box").filter(function(i, item) {
                    if ($(item).data('type_info_box') == "success_create_filter") {
                        return true;
                    }
                    else
                        return false;
                }).show();
            }

            // Close dialog.
            $("#save-filter-select").dialog('close');
        }
    );
}

// This updates an event filter
function save_update_filter() {
    var id_filter_update =  $("#overwrite_filter").val();
    var name_filter_update = $("#overwrite_filter option[value='"+id_filter_update+"']").text();
    
    jQuery.post ("<?php echo ui_get_full_url('ajax.php', false, false, false); ?>",
        {"page" : "include/ajax/events",
        "update_event_filter" : 1,
        "id" : $("#overwrite_filter").val(),
        "id_group" : $("select#id_group").val(),
        "event_type" : $("#event_type").val(),
        "severity" : $("#severity").val(),
        "status" : $("#status").val(),
        "search" : $("#text-search").val(),
        "text_agent" : $("#text_id_agent").val(),
        "id_agent" : $('input:hidden[name=id_agent]').val(),
        "id_agent_module" : $('input:hidden[name=module_search_hidden]').val(),
        "pagination" : $("#pagination").val(),
        "event_view_hr" : $("#text-event_view_hr").val(),
        "id_user_ack" : $("#id_user_ack").val(),
        "group_rep" : $("#group_rep").val(),
        "tag_with" : Base64.decode($("#hidden-tag_with").val()),
        "tag_without" : Base64.decode($("#hidden-tag_without").val()),
        "filter_only_alert" : $("#filter_only_alert").val(),
        "search_secondary_groups" : $("#checkbox-search_secondary_groups").val(),
        "id_group_filter": $("#id_group_filter").val(),
        "date_from": $("#text-date_from").val(),
        "time_from": $("#text-time_from").val(),
        "date_to": $("#text-date_to").val(),
        "time_to": $("#text-time_to").val(),
        "source": $("#text-source").val(),
        "id_extra": $("#text-id_extra").val(),
        "user_comment": $("#text-user_comment").val(),
        "id_source_event": $("#text-id_source_event").val(),
        "server_id": $("#server_id").val(),
        "custom_data": $("#text-custom_data").val(),
        "custom_data_filter_type": $("#custom_data_filter_type").val()

        },
        function (data) {
            $(".info_box").hide();
            if (data == 'ok') {
                $(".info_box").filter(function(i, item) {
                    if ($(item).data('type_info_box') == "success_update_filter") {
                        return true;
                    }
                    else
                        return false;
                }).show();
            }
            else {
                $(".info_box").filter(function(i, item) {
                    if ($(item).data('type_info_box') == "error_create_filter") {
                        return true;
                    }
                    else
                        return false;
                }).show();
            }
        });
        
        // First remove all options of filters select
        $('#filter_id').find('option').remove().end();
        // Add 'none' option the first
        $('#filter_id').append ($('<option></option>').html ( <?php echo "'".__('none')."'"; ?> ).attr ("value", 0));    
        // Reload filters select
        jQuery.post ("<?php echo ui_get_full_url('ajax.php', false, false, false); ?>",
            {"page" : "include/ajax/events",
                "get_event_filters" : 1
            },
            function (data) {
                jQuery.each (data, function (i, val) {
                    s = js_html_entity_decode(val);
                    if (i == id_filter_update) {
                        $('#filter_id').append ($('<option selected="selected"></option>').html (s).attr ("value", i));
                    }
                    else {
                        $('#filter_id').append ($('<option></option>').html (s).attr ("value", i));
                    }
                });
            },
            "json"
            );
            
        // Close dialog
        $('.ui-dialog-titlebar-close').trigger('click');
        
        // Update the info with the loaded filter
        $("#hidden-id_name").val($('#text-id_name').val());
        $('#filter_loaded_span').html($('#filter_loaded_text').html() + ': ' + name_filter_update);
        return false;
}
    

$(document).ready(function (){
    show_save_filter();
});
</script>
    <?php
    return;
}


if ($get_response_description) {
    $response_id = get_parameter('response_id');

    $description = db_get_value('description', 'tevent_response', 'id', $response_id);

    if ($description === false) {
        return;
    }

    $description = io_safe_output($description);
    $description = str_replace("\r\n", '<br>', $description);

    echo $description;

    return;
}

if ($get_response_params) {
    if (! check_acl($config['id_user'], 0, 'EW')) {
        echo 'unauthorized';
        return;
    }

    $response_id = get_parameter('response_id');

    $params = db_get_value('params', 'tevent_response', 'id', $response_id);

    if ($params === false) {
        return;
    }

    echo json_encode(explode(',', $params));

    return;
}

if ($get_response_target === true) {
    if (! check_acl($config['id_user'], 0, 'EW')) {
        echo 'unauthorized';
        return;
    }

    $response_id = (int) get_parameter('response_id');
    $event_id = (int) get_parameter('event_id');
    $server_id = (int) get_parameter('server_id');

    try {
        if (is_metaconsole() === true
            && $server_id > 0
        ) {
            $node = new Node($server_id);
            $node->connect();
        }

        $event_response = db_get_row('tevent_response', 'id', $response_id);

        if (empty($event_response) === true) {
            return;
        }

        echo events_get_response_target($event_id, $response_id);
    } catch (\Exception $e) {
        // Unexistent agent.
        if (is_metaconsole() === true
            && $server_id > 0
        ) {
            $node->disconnect();
        }

        return;
    } finally {
        if (is_metaconsole() === true
            && $server_id > 0
        ) {
            $node->disconnect();
        }
    }

    return;
}

if ($get_response === true) {
    if (! check_acl($config['id_user'], 0, 'EW')) {
        echo 'unauthorized';
        return;
    }

    $response_id = get_parameter('response_id');
    $server_id = (int) get_parameter('server_id');

    try {
        if (is_metaconsole() === true
            && $server_id > 0
        ) {
            $node = new Node($server_id);
            $node->connect();
        }

        $event_response = db_get_row(
            'tevent_response',
            'id',
            $response_id
        );
    } catch (\Exception $e) {
        // Unexistent agent.
        if (is_metaconsole() === true
            && $server_id > 0
        ) {
            $node->disconnect();
        }

        return;
    } finally {
        if (is_metaconsole() === true
            && $server_id > 0
        ) {
            $node->disconnect();
        }
    }

    if (empty($event_response) === true) {
        return;
    }

    echo json_encode($event_response);

    return;
}

if ($perform_event_response === true) {
    global $config;

    if (! check_acl($config['id_user'], 0, 'EW')) {
        echo 'unauthorized';
        return;
    }

    $target = get_parameter('target', '');
    $response_id = get_parameter('response_id');
    $event_id = (int) get_parameter('event_id');
    $server_id = (int) get_parameter('server_id', 0);

    $event_response = false;
    if (empty($target) === true) {
        try {
            if (is_metaconsole() === true
                && $server_id > 0
            ) {
                $node = new Node($server_id);
                $node->connect();
            }

            $event_response = db_get_row(
                'tevent_response',
                'id',
                $response_id
            );

            if (empty($event_response) === true) {
                return;
            }

            $command = events_get_response_target(
                $event_id,
                $response_id,
                $server_id
            );
        } catch (\Exception $e) {
            // Unexistent agent.
            if (is_metaconsole() === true
                && $server_id > 0
            ) {
                $node->disconnect();
            }

            return;
        } finally {
            if (is_metaconsole() === true
                && $server_id > 0
            ) {
                $node->disconnect();
            }
        }
    } else {
        $command = $target;
    }

    $command_timeout = ($event_response !== false) ? $event_response['command_timeout'] : 90;
    if (enterprise_installed() === true) {
        if ($event_response !== false
            && (int) $event_response['server_to_exec'] !== 0
            && $event_response['type'] === 'command'
        ) {
            $commandExclusions = [
                'vi',
                'vim',
                'nano',
            ];

            $server_data = db_get_row(
                'tserver',
                'id_server',
                $event_response['server_to_exec']
            );

            if (in_array(strtolower($command), $commandExclusions) === true) {
                echo 'Only stdin/stdout commands are supported';
            } else {
                switch (PHP_OS) {
                    case 'FreeBSD':
                        $timeout_bin = '/usr/local/bin/gtimeout';
                    break;

                    case 'NetBSD':
                        $timeout_bin = '/usr/pkg/bin/gtimeout';
                    break;

                    default:
                        $timeout_bin = '/usr/bin/timeout';
                    break;
                }

                if (empty($server_data['port']) === true) {
                    system(
                        'ssh pandora_exec_proxy@'.$server_data['ip_address'].' "'.$timeout_bin.' '.$command_timeout.' '.io_safe_output($command).' 2>&1"',
                        $ret_val
                    );
                } else {
                    system(
                        'ssh -p '.$server_data['port'].' pandora_exec_proxy@'.$server_data['ip_address'].' "'.$timeout_bin.' '.$command_timeout.' '.io_safe_output($command).' 2>&1"',
                        $ret_val
                    );
                }
            }
        } else {
            switch (PHP_OS) {
                case 'FreeBSD':
                    $timeout_bin = '/usr/local/bin/gtimeout';
                break;

                case 'NetBSD':
                    $timeout_bin = '/usr/pkg/bin/gtimeout';
                break;

                default:
                    $timeout_bin = '/usr/bin/timeout';
                break;
            }

            system($timeout_bin.' '.$command_timeout.' '.io_safe_output($command).' 2>&1', $ret_val);
        }
    } else {
        switch (PHP_OS) {
            case 'FreeBSD':
                $timeout_bin = '/usr/local/bin/gtimeout';
            break;

            case 'NetBSD':
                $timeout_bin = '/usr/pkg/bin/gtimeout';
            break;

            default:
                $timeout_bin = '/usr/bin/timeout';
            break;
        }

            system($timeout_bin.' '.$command_timeout.' '.io_safe_output($command).' 2>&1', $ret_val);
    }

    if ($ret_val != 0) {
        echo "<div class='left'>";
        echo __('Error executing response');
        echo '</div><br>';
    }

    return;
}

if ($dialogue_event_response) {
    global $config;

    if (! check_acl($config['id_user'], 0, 'EW')) {
        echo 'unauthorized';
        return;
    }

    $event_id = get_parameter('event_id');
    $response_id = get_parameter('response_id');
    $command = get_parameter('target');
    $massive = get_parameter('massive');
    $end = get_parameter('end');
    $show_execute_again_btn = get_parameter('show_execute_again_btn');
    $out_iterator = get_parameter('out_iterator');
    $event_response = db_get_row('tevent_response', 'id', $response_id);
    $server_id = get_parameter('server_id');

    $event = db_get_row('tevento', 'id_evento', $event_id);

    $prompt = '<br>> ';
    switch ($event_response['type']) {
        case 'command':
            $display_command = (bool) $event_response['display_command'];
            $command_str = ($display_command === true) ? $command : '';

            if ($massive) {
                echo "<div class='left'>";
                echo $prompt.sprintf(
                    '(Event #'.$event_id.') '.__(
                        'Executing command: %s',
                        $command_str
                    )
                );
                echo '</div><br>';

                echo "<div id='response_loading_command_".$out_iterator."' style='display: none'>";
                echo html_print_image(
                    'images/spinner.gif',
                    true
                );
                echo '</div><br>';
                echo "<br><div id='response_out_".$out_iterator."'><br><br></div><br>";

                if ($end) {
                    echo "<br><div id='re_exec_command_".$out_iterator."' style='display: none'><br>";
                    html_print_button(
                        __('Execute again'),
                        'btn_str',
                        false,
                        'execute_event_response(false);',
                        "class='sub next'"
                    );
                    echo "<span id='execute_again_loading' style='display: none'>";
                    echo html_print_image(
                        'images/spinner.gif',
                        true
                    );
                    echo '</span>';
                    echo '</div>';
                }
            } else {
                echo "<div class='left'>";

                echo $prompt.'Executing command: '.$command_str;
                echo '</div><br>';

                echo "<div id='response_loading_command' style='display:none'>";
                echo html_print_image('images/spinner.gif', true);
                echo '</div>';
                echo "<br><br><br><div id='response_out' class='left'></div>";

                echo "<br><div id='re_exec_command' style='display:none'><br><br>";
                html_print_button(
                    __('Execute again'),
                    'btn_str',
                    false,
                    "perform_response({'target':'".$command."','event_id':".$event_id.",'server_id':".$server_id.'}, '.$response_id.');',
                    "class='sub next'"
                );

                echo '</div>';
            }
        break;

        case 'url':
            $command = str_replace('localhost', $_SERVER['SERVER_NAME'], $command);
            echo "<iframe src='".$command."' id='divframe' class='w100p height_90p'></iframe>";
        break;

        default:
            // Ignore.
        break;
    }
}

if ($add_comment === true) {
    $comment = (string) get_parameter('comment');
    $eventId = (int) get_parameter('event_id');
    $server_id = 0;
    if (is_metaconsole() === true) {
        $server_id = (int) get_parameter('server_id');
    }

    // Safe comments for hacks.
    if (preg_match('/script/i', io_safe_output($comment))) {
        $return = false;
    } else {
        try {
            if (is_metaconsole() === true
                && $server_id > 0
            ) {
                $node = new Node($server_id);
                $node->connect();
            }

            $return = events_comment(
                $eventId,
                $comment,
                'Added comment'
            );
        } catch (\Exception $e) {
            // Unexistent agent.
            if (is_metaconsole() === true
                && $server_id > 0
            ) {
                $node->disconnect();
            }

            $return = false;
        } finally {
            if (is_metaconsole() === true
                && $server_id > 0
            ) {
                $node->disconnect();
            }
        }
    }

    echo ($return === true) ? 'comment_ok' : 'comment_error';

    return;
}

if ($change_status === true) {
    $event_ids = get_parameter('event_ids');
    $new_status = get_parameter('new_status');
    $server_id = 0;
    if (is_metaconsole() === true) {
        $server_id = (int) get_parameter('server_id');
    }

    try {
        if (is_metaconsole() === true
            && $server_id > 0
        ) {
            $node = new Node($server_id);
            $node->connect();
        }

        $return = events_change_status(
            explode(',', $event_ids),
            $new_status
        );
    } catch (\Exception $e) {
        // Unexistent agent.
        if (is_metaconsole() === true
            && $server_id > 0
        ) {
            $node->disconnect();
        }

        $success = false;
        echo 'owner_error';
    } finally {
        if (is_metaconsole() === true
            && $server_id > 0
        ) {
            $node->disconnect();
        }
    }

    if ($return !== false) {
        $event_st = events_display_status($new_status);

        echo json_encode(
            [
                'status_title' => $event_st['title'],
                'status_img'   => html_print_image(
                    $event_st['img'],
                    true,
                    false,
                    true
                ),
                'status'       => 'status_ok',
                'user'         => db_get_value(
                    'fullname',
                    'tusuario',
                    'id_user',
                    $config['id_user']
                ),
            ]
        );
    } else {
        echo json_encode(
            [
                'status' => 'status_error',
                'user'   => db_get_value(
                    'fullname',
                    'tusuario',
                    'id_user',
                    $config['id_user']
                ),
            ]
        );
    }

    return;
}

if ($change_owner === true) {
    $new_owner = get_parameter('new_owner', '');
    $event_id = (int) get_parameter('event_id', 0);
    $server_id = (int) get_parameter('server_id', 0);

    if ($new_owner === -1) {
        $new_owner = '';
    }

    try {
        if (is_metaconsole() === true
            && $server_id > 0
        ) {
            $node = new Node($server_id);
            $node->connect();
        }

        $return = events_change_owner(
            $event_id,
            $new_owner,
            true
        );
    } catch (\Exception $e) {
        // Unexistent agent.
        if (is_metaconsole() === true
            && $server_id > 0
        ) {
            $node->disconnect();
        }

        $return = false;
    } finally {
        if (is_metaconsole() === true
            && $server_id > 0
        ) {
            $node->disconnect();
        }
    }

    if ($return === true) {
        echo 'owner_ok';
    } else {
        echo 'owner_error';
    }

    return;
}


// Generate a modal window with extended information of given event.
if ($get_extended_event) {
    global $config;

    $event = io_safe_output(get_parameter('event', false));
    $filter = get_parameter('filter', false);

    if ($event === false) {
        return;
    }

    $event_id = $event['id_evento'];

    $readonly = false;
    if (enterprise_hook('enterprise_acl', [$config['id_user'], 'eventos', 'execute_event_responses']) === false) {
        $readonly = true;
    }

    // Clean url from events and store in array.
    $event['clean_tags'] = events_clean_tags($event['tags']);

    // If the event is not found, we abort.
    if (empty($event) === true) {
        ui_print_error_message('Event not found');
        return false;
    }

    $dialog_page = get_parameter('dialog_page', 'general');
    $filter = get_parameter('filter', []);
    $similar_ids = get_parameter('similar_ids', $event_id);
    $group_rep = $filter['group_rep'];
    $event_rep = $group_rep;
    $timestamp_first = $event['timestamp_first'];
    $timestamp_last = $event['timestamp_last'];
    $server_id = $event['server_id'];
    if (empty($server_id) === true && empty($event['server_name']) === false && is_metaconsole() === true) {
        $server_id = metaconsole_get_id_server($event['server_name']);
    }

    $comments = $event['comments'];

    $event['similar_ids'] = $similar_ids;

    if (isset($comments) === false) {
        $comments = $event['user_comment'];
    }

    // Check ACLs.
    $access = false;
    if (is_user_admin($config['id_user'])) {
        // Do nothing if you're admin, you get full access.
        $access = true;
    } else if ($config['id_user'] == $event['owner_user']) {
        // Do nothing if you're the owner user, you get access.
        $access = true;
    } else if ($event['id_grupo'] == 0) {
        // If the event has access to all groups, you get access.
        $access = true;
    } else {
        // Get your groups.
        $groups = users_get_groups($config['id_user'], 'ER');

        if (in_array($event['id_grupo'], array_keys($groups))) {
            // If event group is among the groups of the user, you get access.
            $access = true;
        } else if ($event['id_agente']
            && agents_check_access_agent($event['id_agente'], 'ER')
        ) {
            // Secondary group, indirect access.
            $access = true;
        }
    }

    if (!$access) {
        // If all the access types fail, abort.
        echo 'Access denied';
        return false;
    }

    // Print group_rep in a hidden field to recover it from javascript.
    html_print_input_hidden('group_rep', (int) $group_rep);
    if ($node_id > 0) {
        html_print_input_hidden('node_id', (int) $node_id);
    }

    if ($event === false) {
        return;
    }

    // Tabs.
    $tabs = "<ul class='event_detail_tab_menu'>";
    $tabs .= "<li><a href='#extended_event_general_page' id='link_general'>".html_print_image(
        'images/lightning_go.png',
        true,
        ['class' => 'invert_filter']
    ).'<span>'.__('General').'</span></a></li>';
    if (events_has_extended_info($event['id_evento']) === true) {
        $tabs .= "<li><a href='#extended_event_related_page' id='link_related'>".html_print_image(
            'images/zoom.png',
            true,
            ['class' => 'invert_filter']
        ).'<span>'.__('Related').'</span></a></li>';
    }

    $tabs .= "<li><a href='#extended_event_details_page' id='link_details'>".html_print_image(
        'images/zoom.png',
        true,
        ['class' => 'invert_filter']
    ).'<span>'.__('Details').'</span></a></li>';
    $tabs .= "<li><a href='#extended_event_custom_fields_page' id='link_custom_fields'>".html_print_image(
        'images/custom_field_col.png',
        true,
        ['class' => 'invert_filter']
    ).'<span>'.__('Agent fields').'</span></a></li>';
    $tabs .= "<li><a href='#extended_event_comments_page' id='link_comments'>".html_print_image(
        'images/pencil.png',
        true,
        ['class' => 'invert_filter']
    ).'<span>'.__('Comments').'</span></a></li>';

    if (!$readonly
        && ((tags_checks_event_acl(
            $config['id_user'],
            $event['id_grupo'],
            'EM',
            $event['clean_tags'],
            []
        )) || (tags_checks_event_acl(
            $config['id_user'],
            $event['id_grupo'],
            'EW',
            $event['clean_tags'],
            []
        )) || (tags_checks_event_acl(
            $config['id_user'],
            $event['id_grupo'],
            'ER',
            $event['clean_tags'],
            []
        )))
    ) {
        $tabs .= "<li><a href='#extended_event_responses_page' id='link_responses'>".html_print_image(
            'images/event_responses.png',
            true,
            ['class' => 'invert_filter']
        ).'<span>'.__('Responses').'</span></a></li>';
    }

    if (empty($event['custom_data']) === false) {
        $tabs .= "<li><a href='#extended_event_custom_data_page' id='link_custom_data'>".html_print_image(
            'images/custom_field_col.png',
            true,
            ['class' => 'invert_filter']
        ).'<span>'.__('Custom data').'</span></a></li>';
    }

    $tabs .= '</ul>';

    // Get criticity image.
    switch ($event['criticity']) {
        default:
        case 0:
            $img_sev = 'images/status_sets/default/severity_maintenance_rounded.png';
        break;
        case 1:
            $img_sev = 'images/status_sets/default/severity_informational_rounded.png';
        break;

        case 2:
            $img_sev = 'images/status_sets/default/severity_normal_rounded.png';
        break;

        case 3:
            $img_sev = 'images/status_sets/default/severity_warning_rounded.png';
        break;

        case 4:
            $img_sev = 'images/status_sets/default/severity_critical_rounded.png';
        break;

        case 5:
            $img_sev = 'images/status_sets/default/severity_minor_rounded.png';
        break;

        case 6:
            $img_sev = 'images/status_sets/default/severity_major_rounded.png';
        break;
    }

    if (!$readonly
        && ((tags_checks_event_acl(
            $config['id_user'],
            $event['id_grupo'],
            'EM',
            $event['clean_tags'],
            []
        )) || (tags_checks_event_acl(
            $config['id_user'],
            $event['id_grupo'],
            'EW',
            $event['clean_tags'],
            []
        )) || (tags_checks_event_acl(
            $config['id_user'],
            $event['id_grupo'],
            'ER',
            $event['clean_tags'],
            []
        )))
    ) {
        $responses = events_page_responses($event, $server_id);
    } else {
        $responses = '';
    }

    $console_url = '';
    $details = events_page_details($event, $server_id);

    $related = '';
    if (events_has_extended_info($event['id_evento']) === true) {
        $related = events_page_related(
            $event,
            $server
        );
    }

    $connected = true;
    if (is_metaconsole() === true && empty($server_id) === false) {
        $server = metaconsole_get_connection_by_id($server_id);
        if (metaconsole_connect($server) === NOERR) {
            $connected = true;
        } else {
            $connected = false;
        }
    }

    if ($connected === true) {
        $custom_fields = events_page_custom_fields($event);
        $custom_data = events_page_custom_data($event);
    }

    if (is_metaconsole() === true && empty($server_id) === false) {
        metaconsole_restore_db();
    }

    $general = events_page_general($event);

    $comments = '<div id="extended_event_comments_page" class="extended_event_pages"></div>';

    $notifications = '<div id="notification_comment_error" class="invisible_events">';
    $notifications .= ui_print_error_message(
        __('Error adding comment'),
        '',
        true
    );
    $notifications .= '</div>';
    $notifications .= '<div id="notification_comment_success" class="invisible_events">';
    $notifications .= ui_print_success_message(
        __('Comment added successfully'),
        '',
        true
    );
    $notifications .= '</div>';
    $notifications .= '<div id="notification_status_error" class="invisible_events">';
    $notifications .= ui_print_error_message(
        __('Error changing event status'),
        '',
        true
    );
    $notifications .= '</div>';
    $notifications .= '<div id="notification_status_success" class="invisible_events">';
    $notifications .= ui_print_success_message(
        __('Event status changed successfully'),
        '',
        true
    );
    $notifications .= '</div>';
    $notifications .= '<div id="notification_owner_error" class="invisible_events">';
    $notifications .= ui_print_error_message(
        __('Error changing event owner'),
        '',
        true
    );
    $notifications .= '</div>';
    $notifications .= '<div id="notification_owner_success" class="invisible_events">';
    $notifications .= ui_print_success_message(
        __('Event owner changed successfully'),
        '',
        true
    );
    $notifications .= '</div>';
    $notifications .= '<div id="notification_delete_error" class="invisible_events">';
    $notifications .= ui_print_error_message(
        __('Error deleting event'),
        '',
        true
    );
    $notifications .= '</div>';


    $loading = '<div id="response_loading" class="invisible_events">'.html_print_image('images/spinner.gif', true).'</div>';

    $i = 0;
    $tab['general'] = $i++;
    $tab['details'] = $i++;
    if (!empty($related)) {
        $tab['related'] = $i++;
    }

    $tab['custom_fields'] = $i++;
    $tab['comments'] = $i++;
    $tab['responses'] = $i++;
    $tab['custom_data'] = $i++;

    $out = '<div id="tabs">'.$tabs.$notifications.$loading.$general.$details.$related.$custom_fields.$comments.$responses.$custom_data.html_print_input_hidden('id_event', $event['id_evento']).'</div>';

    $js = '<script>
	$(function() {
		$tabs = $( "#tabs" ).tabs({
		});
		';

    // Load the required tab.
    switch ($dialog_page) {
        case 'general':
            $js .= '$tabs.tabs( "option", "active", '.$tab['general'].');';
        break;

        case 'details':
            $js .= '$tabs.tabs( "option", "active", '.$tab['details'].');';
        break;

        case 'related':
            $js .= '$tabs.tabs( "option", "active", '.$tab['related'].');';
        break;

        case 'custom_fields':
            $js .= '$tabs.tabs( "option", "active", '.$tab['custom_fields'].');';
        break;

        case 'comments':
            $js .= '$tabs.tabs( "option", "active", '.$tab['comments'].');';
        break;

        case 'responses':
            $js .= '$tabs.tabs( "option", "active", '.$tab['responses'].');';
        break;

        case 'custom_data':
            $js .= '$tabs.tabs( "option", "active", '.$tab['custom_data'].');';
        break;

        default:
            // Ignore.
        break;
    }

    $js .= '});';

    $js .= '
        $("#link_comments").click(function (){
          $.post ({
                url : "ajax.php",
                data : {
                    page: "include/ajax/events",
                    get_comments: 1,
                    event: '.json_encode($event).',
                    event_rep: '.$event_rep.'
                },
                dataType : "html",
                success: function (data) {
                    $("#extended_event_comments_page").empty();
                    $("#extended_event_comments_page").html(data);
                }
            });
        });';

    if (events_has_extended_info($event['id_evento']) === true) {
        $js .= '
        $("#link_related").click(function (){
          $.post ({
                url : "ajax.php",
                data : {
                    page: "include/ajax/events_extended",
                    get_extended_info: 1,
                    id_event: '.$event['id_evento'].'
                },
                dataType : "html",
                success: function (data) {
                    $("#related_data").html(data);
                }
            });
        });';
    }

    $js .= '</script>';

    echo $out.$js;
}

if ($table_events) {
    include_once 'include/functions_events.php';
    include_once 'include/functions_graph.php';

    $id_agente = (int) get_parameter('id_agente', 0);
    $all_events_24h = (int) get_parameter('all_events_24h', 0);

    // Fix: for tag functionality groups have to be all user_groups
    // (propagate ACL funct!).
    $groups = users_get_groups($config['id_user']);

    $tags_condition = tags_get_acl_tags(
        $config['id_user'],
        array_keys($groups),
        'ER',
        'event_condition',
        'AND'
    );
    echo '<div class="flex" id="div_all_events_24h">';
        echo '<label class="mrgn_1_2em"><b>'.__('Show all Events 24h').'</b></label>';
        echo html_print_switch(
            [
                'name'  => 'all_events_24h',
                'value' => $all_events_24h,
                'id'    => 'checkbox-all_events_24h',
            ]
        );
    echo '</div>';
    $date_subtract_day = (time() - (24 * 60 * 60));

    if ($all_events_24h) {
        events_print_event_table(
            'utimestamp > '.$date_subtract_day,
            200,
            '100%',
            false,
            $id_agente,
            true
        );
    } else {
        events_print_event_table(
            'estado <> 1 '.$tags_condition,
            200,
            '100%',
            false,
            $id_agente,
            true
        );
    }
}

if ($total_events) {
    global $config;

    $sql_count_event = 'SELECT SQL_NO_CACHE COUNT(id_evento) FROM tevento  ';
    if ($config['event_view_hr']) {
        $sql_count_event .= 'WHERE utimestamp > (UNIX_TIMESTAMP(NOW()) - '.($config['event_view_hr'] * SECONDS_1HOUR).')';
    }

    $system_events = db_get_value_sql($sql_count_event);
    echo $system_events;
    return;
}

if ($total_event_graph) {
    global $config;

    include_once $config['homedir'].'/include/functions_graph.php';

    $prueba = grafico_eventos_total('', 280, 150, false, true);
    echo $prueba;
    return;
}

if ($graphic_event_group) {
    global $config;

    include_once $config['homedir'].'/include/functions_graph.php';

    $prueba = grafico_eventos_grupo(280, 150, '', false, true);
    echo $prueba;
    return;
}

if ($get_table_response_command) {
    global $config;

    $response_id = get_parameter('event_response_id');
    $params_string = db_get_value(
        'params',
        'tevent_response',
        'id',
        $response_id
    );

    $params = explode(',', $params_string);

    $table = new stdClass;
    $table->id = 'events_responses_table_command';
    $table->width = '90%';
    $table->styleTable = 'text-align:center; margin: 0 auto;';

    $table->style = [];
    $table->style[0] = 'text-align:center;';
    $table->style[1] = 'text-align:center;';

    $table->head = [];
    $table->head[0] = __('Parameters');
    $table->head[0] .= ui_print_help_tip(
        __('These commands will apply to all selected events'),
        true
    );
    $table->head[1] = __('Value');

    if (isset($params) === true
        && is_array($params) === true
    ) {
        foreach ($params as $key => $value) {
            $table->data[$key][0] = $value;
            $table->data[$key][1] = html_print_input_text(
                $value.'-'.$key,
                '',
                '',
                50,
                255,
                true,
                false,
                false,
                '',
                'response_command_input'
            );
        }
    }

    echo '<form id="form_response_command">';
    echo html_print_table($table, true);
    echo '</form>';
    echo html_print_submit_button(
        __('Execute'),
        'enter_command',
        false,
        'class="sub next float-right mrgn_top_15px mrgn_right_25px"',
        true
    );

    return;
}

if ($process_buffers === true) {
    $buffers = get_parameter('buffers', '');

    $buffers = json_decode(io_safe_output($buffers), true);

    $alert = false;
    $content = '<ul>';
    foreach ($buffers['data'] as $node => $data) {
        $content .= '<li>';
        $content .= '<span><b>';
        $content .= __('Events').': ';
        $content .= $node;
        $content .= '</b></span>';

        $class_total = 'info';
        $str_total = '';
        if ($buffers['settings']['total'] == $data) {
            $alert = true;
            $class_total .= ' danger';
            $str_total = html_print_image(
                'images/error_red.png',
                true,
                [
                    'title' => __('Total number of events in this node reached'),
                    'class' => 'forced-title',
                ]
            );
        }

        if (isset($buffers['error'][$node]) === true) {
            $alert = true;
            $class_total .= ' danger';
            $str_total = html_print_image(
                'images/error_red.png',
                true,
                [
                    'title' => $buffers['error'][$node],
                    'class' => 'forced-title',
                ]
            );
        }

        $content .= '<span class="'.$class_total.'">';
        $content .= $data;
        if (empty($str_total) === false) {
            $content .= '<span class="text">';
            $content .= ' '.$str_total;
            $content .= '</span>';
        }

        $content .= '</span>';

        $content .= '</li>';
    }

    $content .= '</ul>';

    $title = __('Total Events per node').': (';
    $title .= $buffers['settings']['total'].')';
    if ($alert === true) {
        $title .= html_print_image(
            'images/error_red.png',
            true,
            [
                'title' => __('Error'),
                'class' => 'forced-title',
                'style' => 'margin-top: -2px;',
            ]
        );
    }

    $output = ui_toggle(
        $content,
        $title,
        '',
        '',
        true,
        true,
        'white_box white_box_opened',
        'no-border flex-row'
    );

    echo $output;
    return;
}

if ($drawConsoleSound === true) {
    echo ui_require_css_file('wizard', 'include/styles/', true);
    echo ui_require_css_file('discovery', 'include/styles/', true);
    echo ui_require_css_file('sound_events', 'include/styles/', true);
    $output = '<div id="tabs-sound-modal">';
        // Header tabs.
        $output .= '<ul class="tabs-sound-modal-options">';
            $output .= '<li>';
            $output .= '<a href="#tabs-sound-modal-1">';
            $output .= html_print_image(
                'images/gear.png',
                true,
                [
                    'title' => __('Options'),
                    'class' => 'invert_filter',
                ]
            );
            $output .= '</a>';
            $output .= '</li>';
            $output .= '<li>';
            $output .= '<a href="#tabs-sound-modal-2">';
            $output .= html_print_image(
                'images/list.png',
                true,
                [
                    'title' => __('Events list'),
                    'class' => 'invert_filter',
                ]
            );
            $output .= '</a>';
            $output .= '</li>';
        $output .= '</ul>';

        // Content tabs.
        $output .= '<div id="tabs-sound-modal-1">';
        $output .= '<h3 class="console-configuration">';
        $output .= __('Console configuration');
        $output .= '</h3>';
            $inputs = [];

            // Load filter.
            $fields = \events_get_event_filter_select();
            $inputs[] = [
                'label'     => \__('Set condition'),
                'arguments' => [
                    'type'          => 'select',
                    'fields'        => $fields,
                    'name'          => 'filter_id',
                    'selected'      => 0,
                    'return'        => true,
                    'nothing'       => \__('All new events'),
                    'nothing_value' => 0,
                    'class'         => 'fullwidth',
                ],
            ];

            $times_interval = [
                10 => '10 '.__('seconds'),
                15 => '15 '.__('seconds'),
                30 => '30 '.__('seconds'),
                60 => '60 '.__('seconds'),
            ];

            $times_sound = [
                2  => '2 '.__('seconds'),
                5  => '5 '.__('seconds'),
                10 => '10 '.__('seconds'),
                15 => '15 '.__('seconds'),
                30 => '30 '.__('seconds'),
                60 => '60 '.__('seconds'),
            ];

            $inputs[] = [
                'class'         => 'interval-sounds',
                'direct'        => 1,
                'block_content' => [
                    [
                        'label'     => __('Interval'),
                        'arguments' => [
                            'type'     => 'select',
                            'fields'   => $times_interval,
                            'name'     => 'interval',
                            'selected' => 10,
                            'return'   => true,
                        ],
                    ],
                    [
                        'label'     => __('Time Sound'),
                        'arguments' => [
                            'type'     => 'select',
                            'fields'   => $times_sound,
                            'name'     => 'time_sound',
                            'selected' => 10,
                            'return'   => true,
                        ],
                    ],
                ],
            ];

            $sounds = [
                'aircraftalarm.wav'                  => 'Air craft alarm',
                'air_shock_alarm.wav'                => 'Air shock alarm',
                'alien_alarm.wav'                    => 'Alien alarm',
                'alien_beacon.wav'                   => 'Alien beacon',
                'bell_school_ringing.wav'            => 'Bell school ringing',
                'Door_Alarm.wav'                     => 'Door alarm',
                'EAS_beep.wav'                       => 'EAS beep',
                'Firewarner.wav'                     => 'Fire warner',
                'HardPCMAlarm.wav'                   => 'Hard PCM Alarm',
                'negativebeep.wav'                   => 'Negative beep',
                'Star_Trek_emergency_simulation.wav' => 'StarTrek emergency simulation',
            ];

            $inputs[] = [
                'class'         => 'test-sounds',
                'direct'        => 1,
                'block_content' => [
                    [
                        'label'     => \__('Sound melody'),
                        'arguments' => [
                            'type'     => 'select',
                            'fields'   => $sounds,
                            'name'     => 'sound_id',
                            'selected' => 'Star_Trek_emergency_simulation.wav',
                            'return'   => true,
                            'class'    => 'fullwidth',
                        ],
                    ],
                    [
                        'arguments' => [
                            'type'       => 'button',
                            'name'       => 'melody_sound',
                            'label'      => __('Test sound'),
                            'attributes' => 'class="sub upd"',
                            'return'     => true,
                        ],
                    ],
                ],
            ];

            // Print form.
            $output .= HTML::printForm(
                [
                    'form'   => [
                        'action' => '',
                        'method' => 'POST',
                    ],
                    'inputs' => $inputs,
                ],
                true,
                false
            );
        $output .= '</div>';

        $output .= '<div id="tabs-sound-modal-2">';
            $output .= '<h3 class="title-discovered-alerts">';
            $output .= __('Discovered alerts');
            $output .= '</h3>';
            $output .= '<div class="empty-discovered-alerts">';
            $output .= html_print_image(
                'images/no-alerts-discovered.png',
                true,
                [
                    'title' => __('No alerts discovered'),
                    'class' => 'invert_filter',
                ]
            );
            $output .= '<span class="text-discovered-alerts">';
            $output .= __('Congrats! there’s nothing to show');
            $output .= '</span>';
            $output .= '</div>';
            $output .= '<div class="elements-discovered-alerts"><ul></ul></div>';
        $output .= '</div>';
    $output .= '</div>';

    $output .= '<div class="actions-sound-modal">';
        $output .= '<div id="progressbar_time"></div>';
        $output .= '<div class="buttons-sound-modal">';
            $output .= '<div class="container-button-play">';
            $output .= html_print_input(
                [
                    'label'      => __('Start'),
                    'type'       => 'button',
                    'name'       => 'start-search',
                    'attributes' => 'class="sub play"',
                    'return'     => true,
                ],
                'div',
                true
            );
            $output .= '</div>';
            $output .= '<div class="container-button-alert">';
            $output .= html_print_input(
                [
                    'type'       => 'button',
                    'name'       => 'no-alerts',
                    'label'      => __('No alerts'),
                    'attributes' => 'class="sub alerts"',
                    'return'     => true,
                ],
                'div',
                true
            );
            $output .= '</div>';

            $output .= html_print_input(
                [
                    'type'   => 'hidden',
                    'name'   => 'mode_alert',
                    'value'  => 0,
                    'return' => true,
                ],
                'div',
                true
            );
        $output .= '</div>';
    $output .= '</div>';

    echo $output;
    return;
}

if ($get_events_fired) {
    global $config;
    $filter_id = (int) get_parameter('filter_id', 0);
    $interval = (int) get_parameter('interval', 10);

    if (empty($filter_id) === true) {
        $filter = [
            'id_group'                => 0,
            'event_type'              => '',
            'severity'                => -1,
            'status'                  => -1,
            'search'                  => '',
            'text_agent'              => '',
            'id_agent'                => 0,
            'id_agent_module'         => 0,
            'pagination'              => 0,
            'id_user_ack'             => 0,
            'group_rep'               => 0,
            'tag_with'                => [],
            'tag_without'             => [],
            'filter_only_alert'       => -1,
            'search_secondary_groups' => 0,
            'source'                  => '',
            'id_extra'                => '',
            'user_comment'            => '',
            'id_source_event'         => 0,
            'server_id'               => 0,
            'custom_data'             => '',
            'custom_data_filter_type' => 0,
        ];
    } else {
        $filter = events_get_event_filter($filter_id);
    }

    // Set time.
    $filter['event_view_hr'] = 0;

    $start = (time() - $interval);
    $end = time();

    $filter['date_from'] = date('Y-m-d', $start);
    $filter['date_to'] = date('Y-m-d', $end);
    $filter['time_from'] = date('H:i:s', $start);
    $filter['time_to'] = date('H:i:s', $end);
    $data = events_get_all(
        ['te.*'],
        $filter
    );

    $return = [];
    if (empty($data) === false) {
        foreach ($data as $event) {
            $return[] = [
                'fired'     => $event['id_evento'],
                'message'   => ui_print_string_substr(
                    strip_tags(io_safe_output($event['evento'])),
                    75,
                    true,
                    '9'
                ),
                'priority'  => ui_print_event_priority($event['criticity'], true, true),
                'type'      => events_print_type_img(
                    $event['event_type'],
                    true
                ),
                'timestamp' => ui_print_timestamp(
                    $event['timestamp'],
                    true,
                    ['style' => 'font-size: 9pt; letter-spacing: 0.3pt;']
                ),
            ];
        }
    }

    echo io_json_mb_encode($return);
    return;
}<|MERGE_RESOLUTION|>--- conflicted
+++ resolved
@@ -98,27 +98,11 @@
     $eventsGrouped = [];
     // Consider if the event is grouped.
     $whereGrouped = '1=1';
-<<<<<<< HEAD
-    // Default grouped message filtering (evento and estado).
-    $whereGrouped = sprintf(
-        '`evento` = "%s" AND `event_type` = "%s" ',
-        $event['evento'],
-        $event['event_type']
-    );
-
-    // If id_agente is reported, filter the messages by them as well.
-    if ((int) $event['id_agente'] > 0) {
-        $whereGrouped .= sprintf(
-            ' AND `id_agente` = %d',
-            (int) $event['id_agente']
-=======
     if (isset($event_rep) === true && $event_rep > 0) {
         // Default grouped message filtering (evento and estado).
         $whereGrouped = sprintf(
-            '`evento` = "%s" AND `estado` = "%s"',
-            $event['evento'],
-            $event['estado']
->>>>>>> 2a5d075d
+            '`evento` = "%s"',
+            $event['evento']
         );
 
         // If id_agente is reported, filter the messages by them as well.
