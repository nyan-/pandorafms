--- conflicted
+++ resolved
@@ -358,11 +358,7 @@
     } else if ($group == -666) {
         $agents = false;
     } else if (!empty($ip_mask)) {
-<<<<<<< HEAD
-        $agents = networkmap_get_new_nodes_from_ip_mask(
-=======
         $agents = networkmap_get_nodes_from_ip_mask(
->>>>>>> d05b7852
             $ip_mask
         );
     } else {
@@ -719,11 +715,7 @@
 
     // Option edgeURL allows node navigation.
     $edge = "\n".$head.' -- '.$tail;
-<<<<<<< HEAD
-    $edge .= '[color="#BDBDBD", headclip=false, tailclip=false, edgeURL=""];';
-=======
     $edge .= '[len='.$ranksep.', color="#BDBDBD", headclip=false, tailclip=false, edgeURL=""];';
->>>>>>> d05b7852
     $edge .= "\n";
 
     return $edge;
@@ -1331,69 +1323,11 @@
  *
  * @return array Of agents.
  */
-<<<<<<< HEAD
-function networkmap_get_new_nodes_from_ip_mask(
-=======
 function networkmap_get_nodes_from_ip_mask(
->>>>>>> d05b7852
     $ip_mask,
     $return_ids_only=false
 ) {
     $list_ip_masks = explode(',', $ip_mask);
-<<<<<<< HEAD
-
-    $agents = [];
-    foreach ($list_ip_masks as $subnet) {
-        $net = explode('/', $subnet);
-
-        $sql = sprintf(
-            'SELECT *
-            FROM `tagente`
-            INNER JOIN 
-                (SELECT DISTINCT `id_agent` FROM 
-                    (SELECT `id_agente` AS "id_agent", `direccion` AS "ip"
-                    FROM `tagente` 
-                    UNION
-                    SELECT ag.`id_agent`, a.`ip`
-                    FROM `taddress_agent` ag 
-                    INNER JOIN `taddress` a 
-                        ON ag.id_a=a.id_a
-                    ) t_tmp
-                WHERE (-1 << %d) & INET_ATON(t_tmp.ip) = INET_ATON("%s")
-                ) t_res
-                ON t_res.`id_agent` = `tagente`.`id_agente`',
-            (32 - $net[1]),
-            $net[0]
-        );
-
-        $subnet_agents = db_get_all_rows_sql($sql);
-
-        if ($subnet_agents !== false) {
-            $agents = array_merge($agents, $subnet_agents);
-        }
-    }
-
-    if ($return_ids_only === false) {
-        $agents = array_reduce(
-            $agents,
-            function ($carry, $item) {
-                $carry[$item['id_agente']] = $item;
-                return $carry;
-            },
-            []
-        );
-    } else {
-        $agents = array_reduce(
-            $agents,
-            function ($carry, $item) {
-                $carry[$item['id_agente']] = $item['id_agente'];
-                return $carry;
-            },
-            []
-        );
-    }
-
-=======
 
     if (empty($list_ip_masks)) {
         return [];
@@ -1454,7 +1388,6 @@
         );
     }
 
->>>>>>> d05b7852
     return $agents;
 }
 
@@ -1561,17 +1494,10 @@
     // 40 = DEFAULT NODE RADIUS
     // 30 = for to align
     $holding_area_max_y = ($networkmap['height'] + 30 + 40 * 2 - $networkmap['filter']['holding_area'][1] + 10 * 40);
-<<<<<<< HEAD
 
     $item = [];
     $item['id'] = $count;
 
-=======
-
-    $item = [];
-    $item['id'] = $count;
-
->>>>>>> d05b7852
     if (enterprise_installed() && $simulated === false) {
         enterprise_include_once('include/functions_networkmap.php');
         $item['id_db'] = $node['id_in_db'];
@@ -1636,10 +1562,7 @@
     $item['raw_text'] = $node['style']['label'];
     $item['text'] = io_safe_output($node['style']['label']);
     $item['shape'] = $node['style']['shape'];
-<<<<<<< HEAD
-=======
-
->>>>>>> d05b7852
+
     switch ($node['type']) {
         case 0:
             $color = get_status_color_networkmap($node['source_data']);
@@ -1668,7 +1591,6 @@
     } else {
         $item['networkmap_id'] = $node['style']['id_networkmap'];
     }
-<<<<<<< HEAD
 
     $count++;
 
@@ -1736,75 +1658,6 @@
                         $to_replace = $relation['id_parent_source_data'];
                     }
 
-=======
-
-    $count++;
-
-    return $item;
-}
-
-
-function get_status_color_networkmap($id, $color=true)
-{
-    // $status = agents_get_status($id);
-    $agent_data = db_get_row_sql('SELECT * FROM tagente WHERE id_agente = '.$id);
-
-    if ($agent_data === false) {
-        return COL_UNKNOWN;
-    }
-
-    $status = agents_get_status_from_counts($agent_data);
-
-    if (!$color) {
-        return $status;
-    }
-
-    if ($agent_data['fired_count'] > 0) {
-        return COL_ALERTFIRED;
-    }
-
-    // Select node color by checking status.
-    switch ($status) {
-        case AGENT_MODULE_STATUS_NORMAL:
-        return COL_NORMAL;
-
-        case AGENT_MODULE_STATUS_NOT_INIT:
-        return COL_NOTINIT;
-
-        case AGENT_MODULE_STATUS_CRITICAL_BAD:
-        return COL_CRITICAL;
-
-        case AGENT_MODULE_STATUS_WARNING:
-        return COL_WARNING;
-
-        case AGENT_MODULE_STATUS_UNKNOWN:
-        default:
-        return COL_UNKNOWN;
-    }
-
-    return COL_UNKNOWN;
-}
-
-
-function networkmap_clean_relations_for_js(&$relations)
-{
-    do {
-        $cleaned = true;
-
-        foreach ($relations as $key => $relation) {
-            if ($relation['id_parent_source_data'] == $relation['id_child_source_data']) {
-                if (($relation['child_type'] != 3) && $relation['parent_type'] != 3) {
-                    $cleaned = false;
-
-                    if ($relation['parent_type'] == 1) {
-                        $to_find = $relation['id_parent_source_data'];
-                        $to_replace = $relation['id_child_source_data'];
-                    } else if ($relation['child_type'] == 1) {
-                        $to_find = $relation['id_child_source_data'];
-                        $to_replace = $relation['id_parent_source_data'];
-                    }
-
->>>>>>> d05b7852
                     // Replace and erase the links
                     foreach ($relations as $key2 => $relation2) {
                         if ($relation2['id_parent_source_data'] == $to_find) {
@@ -1846,13 +1699,9 @@
 
     $count = 0;
     foreach ($relations as $key => $relation) {
-<<<<<<< HEAD
-        if (($relation['parent_type'] == 1) && ($relation['child_type'] == 1)) {
-=======
         if (($relation['parent_type'] == NODE_MODULE)
             && ($relation['child_type'] == NODE_MODULE)
         ) {
->>>>>>> d05b7852
             $id_target_agent = agents_get_agent_id_by_module_id(
                 $relation['id_parent_source_data']
             );
@@ -1861,26 +1710,16 @@
             );
             $id_target_module = $relation['id_parent_source_data'];
             $id_source_module = $relation['id_child_source_data'];
-<<<<<<< HEAD
-        } else if (($relation['parent_type'] == 1)
-            && ($relation['child_type'] == 0)
-=======
         } else if (($relation['parent_type'] == NODE_MODULE)
             && ($relation['child_type'] == NODE_AGENT)
->>>>>>> d05b7852
         ) {
             $id_target_agent = agents_get_agent_id_by_module_id(
                 $relation['id_parent_source_data']
             );
             $id_target_module = $relation['id_parent_source_data'];
             $id_source_agent = $relation['id_child_source_data'];
-<<<<<<< HEAD
-        } else if (($relation['parent_type'] == 0)
-            && ($relation['child_type'] == 1)
-=======
         } else if (($relation['parent_type'] == NODE_AGENT)
             && ($relation['child_type'] == NODE_MODULE)
->>>>>>> d05b7852
         ) {
             $id_target_agent = $relation['id_parent_source_data'];
             $id_source_module = $relation['id_child_source_data'];
@@ -1920,17 +1759,10 @@
             $item['target_id_db'] = (int) $target_and_source['target'];
             $item['source_id_db'] = (int) $target_and_source['source'];
         } else {
-<<<<<<< HEAD
-            if (($relation['parent_type'] == 1) && ($relation['child_type'] == 1)) {
-                $item['target_id_db'] = $id_target_agent;
-                $item['source_id_db'] = $id_source_agent;
-            } else if (($relation['parent_type'] == 0) && ($relation['child_type'] == 0)) {
-=======
             if (($relation['parent_type'] == NODE_MODULE) && ($relation['child_type'] == NODE_MODULE)) {
                 $item['target_id_db'] = $id_target_agent;
                 $item['source_id_db'] = $id_source_agent;
             } else if (($relation['parent_type'] == NODE_AGENT) && ($relation['child_type'] == NODE_AGENT)) {
->>>>>>> d05b7852
                 $item['target_id_db'] = (int) $relation['id_parent_source_data'];
                 $item['source_id_db'] = $id_source_agent;
             } else {
@@ -1941,7 +1773,6 @@
 
         $item['text_end'] = '';
         $item['text_start'] = '';
-<<<<<<< HEAD
 
         if ($relation['parent_type'] == 1) {
             $item['arrow_end'] = 'module';
@@ -1956,34 +1787,6 @@
             }
         }
 
-        if ($relation['child_type'] == 1) {
-            $item['arrow_start'] = 'module';
-            $item['status_start'] = modules_get_agentmodule_status((int) $id_source_module, false, false, null);
-            $item['id_module_start'] = (int) $id_source_module;
-            $text_start = modules_get_agentmodule_name((int) $id_source_module);
-            if (preg_match('/(.+)_ifOperStatus$/', (string) $text_start, $matches)) {
-                if ($matches[1]) {
-                    // It's ok to safe_output as it inlo goint to be user into the map line
-                    $item['text_start'] = io_safe_output($matches[1]);
-                }
-            }
-        }
-
-=======
-
-        if ($relation['parent_type'] == 1) {
-            $item['arrow_end'] = 'module';
-            $item['status_end'] = modules_get_agentmodule_status((int) $id_target_module, false, false, null);
-            $item['id_module_end'] = (int) $id_target_module;
-            $text_end = modules_get_agentmodule_name((int) $id_target_module);
-            if (preg_match('/(.+)_ifOperStatus$/', (string) $text_end, $matches)) {
-                if ($matches[1]) {
-                    // It's ok to safe_output as it inlo goint to be user into the map line
-                    $item['text_end'] = io_safe_output($matches[1]);
-                }
-            }
-        }
-
         if ($relation['child_type'] == NODE_MODULE) {
             $item['arrow_start'] = 'module';
             $item['status_start'] = modules_get_agentmodule_status((int) $id_source_module, false, false, null);
@@ -1997,17 +1800,12 @@
             }
         }
 
->>>>>>> d05b7852
         $agent = 0;
         $agent2 = 0;
         $control1 = false;
         $control2 = false;
 
-<<<<<<< HEAD
-        if (($relation['parent_type'] == 1) && ($relation['child_type'] == 1)) {
-=======
         if (($relation['parent_type'] == NODE_MODULE) && ($relation['child_type'] == NODE_MODULE)) {
->>>>>>> d05b7852
             if (($item['status_start'] == AGENT_MODULE_STATUS_CRITICAL_BAD) || ($item['status_end'] == AGENT_MODULE_STATUS_CRITICAL_BAD)) {
                 $item['link_color'] = '#FC4444';
             } else if (($item['status_start'] == AGENT_MODULE_STATUS_WARNING) || ($item['status_end'] == AGENT_MODULE_STATUS_WARNING)) {
@@ -2025,7 +1823,6 @@
                     if ($node['id_agent'] == $agent) {
                         $agent = $node['id_db'];
                         $control1 = true;
-<<<<<<< HEAD
                     }
 
                     if ($node['id_agent'] == $agent2) {
@@ -2038,476 +1835,6 @@
                     }
                 }
             }
-        } else if ($relation['child_type'] == 1) {
-            if ($item['status_start'] == AGENT_MODULE_STATUS_CRITICAL_BAD) {
-                $item['link_color'] = '#FC4444';
-            } else if ($item['status_start'] == AGENT_MODULE_STATUS_WARNING) {
-                $item['link_color'] = '#FAD403';
-            }
-
-            $agent2 = agents_get_agent_id_by_module_id(
-                $relation['id_child_source_data']
-            );
-            foreach ($nodes_graph as $key2 => $node) {
-                if (isset($node['id_agent'])) {
-                    if ($node['id_agent'] == $relation['id_parent_source_data']) {
-                        $agent = $node['id_db'];
-                        $control1 = true;
-                    }
-
-                    if ($node['id_agent'] == $agent2) {
-                        $agent2 = $node['id_db'];
-                        $control2 = true;
-                    }
-
-                    if ($control1 && $control2) {
-                        break;
-                    }
-                }
-            }
-        } else if ($relation['parent_type'] == 1) {
-            if ($item['status_end'] == AGENT_MODULE_STATUS_CRITICAL_BAD) {
-                $item['link_color'] = '#FC4444';
-            } else if ($item['status_end'] == AGENT_MODULE_STATUS_WARNING) {
-                $item['link_color'] = '#FAD403';
-            }
-
-            $agent = agents_get_agent_id_by_module_id(
-                $relation['id_parent_source_data']
-            );
-            foreach ($nodes_graph as $key2 => $node) {
-                if (isset($node['id_agent'])) {
-                    if ($node['id_agent'] == $agent) {
-                        $agent = $node['id_db'];
-                        $control1 = true;
-                    }
-
-                    if ($node['id_agent'] == $relation['id_child_source_data']) {
-                        $agent2 = $node['id_db'];
-                        $control2 = true;
-                    }
-
-                    if ($control1 && $control2) {
-                        break;
-                    }
-                }
-            }
-        } else if (($relation['parent_type'] == 3)
-            && ($relation['child_type'] == 3)
-        ) {
-            foreach ($nodes_graph as $key2 => $node) {
-                if ($relation['id_parent'] == $node['id_db']) {
-                    $agent = $node['id_db'];
-                }
-            }
-
-            foreach ($nodes_graph as $key2 => $node) {
-                if ($relation['id_child'] == $node['id_db']) {
-                    $agent2 = $node['id_db'];
-                }
-            }
-        } else if (($relation['parent_type'] == 3)
-            || ($relation['child_type'] == 3)
-        ) {
-            if ($relation['parent_type'] == 3) {
-                foreach ($nodes_graph as $key2 => $node) {
-                    if ($relation['id_parent'] == $node['id_db']) {
-                        $agent = $node['id_db'];
-                    } else if ($node['id_agent'] == $relation['id_child_source_data']) {
-                        $agent2 = $node['id_db'];
-                    }
-                }
-            } else if ($relation['child_type'] == 3) {
-                foreach ($nodes_graph as $key2 => $node) {
-                    if ($relation['id_child'] == $node['id_db']) {
-                        $agent2 = $node['id_db'];
-                    } else if ($node['id_agent'] == $relation['id_parent_source_data']) {
-                        $agent = $node['id_db'];
-                    }
-                }
-            }
-        } else {
-            foreach ($nodes_graph as $key2 => $node) {
-                if (isset($node['id_agent'])) {
-                    if ($node['id_agent'] == $relation['id_parent_source_data']) {
-                        $agent = $node['id_db'];
-                    } else if ($node['id_agent'] == $relation['id_child_source_data']) {
-                        $agent2 = $node['id_db'];
-                    }
-                }
-            }
-        }
-
-        foreach ($nodes_graph as $node) {
-            if ($node['id_db'] == $agent) {
-                $item['target'] = $node['id'];
-            } else if ($node['id_db'] == $agent2) {
-                $item['source'] = $node['id'];
-            }
-        }
-
-        if ((($item['target'] == -1) || ($item['source'] == -1))
-            && $relation['parent_type'] == 1
-            && $relation['child_type'] == 1
-        ) {
-            continue;
-        }
-
-        $return[] = $item;
-    }
-
-    return $return;
-}
-
-
-function networkmap_write_js_array($id, $nodes_and_relations=[], $map_dash_details=[])
-{
-    global $config;
-
-    db_clean_cache();
-
-    $ent_installed = (int) enterprise_installed();
-
-    $networkmap = db_get_row('tmap', 'id', $id);
-
-    $networkmap['filter'] = json_decode($networkmap['filter'], true);
-
-    // Hardcoded
-    $networkmap['filter']['holding_area'] = [
-        500,
-        500,
-    ];
-
-    echo "\n";
-    echo "////////////////////////////////////////////////////////////////////\n";
-    echo "// VARS FROM THE DB\n";
-    echo "////////////////////////////////////////////////////////////////////\n";
-    echo "\n";
-    echo "var url_background_grid = '".ui_get_full_url(
-        'images/background_grid.png'
-    )."'\n";
-    echo 'var networkmap_id = '.$id.";\n";
-
-    if (!empty($map_dash_details)) {
-        echo 'var x_offs = '.$map_dash_details['x_offs'].";\n";
-        echo 'var y_offs = '.$map_dash_details['y_offs'].";\n";
-        echo 'var z_dash = '.$map_dash_details['z_dash'].";\n";
-    } else {
-        echo "var x_offs = null;\n";
-        echo "var y_offs = null;\n";
-        echo "var z_dash = null;\n";
-    }
-
-    echo 'var networkmap_refresh_time = 1000 * '.$networkmap['source_period'].";\n";
-    echo 'var networkmap_center = [ '.$networkmap['center_x'].', '.$networkmap['center_y']."];\n";
-    echo 'var networkmap_dimensions = [ '.$networkmap['width'].', '.$networkmap['height']."];\n";
-
-    echo 'var enterprise_installed = '.$ent_installed.";\n";
-
-    echo 'var node_radius = '.$networkmap['filter']['node_radius'].";\n";
-
-    echo 'var networkmap_holding_area_dimensions = '.json_encode($networkmap['filter']['holding_area']).";\n";
-
-    echo "var networkmap = {'nodes': [], 'links':  []};\n";
-
-    $nodes = $nodes_and_relations['nodes'];
-
-    if (empty($nodes)) {
-        $nodes = [];
-    }
-
-    $count_item_holding_area = 0;
-    $count = 0;
-    $nodes_graph = [];
-
-    foreach ($nodes as $key => $node) {
-        $style = json_decode($node['style'], true);
-        $node['style'] = json_decode($node['style'], true);
-
-        // Only agents can be show
-        if (isset($node['type'])) {
-            if ($node['type'] == 1) {
-                continue;
-            }
-        } else {
-            $node['type'] = '';
-        }
-
-        $item = networkmap_db_node_to_js_node(
-            $node,
-            $count,
-            $count_item_holding_area
-        );
-        if ($item['deleted']) {
-            continue;
-        }
-
-        echo 'networkmap.nodes.push('.json_encode($item).");\n";
-        $nodes_graph[$item['id']] = $item;
-    }
-
-    $relations = $nodes_and_relations['relations'];
-
-    if ($relations === false) {
-        $relations = [];
-    }
-
-    // Clean the relations and transform the module relations into
-    // interfaces
-    networkmap_clean_relations_for_js($relations);
-
-    $links_js = networkmap_links_to_js_links($relations, $nodes_graph);
-
-    $array_aux = [];
-    foreach ($links_js as $link_js) {
-        if ($link_js['deleted']) {
-            unset($links_js[$link_js['id']]);
-        }
-
-        if ($link_js['target'] == -1) {
-            unset($links_js[$link_js['id']]);
-        }
-
-        if ($link_js['source'] == -1) {
-            unset($links_js[$link_js['id']]);
-        }
-
-        if ($link_js['target'] == $link_js['source']) {
-            unset($links_js[$link_js['id']]);
-        }
-
-        if ($link_js['arrow_start'] == 'module' && $link_js['arrow_end'] == 'module') {
-            echo 'networkmap.links.push('.json_encode($link_js).");\n";
-            $array_aux[$link_js['id_agent_start']] = 1;
-            unset($links_js[$link_js['id']]);
-        }
-    }
-
-    foreach ($links_js as $link_js) {
-        if (($link_js['id_agent_end'] === 0) && $array_aux[$link_js['id_agent_start']] === 1) {
-            continue;
-        } else {
-            echo 'networkmap.links.push('.json_encode($link_js).");\n";
-        }
-    }
-
-    echo "\n";
-    echo "\n";
-
-    echo "////////////////////////////////////////////////////////////////////\n";
-    echo "// INTERFACE STATUS COLORS\n";
-    echo "////////////////////////////////////////////////////////////////////\n";
-
-    $module_color_status = [];
-    $module_color_status[] = [
-        'status_code' => AGENT_MODULE_STATUS_NORMAL,
-        'color'       => COL_NORMAL,
-    ];
-    $module_color_status[] = [
-        'status_code' => AGENT_MODULE_STATUS_CRITICAL_BAD,
-        'color'       => COL_CRITICAL,
-    ];
-    $module_color_status[] = [
-        'status_code' => AGENT_MODULE_STATUS_WARNING,
-        'color'       => COL_WARNING,
-    ];
-    $module_color_status[] = [
-        'status_code' => AGENT_STATUS_ALERT_FIRED,
-        'color'       => COL_ALERTFIRED,
-    ];
-    $module_color_status_unknown = COL_UNKNOWN;
-
-    echo 'var module_color_status = '.json_encode($module_color_status).";\n";
-    echo "var module_color_status_unknown = '".$module_color_status_unknown."';\n";
-
-    echo "\n";
-    echo "\n";
-
-    echo "////////////////////////////////////////////////////////////////////\n";
-    echo "// Other vars\n";
-    echo "////////////////////////////////////////////////////////////////////\n";
-
-    echo "var translation_none = '".__('None')."';\n";
-    echo "var dialog_node_edit_title = '".__('Edit node %s')."';\n";
-    echo "var holding_area_title = '".__('Holding Area')."';\n";
-    echo "var edit_menu = '".__('Show details and options')."';\n";
-    echo "var interface_link_add = '".__('Add a interface link')."';\n";
-    echo "var set_parent_link = '".__('Set parent interface')."';\n";
-    echo "var set_as_children_menu = '".__('Set as children')."';\n";
-    echo "var set_parent_menu = '".__('Set parent')."';\n";
-    echo "var abort_relationship_menu = '".__('Abort the action of set relationship')."';\n";
-    echo "var delete_menu = '".__('Delete')."';\n";
-    echo "var add_node_menu = '".__('Add node')."';\n";
-    echo "var set_center_menu = '".__('Set center')."';\n";
-    echo "var refresh_menu = '".__('Refresh')."';\n";
-    echo "var refresh_holding_area_menu = '".__('Refresh Holding area')."';\n";
-    echo "var ok_button = '".__('Proceed')."';\n";
-    echo "var message_to_confirm = '".__('Resetting the map will delete all customizations you have done, including manual relationships between elements, new items, etc.')."';\n";
-    echo "var warning_message = '".__('WARNING')."';\n";
-    echo "var ok_button = '".__('Proceed')."';\n";
-    echo "var cancel_button = '".__('Cancel')."';\n";
-    echo "var restart_map_menu = '".__('Restart map')."';\n";
-    echo "var abort_relationship_interface = '".__('Abort the interface relationship')."';\n";
-    echo "var abort_relationship_menu = '".__('Abort the action of set relationship')."';\n";
-
-    echo "\n";
-    echo "\n";
-}
-
-
-function networkmap_loadfile(
-    $id=0,
-    $file='',
-    &$relations_param,
-    $graph
-) {
-    global $config;
-
-    $height_map = 200;
-    if ((int) $id > 0) {
-        $height_map = db_get_value('height', 'tmap', 'id', $id);
-    }
-
-    $networkmap_nodes = [];
-
-    $relations = [];
-
-    $other_file = file($file);
-
-    // Remove the graph head
-    $graph = preg_replace('/^graph .*/', '', $graph);
-    // Cut in nodes the graph
-    $graph = explode(']', $graph);
-
-    $ids = [];
-    foreach ($graph as $node) {
-        $line = str_replace("\n", ' ', $node);
-
-        if (preg_match('/([0-9]+) \[.*tooltip.*id_module=([0-9]+)/', $line, $match) != 0) {
-            $ids[$match[1]] = [
-                'type'      => 'module',
-                'id_module' => $match[2],
-            ];
-        } else if (preg_match('/([0-9]+) \[.*tooltip.*id_agent=([0-9]+)/', $line, $match) != 0) {
-            $ids[$match[1]] = [
-                'type'     => 'agent',
-                'id_agent' => $match[2],
-            ];
-        }
-    }
-
-    foreach ($other_file as $key => $line) {
-        // clean line a long spaces for one space caracter
-        $line = preg_replace('/[ ]+/', ' ', $line);
-
-        $data = [];
-
-        if (preg_match('/^node.*$/', $line) != 0) {
-            $items = explode(' ', $line);
-            $node_id = $items[1];
-            $node_x = ($items[2] * 100);
-            // 200 is for show more big
-            $node_y = ($height_map - $items[3] * 100);
-            // 200 is for show more big
-            $data['id'] = $node_id;
-            $data['text'] = '';
-            $data['image'] = '';
-            $data['width'] = 10;
-            $data['height'] = 10;
-            $data['id_agent'] = 0;
-
-            if (preg_match('/<img src=\"([^\"]*)\"/', $line, $match) == 1) {
-                $image = $match[1];
-
-                $data['shape'] = 'image';
-                $data['image'] = $image;
-                $size = getimagesize($config['homedir'].'/'.$image);
-                $data['width'] = $size[0];
-                $data['height'] = $size[1];
-
-                $data['id_agent'] = 0;
-                $data['id_module'] = 0;
-                $data['type'] = '';
-                $product_name = get_product_name();
-                if (preg_match("/$product_name/", $line) != 0) {
-                    $data['text'] = $product_name;
-                    $data['id_agent'] = 0;
-                } else {
-                    $data['type'] = $ids[$node_id]['type'];
-
-                    switch ($ids[$node_id]['type']) {
-                        case 'module':
-                            $data['id_module'] = $ids[$node_id]['id_module'];
-                            $data['id_agent'] = modules_get_agentmodule_agent($ids[$node_id]['id_module']);
-
-                            $text = modules_get_agentmodule_name($data['id_module']);
-                            $text = ui_print_truncate_text(
-                                $text,
-                                'agent_medium',
-                                false,
-                                true,
-                                false,
-                                '...',
-                                false
-                            );
-                            $data['text'] = $text;
-                            $data['id_agent'] = db_get_value('id_agente', 'tagente_modulo', 'id_agente_modulo', $data['id_module']);
-                        break;
-
-                        case 'agent':
-                            $data['id_agent'] = $ids[$node_id]['id_agent'];
-
-                            $text = agents_get_alias($ids[$node_id]['id_agent']);
-                            $text = ui_print_truncate_text(
-                                $text,
-                                'agent_medium',
-                                false,
-                                true,
-                                false,
-                                '...',
-                                false
-                            );
-                            $data['text'] = $text;
-                            $data['parent'] = db_get_value('id_parent', 'tagente', 'id_agente', $data['id_agent']);
-=======
-                    }
-
-                    if ($node['id_agent'] == $agent2) {
-                        $agent2 = $node['id_db'];
-                        $control2 = true;
-                    }
-
-                    if ($control1 && $control2) {
->>>>>>> d05b7852
-                        break;
-                    }
-                }
-            } else {
-                $data['shape'] = 'wtf';
-            }
-<<<<<<< HEAD
-
-            $data['coords'] = [
-                $node_x,
-                $node_y,
-            ];
-
-            if (strpos($node_id, 'transp_') !== false) {
-                // removed the transparent nodes
-            } else {
-                $networkmap_nodes[$node_id] = $data;
-            }
-        } else if (preg_match('/^edge.*$/', $line) != 0) {
-            $items = explode(' ', $line);
-            $line_orig = $items[2];
-            $line_dest = $items[1];
-
-            // $relations[$line_dest] = $line_orig;
-            $relations[] = [
-                'orig' => $line_orig,
-                'dest' => $line_dest,
-            ];
-=======
         } else if ($relation['child_type'] == NODE_MODULE) {
             if ($item['status_start'] == AGENT_MODULE_STATUS_CRITICAL_BAD) {
                 $item['link_color'] = '#FC4444';
@@ -2621,39 +1948,12 @@
             && $relation['child_type'] == NODE_MODULE
         ) {
             continue;
->>>>>>> d05b7852
         }
 
         $return[] = $item;
     }
 
-<<<<<<< HEAD
-    $relations_param = [];
-
-    foreach ($relations as $rel) {
-        if (strpos($rel['orig'], 'transp_') !== false) {
-            // removed the transparent nodes
-            continue;
-        }
-
-        if (strpos($rel['dest'], 'transp_') !== false) {
-            // removed the transparent nodes
-            continue;
-        }
-
-        $row = [
-            'id_child'    => $rel['orig'],
-            'child_type'  => $networkmap_nodes[$rel['orig']]['type'],
-            'id_parent'   => $rel['dest'],
-            'parent_type' => $networkmap_nodes[$rel['dest']]['type'],
-        ];
-        $relations_param[] = $row;
-    }
-
-    return $networkmap_nodes;
-=======
     return $return;
->>>>>>> d05b7852
 }
 
 
@@ -2993,7 +2293,6 @@
     }
 
     return $cleaned_links;
-<<<<<<< HEAD
 }
 
 
@@ -3047,61 +2346,6 @@
 }
 
 
-=======
-}
-
-
-function migrate_older_open_maps($id)
-{
-    global $config;
-
-    $old_networkmap = db_get_row_filter(
-        'tnetwork_map',
-        ['id_networkmap' => $id]
-    );
-
-    $map_values = [];
-    $map_values['id_group'] = $old_networkmap['id_group'];
-    $map_values['id_user'] = $old_networkmap['id_user'];
-    $map_values['type'] = 0;
-    $map_values['subtype'] = 0;
-    $map_values['name'] = $old_networkmap['name'];
-
-    $new_map_filter = [];
-    $new_map_filter['dont_show_subgroups'] = $old_networkmap['dont_show_subgroups'];
-    $new_map_filter['node_radius'] = 40;
-    $new_map_filter['id_migrate_map'] = $id;
-    $map_values['filter'] = json_encode($new_map_filter);
-
-    $map_values['description'] = 'Mapa open migrado';
-    $map_values['width'] = 4000;
-    $map_values['height'] = 4000;
-    $map_values['center_x'] = 2000;
-    $map_values['center_y'] = 2000;
-    $map_values['background'] = '';
-    $map_values['background_options'] = 0;
-    $map_values['source_period'] = 60;
-    $map_values['source'] = 0;
-    $map_values['source_data'] = $old_networkmap['id_group'];
-    if ($old_networkmap['type'] == 'radial_dinamic') {
-        $map_values['generation_method'] = 6;
-    } else {
-        $map_values['generation_method'] = 4;
-    }
-
-    $map_values['generated'] = 0;
-
-    $id_new_map = db_process_sql_insert('tmap', $map_values);
-
-    if (!$id_new_map) {
-        return false;
-    }
-
-    return true;
-}
-
-
->>>>>>> d05b7852
 /**
  * Load cluetip required files and JS.
  *
