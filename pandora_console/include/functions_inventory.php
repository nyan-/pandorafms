--- conflicted
+++ resolved
@@ -825,11 +825,8 @@
         }
 
         foreach ($agent_data as $id_agent => $data_agent) {
-<<<<<<< HEAD
             $rows_tmp['agent'] = $data_agent[0]['name_agent'];
 
-=======
->>>>>>> ffc4f049
             foreach ($data_agent as $key => $agent_row) {
                 if (isset($rows_tmp['agent']) === false) {
                     $rows_tmp['agent'] = $agent_row['name_agent'];
