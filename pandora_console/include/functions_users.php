--- conflicted
+++ resolved
@@ -403,21 +403,13 @@
 		// Admin.
 		if (is_user_admin($id_user)) {
 			$groups = db_get_all_rows_sql ("SELECT * FROM tgrupo ORDER BY nombre");
-<<<<<<< HEAD
 	 	}
-=======
-		}
->>>>>>> 0f01fcbd
 		// Per-group permissions.
 		else {
 			$query = sprintf("SELECT tgrupo.*, tperfil.*, tusuario_perfil.tags FROM tgrupo, tusuario_perfil, tperfil
 			        WHERE (tgrupo.id_grupo = tusuario_perfil.id_grupo OR tusuario_perfil.id_grupo = 0)
 					AND tusuario_perfil.id_perfil = tperfil.id_perfil
-<<<<<<< HEAD
 					AND tusuario_perfil.id_usuario = '%s' ORDER BY tgrupo.nombre", $id_user);
-=======
-					AND tusuario_perfil.id_usuario = '%s' ORDER BY nombre", $id_user);
->>>>>>> 0f01fcbd
 			$groups = db_get_all_rows_sql ($query);
 
 			// Get children groups.
