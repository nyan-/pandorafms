--- conflicted
+++ resolved
@@ -1205,15 +1205,13 @@
         $message_info['subject'] = io_safe_input($img);
     }
 
-<<<<<<< HEAD
     $type = explode('.', $message_info['subtype'])[1];
-=======
+
     if (strlen($body_preview) >= 170) {
         $body_preview = substr($body_preview, 0, 150);
         $body_preview .= __('. Read More...');
     }
 
->>>>>>> 8ce9d3aa
     return sprintf(
         "<a
             class='notification-item'
