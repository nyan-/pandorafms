--- conflicted
+++ resolved
@@ -755,6 +755,10 @@
                     if (!config_update_value('max_graph_container', get_parameter('max_graph_container'))) {
                         $error_update[] = __('Graph container - Max. Items');
                     }
+
+                    if (!config_update_value('max_execution_event_response', get_parameter('max_execution_event_response'))) {
+                        $error_update[] = __('Max execution event response');
+                    }
                 break;
 
                 case 'vis':
@@ -1551,6 +1555,10 @@
         config_update_value('max_graph_container', 10);
     }
 
+    if (!isset($config['max_execution_event_response'])) {
+        config_update_value('max_execution_event_response', 10);
+    }
+
     if (!isset($config['max_macro_fields'])) {
         config_update_value('max_macro_fields', 10);
     }
@@ -1695,7 +1703,6 @@
         config_update_value('limit_parameters_massive', (ini_get('max_input_vars') / 2));
     }
 
-<<<<<<< HEAD
     if (!isset($config['unique_ip'])) {
         config_update_value('unique_ip', 0);
     }
@@ -1703,12 +1710,6 @@
      /*
       * Parse the ACL IP list for access API
       */
-=======
-    /*
-     * Parse the ACL IP list for access API
-     */
-
->>>>>>> 88202977
     $temp_list_ACL_IPs_for_API = [];
     if (isset($config['list_ACL_IPs_for_API'])) {
         if (!empty($config['list_ACL_IPs_for_API'])) {
@@ -1725,10 +1726,7 @@
     // Not Managed here !
     // if (!isset ($config["autoupdate"])) {
     // config_update_value ('autoupdate', true);.
-<<<<<<< HEAD
     // }
-=======
->>>>>>> 88202977
     include_once $config['homedir'].'/include/auth/mysql.php';
     include_once $config['homedir'].'/include/functions_io.php';
 
