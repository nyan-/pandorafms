<?php
/**
 * Extension to self monitor Pandora FMS Console
 *
 * @category   Config
 * @package    Pandora FMS
 * @subpackage Config
 * @version    1.0.0
 * @license    See below
 *
 *    ______                 ___                    _______ _______ ________
 *   |   __ \.-----.--.--.--|  |.-----.----.-----. |    ___|   |   |     __|
 *  |    __/|  _  |     |  _  ||  _  |   _|  _  | |    ___|       |__     |
 * |___|   |___._|__|__|_____||_____|__| |___._| |___|   |__|_|__|_______|
 *
 * ============================================================================
 * Copyright (c) 2005-2019 Artica Soluciones Tecnologicas
 * Please see http://pandorafms.org for full contribution list
 * This program is free software; you can redistribute it and/or
 * modify it under the terms of the GNU General Public License
 * as published by the Free Software Foundation for version 2.
 * This program is distributed in the hope that it will be useful,
 * but WITHOUT ANY WARRANTY; without even the implied warranty of
 * MERCHANTABILITY or FITNESS FOR A PARTICULAR PURPOSE.  See the
 * GNU General Public License for more details.
 * ============================================================================
 */

 // Config functions.


/**
 * Creates a single config value in the database.
 *
 * @param string $token Config token to create.
 * @param string $value Value to set.
 *
 * @return boolean Config id if success. False on failure.
 */
function config_create_value($token, $value)
{
    return db_process_sql_insert(
        'tconfig',
        [
            'value' => $value,
            'token' => $token,
        ]
    );
}


/**
 * Update a single config value in the database.
 *
 * If the config token doesn't exists, it's created.
 *
 * @param string $token Config token to update.
 * @param string $value New value to set.
 *
 * @return boolean True if success. False on failure.
 */
function config_update_value($token, $value)
{
    global $config;
    // Include functions_io to can call __() function.
    include_once $config['homedir'].'/include/functions_io.php';

    if ($token == 'list_ACL_IPs_for_API') {
        $value = str_replace(
            [
                "\r\n",
                "\r",
                "\n",
            ],
            ';',
            io_safe_output($value)
        );
    }

    if ($token == 'default_assign_tags') {
        $value = ($value);
    }

    if (!isset($config[$token])) {
        $config[$token] = $value;
        return (bool) config_create_value($token, io_safe_input($value));
    }

    // If it has not changed.
    if ($config[$token] == $value) {
        return true;
    }

    $config[$token] = $value;
    $value = io_safe_output($value);

    $result = db_process_sql_update(
        'tconfig',
        ['value' => io_safe_input($value)],
        ['token' => $token]
    );

    if ($result === 0) {
        return true;
    } else {
        return (bool) $result;
    }
}


/**
 * Updates all config values in case setup page was invoked
 *
 * @return boolean
 */
function config_update_config()
{
    global $config;

    // Include functions_io to can call __() function.
    include_once $config['homedir'].'/include/functions_io.php';

    // If user is not even log it, don't try this.
    if (! isset($config['id_user'])) {
        $config['error_config_update_config'] = [];
        $config['error_config_update_config']['correct'] = false;
        $config['error_config_update_config']['message'] = __('Failed updated: User did not login.');

        return false;
    }

    if (! check_acl($config['id_user'], 0, 'PM') && ! is_user_admin($config['id_user'])) {
        $config['error_config_update_config'] = [];
        $config['error_config_update_config']['correct'] = false;
        $config['error_config_update_config']['message'] = __('Failed updated: User is not admin.');

        return false;
    }

    $update_config = (bool) get_parameter('update_config');

    if ($update_config) {
        db_pandora_audit('Setup', 'Setup has changed');
    } else {
        // Do nothing.
        return false;
    }

    $error_update = [];

    $sec2 = get_parameter_get('sec2');
    switch ($sec2) {
        case 'godmode/setup/setup':
            $section_setup = get_parameter('section');
            // MAIN SETUP.
            // Setup now is divided in different tabs.
            switch ($section_setup) {
                case 'general':
                    if (!config_update_value('language', (string) get_parameter('language'))) {
                        $error_update[] = __('Language settings');
                    }

                    if (!config_update_value('remote_config', (string) get_parameter('remote_config'))) {
                        $error_update[] = __('Remote config directory');
                    }

                    if (!config_update_value('phantomjs_bin', (string) get_parameter('phantomjs_bin'))) {
                        $error_update[] = __('phantomjs config directory');
                    }

                    if (!config_update_value('loginhash_pwd', io_input_password((string) get_parameter('loginhash_pwd')))) {
                        $error_update[] = __('Auto login (hash) password');
                    }

                    if (!config_update_value('timesource', (string) get_parameter('timesource'))) {
                        $error_update[] = __('Time source');
                    }

                    if (!config_update_value('autoupdate', (bool) get_parameter('autoupdate'))) {
                        $error_update[] = __('Automatic check for updates');
                    }

                    if (!config_update_value('cert_path', get_parameter('cert_path'))) {
                        $error_update[] = __('SSL cert path');
                    }

                    if (!config_update_value('https', (bool) get_parameter('https'))) {
                        $error_update[] = __('Enforce https');
                    }

                    if (!config_update_value('use_cert', (bool) get_parameter('use_cert'))) {
                        $error_update[] = __('Use cert.');
                    }

                    if (!config_update_value('attachment_store', (string) get_parameter('attachment_store'))) {
                        $error_update[] = __('Attachment store');
                    }

                    if (!config_update_value('list_ACL_IPs_for_API', (string) get_parameter('list_ACL_IPs_for_API'))) {
                        $error_update[] = __('IP list with API access');
                    }

                    if (!config_update_value('api_password', io_input_password(get_parameter('api_password')))) {
                        $error_update[] = __('API password');
                    }

                    if (!config_update_value('activate_gis', (bool) get_parameter('activate_gis'))) {
                        $error_update[] = __('Enable GIS features');
                    }

                    if (!config_update_value('integria_inventory', get_parameter('integria_inventory'))) {
                        $error_update[] = __('Integria inventory');
                    }

                    if (!config_update_value('integria_api_password', io_input_password(get_parameter('integria_api_password')))) {
                        $error_update[] = __('Integria API password');
                    }

                    if (!config_update_value('integria_url', get_parameter('integria_url'))) {
                        $error_update[] = __('Integria URL');
                    }

                    if (!config_update_value('activate_netflow', (bool) get_parameter('activate_netflow'))) {
                        $error_update[] = __('Enable Netflow');
                    }

                    if (!config_update_value('activate_nta', (bool) get_parameter_switch('activate_nta'))) {
                        $error_update[] = __('Enable Network Traffic Analyzer');
                    }

                    $timezone = (string) get_parameter('timezone');
                    if ($timezone != '') {
                        if (!config_update_value('timezone', $timezone)) {
                            $error_update[] = __('Timezone setup');
                        }
                    }

                    if (!config_update_value('sound_alert', get_parameter('sound_alert'))) {
                        $error_update[] = __('Sound for Alert fired');
                    }

                    if (!config_update_value('sound_critical', get_parameter('sound_critical'))) {
                        $error_update[] = __('Sound for Monitor critical');
                    }

                    if (!config_update_value('sound_warning', get_parameter('sound_warning'))) {
                        $error_update[] = __('Sound for Monitor warning');
                    }

                    // Update of Pandora FMS license.
                    $update_manager_installed = db_get_value('value', 'tconfig', 'token', 'update_manager_installed');

                    if ($update_manager_installed == 1) {
                        $license_info_key = get_parameter('license_info_key', '');
                        if (!empty($license_info_key)) {
                            $values = [db_escape_key_identifier('value') => $license_info_key];
                            $where = [db_escape_key_identifier('key') => 'customer_key'];
                            $update_manage_settings_result = db_process_sql_update('tupdate_settings', $values, $where);
                            if ($update_manage_settings_result === false) {
                                $error_update[] = __('License information');
                            }
                        }
                    }

                    if (!config_update_value('public_url', get_parameter('public_url'))) {
                        $error_update[] = __('Public URL');
                    }

                    if (!config_update_value('force_public_url', get_parameter_switch('force_public_url'))) {
                        $error_update[] = __('Force use Public URL');
                    }

                    if (!config_update_value('public_url_exclusions', get_parameter('public_url_exclusions'))) {
                        $error_update[] = __('Public URL host exclusions');
                    }

                    if (!config_update_value('referer_security', get_parameter('referer_security'))) {
                        $error_update[] = __('Referer security');
                    }

                    if (!config_update_value('event_storm_protection', get_parameter('event_storm_protection', 0))) {
                        $error_update[] = __('Event storm protection');
                    }

                    if (!config_update_value('command_snapshot', get_parameter('command_snapshot'))) {
                        $error_update[] = __('Command Snapshot');
                    }

                    if (!config_update_value('server_log_dir', get_parameter('server_log_dir'))) {
                        $error_update[] = __('Server logs directory');
                    }

                    if (!config_update_value('max_log_size', get_parameter('max_log_size'))) {
                        $error_update[] = __('Log size limit in system logs viewer extension');
                    }

                    if (!config_update_value('tutorial_mode', get_parameter('tutorial_mode'))) {
                        $error_update[] = __('Tutorial mode');
                    }

                    if (!config_update_value('past_planned_downtimes', get_parameter('past_planned_downtimes'))) {
                        $error_update[] = __('Allow create planned downtimes in the past');
                    }

                    if (!config_update_value('limit_parameters_massive', get_parameter('limit_parameters_massive'))) {
                        $error_update[] = __('Limit parameters bulk');
                    }

                    if (!config_update_value('identification_reminder', get_parameter('identification_reminder'))) {
                        $error_update[] = __('Identification_reminder');
                    }

                    if (!config_update_value('include_agents', (bool) get_parameter('include_agents'))) {
                        $error_update[] = __('Include_agents');
                    }

                    if (!config_update_value('alias_as_name', get_parameter('alias_as_name'))) {
                        $error_update[] = __('alias_as_name');
                    }

                    if (!config_update_value('auditdir', get_parameter('auditdir'))) {
                        $error_update[] = __('Audit log directory');
                    }

                    if (!config_update_value('unique_ip', get_parameter('unique_ip'))) {
                        $error_update[] = __('unique_ip');
                    }

                    if (!config_update_value('email_smtpServer', get_parameter('email_smtpServer'))) {
                        $error_update[] = __('Server SMTP');
                    }

                    if (!config_update_value('email_from_dir', get_parameter('email_from_dir'))) {
                        $error_update[] = __('From dir');
                    }

                    if (!config_update_value('email_from_name', get_parameter('email_from_name'))) {
                        $error_update[] = __('From name');
                    }

                    if (!config_update_value('email_smtpPort', (int) get_parameter('email_smtpPort'))) {
                        $error_update[] = __('Port SMTP');
                    }

                    if (!config_update_value('email_encryption', get_parameter('email_encryption'))) {
                        $error_update[] = __('Encryption');
                    }

                    if (!config_update_value('email_username', get_parameter('email_username'))) {
                        $error_update[] = __('Email user');
                    }

                    if (!config_update_value('email_password', get_parameter('email_password'))) {
                        $error_update[] = __('Email password');
                    }
                break;

                case 'enterprise':
                    if (isset($config['enterprise_installed']) && $config['enterprise_installed'] == 1) {
                        if (!config_update_value('trap2agent', (string) get_parameter('trap2agent'))) {
                            $error_update[] = __('Forward SNMP traps to agent (if exist)');
                        }

                        if (!config_update_value('acl_enterprise', get_parameter('acl_enterprise'))) {
                            $error_update[] = __('Use Enterprise ACL System');
                        }

                        if (!config_update_value('metaconsole', get_parameter('metaconsole'))) {
                            $error_update[] = __('Activate Metaconsole');
                        }

                        if (!config_update_value('collection_max_size', get_parameter('collection_max_size'))) {
                            $error_update[] = __('Size of collection');
                        }

                        if (!config_update_value('event_replication', (int) get_parameter('event_replication'))) {
                            $error_update[] = __('Events replication');
                        }

                        if ((int) get_parameter('event_replication') == 1) {
                            if (!config_update_value('replication_interval', (int) get_parameter('replication_interval'))) {
                                $error_update[] = __('Replication interval');
                            }

                            if (!config_update_value('replication_limit', (int) get_parameter('replication_limit'))) {
                                $error_update[] = __('Replication limit');
                            }

                            if (!config_update_value('replication_mode', (string) get_parameter('replication_mode'))) {
                                $error_update[] = __('Replication mode');
                            }

                            if (!config_update_value('show_events_in_local', (string) get_parameter('show_events_in_local'))) {
                                $error_update[] = __('Show events list in local console (read only)');
                            }
                        }

                        if (!config_update_value('replication_dbengine', (string) get_parameter('replication_dbengine'))) {
                            $error_update[] = __('Replication DB engine');
                        }

                        if (!config_update_value('replication_dbhost', (string) get_parameter('replication_dbhost'))) {
                            $error_update[] = __('Replication DB host');
                        }

                        if (!config_update_value('replication_dbname', (string) get_parameter('replication_dbname'))) {
                            $error_update[] = __('Replication DB database');
                        }

                        if (!config_update_value('replication_dbuser', (string) get_parameter('replication_dbuser'))) {
                            $error_update[] = __('Replication DB user');
                        }

                        if (!config_update_value('replication_dbpass', io_input_password((string) get_parameter('replication_dbpass')))) {
                            $error_update[] = __('Replication DB password');
                        }

                        if (!config_update_value('replication_dbport', (string) get_parameter('replication_dbport'))) {
                            $error_update[] = __('Replication DB port');
                        }

                        if (!config_update_value('metaconsole_agent_cache', (int) get_parameter('metaconsole_agent_cache'))) {
                            $error_update[] = __('Metaconsole agent cache');
                        }

                        if (!config_update_value('log_collector', (bool) get_parameter('log_collector'))) {
                            $error_update[] = __('Activate Log Collector');
                        }

                        if (!config_update_value('enable_update_manager', get_parameter('enable_update_manager'))) {
                            $error_update[] = __('Enable Update Manager');
                        }

                        if (!config_update_value('disabled_newsletter', get_parameter('disabled_newsletter'))) {
                            $error_update[] = __('Disabled newsletter');
                        }

                        if (!config_update_value('ipam_ocuppied_critical_treshold', get_parameter('ipam_ocuppied_critical_treshold'))) {
                            $error_update[] = __('Ipam Ocuppied Manager Critical');
                        }

                        if (!config_update_value('ipam_ocuppied_warning_treshold', get_parameter('ipam_ocuppied_warning_treshold'))) {
                            $error_update[] = __('Ipam Ocuppied Manager Warning');
                        }

                        $inventory_changes_blacklist = get_parameter('inventory_changes_blacklist', []);
                        if (!config_update_value('inventory_changes_blacklist', implode(',', $inventory_changes_blacklist))) {
                            $error_update[] = __('Inventory changes blacklist');
                        }
                    }
                break;

                case 'pass':
                    if (isset($config['enterprise_installed']) && $config['enterprise_installed'] == 1) {
                        if (!config_update_value('enable_pass_policy', get_parameter('enable_pass_policy'))) {
                            $error_update[] = __('Enable password policy');
                        }

                        if (!config_update_value('pass_size', get_parameter('pass_size'))) {
                            $error_update[] = __('Min. size password');
                        }

                        if (!config_update_value('pass_expire', get_parameter('pass_expire'))) {
                            $error_update[] = __('Password expiration');
                        }

                        if (!config_update_value('first_login', get_parameter('first_login'))) {
                            $error_update[] = __('Force change password on first login');
                        }

                        if (!config_update_value('mins_fail_pass', get_parameter('mins_fail_pass'))) {
                            $error_update[] = __('User blocked if login fails');
                        }

                        if (!config_update_value('number_attempts', get_parameter('number_attempts'))) {
                            $error_update[] = __('Number of failed login attempts');
                        }

                        if (!config_update_value('pass_needs_numbers', get_parameter('pass_needs_numbers'))) {
                            $error_update[] = __('Password must have numbers');
                        }

                        if (!config_update_value('pass_needs_symbols', get_parameter('pass_needs_symbols'))) {
                            $error_update[] = __('Password must have symbols');
                        }

                        if (!config_update_value('enable_pass_policy_admin', get_parameter('enable_pass_policy_admin'))) {
                            $error_update[] = __('Apply password policy to admin users');
                        }

                        if (!config_update_value('enable_pass_history', get_parameter('enable_pass_history'))) {
                            $error_update[] = __('Enable password history');
                        }

                        if (!config_update_value('compare_pass', get_parameter('compare_pass'))) {
                            $error_update[] = __('Compare previous password');
                        }

                        if (!config_update_value('reset_pass_option', (bool) get_parameter('reset_pass_option'))) {
                            $error_update[] = __('Activate reset password');
                        }
                    }
                break;

                case 'auth':
                    // AUTHENTICATION SETUP.
                    if (!config_update_value('auth', get_parameter('auth'))) {
                        $error_update[] = __('Authentication method');
                    }

                    if (!config_update_value('autocreate_remote_users', get_parameter('autocreate_remote_users'))) {
                        $error_update[] = __('Autocreate remote users');
                    }

                    if (!config_update_value('default_remote_profile', get_parameter('default_remote_profile'))) {
                        $error_update[] = __('Autocreate profile');
                    }

                    if (!config_update_value('default_remote_group', get_parameter('default_remote_group'))) {
                        $error_update[] = __('Autocreate profile group');
                    }

                    if (!config_update_value('default_assign_tags', implode(',', get_parameter('default_assign_tags')))) {
                        $error_update[] = __('Autocreate profile tags');
                    }

                    if (!config_update_value('default_no_hierarchy', (int) get_parameter('default_no_hierarchy'))) {
                        $error_update[] = __('Automatically assigned no hierarchy');
                    }

                    if (!config_update_value('autocreate_blacklist', get_parameter('autocreate_blacklist'))) {
                        $error_update[] = __('Autocreate blacklist');
                    }

                    if (!config_update_value('ad_server', get_parameter('ad_server'))) {
                        $error_update[] = __('Active directory server');
                    }

                    if (!config_update_value('ad_port', get_parameter('ad_port'))) {
                        $error_update[] = __('Active directory port');
                    }

                    if (!config_update_value('ad_start_tls', get_parameter('ad_start_tls'))) {
                        $error_update[] = __('Start TLS');
                    }

                    if (!config_update_value('ad_advanced_config', get_parameter('ad_advanced_config'))) {
                        $error_update[] = __('Advanced Config AD');
                    }

                    if (!config_update_value('ldap_advanced_config', get_parameter('ldap_advanced_config'))) {
                        $error_update[] = __('Advanced Config LDAP');
                    }

                    if (!config_update_value('ad_domain', get_parameter('ad_domain'))) {
                        $error_update[] = __('Domain');
                    }

                    if (!config_update_value('ad_adv_perms', get_parameter('ad_adv_perms'))) {
                        $error_update[] = __('Advanced Permisions AD');
                    }

                    if (!config_update_value('ldap_adv_perms', get_parameter('ldap_adv_perms'))) {
                        $error_update[] = __('Advanced Permissions LDAP');
                    }

                    if (!config_update_value('ldap_server', get_parameter('ldap_server'))) {
                        $error_update[] = __('LDAP server');
                    }

                    if (!config_update_value('ldap_port', get_parameter('ldap_port'))) {
                        $error_update[] = __('LDAP port');
                    }

                    if (!config_update_value('ldap_version', get_parameter('ldap_version'))) {
                        $error_update[] = __('LDAP version');
                    }

                    if (!config_update_value('ldap_start_tls', get_parameter('ldap_start_tls'))) {
                        $error_update[] = __('Start TLS');
                    }

                    if (!config_update_value('ldap_base_dn', get_parameter('ldap_base_dn'))) {
                        $error_update[] = __('Base DN');
                    }

                    if (!config_update_value('ldap_login_attr', get_parameter('ldap_login_attr'))) {
                        $error_update[] = __('Login attribute');
                    }

                    if (!config_update_value('ldap_admin_login', get_parameter('ldap_admin_login'))) {
                        $error_update[] = __('Admin LDAP login');
                    }

                    if (!config_update_value('ldap_admin_pass', get_parameter('ldap_admin_pass'))) {
                        $error_update[] = __('Admin LDAP password');
                    }

                    if (!config_update_value('fallback_local_auth', get_parameter('fallback_local_auth'))) {
                        $error_update[] = __('Fallback to local authentication');
                    }

                    if (!config_update_value('ldap_login_user_attr', get_parameter('ldap_login_user_attr'))) {
                        $error_update[] = __('Login user attribute');
                    }

                    if (!config_update_value('ldap_function', get_parameter('ldap_function'))) {
                        $error_update[] = __('LDAP function');
                    }

                    if (isset($config['fallback_local_auth']) && $config['fallback_local_auth'] == 0) {
                        if (!config_update_value('ldap_save_password', get_parameter('ldap_save_password'))) {
                            $error_update[] = __('Save Password');
                        }
                    } else if (isset($config['fallback_local_auth']) && $config['fallback_local_auth'] == 1) {
                        config_update_value('ldap_save_password', 1);
                    }

                    if (!config_update_value('ldap_save_profile', get_parameter('ldap_save_profile'))) {
                        $error_update[] = __('Save profile');
                    }

                    if (!config_update_value('rpandora_server', get_parameter('rpandora_server'))) {
                        $error_update[] = __('MySQL host');
                    }

                    if (!config_update_value('rpandora_port', get_parameter('rpandora_port'))) {
                        $error_update[] = __('MySQL port');
                    }

                    if (!config_update_value('rpandora_dbname', get_parameter('rpandora_dbname'))) {
                        $error_update[] = __('Database name');
                    }

                    if (!config_update_value('rpandora_user', get_parameter('rpandora_user'))) {
                        $error_update[] = __('User');
                    }

                    if (!config_update_value('rpandora_pass', io_input_password(get_parameter('rpandora_pass')))) {
                        $error_update[] = __('Password');
                    }

                    if (!config_update_value('rintegria_server', get_parameter('rintegria_server'))) {
                        $error_update[] = __('Integria host');
                    }

                    if (!config_update_value('rintegria_port', get_parameter('rintegria_port'))) {
                        $error_update[] = __('MySQL port');
                    }

                    if (!config_update_value('rintegria_dbname', get_parameter('rintegria_dbname'))) {
                        $error_update[] = __('Database name');
                    }

                    if (!config_update_value('rintegria_user', get_parameter('rintegria_user'))) {
                        $error_update[] = __('User');
                    }

                    if (!config_update_value('rintegria_pass', io_input_password(get_parameter('rintegria_pass')))) {
                        $error_update[] = __('Password');
                    }

                    if (!config_update_value('saml_path', get_parameter('saml_path'))) {
                        $error_update[] = __('Saml path');
                    }

                    if (!config_update_value('saml_source', get_parameter('saml_source'))) {
                        $error_update[] = __('Saml source');
                    }

                    if (!config_update_value('saml_user_id', get_parameter('saml_user_id'))) {
                        $error_update[] = __('Saml user id parameter');
                    }

                    if (!config_update_value('saml_mail', get_parameter('saml_mail'))) {
                        $error_update[] = __('Saml mail parameter');
                    }

                    if (!config_update_value('saml_group_name', get_parameter('saml_group_name'))) {
                        $error_update[] = __('Saml group name parameter');
                    }

                    if (!config_update_value('saml_attr_type', (bool) get_parameter('saml_attr_type'))) {
                        $error_update[] = __('Saml attr type parameter');
                    }

                    if (!config_update_value('saml_profiles_and_tags', get_parameter('saml_profiles_and_tags'))) {
                        $error_update[] = __('Saml profiles and tags parameter');
                    }

                    if (!config_update_value('saml_profile', get_parameter('saml_profile'))) {
                        $error_update[] = __('Saml profile parameters');
                    }

                    if (!config_update_value('saml_tag', get_parameter('saml_tag'))) {
                        $error_update[] = __('Saml tag parameter');
                    }

                    if (!config_update_value('saml_profile_tag_separator', get_parameter('saml_profile_tag_separator'))) {
                        $error_update[] = __('Saml profile and tag separator');
                    }

                    if (!config_update_value('double_auth_enabled', get_parameter('double_auth_enabled'))) {
                        $error_update[] = __('Double authentication');
                    }

                    if (!config_update_value('session_timeout', get_parameter('session_timeout'))) {
                        $error_update[] = __('Session timeout');
                    }
                break;

                case 'perf':
                    // PERFORMANCE SETUP.
                    if (!config_update_value('event_purge', get_parameter('event_purge'))) {
                        $check_metaconsole_events_history = get_parameter('metaconsole_events_history', -1);
                        $error_update[] = $check_metaconsole_events_history;
                    }

                    if ($check_metaconsole_events_history != -1) {
                        if (!config_update_value('metaconsole_events_history', get_parameter('metaconsole_events_history'))) {
                            $error_update[] = __('Max. days before delete events');
                        }
                    }

                    if (!config_update_value('trap_purge', get_parameter('trap_purge'))) {
                        $error_update[] = __('Max. days before delete traps');
                    }

                    if (!config_update_value('string_purge', get_parameter('string_purge'))) {
                        $error_update[] = __('Max. days before delete string data');
                    }

                    if (!config_update_value('audit_purge', get_parameter('audit_purge'))) {
                        $error_update[] = __('Max. days before delete audit events');
                    }

                    if (!config_update_value('gis_purge', get_parameter('gis_purge'))) {
                        $error_update[] = __('Max. days before delete GIS data');
                    }

                    if (!config_update_value('days_purge', (int) get_parameter('days_purge'))) {
                        $error_update[] = __('Max. days before purge');
                    }

                    if (!config_update_value('days_delete_unknown', (int) get_parameter('days_delete_unknown'))) {
                        $error_update[] = __('Max. days before delete unknown modules');
                    }

                    if (!config_update_value('days_compact', (int) get_parameter('days_compact'))) {
                        $error_update[] = __('Max. days before compact data');
                    }

                    if (!config_update_value('days_autodisable_deletion', (int) get_parameter('days_autodisable_deletion'))) {
                        $error_update[] = __('Max. days before autodisable deletion');
                    }

                    if (!config_update_value('report_limit', (int) get_parameter('report_limit'))) {
                        $error_update[] = __('Item limit for realtime reports)');
                    }

                    if (!config_update_value('step_compact', (int) get_parameter('step_compact'))) {
                        $error_update[] = __('Compact interpolation in hours (1 Fine-20 bad)');
                    }

                    if (!config_update_value('event_view_hr', (int) get_parameter('event_view_hr'))) {
                        $error_update[] = __('Default hours for event view');
                    }

                    if (!config_update_value('realtimestats', get_parameter('realtimestats'))) {
                        $error_update[] = __('Use realtime statistics');
                    }

                    if (!config_update_value('stats_interval', get_parameter('stats_interval'))) {
                        $error_update[] = __('Batch statistics period (secs)');
                    }

                    if (!config_update_value('agentaccess', (int) get_parameter('agentaccess'))) {
                        $error_update[] = __('Use agent access graph');
                    }

                    if (!config_update_value('num_files_attachment', (int) get_parameter('num_files_attachment'))) {
                        $error_update[] = __('Max. recommended number of files in attachment directory');
                    }

                    if (!config_update_value('delete_notinit', get_parameter('delete_notinit'))) {
                        $error_update[] = __('Delete not init modules');
                    }

                    if (!config_update_value('big_operation_step_datos_purge', get_parameter('big_operation_step_datos_purge'))) {
                        $error_update[] = __('Big Operatiopn Step to purge old data');
                    }

                    if (!config_update_value('small_operation_step_datos_purge', get_parameter('small_operation_step_datos_purge'))) {
                        $error_update[] = __('Small Operation Step to purge old data');
                    }

                    if (!config_update_value('num_past_special_days', get_parameter('num_past_special_days'))) {
                        $error_update[] = __('Retention period of past special days');
                    }

                    if (!config_update_value('max_macro_fields', get_parameter('max_macro_fields'))) {
                        $error_update[] = __('Max. macro data fields');
                    }

                    if (isset($config['enterprise_installed']) && $config['enterprise_installed'] == 1) {
                        if (!config_update_value('inventory_purge', get_parameter('inventory_purge'))) {
                            $error_update[] = __('Max. days before delete inventory data');
                        }
                    }

                    if (!config_update_value('delete_old_messages', get_parameter('delete_old_messages'))) {
                        $error_update[] = __('Max. days before delete old messages');
                    }

                    if (!config_update_value('delete_old_network_matrix', get_parameter('delete_old_network_matrix'))) {
                        $error_update[] = __('Max. days before delete old network matrix data');
                    }

                    if (!config_update_value('max_graph_container', get_parameter('max_graph_container'))) {
                        $error_update[] = __('Graph container - Max. Items');
                    }

                    if (!config_update_value('max_execution_event_response', get_parameter('max_execution_event_response'))) {
                        $error_update[] = __('Max execution event response');
                    }
                break;

                case 'vis':
                    // VISUAL STYLES SETUP.
                    if (!config_update_value('date_format', (string) get_parameter('date_format'))) {
                        $error_update[] = __('Date format string');
                    }

                    if (!config_update_value('prominent_time', (string) get_parameter('prominent_time'))) {
                        $error_update[] = __('Timestamp or time comparation');
                    }

                    if (!config_update_value('graph_color1', (string) get_parameter('graph_color1'))) {
                        $error_update[] = __('Graph color #1');
                    }

                    if (!config_update_value('graph_color2', (string) get_parameter('graph_color2'))) {
                        $error_update[] = __('Graph color #2');
                    }

                    if (!config_update_value('graph_color3', (string) get_parameter('graph_color3'))) {
                        $error_update[] = __('Graph color #3');
                    }

                    if (!config_update_value('graph_color4', (string) get_parameter('graph_color4'))) {
                        $error_update[] = __('Graph color #4');
                    }

                    if (!config_update_value('graph_color5', (string) get_parameter('graph_color5'))) {
                        $error_update[] = __('Graph color #5');
                    }

                    if (!config_update_value('graph_color6', (string) get_parameter('graph_color6'))) {
                        $error_update[] = __('Graph color #6');
                    }

                    if (!config_update_value('graph_color7', (string) get_parameter('graph_color7'))) {
                        $error_update[] = __('Graph color #7');
                    }

                    if (!config_update_value('graph_color8', (string) get_parameter('graph_color8'))) {
                        $error_update[] = __('Graph color #8');
                    }

                    if (!config_update_value('graph_color9', (string) get_parameter('graph_color9'))) {
                        $error_update[] = __('Graph color #9');
                    }

                    if (!config_update_value('graph_color10', (string) get_parameter('graph_color10'))) {
                        $error_update[] = __('Graph color #10');
                    }

                    if (!config_update_value('interface_unit', (string) get_parameter('interface_unit', __('Bytes')))) {
                        $error_update[] = __('Value to interface graphics');
                    }

                    if (!config_update_value('graph_precision', (string) get_parameter('graph_precision', 1))) {
                        $error_update[] = __('Data precision for reports');
                    }

                    $style = (string) get_parameter('style');
                    if ($style != $config['style']) {
                        $style = substr($style, 0, (strlen($style) - 4));
                    }

                    if (!config_update_value('style', $style)) {
                        $error_update[] = __('Style template');
                    }

                    if (!config_update_value('block_size', (int) get_parameter('block_size'))) {
                        $error_update[] = __('Block size for pagination');
                    }

                    if (!config_update_value('round_corner', (bool) get_parameter('round_corner'))) {
                        $error_update[] = __('Use round corners');
                    }

                    if (!config_update_value('show_qr_code_header', (bool) get_parameter('show_qr_code_header'))) {
                        $error_update[] = __('Show QR code header');
                    }

                    if (!config_update_value('status_images_set', (string) get_parameter('status_images_set'))) {
                        $error_update[] = __('Status icon set');
                    }

                    if (!config_update_value('fontpath', (string) get_parameter('fontpath'))) {
                        $error_update[] = __('Font path');
                    }

                    if (!config_update_value('font_size', get_parameter('font_size'))) {
                        $error_update[] = __('Font size');
                    }

                    if (!config_update_value('custom_favicon', (string) get_parameter('custom_favicon'))) {
                        $error_update[] = __('Custom favicon');
                    }

                    if (!config_update_value('custom_logo', (string) get_parameter('custom_logo'))) {
                        $error_update[] = __('Custom logo');
                    }

                    if (!config_update_value('custom_logo_collapsed', (string) get_parameter('custom_logo_collapsed'))) {
                        $error_update[] = __('Custom logo collapsed');
                    }

                    if (!config_update_value('custom_logo_white_bg', (string) get_parameter('custom_logo_white_bg'))) {
                        $error_update[] = __('Custom logo white background');
                    }

                    if (!config_update_value('custom_logo_login', (string) get_parameter('custom_logo_login'))) {
                        $error_update[] = __('Custom logo login');
                    }

                    if (!config_update_value('custom_splash_login', (string) get_parameter('custom_splash_login'))) {
                        $error_update[] = __('Custom splash login');
                    }

                    if (!config_update_value('custom_docs_logo', (string) get_parameter('custom_docs_logo'))) {
                        $error_update[] = __('Custom documentation logo');
                    }

                    if (!config_update_value('custom_support_logo', (string) get_parameter('custom_support_logo'))) {
                        $error_update[] = __('Custom support logo');
                    }

                    if (!config_update_value('custom_network_center_logo', (string) get_parameter('custom_network_center_logo'))) {
                        $error_update[] = __('Custom networkmap center logo');
                    }

                    if (!config_update_value('custom_mobile_console_logo', (string) get_parameter('custom_mobile_console_logo'))) {
                        $error_update[] = __('Custom networkmap center logo');
                    }

                    if (!config_update_value('custom_title_header', (string) get_parameter('custom_title_header'))) {
                        $error_update[] = __('Custom title header');
                    }

                    if (!config_update_value('custom_subtitle_header', (string) get_parameter('custom_subtitle_header'))) {
                        $error_update[] = __('Custom subtitle header');
                    }

                    if (!config_update_value('custom_title1_login', (string) get_parameter('custom_title1_login'))) {
                        $error_update[] = __('Custom title1 login');
                    }

                    if (!config_update_value('custom_title2_login', (string) get_parameter('custom_title2_login'))) {
                        $error_update[] = __('Custom title2 login');
                    }

                    if (!config_update_value('login_background', (string) get_parameter('login_background'))) {
                        $error_update[] = __('Login background');
                    }

                    if (!config_update_value('custom_docs_url', (string) get_parameter('custom_docs_url'))) {
                        $error_update[] = __('Custom Docs url');
                    }

                    if (!config_update_value('custom_support_url', (string) get_parameter('custom_support_url'))) {
                        $error_update[] = __('Custom support url');
                    }

                    if (!config_update_value('rb_product_name', (string) get_parameter('rb_product_name'))) {
                        $error_update[] = __('Product name');
                    }

                    if (!config_update_value('rb_copyright_notice', (string) get_parameter('rb_copyright_notice'))) {
                        $error_update[] = __('Copyright notice');
                    }

                    if (!config_update_value('meta_custom_logo', (string) get_parameter('meta_custom_logo'))) {
                        $error_update[] = __('Custom logo metaconsole');
                    }

                    if (!config_update_value('meta_custom_logo_white_bg', (string) get_parameter('meta_custom_logo_white_bg'))) {
                        $error_update[] = __('Custom logo metaconsole (white background)');
                    }

                    if (!config_update_value('meta_custom_logo_login', (string) get_parameter('meta_custom_logo_login'))) {
                        $error_update[] = __('Custom logo login metaconsole');
                    }

                    if (!config_update_value('meta_custom_splash_login', (string) get_parameter('meta_custom_splash_login'))) {
                        $error_update[] = __('Custom splash login metaconsole');
                    }

                    if (!config_update_value('meta_custom_title1_login', (string) get_parameter('meta_custom_title1_login'))) {
                        $error_update[] = __('Custom title1 login metaconsole');
                    }

                    if (!config_update_value('meta_custom_title2_login', (string) get_parameter('meta_custom_title2_login'))) {
                        $error_update[] = __('Custom title2 login metaconsole');
                    }

                    if (!config_update_value('meta_login_background', (string) get_parameter('meta_login_background'))) {
                        $error_update[] = __('Login background metaconsole');
                    }

                    if (!config_update_value('meta_custom_docs_url', (string) get_parameter('meta_custom_docs_url'))) {
                        $error_update[] = __('Custom Docs url');
                    }

                    if (!config_update_value('meta_custom_support_url', (string) get_parameter('meta_custom_support_url'))) {
                        $error_update[] = __('Custom support url');
                    }

                    if (!config_update_value('legacy_vc', (int) get_parameter('legacy_vc'))) {
                        $error_update[] = __('Use the legacy Visual Console');
                    }

                    if (!config_update_value('vc_default_cache_expiration', (int) get_parameter('vc_default_cache_expiration'))) {
                        $error_update[] = __("Default expiration of the Visual Console item's cache");
                    }

                    if (!config_update_value('vc_refr', (int) get_parameter('vc_refr'))) {
                        $error_update[] = __('Default interval for refresh on Visual Console');
                    }

                    if (!config_update_value('vc_favourite_view', (int) get_parameter('vc_favourite_view', 0))) {
                        $error_update[] = __('Default line favourite_view for the Visual Console');
                    }

                    if (!config_update_value('vc_menu_items', (int) get_parameter('vc_menu_items', 10))) {
                        $error_update[] = __('Default line menu items for the Visual Console');
                    }

                    if (!config_update_value('vc_line_thickness', (int) get_parameter('vc_line_thickness'))) {
                        $error_update[] = __('Default line thickness for the Visual Console');
                    }

                    if (!config_update_value('ser_menu_items', (int) get_parameter('ser_menu_items', 10))) {
                        $error_update[] = __('Default line menu items for the Services');
                    }

                    if (!config_update_value('agent_size_text_small', get_parameter('agent_size_text_small'))) {
                        $error_update[] = __('Agent size text');
                    }

                    if (!config_update_value('agent_size_text_medium', get_parameter('agent_size_text_medium'))) {
                        $error_update[] = __('Agent size text');
                    }

                    if (!config_update_value('module_size_text_small', get_parameter('module_size_text_small'))) {
                        $error_update[] = __('Module size text');
                    }

                    if (!config_update_value('module_size_text_medium', get_parameter('module_size_text_medium'))) {
                        $error_update[] = __('Description size text');
                    }

                    if (!config_update_value('description_size_text', get_parameter('description_size_text'))) {
                        $error_update[] = __('Description size text');
                    }

                    if (!config_update_value('item_title_size_text', get_parameter('item_title_size_text'))) {
                        $error_update[] = __('Item title size text');
                    }

                    if (!config_update_value('gis_label', get_parameter('gis_label'))) {
                        $error_update[] = __('GIS Labels');
                    }

                    if (!config_update_value('simple_module_value', get_parameter('simple_module_value'))) {
                        $error_update[] = __('Show units in values report');
                    }

                    if (!config_update_value('gis_default_icon', get_parameter('gis_default_icon'))) {
                        $error_update[] = __('Default icon in GIS');
                    }

                    if (!config_update_value('autohidden_menu', get_parameter('autohidden_menu'))) {
                        $error_update[] = __('Autohidden menu');
                    }

                    if (!config_update_value('visual_animation', get_parameter('visual_animation'))) {
                        $error_update[] = __('visual_animation');
                    }

                    if (!config_update_value('disable_help', get_parameter('disable_help'))) {
                        $error_update[] = __('Disable help');
                    }

                    if (!config_update_value('fixed_graph', get_parameter('fixed_graph'))) {
                        $error_update[] = __('Fixed graph');
                    }

                    if (!config_update_value('fixed_header', get_parameter('fixed_header'))) {
                        $error_update[] = __('Fixed header');
                    }

                    if (!config_update_value('paginate_module', get_parameter('paginate_module'))) {
                        $error_update[] = __('Paginate module');
                    }

                    if (!config_update_value('graphviz_bin_dir', get_parameter('graphviz_bin_dir'))) {
                        $error_update[] = __('Custom graphviz directory');
                    }

                    if (!config_update_value('networkmap_max_width', get_parameter('networkmap_max_width'))) {
                        $error_update[] = __('Networkmap max width');
                    }

                    if (!config_update_value('short_module_graph_data', get_parameter('short_module_graph_data'))) {
                        $error_update[] = __('Shortened module graph data');
                    }

                    if (!config_update_value('show_group_name', get_parameter('show_group_name'))) {
                        $error_update[] = __('Show the group name instead the group icon.');
                    }

                    if (!config_update_value('custom_graph_width', (int) get_parameter('custom_graph_width', 1))) {
                        $error_update[] = __('Default line thickness for the Custom Graph.');
                    }

                    if (!config_update_value('type_module_charts', (string) get_parameter('type_module_charts', 'area'))) {
                        $error_update[] = __('Default type of module charts.');
                    }

                    if (!config_update_value('type_interface_charts', (string) get_parameter('type_interface_charts', 'line'))) {
                        $error_update[] = __('Default type of interface charts.');
                    }

                    if (!config_update_value('render_proc', (bool) get_parameter('render_proc', false))) {
                        $error_update[] = __('Display data of proc modules in other format');
                    }

                    if (!config_update_value('render_proc_ok', (string) get_parameter('render_proc_ok', __('Ok')))) {
                        $error_update[] = __('Display text proc modules have state is ok');
                    }

                    if (!config_update_value('render_proc_fail', (string) get_parameter('render_proc_fail', __('Fail')))) {
                        $error_update[] = __('Display text when proc modules have state critical');
                    }

                    // Daniel maya 02/06/2016 Display menu with click --INI.
                    if (!config_update_value('click_display', (bool) get_parameter('click_display', false))) {
                        $error_update[] = __('Display lateral menus with left click');
                    }

                    // Daniel maya 02/06/2016 Display menu with click --END.
                    if (isset($config['enterprise_installed']) && $config['enterprise_installed'] == 1) {
                        if (!config_update_value('service_label_font_size', get_parameter('service_label_font_size', false))) {
                            $error_update[] = __('Service label font size');
                        }

                        if (!config_update_value('service_item_padding_size', get_parameter('service_item_padding_size', false))) {
                            $error_update[] = __('Service item padding size');
                        }
                    }

                    if (!config_update_value('percentil', (int) get_parameter('percentil', 0))) {
                        $error_update[] = __('Default percentil');
                    }

                    if (!config_update_value('full_scale_option', (int) get_parameter('full_scale_option', 0))) {
                        $error_update[] = __('Default full scale (TIP)');
                    }

                    if (!config_update_value('type_mode_graph', (int) get_parameter('type_mode_graph', 0))) {
                        $error_update[] = __('Default soft graphs');
                    }

                    if (!config_update_value('zoom_graph', (int) get_parameter('zoom_graph', 1))) {
                        $error_update[] = __('Default zoom graphs');
                    }

                    if (!config_update_value('graph_image_height', (int) get_parameter('graph_image_height', 280))) {
                        $error_update[] = __('Default height of the chart image');
                    }

                    // --------------------------------------------------
                    // CUSTOM VALUES POST PROCESS
                    // --------------------------------------------------
                    $custom_value = get_parameter('custom_value');
                    $custom_text = get_parameter('custom_text');
                    $custom_value_add = (bool) get_parameter('custom_value_add', 0);
                    $custom_value_to_delete = get_parameter('custom_value_to_delete', 0);

                    $custom_value = str_replace(',', '.', $custom_value);

                    if ($custom_value_add) {
                        include_once 'include/functions_post_process.php';

                        if (!post_process_add_custom_value(
                            $custom_text,
                            (string) $custom_value
                        )
                        ) {
                                $error_update[] = __('Add the custom post process');
                        }
                    }

                    if ($custom_value_to_delete > 0) {
                        include_once 'include/functions_post_process.php';

                        if (!post_process_delete_custom_value($custom_value_to_delete)) {
                            $error_update[] = __('Delete the custom post process');
                        }
                    }

                    // --------------------------------------------------
                    // --------------------------------------------------
                    // CUSTOM INTERVAL VALUES
                    // --------------------------------------------------
                    $interval_values = get_parameter('interval_values');

                    // Add new interval value if is provided.
                    $interval_value = (float) get_parameter('interval_value', 0);

                    if ($interval_value > 0) {
                        $interval_unit = (int) get_parameter('interval_unit');
                        $new_interval = ($interval_value * $interval_unit);

                        if ($interval_values === '') {
                            $interval_values = $new_interval;
                        } else {
                            $interval_values_array = explode(',', $interval_values);
                            if (!in_array($new_interval, $interval_values_array)) {
                                $interval_values_array[] = $new_interval;
                                $interval_values = implode(',', $interval_values_array);
                            }
                        }
                    }

                    // Delete interval value if is required.
                    $interval_to_delete = (float) get_parameter('interval_to_delete');
                    if ($interval_to_delete > 0) {
                        $interval_values_array = explode(',', $interval_values);
                        foreach ($interval_values_array as $k => $iva) {
                            if ($interval_to_delete == $iva) {
                                unset($interval_values_array[$k]);
                            }
                        }

                        $interval_values = implode(',', $interval_values_array);
                    }

                    if (!config_update_value('interval_values', $interval_values)) {
                        $error_update[] = __('Delete interval');
                    }

                    // --------------------------------------------------
                    if (!config_update_value('custom_report_info', get_parameter('custom_report_info'))) {
                        $error_update[] = __('Custom report info');
                    }

                    // Juanma (06/05/2014) New feature: Custom front page for reports.
                    if (!config_update_value('custom_report_front', get_parameter('custom_report_front'))) {
                        $error_update[] = __('Custom report front');
                    }

                    if (!config_update_value('custom_report_front_font', get_parameter('custom_report_front_font'))) {
                        $error_update[] = __('Custom report front').' - '.__('Font family');
                    }

                    if (!config_update_value('custom_report_front_logo', get_parameter('custom_report_front_logo'))) {
                        $error_update[] = __('Custom report front').' - '.__('Custom logo');
                    }

                    if (!config_update_value('custom_report_front_header', get_parameter('custom_report_front_header'))) {
                        $error_update[] = __('Custom report front').' - '.__('Header');
                    }

                    if (!config_update_value('custom_report_front_firstpage', get_parameter('custom_report_front_firstpage'))) {
                        $error_update[] = __('Custom report front').' - '.__('First page');
                    }

                    if (!config_update_value('custom_report_front_footer', get_parameter('custom_report_front_footer'))) {
                        $error_update[] = __('Custom report front').' - '.__('Footer');
                    }

                    if (!config_update_value('csv_divider', (string) get_parameter('csv_divider', ';'))) {
                        $error_update[] = __('CSV divider');
                    }
                break;

                case 'net':
                    if (!config_update_value('netflow_path', get_parameter('netflow_path'))) {
                        $error_update[] = __('Data storage path');
                    }

                    if (!config_update_value('netflow_interval', (int) get_parameter('netflow_interval'))) {
                        $error_update[] = __('Daemon interval');
                    }

                    if (!config_update_value('netflow_daemon', get_parameter('netflow_daemon'))) {
                        $error_update[] = __('Daemon binary path');
                    }

                    if (!config_update_value('netflow_nfdump', get_parameter('netflow_nfdump'))) {
                        $error_update[] = __('Nfdump binary path');
                    }

                    if (!config_update_value('netflow_nfexpire', get_parameter('netflow_nfexpire'))) {
                        $error_update[] = __('Nfexpire binary path');
                    }

                    if (!config_update_value('netflow_max_resolution', (int) get_parameter('netflow_max_resolution'))) {
                        $error_update[] = __('Maximum chart resolution');
                    }

                    if (!config_update_value('netflow_disable_custom_lvfilters', get_parameter('netflow_disable_custom_lvfilters'))) {
                        $error_update[] = __('Disable custom live view filters');
                    }

                    if (!config_update_value('netflow_max_lifetime', (int) get_parameter('netflow_max_lifetime'))) {
                        $error_update[] = __('Netflow max lifetime');
                    }

                    if (!config_update_value('netflow_get_ip_hostname', (int) get_parameter('netflow_get_ip_hostname'))) {
                        $error_update[] = __('Name resolution for IP address');
                    }
                break;

                case 'log':
                    if (!config_update_value('elasticsearch_ip', get_parameter('elasticsearch_ip'))) {
                        $error_update[] = __('IP ElasticSearch server');
                    }

                    if (!config_update_value('elasticsearch_port', get_parameter('elasticsearch_port'))) {
                        $error_update[] = __('Port ElasticSearch server');
                    }

                    if (!config_update_value('number_logs_viewed', (int) get_parameter('number_logs_viewed'))) {
                        $error_update[] = __('Number of logs viewed');
                    }

                    if (!config_update_value('Days_purge_old_information', (int) get_parameter('Days_purge_old_information'))) {
                        $error_update[] = __('Days to purge old information');
                    }
                break;

                case 'hist_db':
                    if (!config_update_value('history_db_enabled', get_parameter('history_db_enabled'))) {
                        $error_update[] = __('Enable history database');
                    }

                    if (!config_update_value('history_event_enabled', get_parameter('history_event_enabled'))) {
                        $error_update[] = __('Enable history event');
                    }

                    if (!config_update_value('history_db_host', get_parameter('history_db_host'))) {
                        $error_update[] = __('Host');
                    }

                    if (!config_update_value('history_db_port', get_parameter('history_db_port'))) {
                        $error_update[] = __('Port');
                    }

                    if (!config_update_value('history_db_name', get_parameter('history_db_name'))) {
                        $error_update[] = __('Database name');
                    }

                    if (!config_update_value('history_db_user', get_parameter('history_db_user'))) {
                        $error_update[] = __('Database user');
                    }

                    if (!config_update_value('history_db_pass', io_input_password(get_parameter('history_db_pass')))) {
                        $error_update[] = __('Database password');
                    }

                    if (!config_update_value('history_db_days', get_parameter('history_db_days'))) {
                        $error_update[] = __('Days');
                    }

                    if (!config_update_value('history_event_days', get_parameter('history_event_days'))) {
                        $error_update[] = __('Event Days');
                    }

                    if (!config_update_value('history_db_step', get_parameter('history_db_step'))) {
                        $error_update[] = __('Step');
                    }

                    if (!config_update_value('history_db_delay', get_parameter('history_db_delay'))) {
                        $error_update[] = __('Delay');
                    }
                break;

                case 'ehorus':
                    if (!config_update_value('ehorus_enabled', (int) get_parameter('ehorus_enabled', 0))) {
                        $error_update[] = __('Enable eHorus');
                    }

                    if (!config_update_value('ehorus_user_level_conf', (int) get_parameter('ehorus_user_level_conf', 0))) {
                        $error_update[] = __('eHorus user login');
                    }

                    if (!config_update_value('ehorus_user', (string) get_parameter('ehorus_user', $config['ehorus_user']))) {
                        $error_update[] = __('eHorus user');
                    }

                    if (!config_update_value('ehorus_pass', io_input_password((string) get_parameter('ehorus_pass', $config['ehorus_pass'])))) {
                        $error_update[] = __('eHorus password');
                    }

                    if (!config_update_value('ehorus_hostname', (string) get_parameter('ehorus_hostname', $config['ehorus_hostname']))) {
                        $error_update[] = __('eHorus API hostname');
                    }

                    if (!config_update_value('ehorus_port', (int) get_parameter('ehorus_port', $config['ehorus_port']))) {
                        $error_update[] = __('eHorus API port');
                    }

                    if (!config_update_value('ehorus_req_timeout', (int) get_parameter('ehorus_req_timeout', $config['ehorus_req_timeout']))) {
                        $error_update[] = __('eHorus request timeout');
                    }

                    if (!config_update_value('ehorus_custom_field', (string) get_parameter('ehorus_custom_field', $config['ehorus_custom_field']))) {
                        $error_update[] = __('eHorus id custom field');
                    }
                break;

                case 'integria':
                    if (!config_update_value('integria_enabled', (int) get_parameter('integria_enabled', 0))) {
<<<<<<< HEAD
                        $error_update[] = __('Enable Integria');
=======
                        $error_update[] = __('Enable Integria IMS');
>>>>>>> 5436df55
                    }

                    if (!config_update_value('integria_user', (string) get_parameter('integria_user', $config['integria_user']))) {
                        $error_update[] = __('Integria user');
                    }

                    if (!config_update_value('integria_pass', io_input_password((string) get_parameter('integria_pass', $config['integria_pass'])))) {
                        $error_update[] = __('Integria password');
                    }

                    if (!config_update_value('integria_hostname', (string) get_parameter('integria_hostname', $config['integria_hostname']))) {
                        $error_update[] = __('integria API hostname');
                    }

                    if (!config_update_value('integria_api_pass', io_input_password((string) get_parameter('integria_api_pass', $config['integria_api_pass'])))) {
                        $error_update[] = __('Integria API password');
                    }

                    if (!config_update_value('integria_req_timeout', (int) get_parameter('integria_req_timeout', $config['integria_req_timeout']))) {
                        $error_update[] = __('Integria request timeout');
                    }

                    if (!config_update_value('default_group', (int) get_parameter('default_group', $config['default_group']))) {
                        $error_update[] = __('Integria default group');
                    }

                    if (!config_update_value('default_criticity', (int) get_parameter('default_criticity', $config['default_criticity']))) {
<<<<<<< HEAD
                        $error_update[] = __('Integria default criticity');
=======
                        $error_update[] = __('Integria default priority');
>>>>>>> 5436df55
                    }

                    if (!config_update_value('default_creator', (string) get_parameter('default_creator', $config['default_creator']))) {
                        $error_update[] = __('Integria default creator');
                    }

                    if (!config_update_value('default_owner', (string) get_parameter('default_owner', $config['default_owner']))) {
                        $error_update[] = __('Integria default owner');
                    }

                    if (!config_update_value('incident_type', (int) get_parameter('incident_type', $config['incident_type']))) {
<<<<<<< HEAD
                        $error_update[] = __('Integria default incident type');
                    }

                    if (!config_update_value('incident_status', (int) get_parameter('incident_status', $config['incident_status']))) {
                        $error_update[] = __('Integria default incident status');
                    }

                    if (!config_update_value('incident_title', (string) get_parameter('incident_title', $config['incident_title']))) {
                        $error_update[] = __('Integria default incident title');
                    }

                    if (!config_update_value('incident_content', (string) get_parameter('incident_content', $config['incident_content']))) {
                        $error_update[] = __('Integria default incident content');
=======
                        $error_update[] = __('Integria default ticket type');
                    }

                    if (!config_update_value('incident_status', (int) get_parameter('incident_status', $config['incident_status']))) {
                        $error_update[] = __('Integria default ticket status');
                    }

                    if (!config_update_value('incident_title', (string) get_parameter('incident_title', $config['incident_title']))) {
                        $error_update[] = __('Integria default ticket title');
                    }

                    if (!config_update_value('incident_content', (string) get_parameter('incident_content', $config['incident_content']))) {
                        $error_update[] = __('Integria default ticket content');
>>>>>>> 5436df55
                    }
                break;

                default:
                    // Ignore.
                break;
            }

        default:
            // Ignore.
        break;
    }

    if (count($error_update) > 0) {
        $config['error_config_update_config'] = [];
        $config['error_config_update_config']['correct'] = false;
        $values = implode(', ', $error_update);
        $config['error_config_update_config']['message'] = sprintf(__('Failed updated: the next values cannot update: %s'), $values);
    } else {
        $config['error_config_update_config'] = [];
        $config['error_config_update_config']['correct'] = true;
    }

    enterprise_include_once('include/functions_policies.php');
    $enterprise = enterprise_include_once('include/functions_skins.php');
    if ($enterprise !== ENTERPRISE_NOT_HOOK) {
        $config['relative_path'] = get_parameter('relative_path', $config['relative_path']);
    }
}


/**
 * Process config variables.
 *
 * @return void
 */
function config_process_config()
{
    global $config;

    $configs = db_get_all_rows_in_table('tconfig');

    if (empty($configs)) {
        include $config['homedir'].'/general/error_emptyconfig.php';
        exit;
    }

    $is_windows = false;
    if (substr(strtolower(PHP_OS), 0, 3) === 'win') {
        $is_windows = true;
    }

    // Compatibility fix.
    foreach ($configs as $c) {
        $config[$c['token']] = $c['value'];
    }

    if (!isset($config['language'])) {
        config_update_value('language', 'en');
    }

    if (isset($config['homeurl']) && (strlen($config['homeurl']) > 0)) {
        if ($config['homeurl'][0] != '/') {
            $config['homeurl'] = '/'.$config['homeurl'];
        }
    }

    if (!isset($config['remote_config'])) {
        if ($is_windows) {
            $default = 'C:\\PandoraFMS\\Pandora_Server\\data_in';
        } else {
            $default = '/var/spool/pandora/data_in';
        }

        config_update_value('remote_config', $default);
    }

    if (!isset($config['phantomjs_bin'])) {
        if ($is_windows) {
            $default = 'C:\\PandoraFMS\\phantomjs';
        } else {
            $default = '/usr/bin';
        }

        config_update_value('phantomjs_bin', $default);
    }

    if (!isset($config['date_format'])) {
        config_update_value('date_format', 'F j, Y, g:i a');
    }

    if (!isset($config['event_view_hr'])) {
        config_update_value('event_view_hr', 8);
    }

    if (!isset($config['report_limit'])) {
        config_update_value('report_limit', 100);
    }

    if (!isset($config['loginhash_pwd'])) {
        config_update_value('loginhash_pwd', io_input_password((rand(0, 1000) * rand(0, 1000)).'pandorahash'));
    }

    if (!isset($config['trap2agent'])) {
        config_update_value('trap2agent', 0);
    }

    if (!isset($config['prominent_time'])) {
        // Prominent time tells us what to show prominently when a timestamp is
        // displayed. The comparation (... days ago) or the timestamp (full date).
        config_update_value('prominent_time', 'comparation');
    }

    if (!isset($config['timesource'])) {
        // Timesource says where time comes from (system or mysql).
        config_update_value('timesource', 'system');
    }

    if (!isset($config['https'])) {
        // Sets whether or not we want to enforce https. We don't want to go to a
        // potentially unexisting config by default.
        config_update_value('https', false);
    }

    if (!isset($config['use_cert'])) {
        config_update_value('use_cert', false);
    }

    if (!isset($config['cert_path'])) {
        // Sets name and path of ssl path for use in application.
        config_update_value('cert_path', '/etc/ssl/certs/pandorafms.pem');
    }

    if (!isset($config['num_files_attachment'])) {
        config_update_value('num_files_attachment', 100);
    }

    if (!isset($config['status_images_set'])) {
        config_update_value('status_images_set', 'default');
    }

    // Load user session.
    if (isset($_SESSION['id_usuario'])) {
        $config['id_user'] = $_SESSION['id_usuario'];
    }

    if (!isset($config['round_corner'])) {
        config_update_value('round_corner', false);
    }

    if (!isset($config['show_qr_code_header'])) {
        config_update_value('show_qr_code_header', false);
    }

    if (!isset($config['agentaccess'])) {
        config_update_value('agentaccess', true);
    }

    if (!isset($config['timezone'])) {
        config_update_value('timezone', 'Europe/Berlin');
    }

    if (!isset($config['stats_interval'])) {
        config_update_value('stats_interval', SECONDS_5MINUTES);
    }

    if (!isset($config['realtimestats'])) {
        config_update_value('realtimestats', 1);
    }

    if (!isset($config['delete_notinit'])) {
        config_update_value('delete_notinit', 0);
    }

    if (!isset($config['big_operation_step_datos_purge'])) {
        config_update_value('big_operation_step_datos_purge', 100);
    }

    if (!isset($config['small_operation_step_datos_purge'])) {
        config_update_value('small_operation_step_datos_purge', 1000);
    }

    if (!isset($config['num_past_special_days'])) {
        config_update_value('num_past_special_days', 0);
    }

    if (isset($config['enterprise_installed'])) {
        if (!isset($config['inventory_purge'])) {
            config_update_value('inventory_purge', 21);
        }
    }

    if (!isset($config['delete_old_messages'])) {
        config_update_value('delete_old_messages', 21);
    }

    if (!isset($config['delete_old_network_matrix'])) {
        config_update_value('delete_old_network_matrix', 10);
    }

    if (!isset($config['max_graph_container'])) {
        config_update_value('max_graph_container', 10);
    }

    if (!isset($config['max_execution_event_response'])) {
        config_update_value('max_execution_event_response', 10);
    }

    if (!isset($config['max_macro_fields'])) {
        config_update_value('max_macro_fields', 10);
    }

    if (!isset($config['event_purge'])) {
        config_update_value('event_purge', 15);
    }

    if (!isset($config['metaconsole_events_history'])) {
        config_update_value('metaconsole_events_history', 0);
    }

    if (!isset($config['trap_purge'])) {
        config_update_value('trap_purge', 7);
    }

    if (!isset($config['string_purge'])) {
        config_update_value('string_purge', 14);
    }

    if (!isset($config['audit_purge'])) {
        config_update_value('audit_purge', 30);
    }

    if (!isset($config['acl_enterprise'])) {
        config_update_value('acl_enterprise', 0);
    }

    if (!isset($config['metaconsole'])) {
        config_update_value('metaconsole', 0);
    }

    if (!isset($config['gis_purge'])) {
        config_update_value('gis_purge', 7);
    }

    if (!isset($config['collection_max_size'])) {
        config_update_value('collection_max_size', 1000000);
    }

    if (!isset($config['event_replication'])) {
        config_update_value('event_replication', 0);
    }

    if (!isset($config['replication_interval'])) {
        config_update_value('replication_interval', 10);
    }

    if (!isset($config['replication_limit'])) {
        config_update_value('replication_limit', 50);
    }

    if (!isset($config['replication_dbengine'])) {
        config_update_value('replication_dbengine', 'mysql');
    }

    if (!isset($config['replication_dbhost'])) {
        config_update_value('replication_dbhost', '');
    }

    if (!isset($config['replication_dbname'])) {
        config_update_value('replication_dbname', '');
    }

    if (!isset($config['replication_dbuser'])) {
        config_update_value('replication_dbuser', '');
    }

    if (!isset($config['replication_dbpass'])) {
        config_update_value('replication_dbpass', '');
    }

    if (!isset($config['replication_dbport'])) {
        config_update_value('replication_dbport', '');
    }

    if (!isset($config['replication_mode'])) {
        config_update_value('replication_mode', 'only_validated');
    }

    if (!isset($config['metaconsole_agent_cache'])) {
        config_update_value('metaconsole_agent_cache', 0);
    }

    if (!isset($config['show_events_in_local'])) {
        config_update_value('show_events_in_local', 0);
    }

    if (!isset($config['log_collector'])) {
        config_update_value('log_collector', 0);
    }

    if (!isset($config['enable_update_manager'])) {
        config_update_value('enable_update_manager', 1);
    }

    if (!isset($config['disabled_newsletter'])) {
        config_update_value('disabled_newsletter', 0);
    }

    if (!isset($config['ipam_ocuppied_critical_treshold'])) {
        config_update_value('ipam_ocuppied_critical_treshold', 90);
    }

    if (!isset($config['ipam_ocuppied_warning_treshold'])) {
        config_update_value('ipam_ocuppied_warning_treshold', 80);
    }

    if (!isset($config['reset_pass_option'])) {
        config_update_value('reset_pass_option', 0);
    }

    if (!isset($config['include_agents'])) {
        config_update_value('include_agents', 0);
    }

    if (!isset($config['alias_as_name'])) {
        config_update_value('alias_as_name', 0);
    }

    if (!isset($config['auditdir'])) {
        config_update_value('auditdir', '/var/www/html/pandora_console');
    }

    if (!isset($config['elasticsearch_ip'])) {
        config_update_value('elasticsearch_ip', '');
    }

    if (!isset($config['elasticsearch_port'])) {
        config_update_value('elasticsearch_port', 9200);
    }

    if (!isset($config['number_logs_viewed'])) {
        config_update_value('number_logs_viewed', 50);
    }

    if (!isset($config['Days_purge_old_information'])) {
        config_update_value('Days_purge_old_information', 90);
    }

    if (!isset($config['font_size'])) {
        config_update_value('font_size', 6);
    }

    if (!isset($config['limit_parameters_massive'])) {
        config_update_value('limit_parameters_massive', (ini_get('max_input_vars') / 2));
    }

    if (!isset($config['unique_ip'])) {
        config_update_value('unique_ip', 0);
    }

     /*
      * Parse the ACL IP list for access API
      */
    $temp_list_ACL_IPs_for_API = [];
    if (isset($config['list_ACL_IPs_for_API'])) {
        if (!empty($config['list_ACL_IPs_for_API'])) {
            $temp_list_ACL_IPs_for_API = explode(';', $config['list_ACL_IPs_for_API']);
        }
    }

    $config['list_ACL_IPs_for_API'] = $temp_list_ACL_IPs_for_API;
    $keysConfig = array_keys($config);

    // This is not set here. The first time, when no
    // setup is done, update_manager extension manage it
    // the first time make a conenction and disable itself
    // Not Managed here !
    // if (!isset ($config["autoupdate"])) {
    // config_update_value ('autoupdate', true);.
    // }
    include_once $config['homedir'].'/include/auth/mysql.php';
    include_once $config['homedir'].'/include/functions_io.php';

    // Next is the directory where "/attachment" directory is placed,
    // to upload files stores. This MUST be writtable by http server
    // user, and should be in pandora root. By default, Pandora adds
    // /attachment to this, so by default is the pandora console home
    // dir.
    if (!isset($config['attachment_store'])) {
        config_update_value(
            'attachment_store',
            io_safe_input($config['homedir']).'/attachment'
        );
    } else {
        // Fixed when the user moves the pandora console to another dir
        // after the first uses.
        if (!is_dir($config['attachment_store'])) {
            config_update_value(
                'attachment_store',
                $config['homedir'].'/attachment'
            );
        }
    }

    if (!isset($config['fontpath'])) {
        $home = str_replace('\\', '/', $config['homedir']);
        config_update_value(
            'fontpath',
            $home.'/include/fonts/smallfont.ttf'
        );
    }

    if (!isset($config['style'])) {
        config_update_value('style', 'pandora');
    }

    if (!isset($config['login_background'])) {
        config_update_value('login_background', '');
    }

    if (!isset($config['login_background_meta'])) {
        config_update_value('login_background_meta', 'background_metaconsole.png');
    }

    if (!isset($config['paginate_module'])) {
        config_update_value('paginate_module', false);
    }

    if (!isset($config['graphviz_bin_dir'])) {
        config_update_value('graphviz_bin_dir', '');
    }

    if (!isset($config['disable_help'])) {
        config_update_value('disable_help', false);
    }

    if (!isset($config['fixed_header'])) {
        config_update_value('fixed_header', false);
    }

    if (!isset($config['fixed_graph'])) {
        config_update_value('fixed_graph', false);
    }

    if (!isset($config['custom_favicon'])) {
        config_update_value('custom_favicon', '');
    }

    if (!isset($config['custom_logo'])) {
        config_update_value('custom_logo', 'pandora_logo_head_4.png');
    }

    if (!isset($config['custom_logo_collapsed'])) {
        config_update_value('custom_logo_collapsed', 'pandora_logo_green_collapsed.png');
    }

    if (!isset($config['custom_logo_white_bg'])) {
        config_update_value('custom_logo_white_bg', 'pandora_logo_head_white_bg.png');
    }

    if (!isset($config['custom_logo_login'])) {
        config_update_value('custom_logo_login', 'login_logo_v7.png');
    }

    if (!isset($config['custom_splash_login'])) {
        config_update_value('custom_splash_login', 'splash_image_default.png');
    }

    if (!isset($config['custom_docs_logo'])) {
        config_update_value('custom_docs_logo', '');
    }

    if (!isset($config['custom_support_logo'])) {
        config_update_value('custom_support_logo', '');
    }

    if (!isset($config['custom_network_center_logo'])) {
        config_update_value('custom_network_center_logo', '');
    }

    if (!isset($config['custom_mobile_console_logo'])) {
        config_update_value('custom_mobile_console_logo', '');
    }

    if (!isset($config['custom_title_header'])) {
        config_update_value('custom_title_header', __('Pandora FMS'));
    }

    if (!isset($config['custom_subtitle_header'])) {
        config_update_value('custom_subtitle_header', __('the Flexible Monitoring System'));
    }

    if (!isset($config['custom_title1_login'])) {
        config_update_value('custom_title1_login', __('PANDORA FMS'));
    }

    if (!isset($config['custom_title2_login'])) {
        config_update_value('custom_title2_login', __('ONE TOOL TO MONITOR THEM ALL'));
    }

    if (!isset($config['custom_docs_url'])) {
        config_update_value('custom_docs_url', 'http://wiki.pandorafms.com/');
    }

    if (!isset($config['custom_support_url'])) {
        config_update_value('custom_support_url', 'https://support.artica.es');
    }

    if (!isset($config['rb_product_name'])) {
        config_update_value('rb_product_name', get_product_name());
    }

    if (!isset($config['rb_copyright_notice'])) {
        config_update_value('rb_copyright_notice', get_copyright_notice());
    }

    if (!isset($config['meta_custom_docs_url'])) {
        config_update_value('meta_custom_docs_url', 'http://wiki.pandorafms.com/index.php?title=Main_Page');
    }

    if (!isset($config['meta_custom_support_url'])) {
        config_update_value('meta_custom_support_url', 'https://support.artica.es');
    }

    if (!isset($config['meta_custom_logo'])) {
        config_update_value('meta_custom_logo', 'logo_pandora_metaconsola.png');
    }

    if (!isset($config['meta_custom_logo_white_bg'])) {
        config_update_value('pandora_logo_head_white_bg', 'pandora_logo_head_white_bg.png');
    }

    if (!isset($config['meta_custom_logo_login'])) {
        config_update_value('meta_custom_logo_login', 'pandora_logo.png');
    }

    if (!isset($config['meta_custom_splash_login'])) {
        config_update_value('meta_custom_splash_login', 'splash_image_metaconsola.png');
    }

    if (!isset($config['meta_custom_title1_login'])) {
        config_update_value('meta_custom_title1_login', __('PANDORA FMS NEXT GENERATION'));
    }

    if (!isset($config['meta_custom_title2_login'])) {
        config_update_value('meta_custom_title2_login', __('METACONSOLE'));
    }

    if (!isset($config['vc_favourite_view'])) {
        config_update_value('vc_favourite_view', 0);
    }

    if (!isset($config['vc_menu_items'])) {
        config_update_value('vc_menu_items', 10);
    }

    if (!isset($config['ser_menu_items'])) {
        config_update_value('ser_menu_items', 10);
    }

    if (!isset($config['history_db_enabled'])) {
        config_update_value('history_db_enabled', false);
    }

    if (!isset($config['history_event_enabled'])) {
        config_update_value('history_event_enabled', false);
    }

    if (!isset($config['history_db_host'])) {
        config_update_value('history_db_host', '');
    }

    if (!isset($config['history_db_port'])) {
        config_update_value('history_db_port', 3306);
    }

    if (!isset($config['history_db_name'])) {
        config_update_value('history_db_name', 'pandora');
    }

    if (!isset($config['history_db_user'])) {
        config_update_value('history_db_user', 'pandora');
    }

    if (!isset($config['history_db_pass'])) {
        config_update_value('history_db_pass', '');
    }

    if (!isset($config['history_db_days'])) {
        config_update_value('history_db_days', 0);
    }

    if (!isset($config['history_event_days'])) {
        config_update_value('history_event_days', 90);
    }

    if (!isset($config['history_db_step'])) {
        config_update_value('history_db_step', 0);
    }

    if (!isset($config['history_db_delay'])) {
        config_update_value('history_db_delay', 0);
    }

    if (!isset($config['email_from_dir'])) {
        config_update_value('email_from_dir', 'pandora@pandorafms.org');
    }

    if (!isset($config['email_from_name'])) {
        config_update_value('email_from_name', 'Pandora FMS');
    }

    if (!isset($config['email_smtpServer'])) {
        config_update_value('email_smtpServer', '127.0.0.1');
    }

    if (!isset($config['email_smtpPort'])) {
        config_update_value('email_smtpPort', 25);
    }

    if (!isset($config['email_encryption'])) {
        config_update_value('email_encryption', 0);
    }

    if (!isset($config['email_username'])) {
        config_update_value('email_username', '');
    }

    if (!isset($config['email_password'])) {
        config_update_value('email_password', '');
    }

    if (!isset($config['activate_gis'])) {
        config_update_value('activate_gis', 0);
    }

    if (!isset($config['activate_netflow'])) {
        config_update_value('activate_netflow', 0);
    }

    if (!isset($config['activate_nta'])) {
        config_update_value('activate_nta', 0);
    }

    if (!isset($config['netflow_path'])) {
        if ($is_windows) {
            $default = 'C:\\PandoraFMS\\Pandora_Server\\data_in\\netflow';
        } else {
            $default = '/var/spool/pandora/data_in/netflow';
        }

        config_update_value('netflow_path', $default);
    }

    if (!isset($config['netflow_interval'])) {
        config_update_value('netflow_interval', SECONDS_10MINUTES);
    }

    if (!isset($config['netflow_daemon'])) {
        config_update_value('netflow_daemon', '/usr/bin/nfcapd');
    }

    if (!isset($config['netflow_nfdump'])) {
        config_update_value('netflow_nfdump', '/usr/bin/nfdump');
    }

    if (!isset($config['netflow_nfexpire'])) {
        config_update_value('netflow_nfexpire', '/usr/bin/nfexpire');
    }

    if (!isset($config['netflow_max_resolution'])) {
        config_update_value('netflow_max_resolution', '50');
    }

    if (!isset($config['netflow_disable_custom_lvfilters'])) {
        config_update_value('netflow_disable_custom_lvfilters', 0);
    }

    if (!isset($config['netflow_max_lifetime'])) {
        config_update_value('netflow_max_lifetime', '5');
    }

    if (!isset($config['auth'])) {
        config_update_value('auth', 'mysql');
    }

    if (!isset($config['autocreate_remote_users'])) {
        config_update_value('autocreate_remote_users', 0);
    }

    if (!isset($config['autocreate_blacklist'])) {
        config_update_value('autocreate_blacklist', '');
    }

    if (!isset($config['default_remote_profile'])) {
        config_update_value('default_remote_profile', 0);
    }

    if (!isset($config['default_remote_group'])) {
        config_update_value('default_remote_group', 0);
    }

    if (!isset($config['default_assign_tags'])) {
        config_update_value('default_assign_tags', '');
    }

    if (!isset($config['default_no_hierarchy'])) {
        config_update_value('default_no_hierarchy', 0);
    }

    if (!isset($config['ldap_server'])) {
        config_update_value('ldap_server', 'localhost');
    }

    if (!isset($config['ldap_port'])) {
        config_update_value('ldap_port', 389);
    }

    if (!isset($config['ldap_version'])) {
        config_update_value('ldap_version', '3');
    }

    if (!isset($config['ldap_start_tls'])) {
        config_update_value('ldap_start_tls', 0);
    }

    if (!isset($config['ldap_base_dn'])) {
        config_update_value(
            'ldap_base_dn',
            'ou=People,dc=edu,dc=example,dc=org'
        );
    }

    if (!isset($config['ldap_login_attr'])) {
        config_update_value('ldap_login_attr', 'uid');
    }

    if (!isset($config['ldap_admin_login'])) {
        config_update_value('ldap_admin_login', '');
    }

    if (!isset($config['ldap_admin_pass'])) {
        config_update_value('ldap_admin_pass', '');
    }

    if (!isset($config['ldap_function'])) {
        config_update_value('ldap_function', 'local');
    }

    if (!isset($config['fallback_local_auth'])) {
        config_update_value('fallback_local_auth', '0');
    }

    if (!isset($config['ad_server'])) {
        config_update_value('ad_server', 'localhost');
    }

    if (!isset($config['ad_port'])) {
        config_update_value('ad_port', 389);
    }

    if (!isset($config['ad_start_tls'])) {
        config_update_value('ad_start_tls', 0);
    }

    if (!isset($config['ad_advanced_config'])) {
        config_update_value('ad_advanced_config', 0);
    }

    if (!isset($config['ldap_advanced_config'])) {
        config_update_value('ldap_advanced_config', 0);
    }

    if (!isset($config['ad_adv_user_node'])) {
        config_update_value('ad_adv_user_node', 1);
    }

    if (!isset($config['ldap_adv_user_node'])) {
        config_update_value('ldap_adv_user_node', 1);
    }

    if (!isset($config['ad_domain'])) {
        config_update_value('ad_domain', '');
    }

    if (!isset($config['ad_adv_perms'])) {
        config_update_value('ad_adv_perms', '');
    } else {
        $temp_ad_adv_perms = [];
        if (!json_decode(io_safe_output($config['ad_adv_perms']))) {
            if ($config['ad_adv_perms'] != '') {
                $perms = explode(';', io_safe_output($config['ad_adv_perms']));
                foreach ($perms as $ad_adv_perm) {
                    if (preg_match('/[\[\]]/', $ad_adv_perm)) {
                        $all_data = explode(',', io_safe_output($ad_adv_perm));
                        $profile = $all_data[0];
                        $group_pnd = $all_data[1];
                        $groups_ad = str_replace(['[', ']'], '', $all_data[2]);
                        $tags = str_replace(['[', ']'], '', $all_data[3]);
                        $groups_ad = explode('|', $groups_ad);
                        $tags_name = explode('|', $tags);
                        $tags_ids = [];
                        foreach ($tags_name as $tag) {
                            $tags_ids[] = tags_get_id($tag);
                        }

                        $profile = profile_get_profiles(
                            [
                                'name' => io_safe_input($profile),
                            ]
                        );
                        if (!$profile) {
                            continue;
                        }

                        $profile_id = array_keys($profile);
                        $id_grupo = groups_get_id(io_safe_input($group_pnd), false);
                        $new_ad_adv_perms[] = [
                            'profile'   => $profile_id[0],
                            'group'     => [$id_grupo],
                            'tags'      => $tags_ids,
                            'groups_ad' => $groups_ad,
                        ];
                    } else {
                        $all_data = explode(',', io_safe_output($ad_adv_perm));
                        $profile = $all_data[0];
                        $group_pnd = $all_data[1];
                        $groups_ad = $all_data[2];
                        $tags = $all_data[3];
                        $profile = profile_get_profiles(
                            [
                                'name' => io_safe_input($profile),
                            ]
                        );
                        if (!$profile) {
                            continue;
                        }

                        $profile_id = array_keys($profile);
                        $id_grupo = groups_get_id(io_safe_input($group_pnd), false);

                        $new_ad_adv_perms[] = [
                            'profile'   => $profile_id[0],
                            'group'     => [$id_grupo],
                            'tags'      => [$tags],
                            'groups_ad' => [$groups_ad],
                        ];
                    }
                }

                if (!empty($new_ad_adv_perms)) {
                    $temp_ad_adv_perms = json_encode($new_ad_adv_perms);
                }
            } else {
                $temp_ad_adv_perms = '';
            }
        } else {
            $temp_ad_adv_perms = $config['ad_adv_perms'];
        }

          config_update_value('ad_adv_perms', $temp_ad_adv_perms);
    }

    if (!isset($config['ldap_adv_perms'])) {
        config_update_value('ldap_adv_perms', '');
    } else {
        $temp_ldap_adv_perms = [];
        if (!json_decode(io_safe_output($config['ldap_adv_perms']))) {
            if ($config['ldap_adv_perms'] != '') {
                $perms = explode(';', io_safe_output($config['ldap_adv_perms']));
                foreach ($perms as $ldap_adv_perm) {
                    if (preg_match('/[\[\]]/', $ldap_adv_perm)) {
                        $all_data = explode(',', io_safe_output($ldap_adv_perm));
                        $profile = $all_data[0];
                        $group_pnd = $all_data[1];
                        $groups_ad = str_replace(['[', ']'], '', $all_data[2]);
                        $tags = str_replace(['[', ']'], '', $all_data[3]);
                        $groups_ad = explode('|', $groups_ad);
                        $tags_name = explode('|', $tags);
                        $tags_ids = [];
                        foreach ($tags_name as $tag) {
                            $tags_ids[] = tags_get_id($tag);
                        }

                        $profile = profile_get_profiles(
                            [
                                'name' => io_safe_input($profile),
                            ]
                        );
                        if (!$profile) {
                            continue;
                        }

                        $profile_id = array_keys($profile);
                        $id_grupo = groups_get_id(io_safe_input($group_pnd), false);
                        $new_ldap_adv_perms[] = [
                            'profile'     => $profile_id[0],
                            'group'       => [$id_grupo],
                            'tags'        => $tags_ids,
                            'groups_ldap' => $groups_ldap,
                        ];
                    } else {
                        $all_data = explode(',', io_safe_output($ldap_adv_perm));
                        $profile = $all_data[0];
                        $group_pnd = $all_data[1];
                        $groups_ad = $all_data[2];
                        $tags = $all_data[3];
                        $profile = profile_get_profiles(
                            [
                                'name' => io_safe_input($profile),
                            ]
                        );
                        if (!$profile) {
                            continue;
                        }

                        $profile_id = array_keys($profile);
                        $id_grupo = groups_get_id(io_safe_input($group_pnd), false);

                        $new_ldap_adv_perms[] = [
                            'profile'     => $profile_id[0],
                            'group'       => [$id_grupo],
                            'tags'        => [$tags],
                            'groups_ldap' => [$groups_ldap],
                        ];
                    }
                }

                if (!empty($new_ldap_adv_perms)) {
                    $temp_ldap_adv_perms = json_encode($new_ldap_adv_perms);
                }
            } else {
                $temp_ldap_adv_perms = '';
            }
        } else {
            $temp_ldap_adv_perms = $config['ldap_adv_perms'];
        }

        config_update_value('ldap_adv_perms', $temp_ldap_adv_perms);
    }

    if (!isset($config['rpandora_server'])) {
        config_update_value('rpandora_server', 'localhost');
    }

    if (!isset($config['rpandora_port'])) {
        config_update_value('rpandora_port', 3306);
    }

    if (!isset($config['rpandora_dbname'])) {
        config_update_value('rpandora_dbname', 'pandora');
    }

    if (!isset($config['rpandora_user'])) {
        config_update_value('rpandora_user', 'pandora');
    }

    if (!isset($config['rpandora_pass'])) {
        config_update_value('rpandora_pass', '');
    }

    if (!isset($config['rintegria_server'])) {
        config_update_value('rintegria_server', 'localhost');
    }

    if (!isset($config['rintegria_port'])) {
        config_update_value('rintegria_port', 3306);
    }

    if (!isset($config['rintegria_dbname'])) {
        config_update_value('rintegria_dbname', 'integria');
    }

    if (!isset($config['rintegria_user'])) {
        config_update_value('rintegria_user', 'integria');
    }

    if (!isset($config['rintegria_pass'])) {
        config_update_value('rintegria_pass', '');
    }

    if (!isset($config['saml_path'])) {
        config_update_value('saml_path', '/opt/');
    }

    if (!isset($config['saml_source'])) {
        config_update_value('saml_source', '');
    }

    if (!isset($config['saml_user_id'])) {
        config_update_value('saml_user_id', '');
    }

    if (!isset($config['saml_mail'])) {
        config_update_value('saml_mail', '');
    }

    if (!isset($config['saml_group_name'])) {
        config_update_value('saml_group_name', '');
    }

    if (!isset($config['saml_attr_type'])) {
        config_update_value('saml_attr_type', false);
    }

    if (!isset($config['saml_profiles_and_tags'])) {
        config_update_value('saml_profiles_and_tags', '');
    }

    if (!isset($config['saml_profile'])) {
        config_update_value('saml_profile', '');
    }

    if (!isset($config['saml_tag'])) {
        config_update_value('saml_tag', '');
    }

    if (!isset($config['saml_profile_tag_separator'])) {
        config_update_value('saml_profile_tag_separator', '');
    }

    if (!isset($config['autoupdate'])) {
        config_update_value('autoupdate', 1);
    }

    if (!isset($config['api_password'])) {
        config_update_value('api_password', '');
    }

    if (defined('METACONSOLE')) {
        // Customizable sections (Metaconsole).
        enterprise_include_once('include/functions_enterprise.php');
        $customizable_sections = enterprise_hook('enterprise_get_customizable_sections');

        if ($customizable_sections != ENTERPRISE_NOT_HOOK) {
            foreach ($customizable_sections as $k => $v) {
                if (!isset($config[$k])) {
                    config_update_value($k, $v['default']);
                }
            }
        }

        if (!isset($config['meta_num_elements'])) {
            config_update_value('meta_num_elements', 100);
        }
    }

    if (!isset($config['relative_path']) && (isset($_POST['nick'])
        || isset($config['id_user'])) && isset($config['enterprise_installed'])
    ) {
        $isFunctionSkins = enterprise_include_once('include/functions_skins.php');
        if ($isFunctionSkins !== ENTERPRISE_NOT_HOOK) {
            // Try to update user table in order to refresh skin inmediatly.
            $is_user_updating = get_parameter('sec2', '');

            if ($is_user_updating == 'operation/users/user_edit') {
                $id = get_parameter_get('id', $config['id_user']);
                // ID given as parameter.
                $user_info = get_user_info($id);

                // If current user is editing himself or if the user has UM (User Management) rights on any groups the user is part of AND the authorization scheme allows for users/admins to update info.
                if (($config['id_user'] == $id || check_acl($config['id_user'], users_get_groups($id), 'UM')) && $config['user_can_update_info']) {
                    $view_mode = false;
                } else {
                    $view_mode = true;
                }

                if (isset($_GET['modified']) && !$view_mode) {
                    $upd_info['id_skin'] = get_parameter('skin', $user_info['id_skin']);
                    $return_update_skin = update_user($id, $upd_info);
                }
            }

            if (!is_metaconsole()) {
                // Skins are available only in console mode.
                if (isset($config['id_user'])) {
                    $relative_path = enterprise_hook('skins_set_image_skin_path', [$config['id_user']]);
                } else {
                    $relative_path = enterprise_hook('skins_set_image_skin_path', [get_parameter('nick')]);
                }
            } else {
                $relative_path = '';
            }

            $config['relative_path'] = $relative_path;
        }
    }

    if (!isset($config['dbtype'])) {
        config_update_value('dbtype', 'mysql');
    }

    if (!isset($config['legacy_vc'])) {
        config_update_value('legacy_vc', 1);
    }

    if (!isset($config['vc_default_cache_expiration'])) {
        config_update_value('vc_default_cache_expiration', 60);
    }

    if (!isset($config['vc_refr'])) {
        config_update_value('vc_refr', 300);
    }

    if (!isset($config['vc_line_thickness'])) {
        config_update_value('vc_line_thickness', 2);
    }

    if (!isset($config['agent_size_text_small'])) {
        config_update_value('agent_size_text_small', 18);
    }

    if (!isset($config['agent_size_text_medium'])) {
        config_update_value('agent_size_text_medium', 50);
    }

    if (!isset($config['module_size_text_small'])) {
        config_update_value('module_size_text_small', 25);
    }

    if (!isset($config['module_size_text_medium'])) {
        config_update_value('module_size_text_medium', 50);
    }

    if (!isset($config['description_size_text'])) {
        config_update_value('description_size_text', 60);
    }

    if (!isset($config['item_title_size_text'])) {
        config_update_value('item_title_size_text', 45);
    }

    if (!isset($config['simple_module_value'])) {
        config_update_value('simple_module_value', 1);
    }

    if (!isset($config['gis_label'])) {
        config_update_value('gis_label', 0);
    }

    if (!isset($config['interface_unit'])) {
        config_update_value('interface_unit', __('Bytes'));
    }

    if (!isset($config['graph_precision'])) {
        config_update_value('graph_precision', 1);
    } else {
        if (!isset($config['enterprise_installed'])) {
            config_update_value('graph_precision', 1);
        }
    }

    if (!isset($config['gis_default_icon'])) {
        config_update_value('gis_default_icon', 'marker');
    }

    if (!isset($config['interval_values'])) {
        config_update_value('interval_values', '');
    }

    if (!isset($config['public_url'])) {
        config_update_value('public_url', '');
    }

    if (!isset($config['referer_security'])) {
        config_update_value('referer_security', 0);
    }

    if (!isset($config['event_storm_protection'])) {
        config_update_value('event_storm_protection', 0);
    }

    if (!isset($config['server_log_dir'])) {
        config_update_value('server_log_dir', '');
    }

    if (!isset($config['max_log_size'])) {
        config_update_value('max_log_size', 512);
    }

    if (!isset($config['show_group_name'])) {
        config_update_value('show_group_name', 0);
    }

    if (!isset($config['custom_graph_width'])) {
        config_update_value('custom_graph_width', 1);
    }

    if (!isset($config['type_module_charts'])) {
        config_update_value('type_module_charts', 'area');
    }

    if (!isset($config['type_interface_charts'])) {
        config_update_value('type_interface_charts', 'line');
    }

    if (!isset($config['render_proc'])) {
        config_update_value('render_proc', 0);
    }

    if (!isset($config['graph_image_height'])) {
        config_update_value('graph_image_height', 280);
    }

    if (!isset($config['zoom_graph'])) {
        config_update_value('zoom_graph', 1);
    }

    if (!isset($config['render_proc_ok'])) {
        config_update_value('render_proc_ok', __('Ok'));
    }

    if (!isset($config['render_proc_fail'])) {
        config_update_value('render_proc_fail', __('Fail'));
    }

    // Daniel maya 02/06/2016 Display menu with click --INI.
    if (!isset($config['click_display'])) {
        config_update_value('click_display', 1);
    }

    // Daniel maya 02/06/2016 Display menu with click --END.
    if (isset($config['enterprise_installed']) && $config['enterprise_installed'] == 1) {
        if (!isset($config['service_label_font_size'])) {
            config_update_value('service_label_font_size', 20);
        }

        if (!isset($config['service_item_padding_size'])) {
            config_update_value('service_item_padding_size', 80);
        }
    }

    if (!isset($config['csv_divider'])) {
        config_update_value('csv_divider', ';');
    }

    if (!isset($config['command_snapshot'])) {
        config_update_value('command_snapshot', 1);
    }

    if (!isset($config['custom_report_info'])) {
        config_update_value('custom_report_info', 1);
    }

    // Juanma (06/05/2014) New feature: Custom front page for reports.
    if (!isset($config['custom_report_front'])) {
        config_update_value('custom_report_front', 0);
    }

    if (!isset($config['custom_report_front_font'])) {
        config_update_value('custom_report_front_font', 'FreeSans.ttf');
    }

    if (!isset($config['custom_report_front_logo'])) {
        config_update_value(
            'custom_report_front_logo',
            'images/pandora_logo_white.jpg'
        );
    }

    if (!isset($config['custom_report_front_header'])) {
        config_update_value('custom_report_front_header', '');
    }

    if (!isset($config['custom_report_front_firstpage'])) {
        config_update_value(
            'custom_report_front_firstpage',
            '&lt;p&#x20;style=&quot;text-align:&#x20;center;&quot;&gt;&amp;nbsp;&lt;/p&gt;&#x0d;&#x0a;&lt;p&#x20;style=&quot;text-align:&#x20;center;&quot;&gt;&amp;nbsp;&lt;/p&gt;&#x0d;&#x0a;&lt;p&#x20;style=&quot;text-align:&#x20;center;&quot;&gt;&amp;nbsp;&lt;/p&gt;&#x0d;&#x0a;&lt;p&#x20;style=&quot;text-align:&#x20;center;&quot;&gt;&amp;nbsp;&lt;/p&gt;&#x0d;&#x0a;&lt;p&#x20;style=&quot;text-align:&#x20;center;&quot;&gt;&amp;nbsp;&lt;/p&gt;&#x0d;&#x0a;&lt;p&#x20;style=&quot;text-align:&#x20;center;&quot;&gt;&amp;nbsp;&lt;/p&gt;&#x0d;&#x0a;&lt;p&#x20;style=&quot;text-align:&#x20;center;&quot;&gt;&amp;nbsp;&lt;/p&gt;&#x0d;&#x0a;&lt;p&#x20;style=&quot;text-align:&#x20;center;&quot;&gt;&lt;img&#x20;src=&quot;&#40;_URLIMAGE_&#41;/images/pandora_report_logo.png&quot;&#x20;alt=&quot;&quot;&#x20;width=&quot;800&quot;&#x20;/&gt;&lt;/p&gt;&#x0d;&#x0a;&lt;p&#x20;style=&quot;text-align:&#x20;center;&quot;&gt;&amp;nbsp;&lt;/p&gt;&#x0d;&#x0a;&lt;p&#x20;style=&quot;text-align:&#x20;center;&quot;&gt;&lt;span&#x20;style=&quot;font-size:&#x20;xx-large;&quot;&gt;&#40;_REPORT_NAME_&#41;&lt;/span&gt;&lt;/p&gt;&#x0d;&#x0a;&lt;p&#x20;style=&quot;text-align:&#x20;center;&quot;&gt;&lt;span&#x20;style=&quot;font-size:&#x20;large;&quot;&gt;&#40;_DATETIME_&#41;&lt;/span&gt;&lt;/p&gt;'
        );
    }

    if (!isset($config['custom_report_front_footer'])) {
        config_update_value('custom_report_front_footer', '');
    }

    if (!isset($config['autohidden_menu'])) {
        config_update_value('autohidden_menu', 0);
    }

    if (!isset($config['visual_animation'])) {
        config_update_value('visual_animation', 1);
    }

    if (!isset($config['networkmap_max_width'])) {
        config_update_value('networkmap_max_width', 900);
    }

    if (!isset($config['short_module_graph_data'])) {
        config_update_value('short_module_graph_data', '');
    }

    if (!isset($config['tutorial_mode'])) {
        config_update_value('tutorial_mode', 'full');
    }

    if (!isset($config['post_process_custom_values'])) {
        config_update_value(
            'post_process_custom_values',
            json_encode([])
        );
    }

    if (!isset($config['update_manager_proxy_server'])) {
        config_update_value(
            'update_manager_proxy_server',
            ''
        );
    }

    if (!isset($config['update_manager_proxy_port'])) {
        config_update_value(
            'update_manager_proxy_port',
            ''
        );
    }

    if (!isset($config['update_manager_proxy_user'])) {
        config_update_value(
            'update_manager_proxy_user',
            ''
        );
    }

    if (!isset($config['update_manager_proxy_password'])) {
        config_update_value(
            'update_manager_proxy_password',
            ''
        );
    }

    if (!isset($config['session_timeout'])) {
        config_update_value('session_timeout', 90);
    }

    if (!isset($config['max_file_size'])) {
        config_update_value('max_file_size', '2M');
    }

    if (!isset($config['initial_wizard'])) {
        config_update_value('initial_wizard', 0);
    }

    if (!isset($config['identification_reminder'])) {
        config_update_value('identification_reminder', 1);
    }

    if (!isset($config['identification_reminder_timestamp'])) {
        config_update_value('identification_reminder_timestamp', 0);
    }

    if (!isset($config['instance_registered'])) {
        config_update_value('instance_registered', 0);
    }

    // Ehorus.
    if (!isset($config['ehorus_enabled'])) {
        config_update_value('ehorus_enabled', 0);
    }

    if (!isset($config['ehorus_custom_field'])) {
        config_update_value('ehorus_custom_field', 'eHorusID');
    }

    if (!isset($config['ehorus_hostname'])) {
        config_update_value('ehorus_hostname', 'portal.ehorus.com');
    }

    if (!isset($config['ehorus_port'])) {
        config_update_value('ehorus_port', 18080);
    }

    if (!isset($config['ehorus_req_timeout'])) {
        config_update_value('ehorus_req_timeout', 5);
    }

    if (is_metaconsole()) {
        if (!isset($config['metaconsole_deploy_collection'])) {
            config_update_value('metaconsole_deploy_collection', 0);
        }

        if (!isset($config['metaconsole_deploy_inventory_plugin'])) {
            config_update_value('metaconsole_deploy_inventory_plugin', 0);
        }

        if (!isset($config['metaconsole_deploy_plugin_server'])) {
            config_update_value('metaconsole_deploy_plugin_server', 0);
        }
    }

    // Integria.
    if (!isset($config['integria_enabled'])) {
        config_update_value('integria_enabled', 0);
    }

    if (!isset($config['integria_req_timeout'])) {
        config_update_value('integria_req_timeout', 5);
    }

    if (!isset($config['integria_hostname'])) {
        config_update_value('integria_hostname', '');
    }

    // Finally, check if any value was overwritten in a form.
    config_update_config();
}


/**
 * Start supervisor.
 *
 * @return void
 */
function config_check()
{
    global $config;

    include_once __DIR__.'/class/ConsoleSupervisor.php';

    // Enterprise customers launch supervisor using discovery task.
    if (enterprise_installed() === false) {
        $supervisor = new ConsoleSupervisor(false);
        $supervisor->run();
    } else {
        $supervisor = new ConsoleSupervisor(false);
        $supervisor->runBasic();
    }

}


/**
 * Retrieves base url stored for Update Manager.
 *
 * @return string URL.
 */
function get_um_url()
{
    global $config;

    if (isset($config['url_update_manager'])) {
        $url = $config['url_update_manager'];
        $url = substr($url, 0, (strlen($url) - strpos(strrev($url), '/')));
    } else {
        $url = 'https://licensing.artica.es/pandoraupdate7/';
        config_update_value(
            'url_update_manager',
            'https://licensing.artica.es/pandoraupdate7/server.php'
        );
    }

    return $url;

}


/**
 * Return in bytes
 *
 * @param string $val Value to convert.
 *
 * @return integer
 */
function config_return_in_bytes($val)
{
    $val = trim($val);
    $last = strtolower($val[(strlen($val) - 1)]);
    switch ($last) {
        // The 'G' modifier is available since PHP 5.1.0.
        case 'g':
            $val *= 1024;
        case 'm':
            $val *= 1024;
        case 'k':
            $val *= 1024;
        default:
            // Ignore.
        break;
    }

    return $val;
}


/**
 * Undocumented function
 *
 * @return void
 */
function config_user_set_custom_config()
{
    global $config;

    $userinfo = get_user_info($config['id_user']);

    // Refresh the last_connect info in the user table.
    // if last update was more than 5 minutes ago.
    if ($userinfo['last_connect'] < (time() - SECONDS_1MINUTE)) {
        update_user($config['id_user'], ['last_connect' => time()]);
    }

    if (!empty($userinfo['block_size']) && ($userinfo['block_size'] != 0)) {
        $config['block_size'] = $userinfo['block_size'];
    }

    // Each user could have it's own timezone).
    if (isset($userinfo['timezone'])) {
        if ($userinfo['timezone'] != '') {
            date_default_timezone_set($userinfo['timezone']);
        }
    }

    if (defined('METACONSOLE')) {
        $config['metaconsole_access'] = $userinfo['metaconsole_access'];
    }
}


/**
 * Undocumented function
 *
 * @return void
 */
function config_prepare_session()
{
    global $config;

    if (isset($config['id_user'])) {
        $user = users_get_user_by_id($config['id_user']);
        $user_sesion_time = $user['session_time'];
    } else {
        $user_sesion_time = null;
    }

    if ($user_sesion_time == 0) {
        // Change the session timeout value to session_timeout minutes  // 8*60*60 = 8 hours.
        $sessionCookieExpireTime = $config['session_timeout'];
    } else {
        // Change the session timeout value to session_timeout minutes  // 8*60*60 = 8 hours.
        $sessionCookieExpireTime = $user_sesion_time;
    }

    if ($sessionCookieExpireTime <= 0) {
        $sessionCookieExpireTime = (10 * 365 * 24 * 60 * 60);
    } else {
        $sessionCookieExpireTime *= 60;
    }

    // Reset the expiration time upon page load //session_name() is default name of session PHPSESSID.
    if (isset($_COOKIE[session_name()])) {
        $update_cookie = true;
        if (is_ajax()) {
            // Avoid session upadte while processing ajax responses - notifications.
            if (get_parameter('check_new_notifications', false)) {
                $update_cookie = false;
            }
        }

        if ($update_cookie === true) {
            setcookie(session_name(), $_COOKIE[session_name()], (time() + $sessionCookieExpireTime), '/');
        }
    }

    ini_set('post_max_size', $config['max_file_size']);
    ini_set('upload_max_filesize', $config['max_file_size']);
}<|MERGE_RESOLUTION|>--- conflicted
+++ resolved
@@ -1436,11 +1436,7 @@
 
                 case 'integria':
                     if (!config_update_value('integria_enabled', (int) get_parameter('integria_enabled', 0))) {
-<<<<<<< HEAD
-                        $error_update[] = __('Enable Integria');
-=======
                         $error_update[] = __('Enable Integria IMS');
->>>>>>> 5436df55
                     }
 
                     if (!config_update_value('integria_user', (string) get_parameter('integria_user', $config['integria_user']))) {
@@ -1468,11 +1464,7 @@
                     }
 
                     if (!config_update_value('default_criticity', (int) get_parameter('default_criticity', $config['default_criticity']))) {
-<<<<<<< HEAD
-                        $error_update[] = __('Integria default criticity');
-=======
                         $error_update[] = __('Integria default priority');
->>>>>>> 5436df55
                     }
 
                     if (!config_update_value('default_creator', (string) get_parameter('default_creator', $config['default_creator']))) {
@@ -1484,21 +1476,6 @@
                     }
 
                     if (!config_update_value('incident_type', (int) get_parameter('incident_type', $config['incident_type']))) {
-<<<<<<< HEAD
-                        $error_update[] = __('Integria default incident type');
-                    }
-
-                    if (!config_update_value('incident_status', (int) get_parameter('incident_status', $config['incident_status']))) {
-                        $error_update[] = __('Integria default incident status');
-                    }
-
-                    if (!config_update_value('incident_title', (string) get_parameter('incident_title', $config['incident_title']))) {
-                        $error_update[] = __('Integria default incident title');
-                    }
-
-                    if (!config_update_value('incident_content', (string) get_parameter('incident_content', $config['incident_content']))) {
-                        $error_update[] = __('Integria default incident content');
-=======
                         $error_update[] = __('Integria default ticket type');
                     }
 
@@ -1512,7 +1489,6 @@
 
                     if (!config_update_value('incident_content', (string) get_parameter('incident_content', $config['incident_content']))) {
                         $error_update[] = __('Integria default ticket content');
->>>>>>> 5436df55
                     }
                 break;
 
