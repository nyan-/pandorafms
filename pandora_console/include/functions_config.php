<?php
/**
 * Extension to self monitor Pandora FMS Console
 *
 * @category   Config
 * @package    Pandora FMS
 * @subpackage Config
 * @version    1.0.0
 * @license    See below
 *
 *    ______                 ___                    _______ _______ ________
 *   |   __ \.-----.--.--.--|  |.-----.----.-----. |    ___|   |   |     __|
 *  |    __/|  _  |     |  _  ||  _  |   _|  _  | |    ___|       |__     |
 * |___|   |___._|__|__|_____||_____|__| |___._| |___|   |__|_|__|_______|
 *
 * ============================================================================
 * Copyright (c) 2005-2019 Artica Soluciones Tecnologicas
 * Please see http://pandorafms.org for full contribution list
 * This program is free software; you can redistribute it and/or
 * modify it under the terms of the GNU General Public License
 * as published by the Free Software Foundation for version 2.
 * This program is distributed in the hope that it will be useful,
 * but WITHOUT ANY WARRANTY; without even the implied warranty of
 * MERCHANTABILITY or FITNESS FOR A PARTICULAR PURPOSE.  See the
 * GNU General Public License for more details.
 * ============================================================================
 */

 // Config functions.


/**
 * Creates a single config value in the database.
 *
 * @param string $token Config token to create.
 * @param string $value Value to set.
 *
 * @return boolean Config id if success. False on failure.
 */
function config_create_value($token, $value)
{
    return db_process_sql_insert(
        'tconfig',
        [
            'value' => $value,
            'token' => $token,
        ]
    );
}


/**
 * Update a single config value in the database.
 *
 * If the config token doesn't exists, it's created.
 *
 * @param string $token Config token to update.
 * @param string $value New value to set.
 *
 * @return boolean True if success. False on failure.
 */
function config_update_value($token, $value)
{
    global $config;
    // Include functions_io to can call __() function.
    include_once $config['homedir'].'/include/functions_io.php';

    if ($token == 'list_ACL_IPs_for_API') {
        $value = str_replace(
            [
                "\r\n",
                "\r",
                "\n",
            ],
            ';',
            io_safe_output($value)
        );
    }

    if ($token == 'default_assign_tags') {
        $value = ($value);
    }

    if (!isset($config[$token])) {
        $config[$token] = $value;
        return (bool) config_create_value($token, io_safe_input($value));
    }

    // If it has not changed.
    if ($config[$token] == $value) {
        return true;
    }

    $config[$token] = $value;
    $value = io_safe_output($value);

    $result = db_process_sql_update(
        'tconfig',
        ['value' => io_safe_input($value)],
        ['token' => $token]
    );

    if ($result === 0) {
        return true;
    } else {
        return (bool) $result;
    }
}


/**
 * Updates all config values in case setup page was invoked
 *
 * @return boolean
 */
function config_update_config()
{
    global $config;

    // Include functions_io to can call __() function.
    include_once $config['homedir'].'/include/functions_io.php';

    // If user is not even log it, don't try this.
    if (! isset($config['id_user'])) {
        $config['error_config_update_config'] = [];
        $config['error_config_update_config']['correct'] = false;
        $config['error_config_update_config']['message'] = __('Failed updated: User did not login.');

        return false;
    }

    if (! check_acl($config['id_user'], 0, 'PM') && ! is_user_admin($config['id_user'])) {
        $config['error_config_update_config'] = [];
        $config['error_config_update_config']['correct'] = false;
        $config['error_config_update_config']['message'] = __('Failed updated: User is not admin.');

        return false;
    }

    $update_config = (bool) get_parameter('update_config');

    if ($update_config) {
        db_pandora_audit('Setup', 'Setup has changed');
    } else {
        // Do nothing.
        return false;
    }

    $error_update = [];

    $sec2 = get_parameter('sec2');

    switch ($sec2) {
        case 'godmode/setup/setup':
            $section_setup = get_parameter('section');
            // MAIN SETUP.
            // Setup now is divided in different tabs.
            switch ($section_setup) {
                case 'general':
                    if (!config_update_value('language', (string) get_parameter('language'))) {
                        $error_update[] = __('Language settings');
                    }

                    if (!config_update_value('remote_config', (string) get_parameter('remote_config'))) {
                        $error_update[] = __('Remote config directory');
                    }

                    if (!config_update_value('phantomjs_bin', (string) get_parameter('phantomjs_bin'))) {
                        $error_update[] = __('phantomjs config directory');
                    }

                    if (!config_update_value('loginhash_pwd', io_input_password((string) get_parameter('loginhash_pwd')))) {
                        $error_update[] = __('Auto login (hash) password');
                    }

                    if (!config_update_value('timesource', (string) get_parameter('timesource'))) {
                        $error_update[] = __('Time source');
                    }

                    if (!config_update_value('autoupdate', (bool) get_parameter('autoupdate'))) {
                        $error_update[] = __('Automatic check for updates');
                    }

                    if (!config_update_value('cert_path', get_parameter('cert_path'))) {
                        $error_update[] = __('SSL cert path');
                    }

                    if (!config_update_value('https', (bool) get_parameter('https'))) {
                        $error_update[] = __('Enforce https');
                    }

                    if (!config_update_value('use_cert', (bool) get_parameter('use_cert'))) {
                        $error_update[] = __('Use cert.');
                    }

                    if (!config_update_value('attachment_store', (string) get_parameter('attachment_store'))) {
                        $error_update[] = __('Attachment store');
                    }

                    if (!config_update_value('list_ACL_IPs_for_API', (string) get_parameter('list_ACL_IPs_for_API'))) {
                        $error_update[] = __('IP list with API access');
                    }

                    if (!config_update_value('api_password', io_input_password(get_parameter('api_password')))) {
                        $error_update[] = __('API password');
                    }

                    if (!config_update_value('activate_gis', (bool) get_parameter('activate_gis'))) {
                        $error_update[] = __('Enable GIS features');
                    }

                    if (!config_update_value('integria_inventory', get_parameter('integria_inventory'))) {
                        $error_update[] = __('Integria inventory');
                    }

                    if (!config_update_value('integria_api_password', io_input_password(get_parameter('integria_api_password')))) {
                        $error_update[] = __('Integria API password');
                    }

                    if (!config_update_value('integria_url', get_parameter('integria_url'))) {
                        $error_update[] = __('Integria URL');
                    }

                    if (!config_update_value('activate_netflow', (bool) get_parameter('activate_netflow'))) {
                        $error_update[] = __('Enable Netflow');
                    }

                    if (!config_update_value('activate_nta', (bool) get_parameter_switch('activate_nta'))) {
                        $error_update[] = __('Enable Network Traffic Analyzer');
                    }

                    $timezone = (string) get_parameter('timezone');
                    if ($timezone != '') {
                        if (!config_update_value('timezone', $timezone)) {
                            $error_update[] = __('Timezone setup');
                        }
                    }

                    if (!config_update_value('sound_alert', get_parameter('sound_alert'))) {
                        $error_update[] = __('Sound for Alert fired');
                    }

                    if (!config_update_value('sound_critical', get_parameter('sound_critical'))) {
                        $error_update[] = __('Sound for Monitor critical');
                    }

                    if (!config_update_value('sound_warning', get_parameter('sound_warning'))) {
                        $error_update[] = __('Sound for Monitor warning');
                    }

                    // Update of Pandora FMS license.
                    $update_manager_installed = db_get_value('value', 'tconfig', 'token', 'update_manager_installed');

                    if ($update_manager_installed == 1) {
                        $license_info_key = get_parameter('license_info_key', '');
                        if (!empty($license_info_key)) {
                            $values = [db_escape_key_identifier('value') => $license_info_key];
                            $where = [db_escape_key_identifier('key') => 'customer_key'];
                            $update_manage_settings_result = db_process_sql_update('tupdate_settings', $values, $where);
                            if ($update_manage_settings_result === false) {
                                $error_update[] = __('License information');
                            }
                        }
                    }

                    if (!config_update_value('public_url', get_parameter('public_url'))) {
                        $error_update[] = __('Public URL');
                    }

                    if (!config_update_value('force_public_url', get_parameter_switch('force_public_url'))) {
                        $error_update[] = __('Force use Public URL');
                    }

                    if (!config_update_value('public_url_exclusions', get_parameter('public_url_exclusions'))) {
                        $error_update[] = __('Public URL host exclusions');
                    }

                    if (!config_update_value('referer_security', get_parameter('referer_security'))) {
                        $error_update[] = __('Referer security');
                    }

                    if (!config_update_value('event_storm_protection', get_parameter('event_storm_protection', 0))) {
                        $error_update[] = __('Event storm protection');
                    }

                    if (!config_update_value('command_snapshot', get_parameter('command_snapshot'))) {
                        $error_update[] = __('Command Snapshot');
                    }

                    if (!config_update_value('server_log_dir', get_parameter('server_log_dir'))) {
                        $error_update[] = __('Server logs directory');
                    }

                    if (!config_update_value('max_log_size', get_parameter('max_log_size'))) {
                        $error_update[] = __('Log size limit in system logs viewer extension');
                    }

                    if (!config_update_value('tutorial_mode', get_parameter('tutorial_mode'))) {
                        $error_update[] = __('Tutorial mode');
                    }

                    if (!config_update_value('past_planned_downtimes', get_parameter('past_planned_downtimes'))) {
                        $error_update[] = __('Allow create planned downtimes in the past');
                    }

                    if (!config_update_value('limit_parameters_massive', get_parameter('limit_parameters_massive'))) {
                        $error_update[] = __('Limit parameters bulk');
                    }

                    if (!config_update_value('identification_reminder', get_parameter('identification_reminder'))) {
                        $error_update[] = __('Identification_reminder');
                    }

                    if (!config_update_value('include_agents', (bool) get_parameter('include_agents'))) {
                        $error_update[] = __('Include_agents');
                    }

                    if (!config_update_value('alias_as_name', get_parameter('alias_as_name'))) {
                        $error_update[] = __('alias_as_name');
                    }

                    if (!config_update_value('auditdir', get_parameter('auditdir'))) {
                        $error_update[] = __('Audit log directory');
                    }

                    if (!config_update_value('unique_ip', get_parameter('unique_ip'))) {
                        $error_update[] = __('unique_ip');
                    }

                    if (!config_update_value('email_smtpServer', get_parameter('email_smtpServer'))) {
                        $error_update[] = __('Server SMTP');
                    }

                    if (!config_update_value('email_from_dir', get_parameter('email_from_dir'))) {
                        $error_update[] = __('From dir');
                    }

                    if (!config_update_value('email_from_name', get_parameter('email_from_name'))) {
                        $error_update[] = __('From name');
                    }

                    if (!config_update_value('email_smtpPort', (int) get_parameter('email_smtpPort'))) {
                        $error_update[] = __('Port SMTP');
                    }

                    if (!config_update_value('email_encryption', get_parameter('email_encryption'))) {
                        $error_update[] = __('Encryption');
                    }

                    if (!config_update_value('email_username', get_parameter('email_username'))) {
                        $error_update[] = __('Email user');
                    }

                    if (!config_update_value('email_password', io_input_password(get_parameter('email_password')))) {
                        $error_update[] = __('Email password');
                    }

                    if (!config_update_value('ws_bind_address', get_parameter('ws_bind_address'))) {
                        $error_update[] = __('WebSocket bind address');
                    }

                    if (!config_update_value('ws_port', get_parameter('ws_port'))) {
                        $error_update[] = __('WebSocket port');
                    }

                    if (!config_update_value('ws_proxy_url', get_parameter('ws_proxy_url'))) {
                        $error_update[] = __('WebSocket proxy url');
                    }
                break;

                case 'enterprise':
                    if (isset($config['enterprise_installed']) && $config['enterprise_installed'] == 1) {
                        if (!config_update_value('trap2agent', (string) get_parameter('trap2agent'))) {
                            $error_update[] = __('Forward SNMP traps to agent (if exist)');
                        }

                        if (!config_update_value('acl_enterprise', get_parameter('acl_enterprise'))) {
                            $error_update[] = __('Use Enterprise ACL System');
                        }

                        if (!config_update_value('metaconsole', get_parameter('metaconsole'))) {
                            $error_update[] = __('Activate Metaconsole');
                        }

                        if (!config_update_value('collection_max_size', get_parameter('collection_max_size'))) {
                            $error_update[] = __('Size of collection');
                        }

                        if (!config_update_value('event_replication', (int) get_parameter('event_replication'))) {
                            $error_update[] = __('Events replication');
                        }

                        if ((int) get_parameter('event_replication') == 1) {
                            if (!config_update_value('replication_interval', (int) get_parameter('replication_interval'))) {
                                $error_update[] = __('Replication interval');
                            }

                            if (!config_update_value('replication_limit', (int) get_parameter('replication_limit'))) {
                                $error_update[] = __('Replication limit');
                            }

                            if (!config_update_value('replication_mode', (string) get_parameter('replication_mode'))) {
                                $error_update[] = __('Replication mode');
                            }

                            if (!config_update_value('show_events_in_local', (string) get_parameter('show_events_in_local'))) {
                                $error_update[] = __('Show events list in local console (read only)');
                            }
                        }

                        if (!config_update_value('replication_dbengine', (string) get_parameter('replication_dbengine'))) {
                            $error_update[] = __('Replication DB engine');
                        }

                        if (!config_update_value('replication_dbhost', (string) get_parameter('replication_dbhost'))) {
                            $error_update[] = __('Replication DB host');
                        }

                        if (!config_update_value('replication_dbname', (string) get_parameter('replication_dbname'))) {
                            $error_update[] = __('Replication DB database');
                        }

                        if (!config_update_value('replication_dbuser', (string) get_parameter('replication_dbuser'))) {
                            $error_update[] = __('Replication DB user');
                        }

                        if (!config_update_value('replication_dbpass', io_input_password((string) get_parameter('replication_dbpass')))) {
                            $error_update[] = __('Replication DB password');
                        }

                        if (!config_update_value('replication_dbport', (string) get_parameter('replication_dbport'))) {
                            $error_update[] = __('Replication DB port');
                        }

                        if (!config_update_value('metaconsole_agent_cache', (int) get_parameter('metaconsole_agent_cache'))) {
                            $error_update[] = __('Metaconsole agent cache');
                        }

                        if (!config_update_value('log_collector', (bool) get_parameter('log_collector'))) {
                            $error_update[] = __('Activate Log Collector');
                        }

                        if (!config_update_value('enable_update_manager', get_parameter('enable_update_manager'))) {
                            $error_update[] = __('Enable Update Manager');
                        }

                        if (!config_update_value('disabled_newsletter', get_parameter('disabled_newsletter'))) {
                            $error_update[] = __('Disabled newsletter');
                        }

                        if (!config_update_value('ipam_ocuppied_critical_treshold', get_parameter('ipam_ocuppied_critical_treshold'))) {
                            $error_update[] = __('Ipam Ocuppied Manager Critical');
                        }

                        if (!config_update_value('ipam_ocuppied_warning_treshold', get_parameter('ipam_ocuppied_warning_treshold'))) {
                            $error_update[] = __('Ipam Ocuppied Manager Warning');
                        }

                        if (!config_update_value('sap_license', get_parameter('sap_license'))) {
                            $error_update[] = __('SAP/R3 Plugin Licence');
                        }

                        $inventory_changes_blacklist = get_parameter('inventory_changes_blacklist', []);
                        if (!config_update_value('inventory_changes_blacklist', implode(',', $inventory_changes_blacklist))) {
                            $error_update[] = __('Inventory changes blacklist');
                        }
                    }
                break;

                case 'pass':
                    if (isset($config['enterprise_installed']) && $config['enterprise_installed'] == 1) {
                        if (!config_update_value('enable_pass_policy', get_parameter('enable_pass_policy'))) {
                            $error_update[] = __('Enable password policy');
                        }

                        if (!config_update_value('pass_size', get_parameter('pass_size'))) {
                            $error_update[] = __('Min. size password');
                        }

                        if (!config_update_value('pass_expire', get_parameter('pass_expire'))) {
                            $error_update[] = __('Password expiration');
                        }

                        if (!config_update_value('first_login', get_parameter('first_login'))) {
                            $error_update[] = __('Force change password on first login');
                        }

                        if (!config_update_value('mins_fail_pass', get_parameter('mins_fail_pass'))) {
                            $error_update[] = __('User blocked if login fails');
                        }

                        if (!config_update_value('number_attempts', get_parameter('number_attempts'))) {
                            $error_update[] = __('Number of failed login attempts');
                        }

                        if (!config_update_value('pass_needs_numbers', get_parameter('pass_needs_numbers'))) {
                            $error_update[] = __('Password must have numbers');
                        }

                        if (!config_update_value('pass_needs_symbols', get_parameter('pass_needs_symbols'))) {
                            $error_update[] = __('Password must have symbols');
                        }

                        if (!config_update_value('enable_pass_policy_admin', get_parameter('enable_pass_policy_admin'))) {
                            $error_update[] = __('Apply password policy to admin users');
                        }

                        if (!config_update_value('enable_pass_history', get_parameter('enable_pass_history'))) {
                            $error_update[] = __('Enable password history');
                        }

                        if (!config_update_value('compare_pass', get_parameter('compare_pass'))) {
                            $error_update[] = __('Compare previous password');
                        }

                        if (!config_update_value('reset_pass_option', (bool) get_parameter('reset_pass_option'))) {
                            $error_update[] = __('Activate reset password');
                        }
                    }
                break;

                case 'auth':
                    // AUTHENTICATION SETUP.
                    if (!config_update_value('auth', get_parameter('auth'))) {
                        $error_update[] = __('Authentication method');
                    }

                    if (!config_update_value('autocreate_remote_users', get_parameter('autocreate_remote_users'))) {
                        $error_update[] = __('Autocreate remote users');
                    }

                    if (!config_update_value('default_remote_profile', get_parameter('default_remote_profile'))) {
                        $error_update[] = __('Autocreate profile');
                    }

                    if (!config_update_value('default_remote_group', get_parameter('default_remote_group'))) {
                        $error_update[] = __('Autocreate profile group');
                    }

                    if (!config_update_value('default_assign_tags', implode(',', get_parameter('default_assign_tags')))) {
                        $error_update[] = __('Autocreate profile tags');
                    }

                    if (!config_update_value('default_no_hierarchy', (int) get_parameter('default_no_hierarchy'))) {
                        $error_update[] = __('Automatically assigned no hierarchy');
                    }

                    if (!config_update_value('autocreate_blacklist', get_parameter('autocreate_blacklist'))) {
                        $error_update[] = __('Autocreate blacklist');
                    }

                    if (!config_update_value('ad_server', get_parameter('ad_server'))) {
                        $error_update[] = __('Active directory server');
                    }

                    if (!config_update_value('ad_port', get_parameter('ad_port'))) {
                        $error_update[] = __('Active directory port');
                    }

                    if (!config_update_value('ad_start_tls', get_parameter('ad_start_tls'))) {
                        $error_update[] = __('Start TLS');
                    }

                    if (!config_update_value('ad_advanced_config', get_parameter('ad_advanced_config'))) {
                        $error_update[] = __('Advanced Config AD');
                    }

                    if (!config_update_value('ldap_advanced_config', get_parameter('ldap_advanced_config'))) {
                        $error_update[] = __('Advanced Config LDAP');
                    }

                    if (!config_update_value('ad_domain', get_parameter('ad_domain'))) {
                        $error_update[] = __('Domain');
                    }

                    if (!config_update_value('ad_adv_perms', get_parameter('ad_adv_perms'))) {
                        $error_update[] = __('Advanced Permisions AD');
                    }

                    if (!config_update_value('ldap_adv_perms', get_parameter('ldap_adv_perms'))) {
                        $error_update[] = __('Advanced Permissions LDAP');
                    }

                    if (!config_update_value('ldap_server', get_parameter('ldap_server'))) {
                        $error_update[] = __('LDAP server');
                    }

                    if (!config_update_value('ldap_port', get_parameter('ldap_port'))) {
                        $error_update[] = __('LDAP port');
                    }

                    if (!config_update_value('ldap_version', get_parameter('ldap_version'))) {
                        $error_update[] = __('LDAP version');
                    }

                    if (!config_update_value('ldap_start_tls', get_parameter('ldap_start_tls'))) {
                        $error_update[] = __('Start TLS');
                    }

                    if (!config_update_value('ldap_base_dn', get_parameter('ldap_base_dn'))) {
                        $error_update[] = __('Base DN');
                    }

                    if (!config_update_value('ldap_login_attr', get_parameter('ldap_login_attr'))) {
                        $error_update[] = __('Login attribute');
                    }

                    if (!config_update_value('ldap_admin_login', get_parameter('ldap_admin_login'))) {
                        $error_update[] = __('Admin LDAP login');
                    }

                    if (!config_update_value('ldap_admin_pass', io_input_password(get_parameter('ldap_admin_pass')))) {
                        $error_update[] = __('Admin LDAP password');
                    }

                    if (!config_update_value('fallback_local_auth', get_parameter('fallback_local_auth'))) {
                        $error_update[] = __('Fallback to local authentication');
                    }

                    if (!config_update_value('ldap_login_user_attr', get_parameter('ldap_login_user_attr'))) {
                        $error_update[] = __('Login user attribute');
                    }

                    if (!config_update_value('ldap_function', get_parameter('ldap_function'))) {
                        $error_update[] = __('LDAP function');
                    }

                    if (isset($config['fallback_local_auth']) && $config['fallback_local_auth'] == 0) {
                        if (!config_update_value('ldap_save_password', get_parameter('ldap_save_password'))) {
                            $error_update[] = __('Save Password');
                        }
                    } else if (isset($config['fallback_local_auth']) && $config['fallback_local_auth'] == 1) {
                        config_update_value('ldap_save_password', 1);
                    }

                    if (!config_update_value('ldap_save_profile', get_parameter('ldap_save_profile'))) {
                        $error_update[] = __('Save profile');
                    }

                    if (!config_update_value('rpandora_server', get_parameter('rpandora_server'))) {
                        $error_update[] = __('MySQL host');
                    }

                    if (!config_update_value('rpandora_port', get_parameter('rpandora_port'))) {
                        $error_update[] = __('MySQL port');
                    }

                    if (!config_update_value('rpandora_dbname', get_parameter('rpandora_dbname'))) {
                        $error_update[] = __('Database name');
                    }

                    if (!config_update_value('rpandora_user', get_parameter('rpandora_user'))) {
                        $error_update[] = __('User');
                    }

                    if (!config_update_value('rpandora_pass', io_input_password(get_parameter('rpandora_pass')))) {
                        $error_update[] = __('Password');
                    }

                    if (!config_update_value('rintegria_server', get_parameter('rintegria_server'))) {
                        $error_update[] = __('Integria host');
                    }

                    if (!config_update_value('rintegria_port', get_parameter('rintegria_port'))) {
                        $error_update[] = __('MySQL port');
                    }

                    if (!config_update_value('rintegria_dbname', get_parameter('rintegria_dbname'))) {
                        $error_update[] = __('Database name');
                    }

                    if (!config_update_value('rintegria_user', get_parameter('rintegria_user'))) {
                        $error_update[] = __('User');
                    }

                    if (!config_update_value('rintegria_pass', io_input_password(get_parameter('rintegria_pass')))) {
                        $error_update[] = __('Password');
                    }

                    if (!config_update_value('saml_path', get_parameter('saml_path'))) {
                        $error_update[] = __('Saml path');
                    }

                    if (!config_update_value('saml_source', get_parameter('saml_source'))) {
                        $error_update[] = __('Saml source');
                    }

                    if (!config_update_value('saml_user_id', get_parameter('saml_user_id'))) {
                        $error_update[] = __('Saml user id parameter');
                    }

                    if (!config_update_value('saml_mail', get_parameter('saml_mail'))) {
                        $error_update[] = __('Saml mail parameter');
                    }

                    if (!config_update_value('saml_group_name', get_parameter('saml_group_name'))) {
                        $error_update[] = __('Saml group name parameter');
                    }

                    if (!config_update_value('saml_attr_type', (bool) get_parameter('saml_attr_type'))) {
                        $error_update[] = __('Saml attr type parameter');
                    }

                    if (!config_update_value('saml_profiles_and_tags', get_parameter('saml_profiles_and_tags'))) {
                        $error_update[] = __('Saml profiles and tags parameter');
                    }

                    if (!config_update_value('saml_profile', get_parameter('saml_profile'))) {
                        $error_update[] = __('Saml profile parameters');
                    }

                    if (!config_update_value('saml_tag', get_parameter('saml_tag'))) {
                        $error_update[] = __('Saml tag parameter');
                    }

                    if (!config_update_value('saml_profile_tag_separator', get_parameter('saml_profile_tag_separator'))) {
                        $error_update[] = __('Saml profile and tag separator');
                    }

                    if (!config_update_value('double_auth_enabled', get_parameter('double_auth_enabled'))) {
                        $error_update[] = __('Double authentication');
                    }

                    if (!config_update_value('session_timeout', get_parameter('session_timeout'))) {
                        $error_update[] = __('Session timeout');
                    }
                break;

                case 'perf':
                    // PERFORMANCE SETUP.
                    if (!config_update_value('event_purge', get_parameter('event_purge'))) {
                        $check_metaconsole_events_history = get_parameter('metaconsole_events_history', -1);
                        $error_update[] = $check_metaconsole_events_history;
                    }

                    if ($check_metaconsole_events_history != -1) {
                        if (!config_update_value('metaconsole_events_history', get_parameter('metaconsole_events_history'))) {
                            $error_update[] = __('Max. days before delete events');
                        }
                    }

                    if (!config_update_value('trap_purge', get_parameter('trap_purge'))) {
                        $error_update[] = __('Max. days before delete traps');
                    }

                    if (!config_update_value('string_purge', get_parameter('string_purge'))) {
                        $error_update[] = __('Max. days before delete string data');
                    }

                    if (!config_update_value('audit_purge', get_parameter('audit_purge'))) {
                        $error_update[] = __('Max. days before delete audit events');
                    }

                    if (!config_update_value('gis_purge', get_parameter('gis_purge'))) {
                        $error_update[] = __('Max. days before delete GIS data');
                    }

                    if (!config_update_value('days_purge', (int) get_parameter('days_purge'))) {
                        $error_update[] = __('Max. days before purge');
                    }

                    if (!config_update_value('days_delete_unknown', (int) get_parameter('days_delete_unknown'))) {
                        $error_update[] = __('Max. days before delete unknown modules');
                    }

                    if (!config_update_value('days_compact', (int) get_parameter('days_compact'))) {
                        $error_update[] = __('Max. days before compact data');
                    }

                    if (!config_update_value('days_autodisable_deletion', (int) get_parameter('days_autodisable_deletion'))) {
                        $error_update[] = __('Max. days before autodisable deletion');
                    }

                    if (!config_update_value('report_limit', (int) get_parameter('report_limit'))) {
                        $error_update[] = __('Item limit for realtime reports)');
                    }

                    if (!config_update_value('step_compact', (int) get_parameter('step_compact'))) {
                        $error_update[] = __('Compact interpolation in hours (1 Fine-20 bad)');
                    }

                    if (!config_update_value('event_view_hr', (int) get_parameter('event_view_hr'))) {
                        $error_update[] = __('Default hours for event view');
                    }

                    if (!config_update_value('realtimestats', get_parameter('realtimestats'))) {
                        $error_update[] = __('Use realtime statistics');
                    }

                    if (!config_update_value('stats_interval', get_parameter('stats_interval'))) {
                        $error_update[] = __('Batch statistics period (secs)');
                    }

                    if (!config_update_value('agentaccess', (int) get_parameter('agentaccess'))) {
                        $error_update[] = __('Use agent access graph');
                    }

                    if (!config_update_value('num_files_attachment', (int) get_parameter('num_files_attachment'))) {
                        $error_update[] = __('Max. recommended number of files in attachment directory');
                    }

                    if (!config_update_value('delete_notinit', get_parameter('delete_notinit'))) {
                        $error_update[] = __('Delete not init modules');
                    }

                    if (!config_update_value('big_operation_step_datos_purge', get_parameter('big_operation_step_datos_purge'))) {
                        $error_update[] = __('Big Operatiopn Step to purge old data');
                    }

                    if (!config_update_value('small_operation_step_datos_purge', get_parameter('small_operation_step_datos_purge'))) {
                        $error_update[] = __('Small Operation Step to purge old data');
                    }

                    if (!config_update_value('num_past_special_days', get_parameter('num_past_special_days'))) {
                        $error_update[] = __('Retention period of past special days');
                    }

                    if (!config_update_value('max_macro_fields', get_parameter('max_macro_fields'))) {
                        $error_update[] = __('Max. macro data fields');
                    }

                    if (isset($config['enterprise_installed']) && $config['enterprise_installed'] == 1) {
                        if (!config_update_value('inventory_purge', get_parameter('inventory_purge'))) {
                            $error_update[] = __('Max. days before delete inventory data');
                        }
                    }

                    if (!config_update_value('delete_old_messages', get_parameter('delete_old_messages'))) {
                        $error_update[] = __('Max. days before delete old messages');
                    }

                    if (!config_update_value('delete_old_network_matrix', get_parameter('delete_old_network_matrix'))) {
                        $error_update[] = __('Max. days before delete old network matrix data');
                    }

                    if (!config_update_value('max_graph_container', get_parameter('max_graph_container'))) {
                        $error_update[] = __('Graph container - Max. Items');
                    }

                    if (!config_update_value('max_execution_event_response', get_parameter('max_execution_event_response'))) {
                        $error_update[] = __('Max execution event response');
                    }
                break;

                case 'vis':
                    // VISUAL STYLES SETUP.
                    if (!config_update_value('date_format', (string) get_parameter('date_format'))) {
                        $error_update[] = __('Date format string');
                    }

                    if (!config_update_value('prominent_time', (string) get_parameter('prominent_time'))) {
                        $error_update[] = __('Timestamp or time comparation');
                    }

                    if (!config_update_value('graph_color1', (string) get_parameter('graph_color1'))) {
                        $error_update[] = __('Graph color #1');
                    }

                    if (!config_update_value('graph_color2', (string) get_parameter('graph_color2'))) {
                        $error_update[] = __('Graph color #2');
                    }

                    if (!config_update_value('graph_color3', (string) get_parameter('graph_color3'))) {
                        $error_update[] = __('Graph color #3');
                    }

                    if (!config_update_value('graph_color4', (string) get_parameter('graph_color4'))) {
                        $error_update[] = __('Graph color #4');
                    }

                    if (!config_update_value('graph_color5', (string) get_parameter('graph_color5'))) {
                        $error_update[] = __('Graph color #5');
                    }

                    if (!config_update_value('graph_color6', (string) get_parameter('graph_color6'))) {
                        $error_update[] = __('Graph color #6');
                    }

                    if (!config_update_value('graph_color7', (string) get_parameter('graph_color7'))) {
                        $error_update[] = __('Graph color #7');
                    }

                    if (!config_update_value('graph_color8', (string) get_parameter('graph_color8'))) {
                        $error_update[] = __('Graph color #8');
                    }

                    if (!config_update_value('graph_color9', (string) get_parameter('graph_color9'))) {
                        $error_update[] = __('Graph color #9');
                    }

                    if (!config_update_value('graph_color10', (string) get_parameter('graph_color10'))) {
                        $error_update[] = __('Graph color #10');
                    }

                    if (!config_update_value('interface_unit', (string) get_parameter('interface_unit', __('Bytes')))) {
                        $error_update[] = __('Value to interface graphics');
                    }

                    if (!config_update_value('graph_precision', (string) get_parameter('graph_precision', 1))) {
                        $error_update[] = __('Data precision for reports');
                    }

                    $style = (string) get_parameter('style');
                    if ($style != $config['style']) {
                        $style = substr($style, 0, (strlen($style) - 4));
                    }

                    if (!config_update_value('style', $style)) {
                        $error_update[] = __('Style template');
                    }

                    if (!config_update_value('block_size', (int) get_parameter('block_size'))) {
                        $error_update[] = __('Block size for pagination');
                    }

                    if (!config_update_value('round_corner', (bool) get_parameter('round_corner'))) {
                        $error_update[] = __('Use round corners');
                    }

                    if (!config_update_value('show_qr_code_header', (bool) get_parameter('show_qr_code_header'))) {
                        $error_update[] = __('Show QR code header');
                    }

                    if (!config_update_value('status_images_set', (string) get_parameter('status_images_set'))) {
                        $error_update[] = __('Status icon set');
                    }

                    if (!config_update_value('fontpath', (string) get_parameter('fontpath'))) {
                        $error_update[] = __('Font path');
                    }

                    if (!config_update_value('font_size', get_parameter('font_size'))) {
                        $error_update[] = __('Font size');
                    }

                    if (!config_update_value('custom_favicon', (string) get_parameter('custom_favicon'))) {
                        $error_update[] = __('Custom favicon');
                    }

                    if (!config_update_value('custom_logo', (string) get_parameter('custom_logo'))) {
                        $error_update[] = __('Custom logo');
                    }

                    if (!config_update_value('custom_logo_collapsed', (string) get_parameter('custom_logo_collapsed'))) {
                        $error_update[] = __('Custom logo collapsed');
                    }

                    if (!config_update_value('custom_logo_white_bg', (string) get_parameter('custom_logo_white_bg'))) {
                        $error_update[] = __('Custom logo white background');
                    }

                    if (!config_update_value('custom_logo_login', (string) get_parameter('custom_logo_login'))) {
                        $error_update[] = __('Custom logo login');
                    }

                    if (!config_update_value('custom_splash_login', (string) get_parameter('custom_splash_login'))) {
                        $error_update[] = __('Custom splash login');
                    }

                    if (!config_update_value('custom_docs_logo', (string) get_parameter('custom_docs_logo'))) {
                        $error_update[] = __('Custom documentation logo');
                    }

                    if (!config_update_value('custom_support_logo', (string) get_parameter('custom_support_logo'))) {
                        $error_update[] = __('Custom support logo');
                    }

                    if (!config_update_value('custom_network_center_logo', (string) get_parameter('custom_network_center_logo'))) {
                        $error_update[] = __('Custom networkmap center logo');
                    }

                    if (!config_update_value('custom_mobile_console_logo', (string) get_parameter('custom_mobile_console_logo'))) {
                        $error_update[] = __('Custom networkmap center logo');
                    }

                    if (!config_update_value('custom_title_header', (string) get_parameter('custom_title_header'))) {
                        $error_update[] = __('Custom title header');
                    }

                    if (!config_update_value('custom_subtitle_header', (string) get_parameter('custom_subtitle_header'))) {
                        $error_update[] = __('Custom subtitle header');
                    }

                    if (!config_update_value('custom_title1_login', (string) get_parameter('custom_title1_login'))) {
                        $error_update[] = __('Custom title1 login');
                    }

                    if (!config_update_value('custom_title2_login', (string) get_parameter('custom_title2_login'))) {
                        $error_update[] = __('Custom title2 login');
                    }

                    if (!config_update_value('login_background', (string) get_parameter('login_background'))) {
                        $error_update[] = __('Login background');
                    }

                    if (!config_update_value('custom_docs_url', (string) get_parameter('custom_docs_url'))) {
                        $error_update[] = __('Custom Docs url');
                    }

                    if (!config_update_value('custom_support_url', (string) get_parameter('custom_support_url'))) {
                        $error_update[] = __('Custom support url');
                    }

                    if (!config_update_value('rb_product_name', (string) get_parameter('rb_product_name'))) {
                        $error_update[] = __('Product name');
                    }

                    if (!config_update_value('rb_copyright_notice', (string) get_parameter('rb_copyright_notice'))) {
                        $error_update[] = __('Copyright notice');
                    }

                    if (!config_update_value('meta_custom_logo', (string) get_parameter('meta_custom_logo'))) {
                        $error_update[] = __('Custom logo metaconsole');
                    }

                    if (!config_update_value('meta_custom_logo_white_bg', (string) get_parameter('meta_custom_logo_white_bg'))) {
                        $error_update[] = __('Custom logo metaconsole (white background)');
                    }

                    if (!config_update_value('meta_custom_logo_login', (string) get_parameter('meta_custom_logo_login'))) {
                        $error_update[] = __('Custom logo login metaconsole');
                    }

                    if (!config_update_value('meta_custom_splash_login', (string) get_parameter('meta_custom_splash_login'))) {
                        $error_update[] = __('Custom splash login metaconsole');
                    }

                    if (!config_update_value('meta_custom_title1_login', (string) get_parameter('meta_custom_title1_login'))) {
                        $error_update[] = __('Custom title1 login metaconsole');
                    }

                    if (!config_update_value('meta_custom_title2_login', (string) get_parameter('meta_custom_title2_login'))) {
                        $error_update[] = __('Custom title2 login metaconsole');
                    }

                    if (!config_update_value('meta_login_background', (string) get_parameter('meta_login_background'))) {
                        $error_update[] = __('Login background metaconsole');
                    }

                    if (!config_update_value('meta_custom_docs_url', (string) get_parameter('meta_custom_docs_url'))) {
                        $error_update[] = __('Custom Docs url');
                    }

                    if (!config_update_value('meta_custom_support_url', (string) get_parameter('meta_custom_support_url'))) {
                        $error_update[] = __('Custom support url');
                    }

                    if (!config_update_value('legacy_vc', (int) get_parameter('legacy_vc'))) {
                        $error_update[] = __('Use the legacy Visual Console');
                    }

                    if (!config_update_value('vc_default_cache_expiration', (int) get_parameter('vc_default_cache_expiration'))) {
                        $error_update[] = __("Default expiration of the Visual Console item's cache");
                    }

                    if (!config_update_value('vc_refr', (int) get_parameter('vc_refr'))) {
                        $error_update[] = __('Default interval for refresh on Visual Console');
                    }

                    if (!config_update_value('vc_favourite_view', (int) get_parameter('vc_favourite_view', 0))) {
                        $error_update[] = __('Default line favourite_view for the Visual Console');
                    }

                    if (!config_update_value('vc_menu_items', (int) get_parameter('vc_menu_items', 10))) {
                        $error_update[] = __('Default line menu items for the Visual Console');
                    }

                    if (!config_update_value('vc_line_thickness', (int) get_parameter('vc_line_thickness'))) {
                        $error_update[] = __('Default line thickness for the Visual Console');
                    }

                    if (!config_update_value('ser_menu_items', (int) get_parameter('ser_menu_items', 10))) {
                        $error_update[] = __('Default line menu items for the Services');
                    }

                    if (!config_update_value('agent_size_text_small', get_parameter('agent_size_text_small'))) {
                        $error_update[] = __('Agent size text');
                    }

                    if (!config_update_value('agent_size_text_medium', get_parameter('agent_size_text_medium'))) {
                        $error_update[] = __('Agent size text');
                    }

                    if (!config_update_value('module_size_text_small', get_parameter('module_size_text_small'))) {
                        $error_update[] = __('Module size text');
                    }

                    if (!config_update_value('module_size_text_medium', get_parameter('module_size_text_medium'))) {
                        $error_update[] = __('Description size text');
                    }

                    if (!config_update_value('description_size_text', get_parameter('description_size_text'))) {
                        $error_update[] = __('Description size text');
                    }

                    if (!config_update_value('item_title_size_text', get_parameter('item_title_size_text'))) {
                        $error_update[] = __('Item title size text');
                    }

                    if (!config_update_value('gis_label', get_parameter('gis_label'))) {
                        $error_update[] = __('GIS Labels');
                    }

                    if (!config_update_value('simple_module_value', get_parameter('simple_module_value'))) {
                        $error_update[] = __('Show units in values report');
                    }

                    if (!config_update_value('gis_default_icon', get_parameter('gis_default_icon'))) {
                        $error_update[] = __('Default icon in GIS');
                    }

                    if (!config_update_value('autohidden_menu', get_parameter('autohidden_menu'))) {
                        $error_update[] = __('Autohidden menu');
                    }

                    if (!config_update_value('visual_animation', get_parameter('visual_animation'))) {
                        $error_update[] = __('visual_animation');
                    }

                    if (!config_update_value('disable_help', get_parameter('disable_help'))) {
                        $error_update[] = __('Disable help');
                    }

                    if (!config_update_value('fixed_graph', get_parameter('fixed_graph'))) {
                        $error_update[] = __('Fixed graph');
                    }

                    if (!config_update_value('fixed_header', get_parameter('fixed_header'))) {
                        $error_update[] = __('Fixed header');
                    }

                    if (!config_update_value('paginate_module', get_parameter('paginate_module'))) {
                        $error_update[] = __('Paginate module');
                    }

                    if (!config_update_value('graphviz_bin_dir', get_parameter('graphviz_bin_dir'))) {
                        $error_update[] = __('Custom graphviz directory');
                    }

                    if (!config_update_value('networkmap_max_width', get_parameter('networkmap_max_width'))) {
                        $error_update[] = __('Networkmap max width');
                    }

                    if (!config_update_value('short_module_graph_data', get_parameter('short_module_graph_data'))) {
                        $error_update[] = __('Shortened module graph data');
                    }

                    if (!config_update_value('show_group_name', get_parameter('show_group_name'))) {
                        $error_update[] = __('Show the group name instead the group icon.');
                    }

                    if (!config_update_value('custom_graph_width', (int) get_parameter('custom_graph_width', 1))) {
                        $error_update[] = __('Default line thickness for the Custom Graph.');
                    }

                    if (!config_update_value('type_module_charts', (string) get_parameter('type_module_charts', 'area'))) {
                        $error_update[] = __('Default type of module charts.');
                    }

                    if (!config_update_value('type_interface_charts', (string) get_parameter('type_interface_charts', 'line'))) {
                        $error_update[] = __('Default type of interface charts.');
                    }

                    if (!config_update_value('render_proc', (bool) get_parameter('render_proc', false))) {
                        $error_update[] = __('Display data of proc modules in other format');
                    }

                    if (!config_update_value('render_proc_ok', (string) get_parameter('render_proc_ok', __('Ok')))) {
                        $error_update[] = __('Display text proc modules have state is ok');
                    }

                    if (!config_update_value('render_proc_fail', (string) get_parameter('render_proc_fail', __('Fail')))) {
                        $error_update[] = __('Display text when proc modules have state critical');
                    }

                    // Daniel maya 02/06/2016 Display menu with click --INI.
                    if (!config_update_value('click_display', (bool) get_parameter('click_display', false))) {
                        $error_update[] = __('Display lateral menus with left click');
                    }

                    // Daniel maya 02/06/2016 Display menu with click --END.
                    if (isset($config['enterprise_installed']) && $config['enterprise_installed'] == 1) {
                        if (!config_update_value('service_label_font_size', get_parameter('service_label_font_size', false))) {
                            $error_update[] = __('Service label font size');
                        }

                        if (!config_update_value('service_item_padding_size', get_parameter('service_item_padding_size', false))) {
                            $error_update[] = __('Service item padding size');
                        }
                    }

                    if (!config_update_value('percentil', (int) get_parameter('percentil', 0))) {
                        $error_update[] = __('Default percentil');
                    }

                    if (!config_update_value('full_scale_option', (int) get_parameter('full_scale_option', 0))) {
                        $error_update[] = __('Default full scale (TIP)');
                    }

                    if (!config_update_value('type_mode_graph', (int) get_parameter('type_mode_graph', 0))) {
                        $error_update[] = __('Default soft graphs');
                    }

                    if (!config_update_value('zoom_graph', (int) get_parameter('zoom_graph', 1))) {
                        $error_update[] = __('Default zoom graphs');
                    }

                    if (!config_update_value('graph_image_height', (int) get_parameter('graph_image_height', 280))) {
                        $error_update[] = __('Default height of the chart image');
                    }

                    // --------------------------------------------------
                    // CUSTOM VALUES POST PROCESS
                    // --------------------------------------------------
                    $custom_value = get_parameter('custom_value');
                    $custom_text = get_parameter('custom_text');
                    $custom_value_add = (bool) get_parameter('custom_value_add', 0);
                    $custom_value_to_delete = get_parameter('custom_value_to_delete', 0);

                    $custom_value = str_replace(',', '.', $custom_value);

                    if ($custom_value_add) {
                        include_once 'include/functions_post_process.php';

                        if (!post_process_add_custom_value(
                            $custom_text,
                            (string) $custom_value
                        )
                        ) {
                                $error_update[] = __('Add the custom post process');
                        }
                    }

                    if ($custom_value_to_delete > 0) {
                        include_once 'include/functions_post_process.php';

                        if (!post_process_delete_custom_value($custom_value_to_delete)) {
                            $error_update[] = __('Delete the custom post process');
                        }
                    }

                    // --------------------------------------------------
                    // --------------------------------------------------
                    // CUSTOM INTERVAL VALUES
                    // --------------------------------------------------
                    $interval_values = get_parameter('interval_values');

                    // Add new interval value if is provided.
                    $interval_value = (float) get_parameter('interval_value', 0);

                    if ($interval_value > 0) {
                        $interval_unit = (int) get_parameter('interval_unit');
                        $new_interval = ($interval_value * $interval_unit);

                        if ($interval_values === '') {
                            $interval_values = $new_interval;
                        } else {
                            $interval_values_array = explode(',', $interval_values);
                            if (!in_array($new_interval, $interval_values_array)) {
                                $interval_values_array[] = $new_interval;
                                $interval_values = implode(',', $interval_values_array);
                            }
                        }
                    }

                    // Delete interval value if is required.
                    $interval_to_delete = (float) get_parameter('interval_to_delete');
                    if ($interval_to_delete > 0) {
                        $interval_values_array = explode(',', $interval_values);
                        foreach ($interval_values_array as $k => $iva) {
                            if ($interval_to_delete == $iva) {
                                unset($interval_values_array[$k]);
                            }
                        }

                        $interval_values = implode(',', $interval_values_array);
                    }

                    if (!config_update_value('interval_values', $interval_values)) {
                        $error_update[] = __('Delete interval');
                    }

                    // --------------------------------------------------
                    if (!config_update_value('custom_report_info', get_parameter('custom_report_info'))) {
                        $error_update[] = __('Custom report info');
                    }

                    // Juanma (06/05/2014) New feature: Custom front page for reports.
                    if (!config_update_value('font_size_item_report', get_parameter('font_size_item_report', 2))) {
                        $error_update[] = __('HTML font size for SLA (em)');
                    }

<<<<<<< HEAD
=======
                    if (!config_update_value('global_font_size_report', get_parameter('global_font_size_report', 14))) {
                        $error_update[] = __('PDF font size (px)');
                    }

>>>>>>> 5268c23c
                    if (!config_update_value('custom_report_front', get_parameter('custom_report_front'))) {
                        $error_update[] = __('Custom report front');
                    }

                    if (!config_update_value('custom_report_front_font', get_parameter('custom_report_front_font'))) {
                        $error_update[] = __('Custom report front').' - '.__('Font family');
                    }

                    if (!config_update_value('custom_report_front_logo', get_parameter('custom_report_front_logo'))) {
                        $error_update[] = __('Custom report front').' - '.__('Custom logo');
                    }

                    if (!config_update_value('custom_report_front_header', get_parameter('custom_report_front_header'))) {
                        $error_update[] = __('Custom report front').' - '.__('Header');
                    }

                    if (!config_update_value('custom_report_front_firstpage', get_parameter('custom_report_front_firstpage'))) {
                        $error_update[] = __('Custom report front').' - '.__('First page');
                    }

                    if (!config_update_value('custom_report_front_footer', get_parameter('custom_report_front_footer'))) {
                        $error_update[] = __('Custom report front').' - '.__('Footer');
                    }

                    if (!config_update_value('csv_divider', (string) get_parameter('csv_divider', ';'))) {
                        $error_update[] = __('CSV divider');
                    }
                break;

                case 'net':
                    if (!config_update_value('netflow_path', get_parameter('netflow_path'))) {
                        $error_update[] = __('Data storage path');
                    }

                    if (!config_update_value('netflow_interval', (int) get_parameter('netflow_interval'))) {
                        $error_update[] = __('Daemon interval');
                    }

                    if (!config_update_value('netflow_daemon', get_parameter('netflow_daemon'))) {
                        $error_update[] = __('Daemon binary path');
                    }

                    if (!config_update_value('netflow_nfdump', get_parameter('netflow_nfdump'))) {
                        $error_update[] = __('Nfdump binary path');
                    }

                    if (!config_update_value('netflow_nfexpire', get_parameter('netflow_nfexpire'))) {
                        $error_update[] = __('Nfexpire binary path');
                    }

                    if (!config_update_value('netflow_max_resolution', (int) get_parameter('netflow_max_resolution'))) {
                        $error_update[] = __('Maximum chart resolution');
                    }

                    if (!config_update_value('netflow_disable_custom_lvfilters', get_parameter('netflow_disable_custom_lvfilters'))) {
                        $error_update[] = __('Disable custom live view filters');
                    }

                    if (!config_update_value('netflow_max_lifetime', (int) get_parameter('netflow_max_lifetime'))) {
                        $error_update[] = __('Netflow max lifetime');
                    }

                    if (!config_update_value('netflow_get_ip_hostname', (int) get_parameter('netflow_get_ip_hostname'))) {
                        $error_update[] = __('Name resolution for IP address');
                    }
                break;

                case 'log':
                    if (!config_update_value('elasticsearch_ip', get_parameter('elasticsearch_ip'))) {
                        $error_update[] = __('IP ElasticSearch server');
                    }

                    if (!config_update_value('elasticsearch_port', get_parameter('elasticsearch_port'))) {
                        $error_update[] = __('Port ElasticSearch server');
                    }

                    if (!config_update_value('number_logs_viewed', (int) get_parameter('number_logs_viewed'))) {
                        $error_update[] = __('Number of logs viewed');
                    }

                    if (!config_update_value('Days_purge_old_information', (int) get_parameter('Days_purge_old_information'))) {
                        $error_update[] = __('Days to purge old information');
                    }
                break;

                case 'hist_db':
                    if (!config_update_value('history_db_enabled', get_parameter('history_db_enabled'))) {
                        $error_update[] = __('Enable history database');
                    }

                    if (!config_update_value('history_event_enabled', get_parameter('history_event_enabled'))) {
                        $error_update[] = __('Enable history event');
                    }

                    if (!config_update_value('history_db_host', get_parameter('history_db_host'))) {
                        $error_update[] = __('Host');
                    }

                    if (!config_update_value('history_db_port', get_parameter('history_db_port'))) {
                        $error_update[] = __('Port');
                    }

                    if (!config_update_value('history_db_name', get_parameter('history_db_name'))) {
                        $error_update[] = __('Database name');
                    }

                    if (!config_update_value('history_db_user', get_parameter('history_db_user'))) {
                        $error_update[] = __('Database user');
                    }

                    if (!config_update_value('history_db_pass', io_input_password(get_parameter('history_db_pass')))) {
                        $error_update[] = __('Database password');
                    }

                    $history_db_days = get_parameter('history_db_days');
                    if (!is_numeric($history_db_days)
                        || $history_db_days <= 0
                        || !config_update_value('history_db_days', $history_db_days)
                    ) {
                        $error_update[] = __('Days');
                    }

                    $history_event_days = get_parameter('history_event_days');
                    if (!is_numeric($history_event_days)
                        || $history_event_days <= 0
                        || !config_update_value('history_event_days', $history_event_days)
                    ) {
                        $error_update[] = __('Event Days');
                    }

                    $history_db_step = get_parameter('history_db_step');
                    if (!is_numeric($history_db_step)
                        || $history_db_step <= 0
                        || !config_update_value('history_db_step', $history_db_step)
                    ) {
                        $error_update[] = __('Step');
                    }

                    $history_db_delay = get_parameter('history_db_delay');
                    if (!is_numeric($history_db_delay)
                        || $history_db_delay <= 0
                        || !config_update_value('history_db_delay', $history_db_delay)
                    ) {
                        $error_update[] = __('Delay');
                    }
                break;

                case 'ehorus':
                    if (!config_update_value('ehorus_enabled', (int) get_parameter('ehorus_enabled', 0))) {
                        $error_update[] = __('Enable eHorus');
                    }

                    if (!config_update_value('ehorus_user_level_conf', (int) get_parameter('ehorus_user_level_conf', 0))) {
                        $error_update[] = __('eHorus user login');
                    }

                    if (!config_update_value('ehorus_user', (string) get_parameter('ehorus_user', $config['ehorus_user']))) {
                        $error_update[] = __('eHorus user');
                    }

                    if (!config_update_value('ehorus_pass', io_input_password((string) get_parameter('ehorus_pass', $config['ehorus_pass'])))) {
                        $error_update[] = __('eHorus password');
                    }

                    if (!config_update_value('ehorus_hostname', (string) get_parameter('ehorus_hostname', $config['ehorus_hostname']))) {
                        $error_update[] = __('eHorus API hostname');
                    }

                    if (!config_update_value('ehorus_port', (int) get_parameter('ehorus_port', $config['ehorus_port']))) {
                        $error_update[] = __('eHorus API port');
                    }

                    if (!config_update_value('ehorus_req_timeout', (int) get_parameter('ehorus_req_timeout', $config['ehorus_req_timeout']))) {
                        $error_update[] = __('eHorus request timeout');
                    }

                    if (!config_update_value('ehorus_custom_field', (string) get_parameter('ehorus_custom_field', $config['ehorus_custom_field']))) {
                        $error_update[] = __('eHorus id custom field');
                    }
                break;

                case 'integria':
                    if (!config_update_value('integria_enabled', (int) get_parameter('integria_enabled', 0))) {
                        $error_update[] = __('Enable Integria IMS');
                    }

                    if (!config_update_value('integria_user', (string) get_parameter('integria_user', $config['integria_user']))) {
                        $error_update[] = __('Integria user');
                    }

                    if (!config_update_value('integria_pass', io_input_password((string) get_parameter('integria_pass', $config['integria_pass'])))) {
                        $error_update[] = __('Integria password');
                    }

                    if (!config_update_value('integria_hostname', (string) get_parameter('integria_hostname', $config['integria_hostname']))) {
                        $error_update[] = __('integria API hostname');
                    }

                    if (!config_update_value('integria_api_pass', io_input_password((string) get_parameter('integria_api_pass', $config['integria_api_pass'])))) {
                        $error_update[] = __('Integria API password');
                    }

                    if (!config_update_value('integria_req_timeout', (int) get_parameter('integria_req_timeout', $config['integria_req_timeout']))) {
                        $error_update[] = __('Integria request timeout');
                    }

                    if (!config_update_value('default_group', (int) get_parameter('default_group', $config['default_group']))) {
                        $error_update[] = __('Integria default group');
                    }

                    if (!config_update_value('cr_default_group', (int) get_parameter('cr_default_group', $config['cr_default_group']))) {
                        $error_update[] = __('Integria custom response default group');
                    }

                    if (!config_update_value('default_criticity', (int) get_parameter('default_criticity', $config['default_criticity']))) {
                        $error_update[] = __('Integria default priority');
                    }

                    if (!config_update_value('cr_default_criticity', (int) get_parameter('cr_default_criticity', $config['cr_default_criticity']))) {
                        $error_update[] = __('Integria custom response default priority');
                    }

                    if (!config_update_value('default_creator', (string) get_parameter('default_creator', $config['default_creator']))) {
                        $error_update[] = __('Integria default creator');
                    }

                    if (!config_update_value('default_owner', (string) get_parameter('default_owner', $config['default_owner']))) {
                        $error_update[] = __('Integria default owner');
                    }

                    if (!config_update_value('cr_default_owner', (string) get_parameter('cr_default_owner', $config['cr_default_owner']))) {
                        $error_update[] = __('Integria custom response default owner');
                    }

                    if (!config_update_value('incident_type', (int) get_parameter('incident_type', $config['incident_type']))) {
                        $error_update[] = __('Integria default ticket type');
                    }

                    if (!config_update_value('cr_incident_type', (int) get_parameter('cr_incident_type', $config['cr_incident_type']))) {
                        $error_update[] = __('Integria custom response default ticket type');
                    }

                    if (!config_update_value('incident_status', (int) get_parameter('incident_status', $config['incident_status']))) {
                        $error_update[] = __('Integria default ticket status');
                    }

                    if (!config_update_value('cr_incident_status', (int) get_parameter('cr_incident_status', $config['cr_incident_status']))) {
                        $error_update[] = __('Integria custom response default ticket status');
                    }

                    if (!config_update_value('incident_title', (string) get_parameter('incident_title', $config['incident_title']))) {
                        $error_update[] = __('Integria default ticket title');
                    }

                    if (!config_update_value('cr_incident_title', (string) get_parameter('cr_incident_title', $config['cr_incident_title']))) {
                        $error_update[] = __('Integria custom response default ticket title');
                    }

                    if (!config_update_value('incident_content', (string) get_parameter('incident_content', $config['incident_content']))) {
                        $error_update[] = __('Integria default ticket content');
                    }

                    if (!config_update_value('cr_incident_content', (string) get_parameter('cr_incident_content', $config['cr_incident_content']))) {
                        $error_update[] = __('Integria custom response default ticket content');
                    }
                break;

                default:
                    // Ignore.
                break;
            }

        default:
            // Ignore.
        break;
    }

    if (count($error_update) > 0) {
        $config['error_config_update_config'] = [];
        $config['error_config_update_config']['correct'] = false;
        $values = implode(', ', $error_update);
        $config['error_config_update_config']['message'] = sprintf(__('Failed updated: the next values cannot update: %s'), $values);
    } else {
        $config['error_config_update_config'] = [];
        $config['error_config_update_config']['correct'] = true;
    }

    enterprise_include_once('include/functions_policies.php');
    $enterprise = enterprise_include_once('include/functions_skins.php');
    if ($enterprise !== ENTERPRISE_NOT_HOOK) {
        $config['relative_path'] = get_parameter('relative_path', $config['relative_path']);
    }
}


/**
 * Process config variables.
 *
 * @return void
 */
function config_process_config()
{
    global $config;

    $configs = db_get_all_rows_in_table('tconfig');

    if (empty($configs)) {
        include $config['homedir'].'/general/error_emptyconfig.php';
        exit;
    }

    $is_windows = false;
    if (substr(strtolower(PHP_OS), 0, 3) === 'win') {
        $is_windows = true;
    }

    // Compatibility fix.
    foreach ($configs as $c) {
        $config[$c['token']] = $c['value'];
    }

    if (!isset($config['language'])) {
        config_update_value('language', 'en');
    }

    if (isset($config['homeurl']) && (strlen($config['homeurl']) > 0)) {
        if ($config['homeurl'][0] != '/') {
            $config['homeurl'] = '/'.$config['homeurl'];
        }
    }

    if (!isset($config['remote_config'])) {
        if ($is_windows) {
            $default = 'C:\PandoraFMS\Pandora_Server\data_in';
        } else {
            $default = '/var/spool/pandora/data_in';
        }

        config_update_value('remote_config', $default);
    }

    if (!isset($config['phantomjs_bin'])) {
        if ($is_windows) {
            $default = 'C:\PandoraFMS\Pandora_Server\bin';
        } else {
            $default = '/usr/bin';
        }

        config_update_value('phantomjs_bin', $default);
    }

    if (!isset($config['date_format'])) {
        config_update_value('date_format', 'F j, Y, g:i a');
    }

    if (!isset($config['event_view_hr'])) {
        config_update_value('event_view_hr', 8);
    }

    if (!isset($config['report_limit'])) {
        config_update_value('report_limit', 100);
    }

    if (!isset($config['loginhash_pwd'])) {
        config_update_value('loginhash_pwd', io_input_password((rand(0, 1000) * rand(0, 1000)).'pandorahash'));
    }

    if (!isset($config['trap2agent'])) {
        config_update_value('trap2agent', 0);
    }

    if (!isset($config['prominent_time'])) {
        // Prominent time tells us what to show prominently when a timestamp is
        // displayed. The comparation (... days ago) or the timestamp (full date).
        config_update_value('prominent_time', 'comparation');
    }

    if (!isset($config['timesource'])) {
        // Timesource says where time comes from (system or mysql).
        config_update_value('timesource', 'system');
    }

    if (!isset($config['https'])) {
        // Sets whether or not we want to enforce https. We don't want to go to a
        // potentially unexisting config by default.
        config_update_value('https', false);
    }

    if (!isset($config['use_cert'])) {
        config_update_value('use_cert', false);
    }

    if (!isset($config['cert_path'])) {
        // Sets name and path of ssl path for use in application.
        config_update_value('cert_path', '/etc/ssl/certs/pandorafms.pem');
    }

    if (!isset($config['num_files_attachment'])) {
        config_update_value('num_files_attachment', 100);
    }

    if (!isset($config['status_images_set'])) {
        config_update_value('status_images_set', 'default');
    }

    // Load user session.
    if (isset($_SESSION['id_usuario'])) {
        $config['id_user'] = $_SESSION['id_usuario'];
    }

    if (!isset($config['round_corner'])) {
        config_update_value('round_corner', false);
    }

    if (!isset($config['show_qr_code_header'])) {
        config_update_value('show_qr_code_header', false);
    }

    if (!isset($config['agentaccess'])) {
        config_update_value('agentaccess', true);
    }

    if (!isset($config['timezone'])) {
        config_update_value('timezone', 'Europe/Berlin');
    }

    if (!isset($config['stats_interval'])) {
        config_update_value('stats_interval', SECONDS_5MINUTES);
    }

    if (!isset($config['realtimestats'])) {
        config_update_value('realtimestats', 1);
    }

    if (!isset($config['delete_notinit'])) {
        config_update_value('delete_notinit', 0);
    }

    if (!isset($config['big_operation_step_datos_purge'])) {
        config_update_value('big_operation_step_datos_purge', 100);
    }

    if (!isset($config['small_operation_step_datos_purge'])) {
        config_update_value('small_operation_step_datos_purge', 1000);
    }

    if (!isset($config['num_past_special_days'])) {
        config_update_value('num_past_special_days', 0);
    }

    if (isset($config['enterprise_installed'])) {
        if (!isset($config['inventory_purge'])) {
            config_update_value('inventory_purge', 21);
        }
    }

    if (!isset($config['delete_old_messages'])) {
        config_update_value('delete_old_messages', 21);
    }

    if (!isset($config['delete_old_network_matrix'])) {
        config_update_value('delete_old_network_matrix', 10);
    }

    if (!isset($config['max_graph_container'])) {
        config_update_value('max_graph_container', 10);
    }

    if (!isset($config['max_execution_event_response'])) {
        config_update_value('max_execution_event_response', 10);
    }

    if (!isset($config['max_macro_fields'])) {
        config_update_value('max_macro_fields', 10);
    }

    if (!isset($config['event_purge'])) {
        config_update_value('event_purge', 15);
    }

    if (!isset($config['metaconsole_events_history'])) {
        config_update_value('metaconsole_events_history', 0);
    }

    if (!isset($config['trap_purge'])) {
        config_update_value('trap_purge', 7);
    }

    if (!isset($config['string_purge'])) {
        config_update_value('string_purge', 14);
    }

    if (!isset($config['audit_purge'])) {
        config_update_value('audit_purge', 30);
    }

    if (!isset($config['acl_enterprise'])) {
        config_update_value('acl_enterprise', 0);
    }

    if (!isset($config['metaconsole'])) {
        config_update_value('metaconsole', 0);
    }

    if (!isset($config['gis_purge'])) {
        config_update_value('gis_purge', 7);
    }

    if (!isset($config['collection_max_size'])) {
        config_update_value('collection_max_size', 1000000);
    }

    if (!isset($config['event_replication'])) {
        config_update_value('event_replication', 0);
    }

    if (!isset($config['replication_interval'])) {
        config_update_value('replication_interval', 10);
    }

    if (!isset($config['replication_limit'])) {
        config_update_value('replication_limit', 50);
    }

    if (!isset($config['replication_dbengine'])) {
        config_update_value('replication_dbengine', 'mysql');
    }

    if (!isset($config['replication_dbhost'])) {
        config_update_value('replication_dbhost', '');
    }

    if (!isset($config['replication_dbname'])) {
        config_update_value('replication_dbname', '');
    }

    if (!isset($config['replication_dbuser'])) {
        config_update_value('replication_dbuser', '');
    }

    if (!isset($config['replication_dbpass'])) {
        config_update_value('replication_dbpass', '');
    }

    if (!isset($config['replication_dbport'])) {
        config_update_value('replication_dbport', '');
    }

    if (!isset($config['replication_mode'])) {
        config_update_value('replication_mode', 'only_validated');
    }

    if (!isset($config['metaconsole_agent_cache'])) {
        config_update_value('metaconsole_agent_cache', 0);
    }

    if (!isset($config['show_events_in_local'])) {
        config_update_value('show_events_in_local', 0);
    }

    if (!isset($config['log_collector'])) {
        config_update_value('log_collector', 0);
    }

    if (!isset($config['enable_update_manager'])) {
        config_update_value('enable_update_manager', 1);
    }

    if (!isset($config['disabled_newsletter'])) {
        config_update_value('disabled_newsletter', 0);
    }

    if (!isset($config['ipam_ocuppied_critical_treshold'])) {
        config_update_value('ipam_ocuppied_critical_treshold', 90);
    }

    if (!isset($config['ipam_ocuppied_warning_treshold'])) {
        config_update_value('ipam_ocuppied_warning_treshold', 80);
    }

    if (!isset($config['reset_pass_option'])) {
        config_update_value('reset_pass_option', 0);
    }

    if (!isset($config['include_agents'])) {
        config_update_value('include_agents', 0);
    }

    if (!isset($config['alias_as_name'])) {
        config_update_value('alias_as_name', 0);
    }

    if (!isset($config['auditdir'])) {
        $auditdir = '/var/www/html/pandora_console';
        if (strtoupper(substr(PHP_OS, 0, 3)) === 'WIN') {
            // Windows.
            $auditdir = $config['homedir'];
        }

        config_update_value('auditdir', $auditdir);
    }

    if (!isset($config['elasticsearch_ip'])) {
        config_update_value('elasticsearch_ip', '');
    }

    if (!isset($config['elasticsearch_port'])) {
        config_update_value('elasticsearch_port', 9200);
    }

    if (!isset($config['number_logs_viewed'])) {
        config_update_value('number_logs_viewed', 50);
    }

    if (!isset($config['Days_purge_old_information'])) {
        config_update_value('Days_purge_old_information', 90);
    }

    if (!isset($config['font_size'])) {
        config_update_value('font_size', 6);
    }

    if (!isset($config['limit_parameters_massive'])) {
        config_update_value('limit_parameters_massive', (ini_get('max_input_vars') / 2));
    }

    if (!isset($config['unique_ip'])) {
        config_update_value('unique_ip', 0);
    }

    if (!isset($config['welcome_state'])) {
        config_update_value('welcome_state', WELCOME_STARTED);
    }

     /*
      * Parse the ACL IP list for access API
      */

    $temp_list_ACL_IPs_for_API = [];
    if (isset($config['list_ACL_IPs_for_API'])) {
        if (!empty($config['list_ACL_IPs_for_API'])) {
            $temp_list_ACL_IPs_for_API = explode(';', $config['list_ACL_IPs_for_API']);
        }
    }

    $config['list_ACL_IPs_for_API'] = $temp_list_ACL_IPs_for_API;
    $keysConfig = array_keys($config);

    /*
     * This is not set here. The first time, when no
     * setup is done, update_manager extension manage it
     * the first time make a conenction and disable itself
     * Not Managed here !
     * if (!isset ($config["autoupdate"])) {
     * config_update_value ('autoupdate', true);.
     * }
     */

    include_once $config['homedir'].'/include/auth/mysql.php';
    include_once $config['homedir'].'/include/functions_io.php';

    // Next is the directory where "/attachment" directory is placed,
    // to upload files stores. This MUST be writtable by http server
    // user, and should be in pandora root. By default, Pandora adds
    // /attachment to this, so by default is the pandora console home
    // dir.
    $attachment_store_path = $config['homedir'].'/attachment';
    if (strtoupper(substr(PHP_OS, 0, 3)) === 'WIN') {
        // Windows.
        $attachment_store_path = $config['homedir'].'\attachment';
    }

    if (!isset($config['attachment_store'])) {
        config_update_value(
            'attachment_store',
            $attachment_store_path
        );
    } else {
        // Fixed when the user moves the pandora console to another dir
        // after the first uses.
        if (!is_dir($config['attachment_store'])) {
            config_update_value(
                'attachment_store',
                $attachment_store_path
            );
        }
    }

    if (!isset($config['fontpath'])) {
        if (strtoupper(substr(PHP_OS, 0, 3)) === 'WIN') {
            // Windows.
            $fontpath = $config['homedir'].'\include\fonts\smallfont.ttf';
        } else {
            $home = str_replace('\\', '/', $config['homedir']);
            $fontpath = $home.'/include/fonts/smallfont.ttf';
        }

        config_update_value(
            'fontpath',
            $fontpath
        );
    }

    if (!isset($config['style'])) {
        config_update_value('style', 'pandora');
    }

    if (!isset($config['login_background'])) {
        config_update_value('login_background', '');
    }

    if (!isset($config['login_background_meta'])) {
        config_update_value('login_background_meta', 'background_metaconsole.png');
    }

    if (!isset($config['paginate_module'])) {
        config_update_value('paginate_module', false);
    }

    if (!isset($config['graphviz_bin_dir'])) {
        config_update_value('graphviz_bin_dir', '');
    }

    if (!isset($config['disable_help'])) {
        config_update_value('disable_help', false);
    }

    if (!isset($config['fixed_header'])) {
        config_update_value('fixed_header', false);
    }

    if (!isset($config['fixed_graph'])) {
        config_update_value('fixed_graph', false);
    }

    if (!isset($config['custom_favicon'])) {
        config_update_value('custom_favicon', '');
    }

    if (!isset($config['custom_logo'])) {
        config_update_value('custom_logo', 'pandora_logo_head_4.png');
    }

    if (!isset($config['custom_logo_collapsed'])) {
        config_update_value('custom_logo_collapsed', 'pandora_logo_green_collapsed.png');
    }

    if (!isset($config['custom_logo_white_bg'])) {
        config_update_value('custom_logo_white_bg', 'pandora_logo_head_white_bg.png');
    }

    if (!isset($config['custom_logo_login'])) {
        config_update_value('custom_logo_login', 'login_logo_v7.png');
    }

    if (!isset($config['custom_splash_login'])) {
        config_update_value('custom_splash_login', 'splash_image_default.png');
    }

    if (!isset($config['custom_docs_logo'])) {
        config_update_value('custom_docs_logo', '');
    }

    if (!isset($config['custom_support_logo'])) {
        config_update_value('custom_support_logo', '');
    }

    if (!isset($config['custom_network_center_logo'])) {
        config_update_value('custom_network_center_logo', '');
    }

    if (!isset($config['custom_mobile_console_logo'])) {
        config_update_value('custom_mobile_console_logo', '');
    }

    if (!isset($config['custom_title_header'])) {
        config_update_value('custom_title_header', __('Pandora FMS'));
    }

    if (!isset($config['custom_subtitle_header'])) {
        config_update_value('custom_subtitle_header', __('the Flexible Monitoring System'));
    }

    if (!isset($config['custom_title1_login'])) {
        config_update_value('custom_title1_login', __('PANDORA FMS'));
    }

    if (!isset($config['custom_title2_login'])) {
        config_update_value('custom_title2_login', __('ONE TOOL TO MONITOR THEM ALL'));
    }

    if (!isset($config['custom_docs_url'])) {
        config_update_value('custom_docs_url', 'http://wiki.pandorafms.com/');
    }

    if (!isset($config['custom_support_url'])) {
        config_update_value('custom_support_url', 'https://support.artica.es');
    }

    if (!isset($config['rb_product_name'])) {
        config_update_value('rb_product_name', get_product_name());
    }

    if (!isset($config['rb_copyright_notice'])) {
        config_update_value('rb_copyright_notice', get_copyright_notice());
    }

    if (!isset($config['meta_custom_docs_url'])) {
        config_update_value('meta_custom_docs_url', 'http://wiki.pandorafms.com/index.php?title=Main_Page');
    }

    if (!isset($config['meta_custom_support_url'])) {
        config_update_value('meta_custom_support_url', 'https://support.artica.es');
    }

    if (!isset($config['meta_custom_logo'])) {
        config_update_value('meta_custom_logo', 'logo_pandora_metaconsola.png');
    }

    if (!isset($config['meta_custom_logo_white_bg'])) {
        config_update_value('pandora_logo_head_white_bg', 'pandora_logo_head_white_bg.png');
    }

    if (!isset($config['meta_custom_logo_login'])) {
        config_update_value('meta_custom_logo_login', 'pandora_logo.png');
    }

    if (!isset($config['meta_custom_splash_login'])) {
        config_update_value('meta_custom_splash_login', 'splash_image_metaconsola.png');
    }

    if (!isset($config['meta_custom_title1_login'])) {
        config_update_value('meta_custom_title1_login', __('PANDORA FMS NEXT GENERATION'));
    }

    if (!isset($config['meta_custom_title2_login'])) {
        config_update_value('meta_custom_title2_login', __('METACONSOLE'));
    }

    if (!isset($config['vc_favourite_view'])) {
        config_update_value('vc_favourite_view', 0);
    }

    if (!isset($config['vc_menu_items'])) {
        config_update_value('vc_menu_items', 10);
    }

    if (!isset($config['ser_menu_items'])) {
        config_update_value('ser_menu_items', 10);
    }

    if (!isset($config['history_db_enabled'])) {
        config_update_value('history_db_enabled', false);
    }

    if (!isset($config['history_event_enabled'])) {
        config_update_value('history_event_enabled', false);
    }

    if (!isset($config['history_db_host'])) {
        config_update_value('history_db_host', '');
    }

    if (!isset($config['history_db_port'])) {
        config_update_value('history_db_port', 3306);
    }

    if (!isset($config['history_db_name'])) {
        config_update_value('history_db_name', 'pandora');
    }

    if (!isset($config['history_db_user'])) {
        config_update_value('history_db_user', 'pandora');
    }

    if (!isset($config['history_db_pass'])) {
        config_update_value('history_db_pass', '');
    }

    if (!isset($config['history_db_days'])) {
        config_update_value('history_db_days', 0);
    }

    if (!isset($config['history_event_days'])) {
        config_update_value('history_event_days', 90);
    }

    if (!isset($config['history_db_step'])) {
        config_update_value('history_db_step', 0);
    }

    if (!isset($config['history_db_delay'])) {
        config_update_value('history_db_delay', 0);
    }

    if (!isset($config['email_from_dir'])) {
        config_update_value('email_from_dir', 'pandora@pandorafms.org');
    }

    if (!isset($config['email_from_name'])) {
        config_update_value('email_from_name', 'Pandora FMS');
    }

    if (!isset($config['email_smtpServer'])) {
        config_update_value('email_smtpServer', '127.0.0.1');
    }

    if (!isset($config['email_smtpPort'])) {
        config_update_value('email_smtpPort', 25);
    }

    if (!isset($config['email_encryption'])) {
        config_update_value('email_encryption', 0);
    }

    if (!isset($config['email_username'])) {
        config_update_value('email_username', '');
    }

    if (!isset($config['email_password'])) {
        config_update_value('email_password', '');
    }

    if (!isset($config['activate_gis'])) {
        config_update_value('activate_gis', 0);
    }

    if (!isset($config['activate_netflow'])) {
        config_update_value('activate_netflow', 0);
    }

    if (!isset($config['activate_nta'])) {
        config_update_value('activate_nta', 0);
    }

    if (!isset($config['netflow_path'])) {
        if ($is_windows) {
            $default = 'C:\PandoraFMS\Pandora_Server\data_in\netflow';
        } else {
            $default = '/var/spool/pandora/data_in/netflow';
        }

        config_update_value('netflow_path', $default);
    }

    if (!isset($config['netflow_interval'])) {
        config_update_value('netflow_interval', SECONDS_10MINUTES);
    }

    if (!isset($config['netflow_daemon'])) {
        config_update_value('netflow_daemon', '/usr/bin/nfcapd');
    }

    if (!isset($config['netflow_nfdump'])) {
        config_update_value('netflow_nfdump', '/usr/bin/nfdump');
    }

    if (!isset($config['netflow_nfexpire'])) {
        config_update_value('netflow_nfexpire', '/usr/bin/nfexpire');
    }

    if (!isset($config['netflow_max_resolution'])) {
        config_update_value('netflow_max_resolution', '50');
    }

    if (!isset($config['netflow_disable_custom_lvfilters'])) {
        config_update_value('netflow_disable_custom_lvfilters', 0);
    }

    if (!isset($config['netflow_max_lifetime'])) {
        config_update_value('netflow_max_lifetime', '5');
    }

    if (!isset($config['auth'])) {
        config_update_value('auth', 'mysql');
    }

    if (!isset($config['autocreate_remote_users'])) {
        config_update_value('autocreate_remote_users', 0);
    }

    if (!isset($config['autocreate_blacklist'])) {
        config_update_value('autocreate_blacklist', '');
    }

    if (!isset($config['default_remote_profile'])) {
        config_update_value('default_remote_profile', 0);
    }

    if (!isset($config['default_remote_group'])) {
        config_update_value('default_remote_group', 0);
    }

    if (!isset($config['default_assign_tags'])) {
        config_update_value('default_assign_tags', '');
    }

    if (!isset($config['default_no_hierarchy'])) {
        config_update_value('default_no_hierarchy', 0);
    }

    if (!isset($config['ldap_server'])) {
        config_update_value('ldap_server', 'localhost');
    }

    if (!isset($config['ldap_port'])) {
        config_update_value('ldap_port', 389);
    }

    if (!isset($config['ldap_version'])) {
        config_update_value('ldap_version', '3');
    }

    if (!isset($config['ldap_start_tls'])) {
        config_update_value('ldap_start_tls', 0);
    }

    if (!isset($config['ldap_base_dn'])) {
        config_update_value(
            'ldap_base_dn',
            'ou=People,dc=edu,dc=example,dc=org'
        );
    }

    if (!isset($config['ldap_login_attr'])) {
        config_update_value('ldap_login_attr', 'uid');
    }

    if (!isset($config['ldap_admin_login'])) {
        config_update_value('ldap_admin_login', '');
    }

    if (!isset($config['ldap_admin_pass'])) {
        config_update_value('ldap_admin_pass', '');
    }

    if (!isset($config['ldap_function'])) {
        config_update_value('ldap_function', 'local');
    }

    if (!isset($config['fallback_local_auth'])) {
        config_update_value('fallback_local_auth', '0');
    }

    if (!isset($config['ad_server'])) {
        config_update_value('ad_server', 'localhost');
    }

    if (!isset($config['ad_port'])) {
        config_update_value('ad_port', 389);
    }

    if (!isset($config['ad_start_tls'])) {
        config_update_value('ad_start_tls', 0);
    }

    if (!isset($config['ad_advanced_config'])) {
        config_update_value('ad_advanced_config', 0);
    }

    if (!isset($config['ldap_advanced_config'])) {
        config_update_value('ldap_advanced_config', 0);
    }

    if (!isset($config['ad_adv_user_node'])) {
        config_update_value('ad_adv_user_node', 1);
    }

    if (!isset($config['ldap_adv_user_node'])) {
        config_update_value('ldap_adv_user_node', 1);
    }

    if (!isset($config['ad_domain'])) {
        config_update_value('ad_domain', '');
    }

    if (!isset($config['ad_adv_perms'])) {
        config_update_value('ad_adv_perms', '');
    } else {
        $temp_ad_adv_perms = [];
        if (!json_decode(io_safe_output($config['ad_adv_perms']))) {
            if ($config['ad_adv_perms'] != '') {
                $perms = explode(';', io_safe_output($config['ad_adv_perms']));
                foreach ($perms as $ad_adv_perm) {
                    if (preg_match('/[\[\]]/', $ad_adv_perm)) {
                        $all_data = explode(',', io_safe_output($ad_adv_perm));
                        $profile = $all_data[0];
                        $group_pnd = $all_data[1];
                        $groups_ad = str_replace(['[', ']'], '', $all_data[2]);
                        $tags = str_replace(['[', ']'], '', $all_data[3]);
                        $groups_ad = explode('|', $groups_ad);
                        $tags_name = explode('|', $tags);
                        $tags_ids = [];
                        foreach ($tags_name as $tag) {
                            $tags_ids[] = tags_get_id($tag);
                        }

                        $profile = profile_get_profiles(
                            [
                                'name' => io_safe_input($profile),
                            ]
                        );
                        if (!$profile) {
                            continue;
                        }

                        $profile_id = array_keys($profile);
                        $id_grupo = groups_get_id(io_safe_input($group_pnd), false);
                        $new_ad_adv_perms[] = [
                            'profile'   => $profile_id[0],
                            'group'     => [$id_grupo],
                            'tags'      => $tags_ids,
                            'groups_ad' => $groups_ad,
                        ];
                    } else {
                        $all_data = explode(',', io_safe_output($ad_adv_perm));
                        $profile = $all_data[0];
                        $group_pnd = $all_data[1];
                        $groups_ad = $all_data[2];
                        $tags = $all_data[3];
                        $profile = profile_get_profiles(
                            [
                                'name' => io_safe_input($profile),
                            ]
                        );
                        if (!$profile) {
                            continue;
                        }

                        $profile_id = array_keys($profile);
                        $id_grupo = groups_get_id(io_safe_input($group_pnd), false);

                        $new_ad_adv_perms[] = [
                            'profile'   => $profile_id[0],
                            'group'     => [$id_grupo],
                            'tags'      => [$tags],
                            'groups_ad' => [$groups_ad],
                        ];
                    }
                }

                if (!empty($new_ad_adv_perms)) {
                    $temp_ad_adv_perms = json_encode($new_ad_adv_perms);
                }
            } else {
                $temp_ad_adv_perms = '';
            }
        } else {
            $temp_ad_adv_perms = $config['ad_adv_perms'];
        }

          config_update_value('ad_adv_perms', $temp_ad_adv_perms);
    }

    if (!isset($config['ldap_adv_perms'])) {
        config_update_value('ldap_adv_perms', '');
    } else {
        $temp_ldap_adv_perms = [];
        if (!json_decode(io_safe_output($config['ldap_adv_perms']))) {
            if ($config['ldap_adv_perms'] != '') {
                $perms = explode(';', io_safe_output($config['ldap_adv_perms']));
                foreach ($perms as $ldap_adv_perm) {
                    if (preg_match('/[\[\]]/', $ldap_adv_perm)) {
                        $all_data = explode(',', io_safe_output($ldap_adv_perm));
                        $profile = $all_data[0];
                        $group_pnd = $all_data[1];
                        $groups_ad = str_replace(['[', ']'], '', $all_data[2]);
                        $tags = str_replace(['[', ']'], '', $all_data[3]);
                        $groups_ad = explode('|', $groups_ad);
                        $tags_name = explode('|', $tags);
                        $tags_ids = [];
                        foreach ($tags_name as $tag) {
                            $tags_ids[] = tags_get_id($tag);
                        }

                        $profile = profile_get_profiles(
                            [
                                'name' => io_safe_input($profile),
                            ]
                        );
                        if (!$profile) {
                            continue;
                        }

                        $profile_id = array_keys($profile);
                        $id_grupo = groups_get_id(io_safe_input($group_pnd), false);
                        $new_ldap_adv_perms[] = [
                            'profile'     => $profile_id[0],
                            'group'       => [$id_grupo],
                            'tags'        => $tags_ids,
                            'groups_ldap' => $groups_ldap,
                        ];
                    } else {
                        $all_data = explode(',', io_safe_output($ldap_adv_perm));
                        $profile = $all_data[0];
                        $group_pnd = $all_data[1];
                        $groups_ad = $all_data[2];
                        $tags = $all_data[3];
                        $profile = profile_get_profiles(
                            [
                                'name' => io_safe_input($profile),
                            ]
                        );
                        if (!$profile) {
                            continue;
                        }

                        $profile_id = array_keys($profile);
                        $id_grupo = groups_get_id(io_safe_input($group_pnd), false);

                        $new_ldap_adv_perms[] = [
                            'profile'     => $profile_id[0],
                            'group'       => [$id_grupo],
                            'tags'        => [$tags],
                            'groups_ldap' => [$groups_ldap],
                        ];
                    }
                }

                if (!empty($new_ldap_adv_perms)) {
                    $temp_ldap_adv_perms = json_encode($new_ldap_adv_perms);
                }
            } else {
                $temp_ldap_adv_perms = '';
            }
        } else {
            $temp_ldap_adv_perms = $config['ldap_adv_perms'];
        }

        config_update_value('ldap_adv_perms', $temp_ldap_adv_perms);
    }

    if (!isset($config['rpandora_server'])) {
        config_update_value('rpandora_server', 'localhost');
    }

    if (!isset($config['rpandora_port'])) {
        config_update_value('rpandora_port', 3306);
    }

    if (!isset($config['rpandora_dbname'])) {
        config_update_value('rpandora_dbname', 'pandora');
    }

    if (!isset($config['rpandora_user'])) {
        config_update_value('rpandora_user', 'pandora');
    }

    if (!isset($config['rpandora_pass'])) {
        config_update_value('rpandora_pass', '');
    }

    if (!isset($config['rintegria_server'])) {
        config_update_value('rintegria_server', 'localhost');
    }

    if (!isset($config['rintegria_port'])) {
        config_update_value('rintegria_port', 3306);
    }

    if (!isset($config['rintegria_dbname'])) {
        config_update_value('rintegria_dbname', 'integria');
    }

    if (!isset($config['rintegria_user'])) {
        config_update_value('rintegria_user', 'integria');
    }

    if (!isset($config['rintegria_pass'])) {
        config_update_value('rintegria_pass', '');
    }

    if (!isset($config['saml_path'])) {
        config_update_value('saml_path', '/opt/');
    }

    if (!isset($config['saml_source'])) {
        config_update_value('saml_source', '');
    }

    if (!isset($config['saml_user_id'])) {
        config_update_value('saml_user_id', '');
    }

    if (!isset($config['saml_mail'])) {
        config_update_value('saml_mail', '');
    }

    if (!isset($config['saml_group_name'])) {
        config_update_value('saml_group_name', '');
    }

    if (!isset($config['saml_attr_type'])) {
        config_update_value('saml_attr_type', false);
    }

    if (!isset($config['saml_profiles_and_tags'])) {
        config_update_value('saml_profiles_and_tags', '');
    }

    if (!isset($config['saml_profile'])) {
        config_update_value('saml_profile', '');
    }

    if (!isset($config['saml_tag'])) {
        config_update_value('saml_tag', '');
    }

    if (!isset($config['saml_profile_tag_separator'])) {
        config_update_value('saml_profile_tag_separator', '');
    }

    if (!isset($config['autoupdate'])) {
        config_update_value('autoupdate', 1);
    }

    if (!isset($config['api_password'])) {
        config_update_value('api_password', '');
    }

    if (defined('METACONSOLE')) {
        // Customizable sections (Metaconsole).
        enterprise_include_once('include/functions_enterprise.php');
        $customizable_sections = enterprise_hook('enterprise_get_customizable_sections');

        if ($customizable_sections != ENTERPRISE_NOT_HOOK) {
            foreach ($customizable_sections as $k => $v) {
                if (!isset($config[$k])) {
                    config_update_value($k, $v['default']);
                }
            }
        }

        if (!isset($config['meta_num_elements'])) {
            config_update_value('meta_num_elements', 100);
        }
    }

    if (!isset($config['relative_path']) && (isset($_POST['nick'])
        || isset($config['id_user'])) && isset($config['enterprise_installed'])
    ) {
        $isFunctionSkins = enterprise_include_once('include/functions_skins.php');
        if ($isFunctionSkins !== ENTERPRISE_NOT_HOOK) {
            // Try to update user table in order to refresh skin inmediatly.
            $is_user_updating = get_parameter('sec2', '');

            if ($is_user_updating == 'operation/users/user_edit') {
                $id = get_parameter_get('id', $config['id_user']);
                // ID given as parameter.
                $user_info = get_user_info($id);

                // If current user is editing himself or if the user has UM (User Management) rights on any groups the user is part of AND the authorization scheme allows for users/admins to update info.
                if (($config['id_user'] == $id || check_acl($config['id_user'], users_get_groups($id), 'UM')) && $config['user_can_update_info']) {
                    $view_mode = false;
                } else {
                    $view_mode = true;
                }

                if (isset($_GET['modified']) && !$view_mode) {
                    $upd_info['id_skin'] = get_parameter('skin', $user_info['id_skin']);
                    $return_update_skin = update_user($id, $upd_info);
                }
            }

            if (!is_metaconsole()) {
                // Skins are available only in console mode.
                if (isset($config['id_user'])) {
                    $relative_path = enterprise_hook('skins_set_image_skin_path', [$config['id_user']]);
                } else {
                    $relative_path = enterprise_hook('skins_set_image_skin_path', [get_parameter('nick')]);
                }
            } else {
                $relative_path = '';
            }

            $config['relative_path'] = $relative_path;
        }
    }

    if (!isset($config['dbtype'])) {
        config_update_value('dbtype', 'mysql');
    }

    if (!isset($config['legacy_vc'])) {
        config_update_value('legacy_vc', 1);
    }

    if (!isset($config['vc_default_cache_expiration'])) {
        config_update_value('vc_default_cache_expiration', 60);
    }

    if (!isset($config['vc_refr'])) {
        config_update_value('vc_refr', 300);
    }

    if (!isset($config['vc_line_thickness'])) {
        config_update_value('vc_line_thickness', 2);
    }

    if (!isset($config['agent_size_text_small'])) {
        config_update_value('agent_size_text_small', 18);
    }

    if (!isset($config['agent_size_text_medium'])) {
        config_update_value('agent_size_text_medium', 50);
    }

    if (!isset($config['module_size_text_small'])) {
        config_update_value('module_size_text_small', 25);
    }

    if (!isset($config['module_size_text_medium'])) {
        config_update_value('module_size_text_medium', 50);
    }

    if (!isset($config['description_size_text'])) {
        config_update_value('description_size_text', 60);
    }

    if (!isset($config['item_title_size_text'])) {
        config_update_value('item_title_size_text', 45);
    }

    if (!isset($config['simple_module_value'])) {
        config_update_value('simple_module_value', 1);
    }

    if (!isset($config['gis_label'])) {
        config_update_value('gis_label', 0);
    }

    if (!isset($config['interface_unit'])) {
        config_update_value('interface_unit', __('Bytes'));
    }

    if (!isset($config['graph_precision'])) {
        config_update_value('graph_precision', 1);
    } else {
        if (!isset($config['enterprise_installed'])) {
            config_update_value('graph_precision', 1);
        }
    }

    if (!isset($config['gis_default_icon'])) {
        config_update_value('gis_default_icon', 'marker');
    }

    if (!isset($config['interval_values'])) {
        config_update_value('interval_values', '');
    }

    if (!isset($config['public_url'])) {
        config_update_value('public_url', '');
    }

    if (!isset($config['referer_security'])) {
        config_update_value('referer_security', 0);
    }

    if (!isset($config['event_storm_protection'])) {
        config_update_value('event_storm_protection', 0);
    }

    if (!isset($config['server_log_dir'])) {
        config_update_value('server_log_dir', '');
    }

    if (!isset($config['max_log_size'])) {
        config_update_value('max_log_size', 512);
    }

    if (!isset($config['show_group_name'])) {
        config_update_value('show_group_name', 0);
    }

    if (!isset($config['custom_graph_width'])) {
        config_update_value('custom_graph_width', 1);
    }

    if (!isset($config['type_module_charts'])) {
        config_update_value('type_module_charts', 'area');
    }

    if (!isset($config['type_interface_charts'])) {
        config_update_value('type_interface_charts', 'line');
    }

    if (!isset($config['render_proc'])) {
        config_update_value('render_proc', 0);
    }

    if (!isset($config['graph_image_height'])) {
        config_update_value('graph_image_height', 280);
    }

    if (!isset($config['zoom_graph'])) {
        config_update_value('zoom_graph', 1);
    }

    if (!isset($config['percentil'])) {
        config_update_value('percentil', 95);
    }

    if (!isset($config['render_proc_ok'])) {
        config_update_value('render_proc_ok', __('Ok'));
    }

    if (!isset($config['render_proc_fail'])) {
        config_update_value('render_proc_fail', __('Fail'));
    }

    // Daniel maya 02/06/2016 Display menu with click --INI.
    if (!isset($config['click_display'])) {
        config_update_value('click_display', 1);
    }

    // Daniel maya 02/06/2016 Display menu with click --END.
    if (isset($config['enterprise_installed']) && $config['enterprise_installed'] == 1) {
        if (!isset($config['service_label_font_size'])) {
            config_update_value('service_label_font_size', 20);
        }

        if (!isset($config['service_item_padding_size'])) {
            config_update_value('service_item_padding_size', 80);
        }
    }

    if (!isset($config['csv_divider'])) {
        config_update_value('csv_divider', ';');
    }

    if (!isset($config['command_snapshot'])) {
        config_update_value('command_snapshot', 1);
    }

    if (!isset($config['custom_report_info'])) {
        config_update_value('custom_report_info', 1);
    }

    // Juanma (06/05/2014) New feature: Custom front page for reports.
    if (!isset($config['custom_report_front'])) {
        config_update_value('custom_report_front', 0);
    }

    if (!isset($config['font_size_item_report'])) {
        config_update_value('font_size_item_report', 2);
    }

    if (!isset($config['custom_report_front_font'])) {
        config_update_value('custom_report_front_font', 'FreeSans.ttf');
    }

    if (!isset($config['custom_report_front_logo'])) {
        config_update_value(
            'custom_report_front_logo',
            'images/pandora_logo_white.jpg'
        );
    }

    if (!isset($config['custom_report_front_header'])) {
        config_update_value('custom_report_front_header', '');
    }

    if (!isset($config['custom_report_front_firstpage'])) {
        config_update_value(
            'custom_report_front_firstpage',
            '&lt;p&#x20;style=&quot;text-align:&#x20;center;&quot;&gt;&amp;nbsp;&lt;/p&gt;&#x0d;&#x0a;&lt;p&#x20;style=&quot;text-align:&#x20;center;&quot;&gt;&amp;nbsp;&lt;/p&gt;&#x0d;&#x0a;&lt;p&#x20;style=&quot;text-align:&#x20;center;&quot;&gt;&amp;nbsp;&lt;/p&gt;&#x0d;&#x0a;&lt;p&#x20;style=&quot;text-align:&#x20;center;&quot;&gt;&amp;nbsp;&lt;/p&gt;&#x0d;&#x0a;&lt;p&#x20;style=&quot;text-align:&#x20;center;&quot;&gt;&amp;nbsp;&lt;/p&gt;&#x0d;&#x0a;&lt;p&#x20;style=&quot;text-align:&#x20;center;&quot;&gt;&amp;nbsp;&lt;/p&gt;&#x0d;&#x0a;&lt;p&#x20;style=&quot;text-align:&#x20;center;&quot;&gt;&amp;nbsp;&lt;/p&gt;&#x0d;&#x0a;&lt;p&#x20;style=&quot;text-align:&#x20;center;&quot;&gt;&lt;img&#x20;src=&quot;&#40;_URLIMAGE_&#41;/images/pandora_report_logo.png&quot;&#x20;alt=&quot;&quot;&#x20;width=&quot;800&quot;&#x20;/&gt;&lt;/p&gt;&#x0d;&#x0a;&lt;p&#x20;style=&quot;text-align:&#x20;center;&quot;&gt;&amp;nbsp;&lt;/p&gt;&#x0d;&#x0a;&lt;p&#x20;style=&quot;text-align:&#x20;center;&quot;&gt;&lt;span&#x20;style=&quot;font-size:&#x20;xx-large;&quot;&gt;&#40;_REPORT_NAME_&#41;&lt;/span&gt;&lt;/p&gt;&#x0d;&#x0a;&lt;p&#x20;style=&quot;text-align:&#x20;center;&quot;&gt;&lt;span&#x20;style=&quot;font-size:&#x20;large;&quot;&gt;&#40;_DATETIME_&#41;&lt;/span&gt;&lt;/p&gt;'
        );
    }

    if (!isset($config['custom_report_front_footer'])) {
        config_update_value('custom_report_front_footer', '');
    }

    if (!isset($config['autohidden_menu'])) {
        config_update_value('autohidden_menu', 0);
    }

    if (!isset($config['visual_animation'])) {
        config_update_value('visual_animation', 1);
    }

    if (!isset($config['networkmap_max_width'])) {
        config_update_value('networkmap_max_width', 900);
    }

    if (!isset($config['short_module_graph_data'])) {
        config_update_value('short_module_graph_data', '');
    }

    if (!isset($config['tutorial_mode'])) {
        config_update_value('tutorial_mode', 'full');
    }

    if (!isset($config['post_process_custom_values'])) {
        config_update_value(
            'post_process_custom_values',
            json_encode([])
        );
    }

    if (!isset($config['update_manager_proxy_server'])) {
        config_update_value(
            'update_manager_proxy_server',
            ''
        );
    }

    if (!isset($config['update_manager_proxy_port'])) {
        config_update_value(
            'update_manager_proxy_port',
            ''
        );
    }

    if (!isset($config['update_manager_proxy_user'])) {
        config_update_value(
            'update_manager_proxy_user',
            ''
        );
    }

    if (!isset($config['update_manager_proxy_password'])) {
        config_update_value(
            'update_manager_proxy_password',
            ''
        );
    }

    if (!isset($config['session_timeout'])) {
        config_update_value('session_timeout', 90);
    }

    if (!isset($config['max_file_size'])) {
        config_update_value('max_file_size', '2M');
    }

    if (!isset($config['initial_wizard'])) {
        config_update_value('initial_wizard', 0);
    }

    if (!isset($config['identification_reminder'])) {
        config_update_value('identification_reminder', 1);
    }

    if (!isset($config['identification_reminder_timestamp'])) {
        config_update_value('identification_reminder_timestamp', 0);
    }

    if (!isset($config['instance_registered'])) {
        config_update_value('instance_registered', 0);
    }

    // Ehorus.
    if (!isset($config['ehorus_enabled'])) {
        config_update_value('ehorus_enabled', 0);
    }

    if (!isset($config['ehorus_custom_field'])) {
        config_update_value('ehorus_custom_field', 'eHorusID');
    }

    if (!isset($config['ehorus_hostname'])) {
        config_update_value('ehorus_hostname', 'portal.ehorus.com');
    }

    if (!isset($config['ehorus_port'])) {
        config_update_value('ehorus_port', 18080);
    }

    if (!isset($config['ehorus_req_timeout'])) {
        config_update_value('ehorus_req_timeout', 5);
    }

    if (is_metaconsole()) {
        if (!isset($config['metaconsole_deploy_collection'])) {
            config_update_value('metaconsole_deploy_collection', 0);
        }

        if (!isset($config['metaconsole_deploy_inventory_plugin'])) {
            config_update_value('metaconsole_deploy_inventory_plugin', 0);
        }

        if (!isset($config['metaconsole_deploy_plugin_server'])) {
            config_update_value('metaconsole_deploy_plugin_server', 0);
        }
    }

    // Integria.
    if (!isset($config['integria_enabled'])) {
        config_update_value('integria_enabled', 0);
    }

    if (!isset($config['integria_req_timeout'])) {
        config_update_value('integria_req_timeout', 5);
    }

    if (!isset($config['integria_hostname'])) {
        config_update_value('integria_hostname', '');
    }

    // Finally, check if any value was overwritten in a form.
    config_update_config();
}


/**
 * Start supervisor.
 *
 * @return void
 */
function config_check()
{
    global $config;

    include_once __DIR__.'/class/ConsoleSupervisor.php';

    // Enterprise customers launch supervisor using discovery task.
    if (enterprise_installed() === false) {
        $supervisor = new ConsoleSupervisor(false);
        $supervisor->run();
    } else {
        $supervisor = new ConsoleSupervisor(false);
        $supervisor->runBasic();
    }

}


/**
 * Retrieves base url stored for Update Manager.
 *
 * @return string URL.
 */
function get_um_url()
{
    global $config;

    if (isset($config['url_update_manager'])) {
        $url = $config['url_update_manager'];
        $url = substr($url, 0, (strlen($url) - strpos(strrev($url), '/')));
    } else {
        $url = 'https://licensing.artica.es/pandoraupdate7/';
        config_update_value(
            'url_update_manager',
            'https://licensing.artica.es/pandoraupdate7/server.php'
        );
    }

    return $url;

}


/**
 * Return in bytes
 *
 * @param string $val Value to convert.
 *
 * @return integer
 */
function config_return_in_bytes($val)
{
    $val = trim($val);
    $last = strtolower($val[(strlen($val) - 1)]);
    switch ($last) {
        // The 'G' modifier is available since PHP 5.1.0.
        case 'g':
            $val *= 1024;
        case 'm':
            $val *= 1024;
        case 'k':
            $val *= 1024;
        default:
            // Ignore.
        break;
    }

    return $val;
}


/**
 * Undocumented function
 *
 * @return void
 */
function config_user_set_custom_config()
{
    global $config;

    $userinfo = get_user_info($config['id_user']);

    // Refresh the last_connect info in the user table.
    // if last update was more than 5 minutes ago.
    if ($userinfo['last_connect'] < (time() - SECONDS_1MINUTE)) {
        update_user($config['id_user'], ['last_connect' => time()]);
    }

    if (!empty($userinfo['block_size']) && ($userinfo['block_size'] != 0)) {
        $config['block_size'] = $userinfo['block_size'];
    }

    // Each user could have it's own timezone).
    if (isset($userinfo['timezone'])) {
        if ($userinfo['timezone'] != '') {
            date_default_timezone_set($userinfo['timezone']);
        }
    }

    if (defined('METACONSOLE')) {
        $config['metaconsole_access'] = $userinfo['metaconsole_access'];
    }
}


/**
 * Undocumented function
 *
 * @return void
 */
function config_prepare_session()
{
    global $config;

    if (isset($config['id_user'])) {
        $user = users_get_user_by_id($config['id_user']);
        $user_sesion_time = $user['session_time'];
    } else {
        $user_sesion_time = null;
    }

    if ($user_sesion_time == 0) {
        // Change the session timeout value to session_timeout minutes  // 8*60*60 = 8 hours.
        $sessionCookieExpireTime = $config['session_timeout'];
    } else {
        // Change the session timeout value to session_timeout minutes  // 8*60*60 = 8 hours.
        $sessionCookieExpireTime = $user_sesion_time;
    }

    if ($sessionCookieExpireTime <= 0) {
        $sessionCookieExpireTime = (10 * 365 * 24 * 60 * 60);
    } else {
        $sessionCookieExpireTime *= 60;
    }

    // Reset the expiration time upon page load //session_name() is default name of session PHPSESSID.
    if (isset($_COOKIE[session_name()])) {
        $update_cookie = true;
        if (is_ajax()) {
            // Avoid session upadte while processing ajax responses - notifications.
            if (get_parameter('check_new_notifications', false)) {
                $update_cookie = false;
            }
        }

        if ($update_cookie === true) {
            setcookie(session_name(), $_COOKIE[session_name()], (time() + $sessionCookieExpireTime), '/');
        }
    }

    ini_set('post_max_size', $config['max_file_size']);
    ini_set('upload_max_filesize', $config['max_file_size']);
}<|MERGE_RESOLUTION|>--- conflicted
+++ resolved
@@ -1290,13 +1290,10 @@
                         $error_update[] = __('HTML font size for SLA (em)');
                     }
 
-<<<<<<< HEAD
-=======
                     if (!config_update_value('global_font_size_report', get_parameter('global_font_size_report', 14))) {
                         $error_update[] = __('PDF font size (px)');
                     }
 
->>>>>>> 5268c23c
                     if (!config_update_value('custom_report_front', get_parameter('custom_report_front'))) {
                         $error_update[] = __('Custom report front');
                     }
