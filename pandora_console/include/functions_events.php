<?php
/**
 * Events library.
 *
 * @category   Library
 * @package    Pandora FMS
 * @subpackage Events
 * @version    1.0.0
 * @license    See below
 *
 *    ______                 ___                    _______ _______ ________
 *   |   __ \.-----.--.--.--|  |.-----.----.-----. |    ___|   |   |     __|
 *  |    __/|  _  |     |  _  ||  _  |   _|  _  | |    ___|       |__     |
 * |___|   |___._|__|__|_____||_____|__| |___._| |___|   |__|_|__|_______|
 *
 * ============================================================================
 * Copyright (c) 2005-2021 Artica Soluciones Tecnologicas
 * Please see http://pandorafms.org for full contribution list
 * This program is free software; you can redistribute it and/or
 * modify it under the terms of the GNU General Public License
 * as published by the Free Software Foundation for version 2.
 * This program is distributed in the hope that it will be useful,
 * but WITHOUT ANY WARRANTY; without even the implied warranty of
 * MERCHANTABILITY or FITNESS FOR A PARTICULAR PURPOSE.  See the
 * GNU General Public License for more details.
 * ============================================================================
 */
global $config;

require_once $config['homedir'].'/include/functions_ui.php';
require_once $config['homedir'].'/include/functions_tags.php';
require_once $config['homedir'].'/include/functions.php';
require_once $config['homedir'].'/include/functions_reporting.php';
enterprise_include_once('include/functions_metaconsole.php');
enterprise_include_once('meta/include/functions_events_meta.php');
enterprise_include_once('meta/include/functions_agents_meta.php');
enterprise_include_once('meta/include/functions_modules_meta.php');
if (is_metaconsole()) {
    $id_source_event = get_parameter('id_source_event');
}


/**
 * Translates a numeric value module_status into descriptive text.
 *
 * @param integer $status Module status.
 *
 * @return string Descriptive text.
 */
function events_translate_module_status($status)
{
    switch ($status) {
        case AGENT_MODULE_STATUS_NORMAL:
        return __('NORMAL');

        case AGENT_MODULE_STATUS_CRITICAL_BAD:
        return __('CRITICAL');

        case AGENT_MODULE_STATUS_NO_DATA:
        return __('NOT INIT');

        case AGENT_MODULE_STATUS_CRITICAL_ALERT:
        case AGENT_MODULE_STATUS_NORMAL_ALERT:
        case AGENT_MODULE_STATUS_WARNING_ALERT:
        return __('ALERT');

        case AGENT_MODULE_STATUS_WARNING:
        return __('WARNING');

        default:
        return __('UNKNOWN');
    }
}


/**
 * Translates a numeric value event_type into descriptive text.
 *
 * @param integer $event_type Event type.
 *
 * @return string Descriptive text.
 */
function events_translate_event_type($event_type)
{
    // Event type prepared.
    switch ($event_type) {
        case EVENTS_ALERT_FIRED:
        case EVENTS_ALERT_RECOVERED:
        case EVENTS_ALERT_CEASED:
        case EVENTS_ALERT_MANUAL_VALIDATION:
        return __('ALERT');

        case EVENTS_RECON_HOST_DETECTED:
        case EVENTS_SYSTEM:
        case EVENTS_ERROR:
        case EVENTS_NEW_AGENT:
        case EVENTS_CONFIGURATION_CHANGE:
        return __('SYSTEM');

        case EVENTS_GOING_UP_WARNING:
        case EVENTS_GOING_DOWN_WARNING:
        return __('WARNING');

        case EVENTS_GOING_DOWN_NORMAL:
        case EVENTS_GOING_UP_NORMAL:
        return __('NORMAL');

        case EVENTS_GOING_DOWN_CRITICAL:
        case EVENTS_GOING_UP_CRITICAL:
        return __('CRITICAL');

        case EVENTS_UNKNOWN:
        case EVENTS_GOING_UNKNOWN:
        default:
        return __('UNKNOWN');
    }
}


/**
 * Translates a numeric value event_status into descriptive text.
 *
 * @param integer $status Event status.
 *
 * @return string Descriptive text.
 */
function events_translate_event_status($status)
{
    switch ($status) {
        case EVENT_STATUS_NEW:
        default:
        return __('NEW');

        case EVENT_STATUS_INPROCESS:
        return __('IN PROCESS');

        case EVENT_STATUS_VALIDATED:
        return __('VALIDATED');
    }
}


/**
 * Translates a numeric value criticity into descriptive text.
 *
 * @param integer $criticity Event criticity.
 *
 * @return string Descriptive text.
 */
function events_translate_event_criticity($criticity)
{
    switch ($criticity) {
        case EVENT_CRIT_CRITICAL:
        return __('CRITICAL');

        case EVENT_CRIT_MAINTENANCE:
        return __('MAINTENANCE');

        case EVENT_CRIT_INFORMATIONAL:
        return __('INFORMATIONAL');

        case EVENT_CRIT_MAJOR:
        return __('MAJOR');

        case EVENT_CRIT_MINOR:
        return __('MINOR');

        case EVENT_CRIT_NORMAL:
        return __('NORMAL');

        case EVENT_CRIT_WARNING:
        return __('WARNING');

        default:
        return __('UNKNOWN');
    }
}


/**
 * Return all header string for each event field.
 *
 * @return array
 */
function events_get_all_fields()
{
    $columns = [];

    $columns['id_evento'] = __('Event id');
    $columns['evento'] = __('Event name');
    $columns['id_agente'] = __('Agent name');
    $columns['id_usuario'] = __('User');
    $columns['id_grupo'] = __('Group');
    $columns['estado'] = __('Status');
    $columns['timestamp'] = __('Timestamp');
    $columns['event_type'] = __('Event type');
    $columns['id_agentmodule'] = __('Agent module');
    $columns['id_alert_am'] = __('Alert');
    $columns['criticity'] = __('Severity');
    $columns['user_comment'] = __('Comment');
    $columns['tags'] = __('Tags');
    $columns['source'] = __('Source');
    $columns['id_extra'] = __('Extra id');
    $columns['owner_user'] = __('Owner');
    $columns['ack_utimestamp'] = __('ACK Timestamp');
    $columns['instructions'] = __('Instructions');
    $columns['server_name'] = __('Server name');
    $columns['data'] = __('Data');
    $columns['module_status'] = __('Module status');
    $columns['module_custom_id'] = __('Module custom id');

    return $columns;
}


/**
 * Same as events_get_column_names but retrieving only one result.
 *
 * @param string $field Raw field name.
 *
 * @return string Traduction.
 */
function events_get_column_name($field, $table_alias=false)
{
    switch ($field) {
        case 'id_evento':
        return __('Event Id');

        case 'evento':
        return __('Event Name');

        case 'id_agente':
        return __('Agent ID');

        case 'agent_name':
        return __('Agent name');

        case 'agent_alias':
        return __('Agent alias');

        case 'id_usuario':
        return __('User');

        case 'id_grupo':
        return __('Group');

        case 'estado':
        return __('Status');

        case 'timestamp':
        return __('Timestamp');

        case 'event_type':
        return __('Event Type');

        case 'id_agentmodule':
        return __('Module Name');

        case 'id_alert_am':
        return __('Alert');

        case 'criticity':
        return __('Severity');

        case 'user_comment':
        return __('Comment');

        case 'tags':
        return __('Tags');

        case 'source':
        return __('Source');

        case 'id_extra':
        return __('Extra Id');

        case 'owner_user':
        return __('Owner');

        case 'ack_utimestamp':
        return __('ACK Timestamp');

        case 'instructions':
        return __('Instructions');

        case 'server_name':
        return __('Server Name');

        case 'data':
        return __('Data');

        case 'module_status':
        return __('Module Status');

        case 'module_custom_id':
        return __('Module custom ID');

        case 'options':
        return __('Options');

        case 'mini_severity':
            if ($table_alias === true) {
                return 'S';
            } else {
                return __('Severity mini');
            }

        default:
        return __($field);
    }
}


/**
 * Return column names from fields selected.
 *
 * @param array $fields Array of fields.
 *
 * @return array Names array.
 */
function events_get_column_names($fields, $table_alias=false)
{
    if (!isset($fields) || !is_array($fields)) {
        return [];
    }

    $names = [];
    foreach ($fields as $f) {
        if (is_array($f)) {
            $name = [];
            $name['text'] = events_get_column_name($f['text'], $table_alias);
            $name['class'] = $f['class'];
            $name['style'] = $f['style'];
            $name['extra'] = $f['extra'];
            $name['id'] = $f['id'];
            $names[] = $name;
        } else {
            $names[] = events_get_column_name($f, $table_alias);
        }
    }

    return $names;

}


/**
 * Validates all events matching target filter.
 *
 * @param integer $id_evento Master event.
 * @param array   $filter    Optional. Filter options.
 * @param boolean $history   Apply on historical table.
 *
 * @return integer Events validated or false if error.
 */
function events_delete($id_evento, $filter=null, $history=false)
{
    if (!isset($id_evento) || $id_evento <= 0) {
        return false;
    }

    if (!isset($filter) || !is_array($filter)) {
        $filter = ['group_rep' => 0];
    }

    $table = events_get_events_table(is_metaconsole(), $history);

    switch ($filter['group_rep']) {
        case '0':
        case '2':
        default:
            // No groups option direct update.
            $delete_sql = sprintf(
                'DELETE FROM %s
                 WHERE id_evento = %d',
                $table,
                $id_evento
            );
        break;

        case '1':
            // Group by events.
            $sql = events_get_all(
                ['te.*'],
                $filter,
                // Offset.
                null,
                // Limit.
                null,
                // Order.
                null,
                // Sort_field.
                null,
                // Historical table.
                $history,
                // Return_sql.
                true
            );

            $target_ids = db_get_all_rows_sql(
                sprintf(
                    'SELECT tu.id_evento FROM %s tu INNER JOIN ( %s ) tf
                    ON tu.estado = tf.estado
                    AND tu.evento = tf.evento
                    AND tu.id_agente = tf.id_agente
                    AND tu.id_agentmodule = tf.id_agentmodule
                    AND tf.max_id_evento = %d',
                    $table,
                    $sql,
                    $id_evento
                )
            );

            // Try to avoid deadlock while updating full set.
            if ($target_ids !== false && count($target_ids) > 0) {
                $target_ids = array_reduce(
                    $target_ids,
                    function ($carry, $item) {
                        $carry[] = $item['id_evento'];
                        return $carry;
                    }
                );

                $delete_sql = sprintf(
                    'DELETE FROM %s WHERE id_evento IN (%s)',
                    $table,
                    join(', ', $target_ids)
                );
            }
        break;
    }

    return db_process_sql($delete_sql);
}


/**
 * Retrieves all events related to matching one.
 *
 * @param integer $id_evento Master event (max_id_evento).
 * @param array   $filter    Filters.
 * @param boolean $count     Count results or get results.
 * @param boolean $history   Apply on historical table.
 *
 * @return array Events or false in case of error.
 */
function events_get_related_events(
    $id_evento,
    $filter=null,
    $count=false,
    $history=false
) {
    global $config;

    if (!isset($id_evento) || $id_evento <= 0) {
        return false;
    }

    if (!isset($filter) || !is_array($filter)) {
        $filter = ['group_rep' => 0];
    }

    $table = events_get_events_table(is_metaconsole(), $history);
    $select = '*';
    if ($count === true) {
        $select = 'count(*) as n';
    };

    switch ($filter['group_rep']) {
        case '0':
        case '2':
        default:
            // No groups option direct update.
            $related_sql = sprintf(
                'SELECT %s FROM %s
                 WHERE id_evento = %d',
                $select,
                $table,
                $id_evento
            );
        break;

        case '1':
            // Group by events.
            $sql = events_get_all(
                ['te.*'],
                $filter,
                // Offset.
                null,
                // Limit.
                null,
                // Order.
                null,
                // Sort_field.
                null,
                // Historical table.
                $history,
                // Return_sql.
                true
            );
            $related_sql = sprintf(
                'SELECT %s FROM %s tu INNER JOIN ( %s ) tf
                WHERE tu.estado = tf.estado
                AND tu.evento = tf.evento
                AND tu.id_agente = tf.id_agente
                AND tu.id_agentmodule = tf.id_agentmodule
                AND tf.max_id_evento = %d',
                $select,
                $table,
                $sql,
                $id_evento
            );
        break;
    }

    if ($count === true) {
        $r = db_get_all_rows_sql($related_sql);

        return $r[0]['n'];
    }

    return db_get_all_rows_sql($related_sql);

}


/**
 * Validates all events matching target filter.
 *
 * @param integer $id_evento Master event.
 * @param integer $status    Target status.
 * @param array   $filter    Optional. Filter options.
 * @param boolean $history   Apply on historical table.
 *
 * @return integer Events validated or false if error.
 */
function events_update_status($id_evento, $status, $filter=null, $history=false)
{
    global $config;

    if (!$status) {
        error_log('No hay estado');
        return false;
    }

    if (!isset($id_evento) || $id_evento <= 0) {
        error_log('No hay id_evento');
        return false;
    }

    if (!isset($filter) || !is_array($filter)) {
        $filter = ['group_rep' => 0];
    }

    $table = events_get_events_table(is_metaconsole(), $history);

    switch ($filter['group_rep']) {
        case '0':
        case '2':
        default:
            // No groups option direct update.
            $update_sql = sprintf(
                'UPDATE %s
                 SET estado = %d
                 WHERE id_evento = %d',
                $table,
                $status,
                $id_evento
            );
        break;

        case '1':
            // Group by events.
            $sql = events_get_all(
                ['te.*'],
                $filter,
                // Offset.
                null,
                // Limit.
                null,
                // Order.
                null,
                // Sort_field.
                null,
                // Historical table.
                $history,
                // Return_sql.
                true
            );

            $target_ids = db_get_all_rows_sql(
                sprintf(
                    'SELECT tu.id_evento FROM %s tu INNER JOIN ( %s ) tf
                    ON tu.estado = tf.estado
                    AND tu.evento = tf.evento
                    AND tu.id_agente = tf.id_agente
                    AND tu.id_agentmodule = tf.id_agentmodule
                    AND tf.max_id_evento = %d',
                    $table,
                    $sql,
                    $id_evento
                )
            );

            // Try to avoid deadlock while updating full set.
            if ($target_ids !== false && count($target_ids) > 0) {
                $target_ids = array_reduce(
                    $target_ids,
                    function ($carry, $item) {
                        $carry[] = $item['id_evento'];
                        return $carry;
                    }
                );

                $update_sql = sprintf(
                    'UPDATE %s
                    SET estado = %d,
                        ack_utimestamp = %d,
                        id_usuario = "%s"
                    WHERE id_evento IN (%s)',
                    $table,
                    $status,
                    time(),
                    $config['id_user'],
                    join(',', $target_ids)
                );
            }
        break;
    }

    $result = db_process_sql($update_sql);

    if ($result) {
        switch ($status) {
            case EVENT_STATUS_NEW:
                $status_string = 'New';
            break;

            case EVENT_STATUS_VALIDATED:
                events_change_owner(
                    $id_evento,
                    $config['id_user'],
                    false,
                    is_metaconsole() ? true : false,
                    $history
                );

                $status_string = 'Validated';
            break;

            case EVENT_STATUS_INPROCESS:
                $status_string = 'In process';
            break;

            default:
                $status_string = '';
            break;
        }

        events_comment(
            $id_evento,
            '',
            'Change status to '.$status_string,
            is_metaconsole() ? true : false,
            $history
        );
    }

    return $result;
}


/**
 * Retrieve all events filtered.
 *
 * @param array   $fields          Fields to retrieve.
 * @param array   $filter          Filters to be applied.
 *                    Available filters:
 *                    [
 *                       'date_from'
 *                       'time_from'
 *                       'date_to'
 *                       'time_to'
 *                       'event_view_hr'
 *                       'id_agent'
 *                       'event_type'
 *                       'severity'
 *                       'id_group_filter'
 *                       'status'
 *                       'agent_alias'
 *                       'search'
 *                       'id_extra'
 *                       'id_source_event'
 *                       'user_comment'
 *                       'source'
 *                       'id_user_ack'
 *                       'tag_with'
 *                       'tag_without'
 *                       'filter_only_alert'
 *                       'module_search'
 *                       'group_rep'
 *                       'server_id'
 *                    ].
 *
 * @param integer $offset          Offset (pagination).
 * @param integer $limit           Limit (pagination).
 * @param string  $order           Sort order.
 * @param string  $sort_field      Sort field.
 * @param boolean $history         Apply on historical table.
 * @param boolean $return_sql      Return SQL (true) or execute it (false).
 * @param string  $having          Having filter.
 * @param boolean $validatedEvents If true, evaluate validated events.
 * @param boolean $recursiveGroups If true, filtered groups and their children
 *                                 will be search.
<<<<<<< HEAD
 * @param boolean $nodeConnected   Already connected to node (uses tevento).
=======
>>>>>>> 321fc8aa
 *
 * @return array Events.
 * @throws Exception On error.
 */
function events_get_all(
    $fields,
    array $filter,
    $offset=null,
    $limit=null,
    $order=null,
    $sort_field=null,
    $history=false,
    $return_sql=false,
    $having='',
    $validatedEvents=false,
<<<<<<< HEAD
    $recursiveGroups=true,
    $nodeConnected=false
=======
    $recursiveGroups=true
>>>>>>> 321fc8aa
) {
    global $config;

    $user_is_admin = users_is_admin();

    if (!is_array($filter)) {
        error_log('[events_get_all] Filter must be an array.');
        throw new Exception('[events_get_all] Filter must be an array.');
    }

    $count = false;
    if (is_array($fields) === false && $fields === 'count'
        || (is_array($fields) === true && $fields[0] === 'count')
    ) {
        $fields = ['te.*'];
        $count = true;
    } else if (!is_array($fields)) {
        error_log('[events_get_all] Fields must be an array or "count".');
        throw new Exception('[events_get_all] Fields must be an array or "count".');
    }

    if (isset($filter['date_from'])
        && !empty($filter['date_from'])
        && $filter['date_from'] != '0000-00-00'
    ) {
        $date_from = $filter['date_from'];
    }

    if (isset($filter['time_from'])) {
        $time_from = $filter['time_from'];
    }

    if (isset($date_from)) {
        if (!isset($time_from)) {
            $time_from = '00:00:00';
        }

        $from = $date_from.' '.$time_from;
        $sql_filters[] = sprintf(
            ' AND te.utimestamp >= %d',
            strtotime($from)
        );
    }

    if (isset($filter['date_to'])
        && !empty($filter['date_to'])
        && $filter['date_to'] != '0000-00-00'
    ) {
        $date_to = $filter['date_to'];
    }

    if (isset($filter['time_to'])) {
        $time_to = $filter['time_to'];
    }

    if (isset($date_to)) {
        if (!isset($time_to)) {
            $time_to = '23:59:59';
        }

        $to = $date_to.' '.$time_to;
        $sql_filters[] = sprintf(
            ' AND te.utimestamp <= %d',
            strtotime($to)
        );
    }

    if (!isset($from)) {
        if (isset($filter['event_view_hr']) && ($filter['event_view_hr'] > 0)) {
            $sql_filters[] = sprintf(
                ' AND utimestamp > UNIX_TIMESTAMP(now() - INTERVAL %d HOUR) ',
                $filter['event_view_hr']
            );
        }
    }

    if (isset($filter['id_agent']) && $filter['id_agent'] > 0) {
        $sql_filters[] = sprintf(
            ' AND te.id_agente = %d ',
            $filter['id_agent']
        );
    }

    if (!empty($filter['event_type']) && $filter['event_type'] != 'all') {
        if ($filter['event_type'] == 'warning'
            || $filter['event_type'] == 'critical'
            || $filter['event_type'] == 'normal'
        ) {
            $sql_filters[] = ' AND event_type LIKE "%'.$filter['event_type'].'%"';
        } else if ($filter['event_type'] == 'not_normal') {
            $sql_filters[] = ' AND (event_type LIKE "%warning%"
              OR event_type LIKE "%critical%"
              OR event_type LIKE "%unknown%")';
        } else {
            $sql_filters[] = ' AND event_type = "'.$filter['event_type'].'"';
        }
    }

    if (isset($filter['severity']) && $filter['severity'] > 0) {
        if (is_array($filter['severity'])) {
            if (!in_array(-1, $filter['severity'])) {
                $not_normal = array_search(EVENT_CRIT_NOT_NORMAL, $filter['severity']);
                if ($not_normal !== false) {
                    unset($filter['severity'][$not_normal]);
                    $sql_filters[] = sprintf(
                        ' AND criticity != %d',
                        EVENT_CRIT_NORMAL
                    );
                } else {
                    $critical_warning = array_search(EVENT_CRIT_WARNING_OR_CRITICAL, $filter['severity']);
                    if ($critical_warning !== false) {
                        unset($filter['severity'][$critical_warning]);
                        $filter['severity'][] = EVENT_CRIT_WARNING;
                        $filter['severity'][] = EVENT_CRIT_CRITICAL;
                    }

                    $critical_normal = array_search(EVENT_CRIT_OR_NORMAL, $filter['severity']);
                    if ($critical_normal !== false) {
                        unset($filter['severity'][$critical_normal]);
                        $filter['severity'][] = EVENT_CRIT_NORMAL;
                        $filter['severity'][] = EVENT_CRIT_CRITICAL;
                    }

                    if (!empty($filter['severity'])) {
                        $filter['severity'] = implode(',', $filter['severity']);
                        $sql_filters[] = sprintf(
                            ' AND criticity IN (%s)',
                            $filter['severity']
                        );
                    }
                }
            }
        } else {
            switch ($filter['severity']) {
                case EVENT_CRIT_MAINTENANCE:
                case EVENT_CRIT_INFORMATIONAL:
                case EVENT_CRIT_NORMAL:
                case EVENT_CRIT_MINOR:
                case EVENT_CRIT_WARNING:
                case EVENT_CRIT_MAJOR:
                case EVENT_CRIT_CRITICAL:
                default:
                    $sql_filters[] = sprintf(
                        ' AND criticity = %d ',
                        $filter['severity']
                    );
                break;

                case EVENT_CRIT_WARNING_OR_CRITICAL:
                    $sql_filters[] = sprintf(
                        ' AND (criticity = %d OR criticity = %d)',
                        EVENT_CRIT_WARNING,
                        EVENT_CRIT_CRITICAL
                    );
                break;

                case EVENT_CRIT_NOT_NORMAL:
                    $sql_filters[] = sprintf(
                        ' AND criticity != %d',
                        EVENT_CRIT_NORMAL
                    );
                break;

                case EVENT_CRIT_OR_NORMAL:
                    $sql_filters[] = sprintf(
                        ' AND (criticity = %d OR criticity = %d)',
                        EVENT_CRIT_NORMAL,
                        EVENT_CRIT_CRITICAL
                    );
                break;
            }
        }
    }

    $groups = $filter['id_group_filter'];
    if ((bool) $user_is_admin === false
        && isset($groups) === false
    ) {
        // Not being filtered by group but not an admin, limit results.
        $groups = array_keys(users_get_groups(false, 'AR'));
    }

    if (isset($groups) === true
        && (is_array($groups) === true || ($groups > 0))
    ) {
        if ($recursiveGroups === true) {
            // Add children groups.
            $children = [];
            if (is_array($groups) === true) {
                foreach ($groups as $g) {
                    $children = array_merge(
                        groups_get_children($g),
                        $children
                    );
                }
            } else {
                $children = groups_get_children($groups);
<<<<<<< HEAD
            }

            if (is_array($groups) === true) {
                $_groups = $groups;
            } else {
                $_groups = [ $groups ];
            }

            if (empty($children) === false) {
                foreach ($children as $child) {
                    $_groups[] = (int) $child['id_grupo'];
                }
            }

            if ((bool) $user_is_admin === false) {
                $user_groups = users_get_groups(false, 'AR');
                $_groups = array_intersect(
                    $_groups,
                    array_keys($user_groups)
                );
            }

=======
            }

            if (is_array($groups) === true) {
                $_groups = $groups;
            } else {
                $_groups = [ $groups ];
            }

            if (empty($children) === false) {
                foreach ($children as $child) {
                    $_groups[] = (int) $child['id_grupo'];
                }
            }

            if ((bool) $user_is_admin === false) {
                $user_groups = users_get_groups(false, 'AR');
                $_groups = array_intersect(
                    $_groups,
                    array_keys($user_groups)
                );
            }

>>>>>>> 321fc8aa
            $groups = $_groups;
        }

        if (is_array($groups) === false) {
            $groups = [ $groups ];
        }

        $sql_filters[] = sprintf(
            ' AND (te.id_grupo IN (%s) OR tasg.id_group IN (%s))',
            join(',', $groups),
            join(',', $groups)
        );
    }

    // Skip system messages if user is not PM.
    if (!check_acl($config['id_user'], 0, 'PM')) {
        $sql_filters[] = ' AND te.id_grupo != 0 ';
    }

    if (isset($filter['status'])) {
        switch ($filter['status']) {
            case EVENT_ALL:
            default:
                // Do not filter.
            break;

            case EVENT_NEW:
            case EVENT_VALIDATE:
            case EVENT_PROCESS:
                $sql_filters[] = sprintf(
                    ' AND estado = %d',
                    $filter['status']
                );
            break;

            case EVENT_NO_VALIDATED:
                // Show comments in validated events.
                $validatedState = '';
                if ($validatedEvents === true) {
                    $validatedState = sprintf(
                        'OR estado = %d',
                        EVENT_VALIDATE
                    );
                }

                $sql_filters[] = sprintf(
                    ' AND (estado = %d OR estado = %d %s)',
                    EVENT_NEW,
                    EVENT_PROCESS,
                    $validatedState
                );
            break;
        }
    }

    if (!$user_is_admin) {
        $ER_groups = users_get_groups($config['id_user'], 'ER', true);
        $EM_groups = users_get_groups($config['id_user'], 'EM', true, true);
        $EW_groups = users_get_groups($config['id_user'], 'EW', true, true);
    }

    if (!$user_is_admin && !users_can_manage_group_all('ER')) {
        // Get groups where user have ER grants.
        $sql_filters[] = sprintf(
            ' AND (te.id_grupo IN ( %s ) OR tasg.id_group IN (%s))',
            join(', ', array_keys($ER_groups)),
            join(', ', array_keys($ER_groups))
        );
    }

    $table = events_get_events_table(
        (is_metaconsole() && $nodeConnected === false),
        $history
    );
    $tevento = sprintf(
        ' %s te',
        $table
    );

    // Prepare agent join sql filters.
    $agent_join_filters = [];
    $tagente_table = 'tagente';
    $tagente_field = 'id_agente';
    $conditionMetaconsole = '';
    if (is_metaconsole() && $nodeConnected === false) {
        $tagente_table = 'tmetaconsole_agent';
        $tagente_field = 'id_tagente';
        $conditionMetaconsole = ' AND ta.id_tmetaconsole_setup = te.server_id ';
    }

    // Agent alias.
    if (!empty($filter['agent_alias'])) {
        $agent_join_filters[] = sprintf(
            ' AND ta.alias = "%s" ',
            $filter['agent_alias']
        );
    }

    // Free search.
    if (!empty($filter['search'])) {
        if (isset($config['dbconnection']->server_version)
            && $config['dbconnection']->server_version > 50600
        ) {
            // Use "from_base64" requires mysql 5.6 or greater.
            $custom_data_search = 'from_base64(te.custom_data)';
        } else {
            // Custom data is JSON encoded base64, if 5.6 or lower,
            // user is condemned to use plain search.
            $custom_data_search = 'te.custom_data';
        }

        $sql_filters[] = vsprintf(
            ' AND (lower(ta.alias) like lower("%%%s%%")
                OR te.id_evento like "%%%s%%"
                OR lower(te.evento) like lower("%%%s%%")
                OR lower(te.user_comment) like lower("%%%s%%")
                OR lower(te.id_extra) like lower("%%%s%%")
                OR lower(te.source) like lower("%%%s%%") 
                OR lower('.$custom_data_search.') like lower("%%%s%%") )',
            array_fill(0, 7, $filter['search'])
        );
    }

    // Id extra.
    if (!empty($filter['id_extra'])) {
        $sql_filters[] = sprintf(
            ' AND lower(te.id_extra) like lower("%%%s%%") ',
            $filter['id_extra']
        );
    }

    if (is_metaconsole() && $nodeConnected === false) {
        // Id source event.
        if (!empty($filter['id_source_event'])) {
            $sql_filters[] = sprintf(
                ' AND lower(te.id_source_event) like lower("%%%s%%") ',
                $filter['id_source_event']
            );
        }
    }

    // User comment.
    if (!empty($filter['user_comment'])) {
        $sql_filters[] = sprintf(
            ' AND lower(te.user_comment) like lower("%%%s%%") ',
            $filter['user_comment']
        );
    }

    // Source.
    if (!empty($filter['source'])) {
        $sql_filters[] = sprintf(
            ' AND lower(te.source) like lower("%%%s%%") ',
            $filter['source']
        );
    }

    // Validated or in process by.
    if (!empty($filter['id_user_ack'])) {
        $sql_filters[] = sprintf(
            ' AND te.id_usuario like lower("%%%s%%") ',
            $filter['id_user_ack']
        );
    }

    $tag_names = [];
    // With following tags.
    if (!empty($filter['tag_with'])) {
        $tag_with = base64_decode($filter['tag_with']);
        $tags = json_decode($tag_with, true);
        if (is_array($tags) && !in_array('0', $tags)) {
            if (!$user_is_admin) {
                $getUserTags = tags_get_tags_for_module_search();
                // Prevent false value for array_flip
                if ($getUserTags === false) {
                    $getUserTags = [];
                }

                $user_tags = array_flip($getUserTags);
                if ($user_tags != null) {
                    foreach ($tags as $id_tag) {
                        // User cannot filter with those tags.
                        if (!array_search($id_tag, $user_tags)) {
                            return false;
                        }
                    }
                }
            }

            $_tmp = '';
            foreach ($tags as $id_tag) {
                if (!isset($tags_names[$id_tag])) {
                    $tags_names[$id_tag] = tags_get_name($id_tag);
                }

                $_tmp .= ' AND ( ';
                $_tmp .= sprintf(
                    ' tags LIKE "%s" OR',
                    $tags_names[$id_tag]
                );

                $_tmp .= sprintf(
                    ' tags LIKE "%s,%%" OR',
                    $tags_names[$id_tag]
                );

                $_tmp .= sprintf(
                    ' tags LIKE "%%,%s" OR',
                    $tags_names[$id_tag]
                );

                $_tmp .= sprintf(
                    ' tags LIKE "%%,%s,%%" ',
                    $tags_names[$id_tag]
                );

                $_tmp .= ') ';
            }

            $sql_filters[] = $_tmp;
        }
    }

    // Without following tags.
    if (!empty($filter['tag_without'])) {
        $tag_without = base64_decode($filter['tag_without']);
        $tags = json_decode($tag_without, true);
        if (is_array($tags) && !in_array('0', $tags)) {
            if (!$user_is_admin) {
                $user_tags = array_flip(tags_get_tags_for_module_search());
                if ($user_tags != null) {
                    foreach ($tags as $key_tag => $id_tag) {
                        // User cannot filter with those tags.
                        if (!array_search($id_tag, $user_tags)) {
                            unset($tags[$key_tag]);
                            continue;
                        }
                    }
                }
            }

            foreach ($tags as $id_tag) {
                if (!isset($tags_names[$id_tag])) {
                    $tags_names[$id_tag] = tags_get_name($id_tag);
                }

                $_tmp .= sprintf(
                    ' AND tags NOT LIKE "%s" ',
                    $tags_names[$id_tag]
                );
                $_tmp .= sprintf(
                    ' AND tags NOT LIKE "%s,%%" ',
                    $tags_names[$id_tag]
                );
                $_tmp .= sprintf(
                    ' AND tags NOT LIKE "%%,%s" ',
                    $tags_names[$id_tag]
                );
                $_tmp .= sprintf(
                    ' AND tags NOT LIKE "%%,%s,%%" ',
                    $tags_names[$id_tag]
                );
            }

            $sql_filters[] = $_tmp;
        }
    }

    // Filter/ Only alerts.
    if (isset($filter['filter_only_alert'])) {
        if ($filter['filter_only_alert'] == 0) {
            $sql_filters[] = ' AND event_type NOT LIKE "%alert%"';
        } else if ($filter['filter_only_alert'] == 1) {
            $sql_filters[] = ' AND event_type LIKE "%alert%"';
        }
    }

    $user_admin_group_all = ($user_is_admin && $groups == 0) ? '' : 'tasg.';

    // TAgs ACLS.
    if (check_acl($config['id_user'], 0, 'ER')) {
        $tags_acls_condition = tags_get_acl_tags(
            // Id_user.
            $config['id_user'],
            // Id_group.
            $ER_groups,
            // Access.
            'ER',
            // Return_mode.
            'event_condition',
            // Query_prefix.
            'AND',
            // Query_table.
            '',
            // Meta.
            is_metaconsole() && $nodeConnected === false,
            // Childrens_ids.
            [],
            // Force_group_and_tag.
            true,
            // Table tag for id_grupo.
            'te.',
            // Alt table tag for id_grupo.
            $user_admin_group_all
        );
        // FORCE CHECK SQL "(TAG = tag1 AND id_grupo = 1)".
    } else if (check_acl($config['id_user'], 0, 'EW')) {
        $tags_acls_condition = tags_get_acl_tags(
            // Id_user.
            $config['id_user'],
            // Id_group.
            $EW_groups,
            // Access.
            'EW',
            // Return_mode.
            'event_condition',
            // Query_prefix.
            'AND',
            // Query_table.
            '',
            // Meta.
            is_metaconsole() && $nodeConnected === false,
            // Childrens_ids.
            [],
            // Force_group_and_tag.
            true,
            // Table tag for id_grupo.
            'te.',
            // Alt table tag for id_grupo.
            $user_admin_group_all
        );
        // FORCE CHECK SQL "(TAG = tag1 AND id_grupo = 1)".
    } else if (check_acl($config['id_user'], 0, 'EM')) {
        $tags_acls_condition = tags_get_acl_tags(
            // Id_user.
            $config['id_user'],
            // Id_group.
            $EM_groups,
            // Access.
            'EM',
            // Return_mode.
            'event_condition',
            // Query_prefix.
            'AND',
            // Query_table.
            '',
            // Meta.
            is_metaconsole() && $nodeConnected === false,
            // Childrens_ids.
            [],
            // Force_group_and_tag.
            true,
            // Table tag for id_grupo.
            'te.',
            // Alt table tag for id_grupo.
            $user_admin_group_all
        );
        // FORCE CHECK SQL "(TAG = tag1 AND id_grupo = 1)".
    }

    if (($tags_acls_condition != ERR_WRONG_PARAMETERS)
        && ($tags_acls_condition != ERR_ACL)
    ) {
        $sql_filters[] = $tags_acls_condition;
    }

    // Module search.
    $agentmodule_join = 'LEFT JOIN tagente_modulo am ON te.id_agentmodule = am.id_agente_modulo';
    if (is_metaconsole() && $nodeConnected === false) {
        $agentmodule_join = '';
    } else if (!empty($filter['module_search'])) {
        $agentmodule_join = 'INNER JOIN tagente_modulo am ON te.id_agentmodule = am.id_agente_modulo';
        $sql_filters[] = sprintf(
            ' AND am.nombre = "%s" ',
            $filter['module_search']
        );
    }

    // Order.
    $order_by = '';
    if (isset($order, $sort_field)) {
        if (isset($filter['group_rep']) && $filter['group_rep'] == 1) {
            $order_by = events_get_sql_order('MAX('.$sort_field.')', $order);
        } else {
            $order_by = events_get_sql_order($sort_field, $order);
        }
    }

    // Pagination.
    $pagination = '';
    if (isset($limit, $offset) && $limit > 0) {
        $pagination = sprintf(' LIMIT %d OFFSET %d', $limit, $offset);
    }

    $extra = '';
    if (is_metaconsole() && $nodeConnected === false) {
        $extra = ', server_id';
    }

    // Group by.
    $group_by = 'GROUP BY ';
    $tagente_join = 'LEFT';
    switch ($filter['group_rep']) {
        case '0':
        default:
            // All events.
            $group_by = '';
        break;

        case '1':
            // Group by events.
            $group_by .= 'te.estado, te.evento, te.id_agente, te.id_agentmodule';
            $group_by .= $extra;
        break;

        case '2':
            // Group by agents.
            $tagente_join = 'INNER';
            // $group_by .= 'te.id_agente, te.event_type';
            // $group_by .= $extra;
            $group_by = '';
            $order_by = events_get_sql_order('id_agente', 'asc');
            if (isset($order, $sort_field)) {
                $order_by .= ','.events_get_sql_order(
                    $sort_field,
                    $order,
                    0,
                    true
                );
            }
        break;
    }

    $tgrupo_join = 'LEFT';
    $tgrupo_join_filters = [];

    if (isset($groups)
        && (is_array($groups)
        || $groups > 0)
    ) {
        $tgrupo_join = 'INNER';
        if (is_array($groups)) {
            $tgrupo_join_filters[] = sprintf(
                ' (te.id_grupo = tg.id_grupo AND tg.id_grupo IN (%s))
                 OR (tg.id_grupo = tasg.id_group AND tasg.id_group IN (%s))',
                join(', ', $groups),
                join(', ', $groups)
            );
        } else {
            $tgrupo_join_filters[] = sprintf(
                ' (te.id_grupo = tg.id_grupo AND tg.id_grupo = %s)
                 OR (tg.id_grupo = tasg.id_group AND tasg.id_group = %s)',
                $groups,
                $groups
            );
        }
    } else {
        $tgrupo_join_filters[] = ' te.id_grupo = tg.id_grupo';
    }

    $server_join = '';
    if (is_metaconsole() && $nodeConnected === false) {
        $server_join = ' LEFT JOIN tmetaconsole_setup ts
            ON ts.id = te.server_id';
        if (!empty($filter['server_id'])) {
            $server_join = sprintf(
                ' INNER JOIN tmetaconsole_setup ts
                  ON ts.id = te.server_id AND ts.id= %d',
                $filter['server_id']
            );
        }
    }

    // Secondary groups.
    $event_lj = '';
    if (!$user_is_admin || ($user_is_admin && isset($groups) && $groups > 0)) {
        db_process_sql('SET group_concat_max_len = 9999999');
        $event_lj = events_get_secondary_groups_left_join($table);
    }

    $group_selects = '';
    if ($group_by != '') {
        $group_selects = ',COUNT(id_evento) AS event_rep
        ,GROUP_CONCAT(DISTINCT user_comment SEPARATOR "<br>") AS comments,
        MAX(utimestamp) as timestamp_last,
        MIN(utimestamp) as timestamp_first,
        MAX(id_evento) as max_id_evento';

        if ($count === false) {
            $idx = array_search('te.user_comment', $fields);
            if ($idx !== false) {
                unset($fields[$idx]);
            }
        }
    } else {
        $idx = array_search('te.user_comment', $fields);
        if ($idx !== false) {
            $fields[$idx] = 'te.user_comment AS comments';
        }
    }

    $sql = sprintf(
        'SELECT %s
            %s
         FROM %s
         %s
         %s
         %s JOIN %s ta
           ON ta.%s = te.id_agente
           %s
           %s
         %s JOIN tgrupo tg
           ON %s
         %s
         WHERE 1=1
         %s
         %s
         %s
         %s
         %s
         ',
        join(',', $fields),
        $group_selects,
        $tevento,
        $event_lj,
        $agentmodule_join,
        $tagente_join,
        $tagente_table,
        $tagente_field,
        $conditionMetaconsole,
        join(' ', $agent_join_filters),
        $tgrupo_join,
        join(' ', $tgrupo_join_filters),
        $server_join,
        join(' ', $sql_filters),
        $group_by,
        $order_by,
        $pagination,
        $having
    );

    if (!$user_is_admin) {
        // XXX: Confirm there's no extra grants unhandled!.
        $can_manage = '0 as user_can_manage';
        if (!empty($EM_groups)) {
            $can_manage = sprintf(
                '(tbase.id_grupo IN (%s)) as user_can_manage',
                join(', ', array_keys($EM_groups))
            );
        }

        $can_write = '0 as user_can_write';
        if (!empty($EW_groups)) {
            $can_write = sprintf(
                '(tbase.id_grupo IN (%s)) as user_can_write',
                join(', ', array_keys($EW_groups))
            );
        }

        $sql = sprintf(
            'SELECT
                tbase.*,
                %s,
                %s
            FROM
                (',
            $can_manage,
            $can_write
        ).$sql.') tbase';
    } else {
        $sql = 'SELECT
                tbase.*,
                1 as user_can_manage,
                1 as user_can_write
            FROM
                ('.$sql.') tbase';
    }

    if ($count) {
        $sql = 'SELECT count(*) as nitems FROM ('.$sql.') tt';
    }

    if ($return_sql) {
        return $sql;
    }

    return db_get_all_rows_sql($sql);
}


/**
 * @deprecated Use events_get_all instead.
 *
 * Get all rows of events from the database, that
 * pass the filter, and can get only some fields.
 *
 * @param mixed $filter Filters elements. It can be an indexed array
 *                      (keys would be the field name and value the expected
 *                      value, and would be joined with an AND operator) or a
 *                      string, including any SQL clause (without the WHERE
 *                      keyword). Example:
 *                <code>
 *                Both are similars:
 *                db_get_all_rows_filter ('table', ['disabled', 0]);
 *                db_get_all_rows_filter ('table', 'disabled = 0');
 *                Both are similars:
 *                db_get_all_rows_filter (
 *                    'table',
 *                    [
 *                         'disabled' => 0,
 *                         'history_data' => 0
 *                    ],
 *                    'name',
 *                    'OR'
 *                );
 *                db_get_all_rows_filter (
 *                    'table',
 *                    'disabled = 0 OR history_data = 0', 'name'
 *                );
 *                </code>.
 * @param mixed $fields Fields of the table to retrieve. Can be an array or a
 *                      coma separated string. All fields are retrieved by
 *                      default.
 *
 * @return mixed False in case of error or invalid values passed.
 *               Affected rows otherwise
 */
function events_get_events($filter=false, $fields=false)
{
    if (isset($filter['criticity']) === true
        && (int) $filter['criticity'] === EVENT_CRIT_WARNING_OR_CRITICAL
    ) {
        $filter['criticity'] = [
            EVENT_CRIT_WARNING,
            EVENT_CRIT_CRITICAL,
        ];
    }

    return db_get_all_rows_filter('tevento', $filter, $fields);
}


/**
 * Get the event with the id pass as parameter.
 *
 * @param integer $id      Event id.
 * @param mixed   $fields  The fields to show or by default all with false.
 * @param boolean $meta    Metaconsole environment or not.
 * @param boolean $history Retrieve also historical data.
 *
 * @return mixed False in case of error or invalid values passed.
 *               Event row otherwise.
 */
function events_get_event($id, $fields=false, $meta=false, $history=false)
{
    if (empty($id)) {
        return false;
    }

    global $config;

    if (is_array($fields)) {
        if (! in_array('id_grupo', $fields)) {
            $fields[] = 'id_grupo';
        }
    }

    $table = events_get_events_table($meta, $history);

    $event = db_get_row($table, 'id_evento', $id, $fields);
    if (! check_acl($config['id_user'], $event['id_grupo'], 'ER')) {
        return false;
    }

    return $event;
}


/**
 * Retrieve all events ungrouped.
 *
 * @param string  $sql_post  Sql_post.
 * @param boolean $meta      Meta.
 * @param boolean $history   History.
 * @param boolean $returnSql Only Query.
 *
 * @return mixed Array of events or false.
 */
function events_get_events_no_grouped(
    $sql_post,
    $meta=false,
    $history=false,
    $returnSql=false
) {
    global $config;

    $table = events_get_events_table($meta, $history);

    $sql = 'SELECT * FROM '.$table.' te ';
    $sql .= events_get_secondary_groups_left_join($table);
    $sql .= $sql_post;

    if ($returnSql === true) {
        return $sql;
    }

    $events = db_get_all_rows_sql($sql, $history);

    return $events;
}


/**
 * Return all events matching sql_post grouped.
 *
 * @param string  $sql_post   Sql_post.
 * @param integer $offset     Offset.
 * @param integer $pagination Pagination.
 * @param boolean $meta       Meta.
 * @param boolean $history    History.
 * @param boolean $total      Total.
 * @param boolean $history_db History_db.
 * @param string  $order      Order.
 * @param string  $sort_field Sort_field.
 *
 * @return mixed Array of events or false.
 */
function events_get_events_grouped(
    $sql_post,
    $offset=0,
    $pagination=1,
    $meta=false,
    $history=false,
    $total=false,
    $history_db=false,
    $order='down',
    $sort_field='utimestamp'
) {
    global $config;

    $table = events_get_events_table($meta, $history);

    if ($meta) {
        $groupby_extra = ', server_id';
    } else {
        $groupby_extra = '';
    }

    if (is_metaconsole()) {
            $id_source_event = get_parameter('id_source_event');
        if ($id_source_event != '') {
            $sql_post .= "AND id_source_event = $id_source_event";
        }
    }

    db_process_sql('SET group_concat_max_len = 9999999');
    $event_lj = events_get_secondary_groups_left_join($table);
    if ($total) {
        $sql = "SELECT COUNT(*) FROM (SELECT id_evento
            FROM $table te $event_lj ".$sql_post.'
            GROUP BY estado, evento, id_agente, id_agentmodule'.$groupby_extra.') AS t';
    } else {
        $sql = sprintf(
            'SELECT *,
                MAX(id_evento) AS id_evento,
                GROUP_CONCAT(
                    DISTINCT user_comment SEPARATOR "<br>"
                ) AS user_comment,
                GROUP_CONCAT(
                    DISTINCT id_evento SEPARATOR ","
                ) AS similar_ids,
                COUNT(id_evento) AS event_rep, MAX(utimestamp) AS timestamp_rep,
                MIN(utimestamp) AS timestamp_rep_min,
                (SELECT owner_user
                    FROM %s
                    WHERE id_evento = MAX(te.id_evento)) AS owner_user,
                (SELECT id_usuario
                    FROM %s
                    WHERE id_evento = MAX(te.id_evento)) AS id_usuario,
                (SELECT id_agente
                    FROM %s
                    WHERE id_evento = MAX(te.id_evento)) AS id_agente,
                (SELECT criticity
                    FROM %s
                    WHERE id_evento = MAX(te.id_evento)) AS criticity,
                (SELECT ack_utimestamp
                    FROM %s
                    WHERE id_evento = MAX(te.id_evento)) AS ack_utimestamp,
                (SELECT nombre
                    FROM tagente_modulo
                    WHERE id_agente_modulo = te.id_agentmodule) AS module_name
            FROM %s te %s
            %s
            GROUP BY estado, evento, id_agente, id_agentmodule %s
                %s
            LIMIT %d, %d',
            $table,
            $table,
            $table,
            $table,
            $table,
            $table,
            $event_lj,
            $sql_post,
            $groupby_extra,
            events_get_sql_order($sort_field, $order, 2),
            $offset,
            $pagination
        );
    }

    // Extract the events by filter (or not) from db.
    $events = db_get_all_rows_sql($sql, $history_db);

    if ($total) {
        return reset($events[0]);
    } else {
        return $events;
    }
}


/**
 * Return count of events grouped.
 *
 * @param string  $sql_post Sql_post.
 * @param boolean $meta     Meta.
 * @param boolean $history  History.
 *
 * @return integer Number of events or false if failed.
 */
function events_get_total_events_grouped($sql_post, $meta=false, $history=false)
{
    return events_get_events_grouped($sql_post, 0, 0, $meta, $history, true);
}


/**
 * Get all the events ids similar to a given event id.
 *
 * An event is similar then the event text (evento) and the id_agentmodule are
 * the same.
 *
 * @param integer $id      Event id to get similar events.
 * @param boolean $meta    Metaconsole mode flag.
 * @param boolean $history History mode flag.
 *
 * @return array A list of events ids.
 */
function events_get_similar_ids($id, $meta=false, $history=false)
{
    $events_table = events_get_events_table($meta, $history);

    $ids = [];
    if ($meta) {
        $event = events_meta_get_event(
            $id,
            [
                'evento',
                'id_agentmodule',
            ],
            $history
        );
    } else {
        $event = events_get_event($id, ['evento', 'id_agentmodule']);
    }

    if ($event === false) {
        return $ids;
    }

    $events = db_get_all_rows_filter(
        $events_table,
        [
            'evento'         => $event['evento'],
            'id_agentmodule' => $event['id_agentmodule'],
        ],
        ['id_evento']
    );
    if ($events === false) {
        return $ids;
    }

    foreach ($events as $event) {
        $ids[] = $event['id_evento'];
    }

    return $ids;
}


/**
 * Delete events in a transresponse
 *
 * @param mixed   $id_event Event ID or array of events.
 * @param boolean $similar  Whether to delete similar events too.
 * @param boolean $meta     Metaconsole mode flag.
 * @param boolean $history  History mode flag.
 *
 * @return boolean Whether or not it was successful
 */
function events_delete_event(
    $id_event,
    $similar=true,
    $meta=false,
    $history=false
) {
    global $config;

    $table_event = events_get_events_table($meta, $history);

    // Cleans up the selection for all unwanted values also casts any single values as an array.
    $id_event = (array) safe_int($id_event, 1);

    // We must delete all events like the selected.
    if ($similar) {
        foreach ($id_event as $id) {
            $id_event = array_merge(
                $id_event,
                events_get_similar_ids($id, $meta, $history)
            );
        }

        $id_event = array_unique($id_event);
    }

    $errors = 0;

    foreach ($id_event as $event) {
        if ($meta) {
            $event_group = events_meta_get_group($event, $history);
        } else {
            $event_group = events_get_group($event);
        }

        if (check_acl($config['id_user'], $event_group, 'EM') == 0) {
            // Check ACL.
            db_pandora_audit('ACL Violation', 'Attempted deleting event #'.$event);
            $errors++;
        } else {
            $ret = db_process_sql_delete($table_event, ['id_evento' => $event]);

            if (!$ret) {
                $errors++;
            } else {
                db_pandora_audit('Event deleted', 'Deleted event #'.$event);
                // ACL didn't fail nor did return.
                continue;
            }
        }

        break;
    }

    if ($errors > 0) {
        return false;
    } else {
        return true;
    }
}


/**
 * Change the status of one or multiple events.
 *
 * @param mixed   $id_event   Event ID or array of events.
 * @param integer $new_status New status of the event.
 * @param boolean $meta       Metaconsole mode flag.
 * @param boolean $history    History mode flag.
 *
 * @return boolean Whether or not it was successful
 */
function events_change_status(
    $id_event,
    $new_status,
    $meta=false,
    $history=false
) {
    global $config;

    $event_table = events_get_events_table($meta, $history);

    // Cleans up the selection for all unwanted values also casts any single values as an array.
    $id_event = (array) safe_int($id_event, 1);

    // Update ack info if the new status is validated.
    if ($new_status == EVENT_STATUS_VALIDATED) {
        $ack_utimestamp = time();
        $ack_user = $config['id_user'];
    } else {
        $acl_utimestamp = 0;
        $ack_user = $config['id_user'];
    }

    switch ($new_status) {
        case EVENT_STATUS_NEW:
            $status_string = 'New';
        break;

        case EVENT_STATUS_VALIDATED:
            $status_string = 'Validated';
        break;

        case EVENT_STATUS_INPROCESS:
            $status_string = 'In process';
        break;

        default:
            $status_string = '';
        break;
    }

    $alerts = [];

    foreach ($id_event as $k => $id) {
        if ($meta) {
            $event_group = events_meta_get_group($id, $history);
            $event = events_meta_get_event($id, false, $history);
            $server_id = $event['server_id'];
        } else {
            $event_group = events_get_group($id);
            $event = events_get_event($id);
        }

        if ($event['id_alert_am'] > 0 && !in_array($event['id_alert_am'], $alerts)) {
            $alerts[] = $event['id_alert_am'];
        }

        if (check_acl($config['id_user'], $event_group, 'EW') == 0) {
            db_pandora_audit('ACL Violation', 'Attempted updating event #'.$id);

            unset($id_event[$k]);
        }
    }

    if (empty($id_event)) {
        return false;
    }

    $values = [
        'estado'         => $new_status,
        'id_usuario'     => $ack_user,
        'ack_utimestamp' => $ack_utimestamp,
    ];

    $ret = db_process_sql_update(
        $event_table,
        $values,
        ['id_evento' => $id_event]
    );

    if (($ret === false) || ($ret === 0)) {
        return false;
    }

    if ($new_status == EVENT_STATUS_VALIDATED) {
        events_change_owner(
            $id_event,
            $config['id_user'],
            false,
            $meta,
            $history
        );
    }

    events_comment(
        $id_event,
        '',
        'Change status to '.$status_string,
        $meta,
        $history
    );

    if ($meta && !empty($alerts)) {
        $server = metaconsole_get_connection_by_id($server_id);
        metaconsole_connect($server);
    }

    // Put the alerts in standby or not depends the new status.
    foreach ($alerts as $alert) {
        switch ($new_status) {
            case EVENT_NEW:
            case EVENT_VALIDATE:
                alerts_agent_module_standby($alert, 0);
            break;

            case EVENT_PROCESS:
                alerts_agent_module_standby($alert, 1);
            break;

            default:
                // Ignore.
            break;
        }
    }

    if ($meta && !empty($alerts)) {
        metaconsole_restore_db();
    }

    return true;
}


/**
 * Change the owner of an event if the event hasn't owner.
 *
 * @param mixed   $id_event  Event ID or array of events.
 * @param string  $new_owner Id_user of the new owner. If is false, the current
 *                           owner will be set, if empty, will be cleaned.
 * @param boolean $force     Flag to force the change or not (not force is
 *                           change only when it hasn't owner).
 * @param boolean $meta      Metaconsole mode flag.
 * @param boolean $history   History mode flag.
 *
 * @return boolean Whether or not it was successful.
 */
function events_change_owner(
    $id_event,
    $new_owner=false,
    $force=false,
    $meta=false,
    $history=false
) {
    global $config;

    $event_table = events_get_events_table($meta, $history);

    // Cleans up the selection for all unwanted values also casts any single
    // values as an array.
    $id_event = (array) safe_int($id_event, 1);

    foreach ($id_event as $k => $id) {
        if ($meta) {
            $event_group = events_meta_get_group($id, $history);
        } else {
            $event_group = events_get_group($id);
        }

        if (check_acl($config['id_user'], $event_group, 'EW') == 0) {
            db_pandora_audit('ACL Violation', 'Attempted updating event #'.$id);
            unset($id_event[$k]);
        }
    }

    if (empty($id_event)) {
        return false;
    }

    if ($new_owner === false) {
        $new_owner = $config['id_user'];
    }

    // Only generate comment when is forced (sometimes is owner changes when
    // comment).
    if ($force) {
        events_comment(
            $id_event,
            '',
            'Change owner to '.$new_owner,
            $meta,
            $history,
            true,
            false
        );
    }

    $values = ['owner_user' => $new_owner];

    $where = ['id_evento' => $id_event];

    // If not force, add to where if owner_user = ''.
    if (!$force) {
        $where['owner_user'] = '';
    }

    $ret = db_process_sql_update(
        $event_table,
        $values,
        $where,
        'AND',
        false
    );

    if (($ret === false) || ($ret === 0)) {
        return false;
    }

    return true;
}


/**
 * Returns proper event table based on environment.
 *
 * @param boolean $meta    Metaconsole environment or not.
 * @param boolean $history Historical data or not.
 *
 * @return string Table name.
 */
function events_get_events_table($meta, $history)
{
    if ($meta) {
        if ($history) {
            $event_table = 'tmetaconsole_event_history';
        } else {
            $event_table = 'tmetaconsole_event';
        }
    } else {
        $event_table = 'tevento';
    }

    return $event_table;
}


/**
 * Comment events in a transresponse
 *
 * @param mixed   $id_event     Event ID or array of events.
 * @param string  $comment      Comment to be registered.
 * @param string  $action       Action performed with comment. By default just add
 *                              a comment.
 * @param boolean $meta         Flag of metaconsole mode.
 * @param boolean $history      Flag of history mode.
 * @param boolean $similars     Similars.
 * @param boolean $update_owner Update owner.
 *
 * @return boolean Whether or not it was successful
 */
function events_comment(
    $id_event,
    $comment='',
    $action='Added comment',
    $meta=false,
    $history=false,
    $similars=true,
    $update_owner=true
) {
    global $config;

    $event_table = events_get_events_table($meta, $history);

    // Cleans up the selection for all unwanted values also casts any single
    // values as an array.
    $id_event = (array) safe_int($id_event, 1);

    foreach ($id_event as $k => $id) {
        if ($meta) {
            $event_group = events_meta_get_group($id, $history);
        } else {
            $event_group = events_get_group($id);
        }

        if (check_acl($config['id_user'], $event_group, 'EW') == 0) {
            db_pandora_audit('ACL Violation', 'Attempted updating event #'.$id);

            unset($id_event[$k]);
        }
    }

    if (empty($id_event)) {
        return false;
    }

    if ($update_owner) {
        // If the event hasn't owner, assign the user as owner.
        events_change_owner($id_event);
    }

    // Get the current event comments.
    $first_event = $id_event;
    if (is_array($id_event)) {
        $first_event = reset($id_event);
    }

    $event_comments = mysql_db_process_sql(
        'SELECT user_comment FROM '.$event_table.' WHERE id_evento = '.$first_event,
        'affected_rows',
        '',
        false
    );

    $event_comments_array = [];

    if ($event_comments[0]['user_comment'] == '') {
        $comments_format = 'new';
    } else {
        // If comments are not stored in json, the format is old.
        $event_comments_array = json_decode($event_comments[0]['user_comment']);

        if (empty($event_comments_array)) {
            $comments_format = 'old';
        } else {
            $comments_format = 'new';
        }
    }

    switch ($comments_format) {
        case 'new':
            $comment_for_json['comment'] = io_safe_input($comment);
            $comment_for_json['action'] = $action;
            $comment_for_json['id_user'] = $config['id_user'];
            $comment_for_json['utimestamp'] = time();

            $event_comments_array[] = $comment_for_json;

            $event_comments = io_json_mb_encode($event_comments_array);

            // Update comment.
            $ret = db_process_sql_update(
                $event_table,
                ['user_comment' => $event_comments],
                ['id_evento' => implode(',', $id_event)]
            );
        break;

        case 'old':
            // Give old ugly format to comment. TODO: Change this method for
            // aux table or json.
            $comment = str_replace(["\r\n", "\r", "\n"], '<br>', $comment);

            if ($comment != '') {
                $commentbox = '<div class="comment_box">'.io_safe_input($comment).'</div>';
            } else {
                $commentbox = '';
            }

            // Don't translate 'by' word because if multiple users with
            // different languages make comments in the same console
            // will be a mess.
            $comment = '<b>-- '.$action.' by '.$config['id_user'].' ['.date($config['date_format']).'] --</b><br>'.$commentbox.'<br>';

            // Update comment.
            $sql_validation = sprintf(
                'UPDATE %s
                SET user_comment = concat("%s", user_comment)
                WHERE id_evento in (%s)',
                $event_table,
                $comment,
                implode(',', $id_event)
            );

            $ret = db_process_sql($sql_validation);
        break;

        default:
            // Ignore.
        break;
    }

    if (($ret === false) || ($ret === 0)) {
        return false;
    }

    return true;
}


/**
 * Get group id of an event.
 *
 * @param integer $id_event Event id.
 *
 * @return integer Group id of the given event.
 */
function events_get_group($id_event)
{
    return (int) db_get_value(
        'id_grupo',
        'tevento',
        'id_evento',
        (int) $id_event
    );
}


/**
 * Get description of an event.
 *
 * @param integer $id_event Event id.
 *
 * @return string Description of the given event.
 */
function events_get_description($id_event)
{
    return (string) db_get_value(
        'evento',
        'tevento',
        'id_evento',
        (int) $id_event
    );
}


/**
 * Insert a event in the event log system.
 *
 * @param integer $event                 Event.
 * @param integer $id_group              Id_group.
 * @param integer $id_agent              Id_agent.
 * @param integer $status                Status.
 * @param string  $id_user               Id_user.
 * @param string  $event_type            Event_type.
 * @param integer $priority              Priority.
 * @param integer $id_agent_module       Id_agent_module.
 * @param integer $id_aam                Id_aam.
 * @param string  $critical_instructions Critical_instructions.
 * @param string  $warning_instructions  Warning_instructions.
 * @param string  $unknown_instructions  Unknown_instructions.
 * @param boolean $source                Source.
 * @param string  $tags                  Tags.
 * @param string  $custom_data           Custom_data.
 * @param integer $server_id             Server_id.
 * @param string  $id_extra              Id_extra.
 *
 * @return integer Event id.
 */
function events_create_event(
    $event,
    $id_group,
    $id_agent,
    $status=0,
    $id_user='',
    $event_type='unknown',
    $priority=0,
    $id_agent_module=0,
    $id_aam=0,
    $critical_instructions='',
    $warning_instructions='',
    $unknown_instructions='',
    $source=false,
    $tags='',
    $custom_data='',
    $server_id=0,
    $id_extra=''
) {
    global $config;

    if ($source === false) {
        $source = get_product_name();
    }

    $table_events = 'tevento';
    if (is_metaconsole()) {
        $table_events = 'tmetaconsole_event';

        $sql = sprintf(
            'INSERT INTO '.$table_events.' (id_agente, id_grupo, evento,
                timestamp, estado, utimestamp, id_usuario,
                event_type, criticity, id_agentmodule, id_alert_am,
                critical_instructions, warning_instructions,
                unknown_instructions, source, tags, custom_data,
                server_id, id_extra, data, module_status) 
            VALUES (%d, %d, "%s", NOW(), %d, UNIX_TIMESTAMP(NOW()),
                "%s", "%s", %d, %d, %d, "%s", "%s", "%s", "%s",
                "%s", "%s", %d, "%s", %d, %d)',
            $id_agent,
            $id_group,
            $event,
            $status,
            $id_user,
            $event_type,
            $priority,
            $id_agent_module,
            $id_aam,
            $critical_instructions,
            $warning_instructions,
            $unknown_instructions,
            $source,
            $tags,
            $custom_data,
            $server_id,
            $id_extra,
            $data,
            $module_status
        );
    } else {
        $sql = sprintf(
            'INSERT INTO '.$table_events.' (id_agente, id_grupo, evento,
                timestamp, estado, utimestamp, id_usuario,
                event_type, criticity, id_agentmodule, id_alert_am,
                critical_instructions, warning_instructions,
                unknown_instructions, source, tags, custom_data, id_extra, data, module_status) 
            VALUES (%d, %d, "%s", NOW(), %d, UNIX_TIMESTAMP(NOW()),
                "%s", "%s", %d, %d, %d, "%s", "%s", "%s", "%s", "%s", "%s", "%s", %d, %d)',
            $id_agent,
            $id_group,
            $event,
            $status,
            $id_user,
            $event_type,
            $priority,
            $id_agent_module,
            $id_aam,
            $critical_instructions,
            $warning_instructions,
            $unknown_instructions,
            $source,
            $tags,
            $custom_data,
            $id_extra,
            $data,
            $module_status
        );
    }

    return (int) db_process_sql($sql, 'insert_id');
}


/**
 * Prints a small event table.
 *
 * @param string  $filter        SQL WHERE clause.
 * @param integer $limit         How many events to show.
 * @param integer $width         How wide the table should be.
 * @param boolean $return        Prints out HTML if false.
 * @param integer $agent_id      Agent id if is the table of one agent.
 *                               0 otherwise.
 * @param boolean $tactical_view Be shown in tactical view or not.
 *
 * @return string HTML with table element.
 */
function events_print_event_table(
    $filter='',
    $limit=10,
    $width=440,
    $return=false,
    $agent_id=0,
    $tactical_view=false
) {
    global $config;

    ui_require_css_file('events');

    if ($agent_id == 0) {
        $agent_condition = '';
    } else {
        $agent_condition = ' id_agente = '.$agent_id.' AND ';
    }

    if ($filter == '') {
        $filter = '1 = 1';
    }

    $secondary_join = 'LEFT JOIN tagent_secondary_group tasg ON tevento.id_agente = tasg.id_agent';

    $sql = sprintf(
        'SELECT DISTINCT tevento.*
		FROM tevento %s
		WHERE %s %s
		ORDER BY utimestamp DESC LIMIT %d',
        $secondary_join,
        $agent_condition,
        $filter,
        $limit
    );

    $result = db_get_all_rows_sql($sql);

    if ($result === false) {
        if ($return) {
            $returned = ui_print_info_message(__('No events'), '', true);
            return $returned;
        } else {
            echo ui_print_info_message(__('No events'));
        }
    } else {
        $table = new stdClass();
        $table->id = 'latest_events_table';
        $table->cellpadding = 0;
        $table->cellspacing = 0;
        $table->width = $width;
        $table->class = 'info_table no-td-padding';
        if (!$tactical_view) {
            $table->title = __('Latest events');
        }

        $table->titleclass = 'tabletitle';
        $table->titlestyle = 'text-transform:uppercase;';
        $table->headclass = [];
        $table->head = [];
        $table->rowclass = [];
        $table->cellclass = [];
        $table->data = [];
        $table->align = [];
        $table->style = [];

        $i = 0;
        $table->head[$i] = "<span title='".__('Severity')."'>".__('S.').'</span>';
        $table->headstyle[$i] = 'width: 1%;text-align: center;';
        $table->style[$i++] = 'text-align: center;';

        $table->head[$i] = __('Type');
        $table->headstyle[$i] = 'width: 3%;text-align: center;';
        $table->style[$i++] = 'text-align: center;';

        $table->head[$i] = __('Event name');
        $table->headstyle[$i] = '';
        $table->style[$i++] = 'word-break: break-word;';

        if ($agent_id == 0) {
            $table->head[$i] = __('Agent name');
            $table->headstyle[$i] = '';
            $table->style[$i++] = 'word-break: break-all;';
        }

        $table->head[$i] = __('Timestamp');
        $table->headstyle[$i] = 'width: 150px;';
        $table->style[$i++] = 'word-break: break-word;';

        $table->head[$i] = __('Status');
        $table->headstyle[$i] = 'width: 150px;text-align: center;';
        $table->style[$i++] = 'text-align: center;';

        $table->head[$i] = "<span title='".__('Validated')."'>".__('V.').'</span>';
        $table->headstyle[$i] = 'width: 1%;text-align: center;';
        $table->style[$i++] = 'text-align: center;';

        $all_groups = [];
        if ($agent_id != 0) {
            $all_groups = agents_get_all_groups_agent($agent_id);
        }

        foreach ($result as $event) {
            // Copy all groups of the agent and append the event group.
            $check_events = $all_groups;
            $check_events[] = $event['id_grupo'];
            if (! check_acl_one_of_groups($config['id_user'], $check_events, 'ER')) {
                continue;
            }

            $data = [];

            // Colored box.
            switch ($event['estado']) {
                case 0:
                    $img = 'images/star.png';
                    $title = __('New event');
                break;

                case 1:
                    $img = 'images/tick.png';
                    $title = __('Event validated');
                break;

                case 2:
                    $img = 'images/hourglass.png';
                    $title = __('Event in process');
                break;

                default:
                    // Ignore.
                break;
            }

            $i = 0;
            // Criticity.
            $data[$i++] = ui_print_event_priority($event['criticity'], true, true);

            // Event type.
            $data[$i++] = events_print_type_img($event['event_type'], true);

            // Event text.
            $data[$i++] = ui_print_string_substr(
                strip_tags(io_safe_output($event['evento'])),
                75,
                true,
                '7.5'
            );

            if ($agent_id == 0) {
                if ($event['id_agente'] > 0) {
                    // Agent name.
                    // Get class name, for the link color, etc.
                    $data[$i] = "<a href='index.php?sec=estado&sec2=operation/agentes/ver_agente&id_agente=".$event['id_agente']."'>".agents_get_alias($event['id_agente']).'</A>';
                    // For System or SNMP generated alerts.
                } else if ($event['event_type'] == 'system') {
                    $data[$i] = __('System');
                } else {
                    $data[$i] = __('Alert').'SNMP';
                }

                $i++;
            }

            // Timestamp.
            $data[$i++] = ui_print_timestamp($event['timestamp'], true, ['style' => 'font-size: 7.5pt; letter-spacing: 0.3pt;']);

            // Status.
            $data[$i++] = ui_print_event_type($event['event_type'], true);

            $data[$i++] = html_print_image(
                $img,
                true,
                [
                    'class' => 'image_status',
                    'title' => $title,
                ]
            );
            $table->data[] = $data;
        }

        $events_table = html_print_table($table, true);
        $out = $events_table;

        if (!$tactical_view) {
            $out .= '<table width="100%"><tr><td class="w90p align-top pdd_t_0px">';
            if ($agent_id != 0) {
                $out .= '</td><td class="w200px align-top">';
                $out .= '<table cellpadding=0 cellspacing=0 class="databox"><tr><td>';
                $out .= '<fieldset class="databox tactical_set">
						<legend>'.__('Events -by module-').'</legend>'.graph_event_module(180, 100, $event['id_agente']).'</fieldset>';
                $out .= '</td></tr></table>';
            } else {
                $out .= '</td><td class="w200px align-top">';
                $out .= '<table cellpadding=0 cellspacing=0 class="databox"><tr><td>';
                $out .= '<fieldset class="databox tactical_set">
						<legend>'.__('Event graph').'</legend>'.grafico_eventos_total('', 180, 60).'</fieldset>';
                $out .= '<fieldset class="databox tactical_set">
						<legend>'.__('Event graph by agent').'</legend>'.grafico_eventos_grupo(180, 60).'</fieldset>';
                $out .= '</td></tr></table>';
            }

            $out .= '</td></tr></table>';
        }

        unset($table);

        if ($return) {
            return $out;
        } else {
            echo $out;
        }
    }
}


/**
 * Prints the event type image.
 *
 * @param string  $type     Event type from SQL.
 * @param boolean $return   Whether to return or print.
 * @param boolean $only_url Flag to return only url of image, by default false.
 *
 * @return string HTML with img.
 */
function events_print_type_img(
    $type,
    $return=false,
    $only_url=false
) {
    global $config;

    $output = '';

    $urlImage = ui_get_full_url(false);

    $style = '';

    switch ($type) {
        case 'alert_recovered':
            $icon = 'images/bell.png';
            $style = 'invert_filter';
        break;

        case 'alert_manual_validation':
            $icon = 'images/ok.png';
            $style = 'invert_filter';
        break;

        case 'going_down_critical':
        case 'going_up_critical':
            // This is to be backwards compatible.
            $icon = 'images/module_critical.png';
        break;

        case 'going_up_normal':
        case 'going_down_normal':
            // This is to be backwards compatible.
            $icon = 'images/module_ok.png';
        break;

        case 'going_up_warning':
        case 'going_down_warning':
            $icon = 'images/module_warning.png';
        break;

        case 'going_unknown':
            $icon = 'images/module_unknown.png';
        break;

        case 'alert_fired':
            $icon = 'images/bell_error.png';
            $style = 'invert_filter';
        break;

        case 'system':
            $icon = 'images/cog.png';
            $style = 'invert_filter';
        break;

        case 'recon_host_detected':
            $icon = 'images/recon.png';
            $style = 'invert_filter';
        break;

        case 'new_agent':
            $icon = 'images/agent.png';
            $style = 'invert_filter';
        break;

        case 'configuration_change':
            $icon = 'images/config.png';
            $style = 'invert_filter';
        break;

        case 'unknown':
        default:
            $icon = 'images/lightning_go.png';
            $style = 'invert_filter';
        break;
    }

    if ($only_url) {
        $output = $urlImage.'/'.$icon;
    } else {
        $output .= html_print_image(
            $icon,
            true,
            [
                'title' => events_print_type_description($type, true),
                'class' => $style,
            ]
        );
    }

    if ($return) {
        return $output;
    }

    echo $output;
}


/**
 * Prints the event type description
 *
 * @param string  $type   Event type from SQL.
 * @param boolean $return Whether to return or print.
 *
 * @return string HTML with img
 */
function events_print_type_description($type, $return=false)
{
    $output = '';

    switch ($type) {
        case 'going_unknown':
            $output .= __('Going to unknown');
        break;

        case 'alert_recovered':
            $output .= __('Alert recovered');
        break;

        case 'alert_manual_validation':
            $output .= __('Alert manually validated');
        break;

        case 'going_up_warning':
            $output .= __('Going from critical to warning');
        break;

        case 'going_down_critical':
        case 'going_up_critical':
            // This is to be backwards compatible.
            $output .= __('Going up to critical state');
        break;

        case 'going_up_normal':
        case 'going_down_normal':
            // This is to be backwards compatible.
            $output .= __('Going up to normal state');
        break;

        case 'going_down_warning':
            $output .= __('Going down from normal to warning');
        break;

        case 'alert_fired':
            $output .= __('Alert fired');
        break;

        case 'system';
            $output .= __('SYSTEM');
        break;

        case 'recon_host_detected';
            $output .= __('Discovery server detected a new host');
        break;

        case 'new_agent';
            $output .= __('New agent created');
        break;

        case 'configuration_change';
            $output .= __('Configuration change');
        break;

        case 'alert_ceased';
            $output .= __('Alert ceased');
        break;

        case 'error';
            $output .= __('Error');
        break;

        case 'unknown':
        default:
            $output .= __('Unknown type:').': '.$type;
        break;
    }

    if ($return) {
        return $output;
    }

    echo $output;
}


/**
 * Get all the events happened in a group during a period of time.
 *
 * The returned events will be in the time interval ($date - $period, $date]
 *
 * @param mixed   $begin                     Begin.
 * @param mixed   $result                    Result.
 * @param mixed   $id_group                  Group id to get events for.
 * @param integer $period                    Period in seconds to get events.
 * @param integer $date                      Beginning date to get events.
 * @param boolean $filter_event_validated    Filter_event_validated.
 * @param boolean $filter_event_critical     Filter_event_critical.
 * @param boolean $filter_event_warning      Filter_event_warning.
 * @param boolean $filter_event_no_validated Filter_event_no_validated.
 *
 * @return array An array with all the events happened.
 */
function events_get_group_events_steps(
    $begin,
    &$result,
    $id_group,
    $period,
    $date,
    $filter_event_validated=false,
    $filter_event_critical=false,
    $filter_event_warning=false,
    $filter_event_no_validated=false
) {
    global $config;

    $id_group = groups_safe_acl($config['id_user'], $id_group, 'ER');

    if (empty($id_group)) {
        // An empty array means the user doesn't have access.
        return false;
    }

    $datelimit = ($date - $period);

    $sql_where = ' AND 1 = 1 ';
    $criticities = [];
    if ($filter_event_critical) {
        $criticities[] = 4;
    }

    if ($filter_event_warning) {
        $criticities[] = 3;
    }

    if (!empty($criticities)) {
        $sql_where .= ' AND criticity IN ('.implode(', ', $criticities).')';
    }

    if ($filter_event_validated) {
        $sql_where .= ' AND estado = 1 ';
    }

    if ($filter_event_no_validated) {
        $sql_where .= ' AND estado = 0 ';
    }

    $sql = sprintf(
        'SELECT *,
			(SELECT t2.nombre
				FROM tagente t2
				WHERE t2.id_agente = t3.id_agente) AS agent_name,
			(SELECT t2.fullname
				FROM tusuario t2
				WHERE t2.id_user = t3.id_usuario) AS user_name
		FROM tevento t3
		WHERE utimestamp > %d AND utimestamp <= %d
			AND id_grupo IN (%s) '.$sql_where.'
		ORDER BY utimestamp ASC',
        $datelimit,
        $date,
        implode(',', $id_group)
    );

    return db_get_all_row_by_steps_sql($begin, $result, $sql);
}


/**
 * Get all the events happened in an Agent during a period of time.
 *
 * The returned events will be in the time interval ($date - $period, $date]
 *
 * @param integer $id_agent                    Agent id to get events.
 * @param integer $period                      Period in seconds to get events.
 * @param integer $date                        Beginning date to get events.
 * @param boolean $history                     History.
 * @param boolean $show_summary_group          Show_summary_group.
 * @param boolean $filter_event_severity       Filter_event_severity.
 * @param boolean $filter_event_type           Filter_event_type.
 * @param boolean $filter_event_status         Filter_event_status.
 * @param boolean $filter_event_filter_search  Filter_event_filter_search.
 * @param boolean $id_group                    Id_group.
 * @param boolean $events_group                Events_group.
 * @param boolean $id_agent_module             Id_agent_module.
 * @param boolean $events_module               Events_module.
 * @param boolean $id_server                   Id_server.
 * @param boolean $filter_event_filter_exclude Filter_event_filter_exclude.
 *
 * @return array An array with all the events happened.
 */
function events_get_agent(
    $id_agent,
    $period,
    $date=0,
    $history=false,
    $show_summary_group=false,
    $filter_event_severity=false,
    $filter_event_type=false,
    $filter_event_status=false,
    $filter_event_filter_search=false,
    $id_group=false,
    $events_group=false,
    $id_agent_module=false,
    $events_module=false,
    $id_server=false,
    $filter_event_filter_exclude=false
) {
    global $config;

    if (!is_numeric($date)) {
        $date = time_w_fixed_tz($date);
    }

    if (is_metaconsole() && $events_group === false) {
        $id_server = true;
    }

    if (empty($date)) {
        $date = get_system_time();
    }

    if ($events_group) {
        $id_group = groups_safe_acl($config['id_user'], $id_group, 'ER');

        if (empty($id_group)) {
            // An empty array means the user doesn't have access.
            return false;
        }
    }

    $datelimit = ($date - $period);

    $sql_where = '';
    $severity_all = 0;
    if (!empty($filter_event_severity)) {
        foreach ($filter_event_severity as $key => $value) {
            switch ($value) {
                case -1:
                    $severity_all = 1;
                break;

                case 34:
                    $filter_event_severity[$key] = '3, 4';
                break;

                case 20:
                    $filter_event_severity[$key] = '0, 1, 3, 4, 5, 6';
                break;

                case 21:
                    $filter_event_severity[$key] = '4, 2';
                break;

                default:
                    // Ignore.
                break;
            }
        }

        if (!$severity_all) {
            $sql_where .= ' AND criticity IN ('.implode(', ', $filter_event_severity).')';
        }
    }

    $status_all = 0;
    if (!empty($filter_event_status)) {
        foreach ($filter_event_status as $key => $value) {
            switch ($value) {
                case -1:
                    $status_all = 1;
                break;

                case 3:
                    $filter_event_status[$key] = ('0, 2');
                default:
                    // Ignore.
                break;
            }
        }

        if (!$status_all) {
            $sql_where .= ' AND estado IN ('.implode(
                ', ',
                $filter_event_status
            ).')';
        }
    }

    if (!empty($filter_event_type) && $filter_event_type[0] != 'all') {
        $sql_where .= ' AND (';
        $type = [];
        foreach ($filter_event_type as $event_type) {
            if ($event_type != '') {
                // If normal, warning, could be several
                // (going_up_warning, going_down_warning... too complex.
                // Shown to user only "warning, critical and normal".
                if ($event_type == 'warning' || $event_type == 'critical' || $event_type == 'normal') {
                    $type[] = " event_type LIKE '%".$event_type."%' ";
                } else if ($event_type == 'not_normal') {
                    $type[] = " (event_type LIKE '%warning%' OR event_type LIKE '%critical%' OR event_type LIKE '%unknown%') ";
                } else if ($event_type != 'all') {
                    $type[] = " event_type = '".$event_type."'";
                }
            }
        }

        $sql_where .= implode(' OR ', $type).')';
    }

    if (!empty($filter_event_filter_search)) {
        $sql_where .= ' AND (evento LIKE "%'.io_safe_input($filter_event_filter_search).'%" OR id_evento LIKE "%'.io_safe_input($filter_event_filter_search).'%")';
    }

    if (!empty($filter_event_filter_exclude)) {
        $sql_where .= ' AND (evento NOT LIKE "%'.io_safe_input($filter_event_filter_exclude).'%" AND id_evento NOT LIKE "%'.io_safe_input($filter_event_filter_exclude).'%")';
    }

    if ($events_group) {
        $secondary_groups = sprintf(
            ' INNER JOIN tgrupo tg
               ON  (te.id_grupo = tg.id_grupo AND tg.id_grupo IN (%s))
               OR (tg.id_grupo = tasg.id_group AND tasg.id_group IN (%s))
            WHERE utimestamp > %d
            AND utimestamp <= %d ',
            join(',', $id_group),
            join(',', $id_group),
            $datelimit,
            $date
        );
        $sql_where = $secondary_groups.' '.$sql_where;
    } else {
        $sql_where = ' WHERE 1=1 '.$sql_where;

        if ($events_module) {
            $sql_where .= sprintf(
                ' AND id_agentmodule = %d AND utimestamp > %d
                AND utimestamp <= %d ',
                $id_agent_module,
                $datelimit,
                $date
            );
        } else {
            $sql_where .= sprintf(
                ' AND id_agente = %d AND utimestamp > %d
                AND utimestamp <= %d ',
                $id_agent,
                $datelimit,
                $date
            );
        }
    }

    if (is_metaconsole() && $id_server) {
        $sql_where .= ' AND server_id = '.$id_server;
    }

    if ($show_summary_group) {
        return events_get_events_grouped(
            $sql_where,
            0,
            1000,
            is_metaconsole(),
            false,
            false,
            $history
        );
    } else {
        return events_get_events_no_grouped(
            $sql_where,
            (is_metaconsole() && $id_server) ? true : false,
            $history
        );
    }
}


/**
 * Decode a numeric type into type description.
 *
 * @param integer $type_id Numeric type.
 *
 * @return string Type description.
 */
function events_get_event_types($type_id)
{
    $diferent_types = get_event_types();

    $type_desc = '';
    switch ($type_id) {
        case 'unknown':
            $type_desc = __('Unknown');
        break;

        case 'critical':
            $type_desc = __('Monitor Critical');
        break;

        case 'warning':
            $type_desc = __('Monitor Warning');
        break;

        case 'normal':
            $type_desc = __('Monitor Normal');
        break;

        case 'alert_fired':
            $type_desc = __('Alert fired');
        break;

        case 'alert_recovered':
            $type_desc = __('Alert recovered');
        break;

        case 'alert_ceased':
            $type_desc = __('Alert ceased');
        break;

        case 'alert_manual_validation':
            $type_desc = __('Alert manual validation');
        break;

        case 'recon_host_detected':
            $type_desc = __('Recon host detected');
        break;

        case 'system':
            $type_desc = __('System');
        break;

        case 'error':
            $type_desc = __('Error');
        break;

        case 'configuration_change':
            $type_desc = __('Configuration change');
        break;

        case 'not_normal':
            $type_desc = __('Not normal');
        break;

        default:
            if (isset($config['text_char_long'])) {
                foreach ($diferent_types as $key => $type) {
                    if ($key == $type_id) {
                        $type_desc = ui_print_truncate_text($type, $config['text_char_long'], false, true, false);
                    }
                }
            }
        break;
    }

    return $type_desc;
}


/**
 * Decode a numeric severity into severity description.
 *
 * @param integer $severity_id Numeric severity.
 *
 * @return string Severity description.
 */
function events_get_severity_types($severity_id)
{
    $diferent_types = get_priorities();

    $severity_desc = '';
    switch ($severity_id) {
        case EVENT_CRIT_MAINTENANCE:
            $severity_desc = __('Maintenance');
        break;

        case EVENT_CRIT_INFORMATIONAL:
            $severity_desc = __('Informational');
        break;

        case EVENT_CRIT_NORMAL:
            $severity_desc = __('Normal');
        break;

        case EVENT_CRIT_WARNING:
            $severity_desc = __('Warning');
        break;

        case EVENT_CRIT_CRITICAL:
            $severity_desc = __('Critical');
        break;

        default:
            if (isset($config['text_char_long'])) {
                foreach ($diferent_types as $key => $type) {
                    if ($key == $severity_id) {
                        $severity_desc = ui_print_truncate_text(
                            $type,
                            $config['text_char_long'],
                            false,
                            true,
                            false
                        );
                    }
                }
            }
        break;
    }

    return $severity_desc;
}


/**
 * Return all descriptions of event status.
 *
 * @param boolean $report Show in report or not.
 *
 * @return array Status description array.
 */
function events_get_all_status($report=false)
{
    $fields = [];
    if (!$report) {
        $fields[-1] = __('All event');
        $fields[0]  = __('Only new');
        $fields[1]  = __('Only validated');
        $fields[2]  = __('Only in process');
        $fields[3]  = __('Only not validated');
    } else {
        $fields[-1] = __('All event');
        $fields[0]  = __('New');
        $fields[1]  = __('Validated');
        $fields[2]  = __('In process');
        $fields[3]  = __('Not Validated');
    }

    return $fields;
}


/**
 * Decode a numeric status into status description.
 *
 * @param integer $status_id Numeric status.
 *
 * @return string Status description.
 */
function events_get_status($status_id)
{
    switch ($status_id) {
        case -1:
            $status_desc = __('All event');
        break;

        case 0:
            $status_desc = __('Only new');
        break;

        case 1:
            $status_desc = __('Only validated');
        break;

        case 2:
            $status_desc = __('Only in process');
        break;

        case 3:
            $status_desc = __('Only not validated');
        break;

        default:
            // Ignore.
        break;
    }

    return $status_desc;
}


/**
 * Checks if a user has permissions to see an event filter.
 *
 * @param integer $id_filter Id of the event filter.
 *
 * @return boolean True if the user has permissions or false otherwise.
 */
function events_check_event_filter_group($id_filter, $restrict_all_group=false)
{
    global $config;

    $id_group = db_get_value('id_group_filter', 'tevent_filter', 'id_filter', $id_filter);
    $own_info = get_user_info($config['id_user']);
    // Get group list that user has access.
    $groups_user = users_get_groups($config['id_user'], 'EW', $own_info['is_admin'], true);

    // Permissions in any group allow to edit "All group" filters.
    if ($id_group == 0 && !empty($groups_user)) {
        if ($restrict_all_group === true) {
            return false;
        } else {
            return true;
        }
    }

    $groups_id = [];
    $has_permission = false;

    foreach ($groups_user as $key => $groups) {
        if ($groups['id_grupo'] == $id_group) {
            return true;
        }
    }

    return false;
}


/**
 *  Get a event filter.
 *
 * @param integer $id_filter Filter id to be fetched.
 * @param array   $filter    Extra filter.
 * @param array   $fields    Fields to be fetched.
 *
 * @return array A event filter matching id and filter or false.
 */
function events_get_event_filter($id_filter, $filter=false, $fields=false)
{
    if (empty($id_filter)) {
        return false;
    }

    if (! is_array($filter)) {
        $filter = [];
        $filter['id_filter'] = (int) $id_filter;
    }

    return db_get_row_filter('tevent_filter', $filter, $fields);
}


/**
 *  Get a event filters in select format.
 *
 * @param boolean $manage If event filters are used for manage/view operations
 *                        (non admin users can see group ALL for manage) # Fix.
 *
 * @return array A event filter matching id and filter or false.
 */
function events_get_event_filter_select($manage=true)
{
    global $config;

    $strict_acl = db_get_value('strict_acl', 'tusuario', 'id_user', $config['id_user']);

    if ($strict_acl) {
        $user_groups = users_get_strict_mode_groups(
            $config['id_user'],
            users_can_manage_group_all()
        );
    } else {
        $user_groups = users_get_groups(
            $config['id_user'],
            'ER',
            users_can_manage_group_all(),
            true
        );
    }

    if (empty($user_groups)) {
        return [];
    }

    $sql = '
		SELECT id_filter, id_name
		FROM tevent_filter
		WHERE id_group_filter IN (0, '.implode(',', array_keys($user_groups)).')';

    $event_filters = db_get_all_rows_sql($sql);

    if ($event_filters === false) {
        return [];
    } else {
        $result = [];
        foreach ($event_filters as $event_filter) {
            $result[$event_filter['id_filter']] = $event_filter['id_name'];
        }
    }

    return $result;
}


/**
 * Events pages functions to load modal window with advanced view of an event.
 * Called from include/ajax/events.php.
 *
 * @param mixed $event         Event.
 * @param array $childrens_ids Children_ids.
 *
 * @return string HTML.
 */
function events_page_responses($event, $childrens_ids=[])
{
    global $config;
    //
    // Responses.
    //
    $table_responses = new StdClass();
    $table_responses->cellspacing = 2;
    $table_responses->cellpadding = 2;
    $table_responses->id = 'responses_table';
    $table_responses->width = '100%';
    $table_responses->data = [];
    $table_responses->head = [];
    $table_responses->style[0] = 'height:30px';
    $table_responses->style[2] = 'text-align:right;';
    $table_responses->class = 'table_modal_alternate';

    if (tags_checks_event_acl($config['id_user'], $event['id_grupo'], 'EM', $event['clean_tags'], $childrens_ids)) {
        // Owner.
        $data = [];
        $data[0] = __('Change owner');
        // Owner change can be done to users that belong to the event group
        // with ER permission.
        $profiles_view_events = db_get_all_rows_filter('tperfil', ['event_view' => '1'], 'id_perfil');
        foreach ($profiles_view_events as $k => $v) {
            $profiles_view_events[$k] = reset($v);
        }

        // Juanma (05/05/2014) Fix : Propagate ACL.
        $_user_groups = array_keys(
            users_get_groups($config['id_user'], 'ER', users_can_manage_group_all())
        );
        $strict_user = db_get_value(
            'strict_acl',
            'tusuario',
            'id_user',
            $config['id_user']
        );
        if ($strict_user) {
            $user_name = db_get_value(
                'id_user',
                'tusuario',
                'id_user',
                $config['id_user']
            );

            $users = [];
            $users[0]['id_user'] = $config['id_user'];
            $users[0]['fullname'] = $user_name;
        } else {
            $users = groups_get_users(
                $_user_groups,
                ['id_perfil' => $profiles_view_events],
                true
            );
        }

        foreach ($users as $u) {
            $owners[$u['id_user']] = $u['id_user'];
        }

        if ($event['owner_user'] == '') {
            $owner_name = __('None');
        } else {
            $owner_name = db_get_value(
                'id_user',
                'tusuario',
                'id_user',
                $event['owner_user']
            );
            $owners[$event['owner_user']] = $owner_name;
        }

        $data[1] = html_print_select(
            $owners,
            'id_owner',
            $event['owner_user'],
            '',
            __('None'),
            -1,
            true
        );
        $data[2] .= html_print_button(
            __('Update'),
            'owner_button',
            false,
            'event_change_owner();',
            'class="sub next w70p"',
            true
        );

        $table_responses->data[] = $data;
    }

    // Status.
    $data = [];
    $data[0] = __('Change status');

    $status_blocked = false;

    if (tags_checks_event_acl(
        $config['id_user'],
        $event['id_grupo'],
        'EM',
        $event['clean_tags'],
        $childrens_ids
    )
    ) {
        // If the user has manager acls, the status can be changed to all
        // possibilities always.
        $status = [
            0 => __('New'),
            2 => __('In process'),
            1 => __('Validated'),
        ];
    } else {
        switch ($event['estado']) {
            case 0:
                // If the user hasnt manager acls and the event is new.
                // The status can be changed.
                $status = [
                    2 => __('In process'),
                    1 => __('Validated'),
                ];
            break;

            case 1:
                // If the user hasnt manager acls and the event is validated.
                // The status cannot be changed.
                $status = [1 => __('Validated')];
                $status_blocked = true;
            break;

            case 2:
                // If the user hasnt manager acls and the event is in process.
                // The status only can be changed to validated.
                $status = [1 => __('Validated')];
            break;

            default:
                // Ignored.
            break;
        }
    }

    // The change status option will be enabled only when is possible change
    // the status.
    $data[1] = html_print_select(
        $status,
        'estado',
        $event['estado'],
        '',
        '',
        0,
        true,
        false,
        false,
        '',
        $status_blocked
    );

    if (!$status_blocked) {
        $data[2] .= html_print_button(
            __('Update'),
            'status_button',
            false,
            'event_change_status(\''.$event['similar_ids'].'\');',
            'class="sub next w70p"',
            true
        );
    }

    $table_responses->data[] = $data;

    // Comments.
    $data = [];
    $data[0] = __('Comment');
    $data[1] = '';
    $data[2] = html_print_button(
        __('Add comment'),
        'comment_button',
        false,
        '$(\'#link_comments\').trigger(\'click\');',
        'class="sub next w70p"',
        true
    );

    $table_responses->data[] = $data;

    if (tags_checks_event_acl(
        $config['id_user'],
        $event['id_grupo'],
        'EM',
        $event['clean_tags'],
        $childrens_ids
    )
    ) {
        // Delete.
        $data = [];
        $data[0] = __('Delete event');
        $data[1] = '';
        $data[2] = '<form method="post">';
        $data[2] .= html_print_button(
            __('Delete event'),
            'delete_button',
            false,
            'if(!confirm(\''.__('Are you sure?').'\')) { return false; } this.form.submit();',
            'class="sub cancel w70p"',
            true
        );
        $data[2] .= html_print_input_hidden('delete', 1, true);
        $data[2] .= html_print_input_hidden(
            'validate_ids',
            $event['id_evento'],
            true
        );
        $data[2] .= '</form>';

        $table_responses->data[] = $data;
    }

    // Custom responses.
    $data = [];
    $data[0] = __('Custom responses');

    $id_groups = array_keys(users_get_groups(false, 'EW'));
    $event_responses = db_get_all_rows_filter(
        'tevent_response',
        ['id_group' => $id_groups]
    );

    if (empty($event_responses)) {
        $data[1] = '<i>'.__('N/A').'</i>';
    } else {
        $responses = [];
        foreach ($event_responses as $v) {
            $responses[$v['id']] = $v['name'];
        }

        $data[1] = html_print_select(
            $responses,
            'select_custom_response',
            '',
            '',
            '',
            '',
            true,
            false,
            false
        );

        if (isset($event['server_id'])) {
            $server_id = $event['server_id'];
        } else {
            $server_id = 0;
        }

        $data[2] .= html_print_button(
            __('Execute'),
            'custom_response_button',
            false,
            'execute_response('.$event['id_evento'].','.$server_id.')',
            "class='sub next w70p'",
            true
        );
    }

    $table_responses->data[] = $data;

    $responses_js = "<script>
			$('#select_custom_response').change(function() {
				var id_response = $('#select_custom_response').val();
				var params = get_response_params(id_response);
				var description = get_response_description(id_response);
				$('.params_rows').remove();
				
				$('#responses_table')
					.append('<tr class=\"params_rows\"><td>".__('Description')."</td><td class=\"left height_30px\" colspan=\"2\">'+description+'</td></tr>');
				
				if (params.length == 1 && params[0] == '') {
					return;
				}
				
				$('#responses_table')
					.append('<tr class=\"params_rows\"><td class=\"left pdd_l_20px height_30px\" colspan=\"3\">".__('Parameters')."</td></tr>');
				
				for (i = 0; i < params.length; i++) {
					add_row_param('responses_table',params[i]);
				}
			});
			$('#select_custom_response').trigger('change');
			</script>";

    $responses = '<div id="extended_event_responses_page" class="extended_event_pages">'.html_print_table($table_responses, true).$responses_js.'</div>';

    return $responses;
}


/**
 * Replace macros in the target of a response and return it.
 * If server_id > 0, it's a metaconsole query.
 *
 * @param integer $event_id    Event identifier.
 * @param integer $response_id Event response identifier.
 * @param integer $server_id   Node identifier (for metaconsole).
 * @param boolean $history     Use the history database or not.
 *
 * @return string The response text with the macros applied.
 */
function events_get_response_target(
    int $event_id,
    int $response_id,
    int $server_id=0,
    bool $history=false
) {
    global $config;

    include_once $config['homedir'].'/vendor/autoload.php';

    try {
        $eventObjt = new PandoraFMS\Event($event_id);
    } catch (Exception $e) {
        $eventObjt = new PandoraFMS\Event();
    }

    // If server_id > 0, it's a metaconsole query.
    $meta = $server_id > 0 || is_metaconsole();
    $event_table = events_get_events_table($meta, $history);
    $event = db_get_row($event_table, 'id_evento', $event_id);

    $event_response = db_get_row('tevent_response', 'id', $response_id);
    $target = io_safe_output($event_response['target']);

    if (strpos($target, '_agent_alias_') !== false) {
        if ($meta) {
            $agente_table_name = 'tmetaconsole_agent';
            $filter = [
                'id_tagente'            => $event['id_agente'],
                'id_tmetaconsole_setup' => $server_id,
            ];
        } else {
            $agente_table_name = 'tagente';
            $filter = ['id_agente' => $event['id_agente']];
        }

        $alias = db_get_value_filter('alias', $agente_table_name, $filter);
        $target = str_replace('_agent_alias_', io_safe_output($alias), $target);
    }

    if (strpos($target, '_agent_name_') !== false) {
        if ($meta) {
            $agente_table_name = 'tmetaconsole_agent';
            $filter = [
                'id_tagente'            => $event['id_agente'],
                'id_tmetaconsole_setup' => $server_id,
            ];
        } else {
            $agente_table_name = 'tagente';
            $filter = ['id_agente' => $event['id_agente']];
        }

        $name = db_get_value_filter('nombre', $agente_table_name, $filter);
        $target = str_replace('_agent_name_', io_safe_output($name), $target);
    }

    // Substitute each macro.
    if (strpos($target, '_agent_address_') !== false) {
        if ($meta) {
            $agente_table_name = 'tmetaconsole_agent';
            $filter = [
                'id_tagente'            => $event['id_agente'],
                'id_tmetaconsole_setup' => $server_id,
            ];
        } else {
            $agente_table_name = 'tagente';
            $filter = ['id_agente' => $event['id_agente']];
        }

        $ip = db_get_value_filter('direccion', $agente_table_name, $filter);
        // If agent has not an IP, display N/A.
        if ($ip === false || $ip === '') {
            $ip = __('N/A');
        }

        $target = str_replace('_agent_address_', $ip, $target);
    }

    if (strpos($target, '_agent_id_') !== false) {
        $target = str_replace('_agent_id_', $event['id_agente'], $target);
    }

    if ((strpos($target, '_module_address_') !== false)
        || (strpos($target, '_module_name_') !== false)
    ) {
        if ($event['id_agentmodule'] !== 0) {
            if ($meta) {
                $server = metaconsole_get_connection_by_id($server_id);
                metaconsole_connect($server);
            }

            $module = db_get_row('tagente_modulo', 'id_agente_modulo', $event['id_agentmodule']);
            if (empty($module['ip_target'])) {
                $module['ip_target'] = __('N/A');
            }

            $target = str_replace('_module_address_', $module['ip_target'], $target);
            if (empty($module['nombre'])) {
                $module['nombre'] = __('N/A');
            }

            $target = str_replace(
                '_module_name_',
                io_safe_output($module['nombre']),
                $target
            );

            if ($meta) {
                metaconsole_restore_db();
            }
        } else {
            $target = str_replace('_module_address_', __('N/A'), $target);
            $target = str_replace('_module_name_', __('N/A'), $target);
        }
    }

    if (strpos($target, '_event_id_') !== false) {
        $target = str_replace('_event_id_', $event['id_evento'], $target);
    }

    if (strpos($target, '_user_id_') !== false) {
        if (!empty($event['id_usuario'])) {
            $target = str_replace('_user_id_', $event['id_usuario'], $target);
        } else {
            $target = str_replace('_user_id_', __('N/A'), $target);
        }
    }

    if (strpos($target, '_group_id_') !== false) {
        $target = str_replace('_group_id_', $event['id_grupo'], $target);
    }

    if (strpos($target, '_group_name_') !== false) {
        $target = str_replace(
            '_group_name_',
            io_safe_output(groups_get_name($event['id_grupo'], true)),
            $target
        );
    }

    if (strpos($target, '_event_utimestamp_') !== false) {
        $target = str_replace(
            '_event_utimestamp_',
            $event['utimestamp'],
            $target
        );
    }

    if (strpos($target, '_event_date_') !== false) {
        $target = str_replace(
            '_event_date_',
            io_safe_output(date($config['date_format'], $event['utimestamp'])),
            $target
        );
    }

    if (strpos($target, '_event_text_') !== false) {
        $target = str_replace(
            '_event_text_',
            events_display_name($event['evento']),
            $target
        );
    }

    if (strpos($target, '_event_type_') !== false) {
        $target = str_replace(
            '_event_type_',
            events_print_type_description($event['event_type'], true),
            $target
        );
    }

    if (strpos($target, '_alert_id_') !== false) {
        $target = str_replace(
            '_alert_id_',
            empty($event['id_alert_am']) ? __('N/A') : $event['id_alert_am'],
            $target
        );
    }

    if (strpos($target, '_event_severity_id_') !== false) {
        $target = str_replace('_event_severity_id_', $event['criticity'], $target);
    }

    if (strpos($target, '_event_severity_text_') !== false) {
        $target = str_replace(
            '_event_severity_text_',
            get_priority_name($event['criticity']),
            $target
        );
    }

    if (strpos($target, '_module_id_') !== false) {
        $target = str_replace('_module_id_', $event['id_agentmodule'], $target);
    }

    if (strpos($target, '_event_tags_') !== false) {
        $target = str_replace('_event_tags_', $event['tags'], $target);
    }

    if (strpos($target, '_event_extra_id_') !== false) {
        if (empty($event['id_extra'])) {
            $target = str_replace('_event_extra_id_', __('N/A'), $target);
        } else {
            $target = str_replace('_event_extra_id_', $event['id_extra'], $target);
        }
    }

    if (strpos($target, '_event_source_') !== false) {
        $target = str_replace('_event_source_', $event['source'], $target);
    }

    if (strpos($target, '_event_instruction_') !== false) {
        // Fallback to module instructions if not defined in event.
        $instructions = [];

        foreach ([
            'warning_instructions',
            'critical_instructions',
            'unknown_instructions',
        ] as $i) {
            $instructions[$i] = $event[$i];
            if (empty($instructions[$i]) === true
                && $eventObjt->module() !== null
            ) {
                try {
                    $instructions[$i] = $eventObjt->module()->{$i}();
                } catch (Exception $e) {
                    // Method not found.
                    $instructions[$i] = null;
                }
            }
        }

        $target = str_replace(
            '_event_instruction_',
            events_display_instructions(
                $event['event_type'],
                $instructions,
                false,
                $eventObjt->toArray()
            ),
            $target
        );
    }

    if (strpos($target, '_data_') !== false
        && $eventObjt !== null
        && $eventObjt->module() !== null
    ) {
        $target = str_replace(
            '_data_',
            $eventObjt->module()->lastValue(),
            $target
        );
    } else {
        $target = str_replace(
            '_data_',
            __('N/A'),
            $target
        );
    }

    if (strpos($target, '_moduledescription_') !== false
        && $eventObjt !== null
        && $eventObjt->module() !== null
    ) {
        $target = str_replace(
            '_moduledescription_',
            io_safe_output($eventObjt->module()->descripcion()),
            $target
        );
    } else {
        $target = str_replace(
            '_moduledescription_',
            __('N/A'),
            $target
        );
    }

    if (strpos($target, '_owner_user_') !== false) {
        if (empty($event['owner_user'])) {
            $target = str_replace('_owner_user_', __('N/A'), $target);
        } else {
            $target = str_replace('_owner_user_', $event['owner_user'], $target);
        }
    }

    if (strpos($target, '_event_status_') !== false) {
        $event_st = events_display_status($event['estado']);
        $target = str_replace('_event_status_', $event_st['title'], $target);
    }

    if (strpos($target, '_group_custom_id_') !== false) {
        $group_custom_id = db_get_value_sql(
            sprintf(
                'SELECT custom_id FROM tgrupo WHERE id_grupo=%s',
                $event['id_grupo']
            )
        );
        $event_st = events_display_status($event['estado']);
        $target = str_replace('_group_custom_id_', $group_custom_id, $target);
    }

    // Parse the event custom data.
    if (!empty($event['custom_data'])) {
        $custom_data = json_decode(base64_decode($event['custom_data']));
        foreach ($custom_data as $key => $value) {
            $target = str_replace('_customdata_'.$key.'_', $value, $target);
        }
    }

    // This will replace the macro with the current logged user.
    if (strpos($target, '_current_user_') !== false) {
        $target = str_replace('_current_user_', $config['id_user'], $target);
    }

    // This will replace the macro with the command timeout value.
    if (strpos($target, '_command_timeout_') !== false) {
        $target = str_replace(
            '_command_timeout_',
            $event_response['command_timeout'],
            $target
        );
    }

    return $target;
}


/**
 * Generates 'custom field' page for event viewer.
 *
 * @param array $event Event to be displayed.
 *
 * @return string HTML.
 */
function events_page_custom_fields($event)
{
    global $config;

    // Custom fields.
    $table = new stdClass;
    $table->cellspacing = 2;
    $table->cellpadding = 2;
    $table->width = '100%';
    $table->data = [];
    $table->head = [];
    $table->class = 'table_modal_alternate';

    $all_customs_fields = (bool) check_acl(
        $config['id_user'],
        $event['id_grupo'],
        'AW'
    );

    if ($all_customs_fields) {
        $fields = db_get_all_rows_filter('tagent_custom_fields');
    } else {
        $fields = db_get_all_rows_filter(
            'tagent_custom_fields',
            ['display_on_front' => 1]
        );
    }

    if ($event['id_agente'] == 0) {
        $fields_data = [];
    } else {
        $fields_data = db_get_all_rows_filter('tagent_custom_data', ['id_agent' => $event['id_agente']]);
        if (is_array($fields_data)) {
            $fields_data_aux = [];
            foreach ($fields_data as $fd) {
                $fields_data_aux[$fd['id_field']] = $fd['description'];
            }

            $fields_data = $fields_data_aux;
        }
    }

    foreach ($fields as $field) {
        // Owner.
        $data = [];
        $data[0] = $field['name'];

        if (empty($fields_data[$field['id_field']])) {
            $data[1] = '<i>'.__('N/A').'</i>';
        } else {
            if ($field['is_password_type']) {
                $data[1] = '&bull;&bull;&bull;&bull;&bull;&bull;&bull;&bull;';
            } else {
                $data[1] = ui_bbcode_to_html($fields_data[$field['id_field']]);
            }
        }

        $field['id_field'];

        $table->data[] = $data;
    }

    $custom_fields = '<div id="extended_event_custom_fields_page" class="extended_event_pages">'.html_print_table($table, true).'</div>';

    return $custom_fields;
}


/**
 * Retrieves extended information of given event.
 *
 * @param integer $id_evento Target event.
 *
 * @return mixed array Of extended events or false if error.
 */
function events_get_extended_events(int $id_evento)
{
    return db_get_all_rows_sql(
        sprintf(
            'SELECT * FROM tevent_extended
            WHERE id_evento=%d ORDER BY utimestamp DESC',
            $id_evento
        )
    );

}


/**
 * Return if event has extended info or not.
 *
 * @param integer $id_event Target event.
 *
 * @return boolean Has extended info or not
 */
function events_has_extended_info(int $id_event)
{
    return (bool) db_get_value_sql(
        sprintf(
            'SELECT count(*) as "n" FROM (
                SELECT *
                FROM tevent_extended WHERE id_evento=%d LIMIT 1) t',
            $id_event
        )
    );
}


/**
 * Generates the 'related' page in event view.
 *
 * @param array  $event  To be displayed.
 * @param string $server Server (if in metaconsole environment).
 *
 * @return string HTML to be displayed.
 */
function events_page_related($event, $server='')
{
    $html = '<div id="extended_event_related_page" class="extended_event_pages">';
    $html .= '<h4>'.__('Extended information').'</h4>';
    $html .= '<div id="related_data"><p>'.__('Loading').'...</p></div>';
    $html .= '</div>';

    return $html;
}


/**
 * Generates the 'details' page in event view.
 *
 * @param array  $event  To be displayed.
 * @param string $server Server (if in metaconsole environment).
 *
 * @return string HTML to be displayed.
 */
function events_page_details($event, $server='')
{
    global $img_sev;
    global $config;

    // If server is provided, get the hash parameters.
    if (!empty($server) && is_metaconsole()) {
        $hashdata = metaconsole_get_server_hashdata($server);
        $hashstring = '&amp;loginhash=auto&loginhash_data='.$hashdata.'&loginhash_user='.str_rot13($config['id_user']);
        $serverstring = $server['server_url'].'/';

        if (metaconsole_connect($server) !== NOERR) {
            return ui_print_error_message(__('There was an error connecting to the node'), '', true);
        }
    } else {
        $hashstring = '';
        $serverstring = '';
    }

    // Details.
    $table_details = new stdClass;
    $table_details->width = '100%';
    $table_details->data = [];
    $table_details->head = [];
    $table_details->cellspacing = 0;
    $table_details->cellpadding = 0;
    $table_details->class = 'table_modal_alternate';

    /*
     * Useless switch.

        switch ($event['event_type']) {
        case 'going_unknown':
        case 'going_up_warning':
        case 'going_down_warning':
        case 'going_up_critical':
        case 'going_down_critical':
        default:
            // Ignore.
        break;
        }
     */

    if ($event['id_agente'] != 0) {
        $agent = db_get_row('tagente', 'id_agente', $event['id_agente']);
    } else {
        $agent = [];
    }

    $data[0] = __('Agent details');
    $data[1] = empty($agent) ? '<i>'.__('N/A').'</i>' : '';
    $table_details->data[] = $data;

    if (!empty($agent)) {
        $data = [];
        $data[0] = '<div class="normal_weight mrgn_lft_20px">'.__('Name').'</div>';
        if (can_user_access_node() && is_metaconsole() && empty($event['server_id']) === true) {
            $data[1] = ui_print_truncate_text(
                $agent['alias'],
                'agent_medium',
                true,
                true,
                true
            ).ui_print_help_tip(__('This agent belongs to metaconsole, is not possible display it'), true);
        } else if (can_user_access_node()) {
            $data[1] = ui_print_agent_name(
                $event['id_agente'],
                true,
                'agent_medium',
                '',
                false,
                $serverstring,
                $hashstring,
                $agent['alias']
            );
        } else {
            $data[1] = ui_print_truncate_text(
                $agent['alias'],
                'agent_medium',
                true,
                true,
                true
            );
        }

        $table_details->data[] = $data;

        $data = [];
        $data[0] = '<div class="normal_weight mrgn_lft_20px">'.__('IP Address').'</div>';
        $data[1] = empty($agent['direccion']) ? '<i>'.__('N/A').'</i>' : $agent['direccion'];
        $table_details->data[] = $data;

        $data = [];
        $data[0] = '<div class="normal_weight mrgn_lft_20px">'.__('OS').'</div>';
        $data[1] = ui_print_os_icon($agent['id_os'], true, true);
        if (!empty($agent['os_version'])) {
            $data[1] .= ' ('.$agent['os_version'].')';
        }

        $table_details->data[] = $data;

        $data = [];
        $data[0] = '<div class="normal_weight mrgn_lft_20px">'.__('Last contact').'</div>';
        $data[1] = ($agent['ultimo_contacto'] == '1970-01-01 00:00:00') ? '<i>'.__('N/A').'</i>' : ui_print_timestamp($agent['ultimo_contacto'], true);
        $table_details->data[] = $data;

        $data = [];
        $data[0] = '<div class="normal_weight mrgn_lft_20px">'.__('Last remote contact').'</div>';
        $data[1] = ($agent['ultimo_contacto_remoto'] == '1970-01-01 00:00:00') ? '<i>'.__('N/A').'</i>' : date_w_fixed_tz($agent['ultimo_contacto_remoto']);
        $table_details->data[] = $data;

        $data = [];
        $data[0] = '<div class="normal_weight mrgn_lft_20px">'.__('Custom fields').'</div>';
        $data[1] = html_print_button(
            __('View custom fields'),
            'custom_button',
            false,
            '$(\'#link_custom_fields\').trigger(\'click\');',
            'class="sub next"',
            true
        );
        $table_details->data[] = $data;
    }

    if ($event['id_agentmodule'] != 0) {
        $module = db_get_row_filter(
            'tagente_modulo',
            [
                'id_agente_modulo' => $event['id_agentmodule'],
                'delete_pending'   => 0,
            ]
        );
    } else {
        $module = [];
    }

    $data = [];
    $data[0] = __('Module details');
    $data[1] = empty($module) ? '<i>'.__('N/A').'</i>' : '';
    $table_details->data[] = $data;

    if (!empty($module)) {
        // Module name.
        $data = [];
        $data[0] = '<div class="normal_weight mrgn_lft_20px">'.__('Name').'</div>';
        $data[1] = $module['nombre'];
        $table_details->data[] = $data;

        // Module group.
        $data = [];
        $data[0] = '<div class="normal_weight mrgn_lft_20px">'.__('Module group').'</div>';
        $id_module_group = $module['id_module_group'];
        if ($id_module_group == 0) {
            $data[1] = __('No assigned');
        } else {
            $module_group = db_get_value(
                'name',
                'tmodule_group',
                'id_mg',
                $id_module_group
            );
            $data[1] = '<a href="'.$serverstring.'index.php?sec=view&amp;sec2=operation/agentes/status_monitor&amp;status=-1&amp;modulegroup='.$id_module_group.$hashstring.'">';
            $data[1] .= $module_group;
            $data[1] .= '</a>';
        }

        $table_details->data[] = $data;

        // ACL.
        $acl_graph = false;
        $strict_user = (bool) db_get_value(
            'strict_acl',
            'tusuario',
            'id_user',
            $config['id_user']
        );

        if (!empty($agent['id_grupo'])) {
            $acl_graph = check_acl(
                $config['id_user'],
                $agent['id_grupo'],
                'RR'
            );
        }

        if ($acl_graph) {
            $data = [];
            $data[0] = '<div class="normal_weight mrgn_lft_20px">'.__('Graph').'</div>';

            $module_type = -1;
            if (isset($module['module_type'])) {
                $module_type = $module['module_type'];
            }

            $graph_type = return_graphtype($module_type);
            $url = ui_get_full_url(
                'operation/agentes/stat_win.php',
                false,
                false,
                false
            );
            $handle = dechex(
                crc32($module['id_agente_modulo'].$module['nombre'])
            );
            $win_handle = 'day_'.$handle;

            $graph_params = [
                'type'    => $graph_type,
                'period'  => SECONDS_1DAY,
                'id'      => $module['id_agente_modulo'],
                'refresh' => SECONDS_10MINUTES,
            ];

            if (defined('METACONSOLE')) {
                // Set the server id.
                $graph_params['server'] = $server['id'];
            }

            $graph_params_str = http_build_query($graph_params);

            $link = "winopeng_var('".$url.'?'.$graph_params_str."','".$win_handle."', 800, 480)";

            $data[1] = '<a href="javascript:'.$link.'">';
            $data[1] .= html_print_image('images/chart_curve.png', true);
            $data[1] .= '</a>';
            $table_details->data[] = $data;
        }
    }

    $data = [];
    $data[0] = __('Alert details');
    $data[1] = ($event['id_alert_am'] == 0) ? '<i>'.__('N/A').'</i>' : '';
    $table_details->data[] = $data;

    if ($event['id_alert_am'] != 0) {
        $data = [];
        $data[0] = '<div class="normal_weight mrgn_lft_20px">'.__('Source').'</div>';
        $data[1] = '<a href="'.$serverstring.'index.php?sec=estado&amp;sec2=operation/agentes/ver_agente&amp;id_agente='.$event['id_agente'].'&amp;tab=alert'.$hashstring.'">';
        $standby = db_get_value('standby', 'talert_template_modules', 'id', $event['id_alert_am']);
        if (!$standby) {
            $data[1] .= html_print_image(
                'images/bell.png',
                true,
                ['title' => __('Go to data overview')]
            );
        } else {
            $data[1] .= html_print_image(
                'images/bell_pause.png',
                true,
                ['title' => __('Go to data overview')]
            );
        }

        $sql = 'SELECT name
			FROM talert_templates
			WHERE id IN (SELECT id_alert_template
					FROM talert_template_modules
					WHERE id = '.$event['id_alert_am'].');';

        $templateName = db_get_sql($sql);

        $data[1] .= $templateName;

        $data[1] .= '</a>';

        $table_details->data[] = $data;

        $data = [];
        $data[0] = '<div class="normal_weight mrgn_lft_20px">'.__('Priority').'</div>';

        $priority_code = db_get_value('priority', 'talert_template_modules', 'id', $event['id_alert_am']);
        $alert_priority = get_priority_name($priority_code);
        $data[1] = html_print_image(
            $img_sev,
            true,
            [
                'class'  => 'image_status',
                'width'  => 61,
                'height' => 28,
                'title'  => $alert_priority,
                'style'  => 'vertical-align:text-bottom',
            ]
        );
        $data[1] .= ' '.$alert_priority;

        $table_details->data[] = $data;
    }

    $data = [];
    $data[0] = __('Instructions');
    $data[1] = html_entity_decode(
        events_display_instructions(
            $event['event_type'],
            $event,
            true,
            $event
        )
    );
    $table_details->data[] = $data;

    $data = [];
    $data[0] = __('Extra id');
    if ($event['id_extra'] != '') {
        $data[1] = $event['id_extra'];
    } else {
        $data[1] = '<i>'.__('N/A').'</i>';
    }

    $table_details->data[] = $data;

    $data = [];
    $data[0] = __('Source');
    if ($event['source'] != '') {
        $data[1] = $event['source'];
    } else {
        $data[1] = '<i>'.__('N/A').'</i>';
    }

    $table_details->data[] = $data;

    $details = '<div id="extended_event_details_page" class="extended_event_pages">'.html_print_table($table_details, true).'</div>';

    if (!empty($server) && is_metaconsole()) {
        metaconsole_restore_db();
    }

    return $details;
}


/**
 * Generates content for 'custom data' page in event viewer.
 *
 * @param array $event Event.
 *
 * @return string HTML.
 */
function events_page_custom_data($event)
{
    global $config;

    //
    // Custom data.
    //
    if ($event['custom_data'] == '') {
        return '';
    }

    $table->width = '100%';
    $table->data = [];
    $table->head = [];
    $table->class = 'table_modal_alternate';

    $json_custom_data = base64_decode($event['custom_data']);
    $custom_data = json_decode($json_custom_data);
    if ($custom_data === null) {
        return '<div id="extended_event_custom_data_page" class="extended_event_pages">'.__('Invalid custom data: %s', $json_custom_data).'</div>';
    }

    $i = 0;
    foreach ($custom_data as $field => $value) {
        $table->data[$i][0] = io_safe_output($field);
        $table->data[$i][1] = io_safe_output($value);
        $i++;
    }

    $custom_data = '<div id="extended_event_custom_data_page" class="extended_event_pages">'.html_print_table($table, true).'</div>';

    return $custom_data;
}


/**
 * Get the event name from tevento and display it in console.
 *
 * @param string $db_name Target event name.
 *
 * @return string Event name.
 */
function events_display_name($db_name='')
{
    return io_safe_output(str_replace('&#x0a;', '<br>', $db_name));
}


/**
 * Get the image and status value of event.
 *
 * @param integer $status Status.
 *
 * @return string Image path.
 */
function events_display_status($status)
{
    switch ($status) {
        case 0:
        return [
            'img'   => 'images/star.png',
            'title' => __('New event'),
        ];

        case 1:
        return [
            'img'   => 'images/tick.png',
            'title' => __('Event validated'),
        ];

        case 2:
        return [
            'img'   => 'images/hourglass.png',
            'title' => __('Event in process'),
        ];

        default:
            // Ignore.
        break;
    }
}


/**
 * Get the instruction of an event.
 *
 * @param string  $event_type Type of event.
 * @param array   $inst       Array with unknown warning and critical
 *                            instructions.
 * @param boolean $italic     Display N/A between italic html marks if
 *                            instruction is not found.
 * @param array   $eventObj   Event object.
 *
 * @return string Safe output.
 */
function events_display_instructions($event_type='', $inst=[], $italic=true, $event=null)
{
    if ($event_type === 'alert_fired') {
        if ($event !== null) {
            // Retrieve alert template type.
            if ((bool) is_metaconsole() === true
                && $event['server_id'] > 0
            ) {
                 enterprise_include_once('include/functions_metaconsole.php');
                $r = enterprise_hook(
                    'metaconsole_connect',
                    [
                        null,
                        $event['server_id'],
                    ]
                );
            }

            $event_type = db_get_value_sql(
                sprintf(
                    'SELECT ta.type
                    FROM talert_templates ta
                    INNER JOIN talert_template_modules tam
                        ON ta.id=tam.id_alert_template
                    WHERE tam.id = %d',
                    $event['id_alert_am']
                )
            );

            if ((bool) is_metaconsole() === true
                && $event['server_id'] > 0
            ) {
                enterprise_hook('metaconsole_restore_db');
            }
        }
    }

    switch ($event_type) {
        case 'going_unknown':
        case 'unknown':
            if ($inst['unknown_instructions'] != '') {
                return str_replace("\n", '<br>', io_safe_output($inst['unknown_instructions']));
            }
        break;

        case 'going_up_warning':
        case 'going_down_warning':
        case 'warning':
            if ($inst['warning_instructions'] != '') {
                return str_replace("\n", '<br>', io_safe_output($inst['warning_instructions']));
            }
        break;

        case 'going_up_critical':
        case 'going_down_critical':
        case 'critical':
            if ($inst['critical_instructions'] != '') {
                return str_replace("\n", '<br>', io_safe_output($inst['critical_instructions']));
            }
        break;

        case 'system':
            $data = [];
            if ($inst['critical_instructions'] != '') {
                return str_replace("\n", '<br>', io_safe_output($inst['critical_instructions']));
            }

            if ($inst['warning_instructions'] != '') {
                return str_replace("\n", '<br>', io_safe_output($inst['warning_instructions']));
            }

            if ($inst['unknown_instructions'] != '') {
                return str_replace("\n", '<br>', io_safe_output($inst['unknown_instructions']));
            }
        break;

        default:
            // Ignore.
        break;
    }

    $na_return = ($italic === true) ? '<i>'.__('N/A').'</i>' : __('N/A');

    return $na_return;
}


/**
 * Generates 'general' page for events viewer.
 *
 * @param array $event Event.
 *
 * @return string HTML.
 */
function events_page_general($event)
{
    global $img_sev;
    global $config;

    /*
        Commented out (old)
        // $group_rep = $event['similar_ids'] == -1 ? 1 : count(explode(',',$event['similar_ids']));
    */

    global $group_rep;

    $secondary_groups = '';
    if (isset($event['id_agente']) && $event['id_agente'] > 0) {
        enterprise_include_once('include/functions_agents.php');
        $secondary_groups_selected = enterprise_hook('agents_get_secondary_groups', [$event['id_agente'], is_metaconsole()]);
        if (!empty($secondary_groups_selected)) {
            $secondary_groups = implode(', ', $secondary_groups_selected['for_select']);
        }
    }

    // General.
    $table_general = new stdClass;
    $table_general->cellspacing = 0;
    $table_general->cellpadding = 0;
    $table_general->width = '100%';
    $table_general->data = [];
    $table_general->head = [];
    $table_general->class = 'table_modal_alternate';

    $data = [];
    $data[0] = __('Event ID');
    $data[1] = '#'.$event['id_evento'];
    $table_general->data[] = $data;

    $data = [];
    $data[0] = __('Event name');
    $data[1] = '<span class="break_word">'.events_display_name($event['evento']).'</span>';
    $table_general->data[] = $data;

    $data = [];
    $data[0] = __('Timestamp');

    if ($group_rep == 1 && $event['event_rep'] > 1) {
        $data[1] = __('First event').': '.date($config['date_format'], $event['timestamp_first']).'<br>'.__('Last event').': '.date($config['date_format'], $event['timestamp_last']);
    } else {
        $data[1] = date($config['date_format'], $event['utimestamp']);
    }

    $table_general->data[] = $data;

    // $event['owner_user'] = $event['id_usuario'];
    $data = [];
    $data[0] = __('Owner');
    if (empty($event['owner_user'])) {
        $data[1] = '<i>'.__('N/A').'</i>';
    } else {
        $user_owner = db_get_value('fullname', 'tusuario', 'id_user', $event['owner_user']);
        if (empty($user_owner)) {
            $user_owner = $event['owner_user'];
        }

        $data[1] = $user_owner;
    }

    $table_general->cellclass[3][1] = 'general_owner';

    $table_general->data[] = $data;

    $data = [];
    $data[0] = __('Type');
    $data[1] = events_print_type_description($event['event_type'], true);
    $data[2] = events_print_type_img(
        $event['event_type'],
        true
    );

    $table_general->data[] = $data;

    $data = [];
    $data[0] = __('Repeated');
    if ($group_rep != 0) {
        if ($event['event_rep'] <= 1) {
            $data[1] = '<i>'.__('No').'</i>';
        } else {
            $data[1] = sprintf('%d Times', $event['event_rep']);
        }
    } else {
        $data[1] = '<i>'.__('No').'</i>';
    }

    $table_general->data[] = $data;

    $data = [];
    $data[0] = __('Severity');
    $event_criticity = get_priority_name($event['criticity']);
    $data[1] = $event_criticity;
    $data[2] = html_print_image(
        $img_sev,
        true,
        [
            'class'  => 'image_status',
            'width'  => 61,
            'height' => 28,
            'title'  => $event_criticity,
        ]
    );
    $table_general->data[] = $data;

    // Get Status.
    $event_st = events_display_status($event['estado']);

    $data = [];
    $data[0] = __('Status');
    $data[1] = $event_st['title'];
    $data[2] = html_print_image($event_st['img'], true);
    $table_general->data[] = $data;

    // If event is validated, show who and when acknowleded it.
    $table_general->cellclass[8][1] = 'general_acknowleded';

    $data = [];
    $data[0] = __('Acknowledged by');

    if ($event['estado'] == 1) {
        if (empty($event['id_usuario']) === true) {
            $user_ack = __('Autovalidated');
        } else {
            $user_ack = db_get_value(
                'fullname',
                'tusuario',
                'id_user',
                $event['id_usuario']
            );

            if (empty($user_ack) === true) {
                $user_ack = $event['id_usuario'];
            }
        }

        $data[1] = $user_ack.'&nbsp;(&nbsp;'.date($config['date_format'], $event['ack_utimestamp_raw']).'&nbsp;)&nbsp;';
    } else {
        $data[1] = '<i>'.__('N/A').'</i>';
    }

    $table_general->cellclass[7][1] = 'general_status';

    $table_general->data[] = $data;

    $data = [];
    $data[0] = __('Group');
    $data[1] = groups_get_name($event['id_grupo']);
    if (!$config['show_group_name']) {
        $data[2] = ui_print_group_icon($event['id_grupo'], true);
    }

    $table_general->data[] = $data;

    if (!empty($secondary_groups)) {
        $data = [];
        $data[0] = __('Secondary groups');
        $data[1] = $secondary_groups;

        $table_general->data[] = $data;
    }

    $data = [];
    $data[0] = __('Contact');
    $data[1] = '';
    $contact = db_get_value('contact', 'tgrupo', 'id_grupo', $event['id_grupo']);
    if (empty($contact)) {
        $data[1] = '<i>'.__('N/A').'</i>';
    } else {
        $data[1] = $contact;
    }

    $table_general->data[] = $data;

    $data = [];
    $data[0] = __('Tags');

    if ($event['tags'] != '') {
        $tags = tags_get_tags_formatted($event['tags']);

        $data[1] = $tags;
    } else {
        $data[1] = '<i>'.__('N/A').'</i>';
    }

    $table_general->data[] = $data;

    $data = [];
    $data[0] = __('ID extra');
    if ($event['id_extra'] != '') {
        $data[1] = $event['id_extra'];
    } else {
        $data[1] = '<i>'.__('N/A').'</i>';
    }

    $table_general->data[] = $data;

    $data = [];
    $data[0] = __('Module custom ID');
    if ($event['module_custom_id'] != '') {
        $data[1] = $event['module_custom_id'];
    } else {
        $data[1] = '<i>'.__('N/A').'</i>';
    }

    $table_general->data[] = $data;

    $table_data = $table_general->data;
    if (is_array($table_data)) {
        $table_data_total = count($table_data);
    } else {
        $table_data_total = -1;
    }

    for ($i = 0; $i <= $table_data_total; $i++) {
        if (is_array($table_data[$i]) && count($table_data[$i]) == 2) {
            $table_general->colspan[$i][1] = 2;
            $table_general->style[2] = 'text-align:center; width:10%;';
        }
    }

    $general = '<div id="extended_event_general_page" class="extended_event_pages">'.html_print_table($table_general, true).'</div>';

    return $general;
}


/**
 * Generate 'comments' page for event viewer.
 *
 * @param array $event Event.
 *
 * @return string HTML.
 */
function events_page_comments($event, $ajax=false)
{
    // Comments.
    global $config;

    $table_comments = new stdClass;
    $table_comments->width = '100%';
    $table_comments->data = [];
    $table_comments->head = [];
    $table_comments->class = 'table_modal_alternate';

    $comments = ($event['user_comment'] ?? '');

    if (empty($comments)) {
        $table_comments->style[0] = 'text-align:center;';
        $table_comments->colspan[0][0] = 2;
        $data = [];
        $data[0] = __('There are no comments');
        $table_comments->data[] = $data;
    } else {
        if (is_array($comments)) {
            foreach ($comments as $comm) {
                if (empty($comm)) {
                    continue;
                }

                $comments_array[] = io_safe_output(json_decode($comm, true));
            }
        } else {
            $comments = str_replace(["\n", '&#x0a;'], '<br>', $comments);
            // If comments are not stored in json, the format is old.
            $comments_array[] = io_safe_output(json_decode($comments, true));
        }

        foreach ($comments_array as $comm) {
            // Show the comments more recent first.
            if (is_array($comm)) {
                $comm = array_reverse($comm);
            }

            if (empty($comm)) {
                $comments_format = 'old';
            } else {
                $comments_format = 'new';
            }

            switch ($comments_format) {
                case 'new':
                    foreach ($comm as $c) {
                        $data[0] = '<b>'.$c['action'].' by '.$c['id_user'].'</b>';
                        $data[0] .= '<br><br><i>'.date($config['date_format'], $c['utimestamp']).'</i>';
                        $data[1] = '<p class="break_word">'.stripslashes(str_replace(['\n', '\r'], '<br/>', $c['comment'])).'</p>';
                        $table_comments->data[] = $data;
                    }
                break;

                case 'old':
                    $comm = explode('<br>', $comments);

                    // Split comments and put in table.
                    $col = 0;
                    $data = [];

                    foreach ($comm as $c) {
                        switch ($col) {
                            case 0:
                                $row_text = preg_replace('/\s*--\s*/', '', $c);
                                $row_text = preg_replace('/\<\/b\>/', '</i>', $row_text);
                                $row_text = preg_replace('/\[/', '</b><br><br><i>[', $row_text);
                                $row_text = preg_replace('/[\[|\]]/', '', $row_text);
                            break;

                            case 1:
                                $row_text = preg_replace("/[\r\n|\r|\n]/", '<br>', io_safe_output(strip_tags($c)));
                            break;

                            default:
                                // Ignore.
                            break;
                        }

                        $data[$col] = $row_text;

                        $col++;

                        if ($col == 2) {
                            $col = 0;
                            $table_comments->data[] = $data;
                            $data = [];
                        }
                    }
                break;

                default:
                    // Ignore.
                break;
            }
        }
    }

    if (((tags_checks_event_acl(
        $config['id_user'],
        $event['id_grupo'],
        'EM',
        $event['clean_tags'],
        $childrens_ids
    )) || (tags_checks_event_acl(
        $config['id_user'],
        $event['id_grupo'],
        'EW',
        $event['clean_tags'],
        $childrens_ids
    ))) && $config['show_events_in_local'] == false || $config['event_replication'] == false
    ) {
        $comments_form = '<br><div id="comments_form" class="w98p">';
        $comments_form .= html_print_textarea(
            'comment',
            3,
            10,
            '',
            'class="comments_form"',
            true
        );

        $comments_form .= '<br><div class="right mrgn_top_10px">';
        $comments_form .= html_print_button(
            __('Add comment'),
            'comment_button',
            false,
            'event_comment(\''.base64_encode(json_encode($event)).'\');',
            'class="sub next"',
            true
        );
        $comments_form .= '</div><br></div>';
    } else {
        $comments_form = ui_print_message(
            __('If event replication is ongoing, it won\'t be possible to enter comments here. This option is only to allow local pandora users to see comments, but not to operate with them. The operation, when event replication is enabled, must be done only in the Metaconsole.')
        );
    }

    if ($ajax) {
        return $comments_form.html_print_table($table_comments, true);
    }

    return '<div id="extended_event_comments_page" class="extended_event_pages">'.$comments_form.html_print_table($table_comments, true).'</div>';
}


/**
 * Retrieve event tags (cleaned).
 *
 * @param string $tags Tags.
 *
 * @return array of Tags.
 */
function events_clean_tags($tags)
{
    if (empty($tags)) {
        return [];
    }

    $event_tags = tags_get_tags_formatted($tags, false);
    return explode(',', str_replace(' ', '', $event_tags));
}


/**
 * Get all the events happened in a group during a period of time.
 *
 * The returned events will be in the time interval ($date - $period, $date]
 *
 * @param mixed   $id_group                    Group id to get events for.
 * @param integer $period                      Period  in seconds to get events.
 * @param integer $date                        Beginning date to get events.
 * @param boolean $filter_event_severity       Filter_event_severity.
 * @param boolean $filter_event_type           Filter_event_type.
 * @param boolean $filter_event_status         Filter_event_status.
 * @param boolean $filter_event_filter_search  Filter_event_filter_search.
 * @param boolean $dbmeta                      Dbmeta.
 * @param boolean $filter_event_filter_exclude Filter_event_filter_exclude.
 *
 * @return array An array with all the events happened.
 */
function events_get_count_events_by_agent(
    $id_group,
    $period,
    $date,
    $filter_event_severity=false,
    $filter_event_type=false,
    $filter_event_status=false,
    $filter_event_filter_search=false,
    $dbmeta=false,
    $filter_event_filter_exclude=false
) {
    global $config;

    // Date.
    if (!is_numeric($date)) {
        $date = time_w_fixed_tz($date);
    }

    if (empty($date)) {
        $date = get_system_time();
    }

    // Group.
    $id_group = groups_safe_acl($config['id_user'], $id_group, 'AR');

    if (empty($id_group)) {
        // An empty array means the user doesn't have access.
        return false;
    }

    $datelimit = ($date - $period);

    $sql_where = '';
    $severity_all = 0;
    if (!empty($filter_event_severity)) {
        foreach ($filter_event_severity as $key => $value) {
            switch ($value) {
                case -1:
                    $severity_all = 1;
                break;

                case 34:
                    $filter_event_severity[$key] = '3, 4';
                break;

                case 20:
                    $filter_event_severity[$key] = '0, 1, 3, 4, 5, 6';
                break;

                case 21:
                    $filter_event_severity[$key] = '4, 2';
                break;

                default:
                    // Ignore.
                break;
            }
        }

        if (!$severity_all) {
            $sql_where .= ' AND criticity IN ('.implode(', ', $filter_event_severity).')';
        }
    }

    $status_all = 0;
    if (!empty($filter_event_status)) {
        foreach ($filter_event_status as $key => $value) {
            switch ($value) {
                case -1:
                    $status_all = 1;
                break;

                case 3:
                    $filter_event_status[$key] = ('0, 2');
                default:
                    // Ignore.
                break;
            }
        }

        if (!$status_all) {
            $sql_where .= ' AND estado IN ('.implode(', ', $filter_event_status).')';
        }
    }

    if (!empty($filter_event_type) && $filter_event_type[0] != 'all') {
        $sql_where .= ' AND (';
        $type = [];
        foreach ($filter_event_type as $event_type) {
            if ($event_type != '') {
                // If normal, warning, could be several (going_up_warning, going_down_warning... too complex.
                // Shown to user only "warning, critical and normal".
                if ($event_type == 'warning' || $event_type == 'critical' || $event_type == 'normal') {
                    $type[] = " event_type LIKE '%".$event_type."%' ";
                } else if ($event_type == 'not_normal') {
                    $type[] = " (event_type LIKE '%warning%' OR event_type LIKE '%critical%' OR event_type LIKE '%unknown%') ";
                } else if ($event_type != 'all') {
                    $type[] = " event_type = '".$event_type."'";
                }
            }
        }

        $sql_where .= implode(' OR ', $type).')';
    }

    if (!empty($filter_event_filter_search)) {
        $sql_where .= ' AND (evento LIKE "%'.io_safe_input($filter_event_filter_search).'%" OR id_evento LIKE "%'.io_safe_input($filter_event_filter_search).'%")';
    }

    if (!empty($filter_event_filter_exclude)) {
        $sql_where .= ' AND (evento NOT LIKE "%'.io_safe_input($filter_event_filter_exclude).'%" AND id_evento NOT LIKE "%'.io_safe_input($filter_event_filter_exclude).'%")';
    }

    $tagente = 'tagente';
    $tevento = 'tevento';

    $sql = sprintf(
        'SELECT 
          ta.id_agente,
          ta.alias as agent_name,
          count(*) as count
        FROM %s te
        %s
        INNER JOIN %s ta
            ON te.id_agente = ta.id_agente
        INNER JOIN tgrupo tg
            ON (te.id_grupo = tg.id_grupo AND tg.id_grupo IN (%s))
            OR (tg.id_grupo = tasg.id_group AND tasg.id_group IN (%s))
		WHERE utimestamp > %d AND utimestamp <= %d
        GROUP BY ta.id_agente',
        $tevento,
        events_get_secondary_groups_left_join($tevento),
        $tagente,
        implode(',', $id_group),
        implode(',', $id_group),
        $datelimit,
        $date,
        $sql_where
    );

    $rows = db_get_all_rows_sql($sql);

    if ($rows == false) {
        $rows = [];
    }

    $return = [];
    foreach ($rows as $row) {
        $agent_name = $row['agent_name'];
        if (empty($row['agent_name'])) {
            $agent_name = __('Pandora System');
        }

        $return[$agent_name] = $row['count'];
    }

    return $return;
}


/**
 * Get all the events happened in a group during a period of time.
 *
 * The returned events will be in the time interval ($date - $period, $date]
 *
 * @param array   $filter                      Use target filter.
 * @param integer $period                      Period in seconds to get events.
 * @param integer $date                        Beginning date to get events.
 * @param boolean $filter_event_severity       Filter_event_severity.
 * @param boolean $filter_event_type           Filter_event_type.
 * @param boolean $filter_event_status         Filter_event_status.
 * @param boolean $filter_event_filter_search  Filter_event_filter_search.
 * @param boolean $dbmeta                      Dbmeta.
 * @param boolean $filter_event_filter_exclude Filter_event_filter_exclude.
 *
 * @return array An array with all the events happened.
 */
function events_get_count_events_validated_by_user(
    $filter,
    $period,
    $date,
    $filter_event_severity=false,
    $filter_event_type=false,
    $filter_event_status=false,
    $filter_event_filter_search=false,
    $dbmeta=false,
    $filter_event_filter_exclude=false
) {
    global $config;
    $tevento = 'tevento';

    // Group.
    $tgroup_join = '';
    if (isset($filter['id_group'])) {
        $id_group = groups_safe_acl($config['id_user'], $filter['id_group'], 'AR');

        if (empty($id_group)) {
            // An empty array means the user doesn't have access.
            return false;
        }

        $tgroup_join = sprintf(
            '%s
            INNER JOIN tgrupo tg
                ON (te.id_grupo = tg.id_grupo AND tg.id_grupo IN (%s))
                OR (tg.id_grupo = tasg.id_group AND tasg.id_group IN (%s))',
            events_get_secondary_groups_left_join($tevento),
            implode(',', $id_group),
            implode(',', $id_group)
        );
    }

    if (!empty($filter['id_agent'])) {
        $sql_filter .= sprintf(' AND id_agente = %d ', $filter['id_agent']);
    }

    if (!empty($filter['id_agentmodule'])) {
        $sql_filter .= sprintf(' AND id_agentmodule = %d ', $filter['id_agentmodule']);
    }

    // Date.
    if (!is_numeric($date)) {
        $date = time_w_fixed_tz($date);
    }

    if (empty($date)) {
        $date = get_system_time();
    }

    $datelimit = ($date - $period);

    $sql_where = '';
    $severity_all = 0;
    if (!empty($filter_event_severity)) {
        foreach ($filter_event_severity as $key => $value) {
            switch ($value) {
                case -1:
                    $severity_all = 1;
                break;

                case 34:
                    $filter_event_severity[$key] = '3, 4';
                break;

                case 20:
                    $filter_event_severity[$key] = '0, 1, 3, 4, 5, 6';
                break;

                case 21:
                    $filter_event_severity[$key] = '4, 2';
                break;

                default:
                    // Ignore.
                break;
            }
        }

        if (!$severity_all) {
            $sql_where .= ' AND criticity IN ('.implode(', ', $filter_event_severity).')';
        }
    }

    $status_all = 0;
    if (!empty($filter_event_status)) {
        foreach ($filter_event_status as $key => $value) {
            switch ($value) {
                case -1:
                    $status_all = 1;
                break;

                case 3:
                    $filter_event_status[$key] = ('0, 2');
                default:
                    // Ignore.
                break;
            }
        }

        if (!$status_all) {
            $sql_where .= ' AND estado IN ('.implode(', ', $filter_event_status).')';
        }
    }

    if (!empty($filter_event_type) && $filter_event_type[0] != 'all') {
        $sql_where .= ' AND (';
        $type = [];
        foreach ($filter_event_type as $event_type) {
            if ($event_type != '') {
                // If normal, warning, could be several (going_up_warning, going_down_warning... too complex.
                // Shown to user only "warning, critical and normal".
                if ($event_type == 'warning' || $event_type == 'critical' || $event_type == 'normal') {
                    $type[] = " event_type LIKE '%".$event_type."%' ";
                } else if ($event_type == 'not_normal') {
                    $type[] = " (event_type LIKE '%warning%' OR event_type LIKE '%critical%' OR event_type LIKE '%unknown%') ";
                } else if ($event_type != 'all') {
                    $type[] = " event_type = '".$event_type."'";
                }
            }
        }

        $sql_where .= implode(' OR ', $type).')';
    }

    if (!empty($filter_event_filter_search)) {
        $sql_where .= ' AND (evento LIKE "%'.io_safe_input($filter_event_filter_search).'%" OR id_evento LIKE "%'.io_safe_input($filter_event_filter_search).'%")';
    }

    if (!empty($filter_event_filter_exclude)) {
        $sql_where .= ' AND (evento NOT LIKE "%'.io_safe_input($filter_event_filter_exclude).'%" AND id_evento NOT LIKE "%'.io_safe_input($filter_event_filter_exclude).'%")';
    }

    $sql = sprintf(
        'SELECT 
          te.id_usuario,
          tu.fullname as user_name,
          count(*) as count
        FROM %s te
        %s
        LEFT JOIN tusuario tu
            ON te.owner_user = tu.id_user
		WHERE
            te.utimestamp > %d AND te.utimestamp <= %d
            AND te.estado = %d
            %s
        GROUP BY te.id_usuario',
        $tevento,
        $tgroup_join,
        $datelimit,
        $date,
        EVENT_VALIDATE,
        $sql_filter,
        $sql_where
    );

    $rows = db_get_all_rows_sql($sql);

    if ($rows == false) {
        $rows = [];
    }

    $return = [];
    foreach ($rows as $row) {
        $user_name = $row['user_name'];
        if (empty($row['user_name'])) {
            $user_name = __('Validated but not assigned');
        }

        $return[$user_name] = $row['count'];
    }

    return $return;
}


/**
 * Get all the events happened in a group during a period of time.
 *
 * The returned events will be in the time interval ($date - $period, $date]
 *
 * @param mixed   $filter                      Target filter.
 * @param integer $period                      Period in seconds to get events.
 * @param integer $date                        Beginning date to get events.
 * @param boolean $filter_event_severity       Filter_event_severity.
 * @param boolean $filter_event_type           Filter_event_type.
 * @param boolean $filter_event_status         Filter_event_status.
 * @param boolean $filter_event_filter_search  Filter_event_filter_search.
 * @param boolean $dbmeta                      Dbmeta.
 * @param boolean $filter_event_filter_exclude Filter_event_filter_exclude.
 *
 * @return array An array with all the events happened.
 */
function events_get_count_events_by_criticity(
    $filter,
    $period,
    $date,
    $filter_event_severity=false,
    $filter_event_type=false,
    $filter_event_status=false,
    $filter_event_filter_search=false,
    $dbmeta=false,
    $filter_event_filter_exclude=false
) {
    global $config;

    $tevento = 'tevento';

    $sql_filter = '';
    $tgroup_join = '';
    if (isset($filter['id_group'])) {
        $id_group = groups_safe_acl($config['id_user'], $filter['id_group'], 'AR');

        if (empty($id_group)) {
            // An empty array means the user doesn't have access.
            return false;
        }

        $tgroup_join = sprintf(
            '%s
            INNER JOIN tgrupo tg
                ON (te.id_grupo = tg.id_grupo AND tg.id_grupo IN (%s))
                OR (tg.id_grupo = tasg.id_group AND tasg.id_group IN (%s))',
            events_get_secondary_groups_left_join($tevento),
            implode(',', $id_group),
            implode(',', $id_group)
        );
    }

    if (!empty($filter['id_agent'])) {
        $sql_filter .= sprintf(' AND id_agente = %d ', $filter['id_agent']);
    }

    if (!empty($filter['id_agentmodule'])) {
        $sql_filter .= sprintf(' AND id_agentmodule = %d ', $filter['id_agentmodule']);
    }

    if (!is_numeric($date)) {
        $date = time_w_fixed_tz($date);
    }

    if (empty($date)) {
        $date = get_system_time();
    }

    $datelimit = ($date - $period);

    $sql_where = '';
    $severity_all = 0;
    if (!empty($filter_event_severity)) {
        foreach ($filter_event_severity as $key => $value) {
            switch ($value) {
                case -1:
                    $severity_all = 1;
                break;

                case 34:
                    $filter_event_severity[$key] = '3, 4';
                break;

                case 20:
                    $filter_event_severity[$key] = '0, 1, 3, 4, 5, 6';
                break;

                case 21:
                    $filter_event_severity[$key] = '4, 2';
                break;

                default:
                    // Ignore.
                break;
            }
        }

        if (!$severity_all) {
            $sql_where .= ' AND criticity IN ('.implode(', ', $filter_event_severity).')';
        }
    }

    $status_all = 0;
    if (!empty($filter_event_status)) {
        foreach ($filter_event_status as $key => $value) {
            switch ($value) {
                case -1:
                    $status_all = 1;
                break;

                case 3:
                    $filter_event_status[$key] = ('0, 2');
                break;

                default:
                    // Ignored.
                break;
            }
        }

        if (!$status_all) {
            $sql_where .= ' AND estado IN ('.implode(', ', $filter_event_status).')';
        }
    }

    if (!empty($filter_event_type) && $filter_event_type[0] != 'all') {
        $sql_where .= ' AND (';
        $type = [];
        foreach ($filter_event_type as $event_type) {
            if ($event_type != '') {
                // If normal, warning, could be several (going_up_warning, going_down_warning... too complex.
                // Shown to user only "warning, critical and normal".
                if ($event_type == 'warning' || $event_type == 'critical' || $event_type == 'normal') {
                    $type[] = " event_type LIKE '%".$event_type."%' ";
                } else if ($event_type == 'not_normal') {
                    $type[] = " (event_type LIKE '%warning%' OR event_type LIKE '%critical%' OR event_type LIKE '%unknown%') ";
                } else if ($event_type != 'all') {
                    $type[] = " event_type = '".$event_type."'";
                }
            }
        }

        $sql_where .= implode(' OR ', $type).')';
    }

    if (!empty($filter_event_filter_search)) {
        $sql_where .= ' AND (evento LIKE "%'.io_safe_input($filter_event_filter_search).'%" OR id_evento LIKE "%'.io_safe_input($filter_event_filter_search).'%")';
    }

    if (!empty($filter_event_filter_exclude)) {
        $sql_where .= ' AND (evento NOT LIKE "%'.io_safe_input($filter_event_filter_exclude).'%" AND id_evento NOT LIKE "%'.io_safe_input($filter_event_filter_exclude).'%")';
    }

    $sql = sprintf(
        'SELECT 
          te.criticity,
          count(*) as count
        FROM %s te
        %s
        WHERE
            te.utimestamp > %d AND te.utimestamp <= %d
            %s
            %s
        GROUP BY te.id_usuario',
        $tevento,
        $tgroup_join,
        $datelimit,
        $date,
        $sql_filter,
        $sql_where
    );

    $rows = db_get_all_rows_sql($sql);

    if ($rows == false) {
        $rows = [];
    }

    $return = [];
    foreach ($rows as $row) {
        $return[get_priority_name($row['criticity'])] = $row['count'];
    }

    return $return;
}


/**
 * Get all the events happened in a group during a period of time.
 *
 * The returned events will be in the time interval ($date - $period, $date]
 *
 * @param mixed   $filter                      Target filter.
 * @param integer $period                      Period in seconds to get events.
 * @param integer $date                        Beginning date to get events.
 * @param boolean $filter_event_severity       Filter_event_severity.
 * @param boolean $filter_event_type           Filter_event_type.
 * @param boolean $filter_event_status         Filter_event_status.
 * @param boolean $filter_event_filter_search  Filter_event_filter_search.
 * @param boolean $dbmeta                      Dbmeta.
 * @param boolean $filter_event_filter_exclude Filter_event_filter_exclude.
 *
 * @return array An array with all the events happened.
 */
function events_get_count_events_validated(
    $filter,
    $period=null,
    $date=null,
    $filter_event_severity=false,
    $filter_event_type=false,
    $filter_event_status=false,
    $filter_event_filter_search=false,
    $dbmeta=false,
    $filter_event_filter_exclude=false
) {
    global $config;
    $tevento = 'tevento';

    // Group.
    $sql_filter = '';
    $tgroup_join = '';
    if (isset($filter['id_group'])) {
        $id_group = groups_safe_acl($config['id_user'], $filter['id_group'], 'AR');

        if (empty($id_group)) {
            // An empty array means the user doesn't have access.
            return false;
        }

        $tgroup_join = sprintf(
            '%s
            INNER JOIN tgrupo tg
                ON (te.id_grupo = tg.id_grupo AND tg.id_grupo IN (%s))
                OR (tg.id_grupo = tasg.id_group AND tasg.id_group IN (%s))',
            events_get_secondary_groups_left_join($tevento),
            implode(',', $id_group),
            implode(',', $id_group)
        );
    }

    // Agent.
    if (!empty($filter['id_agent'])) {
        $sql_filter .= sprintf(
            ' AND id_agente = %d ',
            $filter['id_agent']
        );
    }

    // Module.
    if (!empty($filter['id_agentmodule'])) {
        $sql_filter .= sprintf(
            ' AND id_agentmodule = %d ',
            $filter['id_agentmodule']
        );
    }

    // Date.
    if (!is_numeric($date)) {
        $date = time_w_fixed_tz($date);
    }

    if (empty($date)) {
        $date = get_system_time();
    }

    $date_filter = '';
    if (!empty($date) && !empty($period)) {
        $datelimit = ($date - $period);

        $date_filter .= sprintf(
            ' AND utimestamp > %d AND utimestamp <= %d ',
            $datelimit,
            $date
        );
    } else if (!empty($period)) {
        $date = time();
        $datelimit = ($date - $period);

        $date_filter .= sprintf(
            ' AND utimestamp > %d AND utimestamp <= %d ',
            $datelimit,
            $date
        );
    } else if (!empty($date)) {
        $date_filter .= sprintf(' AND utimestamp <= %d ', $date);
    }

    $sql_where = '';
    $severity_all = 0;
    if (!empty($filter_event_severity)) {
        foreach ($filter_event_severity as $key => $value) {
            switch ($value) {
                case -1:
                    $severity_all = 1;
                break;

                case 34:
                    $filter_event_severity[$key] = '3, 4';
                break;

                case 20:
                    $filter_event_severity[$key] = '0, 1, 3, 4, 5, 6';
                break;

                case 21:
                    $filter_event_severity[$key] = '4, 2';
                break;

                default:
                    // Ingore.
                break;
            }
        }

        if (!$severity_all) {
            $sql_where .= ' AND criticity IN ('.implode(', ', $filter_event_severity).')';
        }
    }

    $status_all = 0;
    if (!empty($filter_event_status)) {
        foreach ($filter_event_status as $key => $value) {
            switch ($value) {
                case -1:
                    $status_all = 1;
                break;

                case 3:
                    $filter_event_status[$key] = ('0, 2');
                break;

                default:
                    // Ignore.
                break;
            }
        }

        if (!$status_all) {
            $sql_where .= ' AND estado IN ('.implode(', ', $filter_event_status).')';
        }
    }

    if (!empty($filter_event_type) && $filter_event_type[0] != 'all') {
        $sql_where .= ' AND (';
        $type = [];
        foreach ($filter_event_type as $event_type) {
            if ($event_type != '') {
                // If normal, warning, could be several (going_up_warning, going_down_warning... too complex.
                // Shown to user only "warning, critical and normal".
                if ($event_type == 'warning' || $event_type == 'critical' || $event_type == 'normal') {
                    $type[] = " event_type LIKE '%".$event_type."%' ";
                } else if ($event_type == 'not_normal') {
                    $type[] = " (event_type LIKE '%warning%' OR event_type LIKE '%critical%' OR event_type LIKE '%unknown%') ";
                } else if ($event_type != 'all') {
                    $type[] = " event_type = '".$event_type."'";
                }
            }
        }

        $sql_where .= implode(' OR ', $type).')';
    }

    if (!empty($filter_event_filter_search)) {
        $sql_where .= ' AND (evento LIKE "%'.io_safe_input($filter_event_filter_search).'%" OR id_evento LIKE "%'.io_safe_input($filter_event_filter_search).'%")';
    }

    if (!empty($filter_event_filter_exclude)) {
        $sql_where .= ' AND (evento NOT LIKE "%'.io_safe_input($filter_event_filter_exclude).'%" AND id_evento NOT LIKE "%'.io_safe_input($filter_event_filter_exclude).'%")';
    }

    $sql = sprintf(
        'SELECT 
          te.estado,
          count(*) as count
        FROM %s te
        %s
        WHERE
            te.utimestamp > %d AND te.utimestamp <= %d
            %s
            %s
        GROUP BY te.id_usuario',
        $tevento,
        $tgroup_join,
        $datelimit,
        $date,
        $sql_filter,
        $sql_where
    );

    $rows = db_get_all_rows_sql($sql);

    if ($rows == false) {
        $rows = [];
    }

    $return = array_reduce(
        $rows,
        function ($carry, $item) {
            $status = (int) $item['estado'];
            $count = (int) $item['count'];

            if ($status === 1) {
                $carry[__('Validated')] += $count;
            } else if ($status === 0) {
                $carry[__('Not validated')] += $count;
            }

            return $carry;
        },
        [
            __('Validated')     => 0,
            __('Not validated') => 0,
        ]
    );

    return $return;
}


/**
 * Check event tags.
 *
 * @param array $event_data Event.
 * @param array $acltags    Acl tags.
 *
 * @return boolean True or false.
 */
function events_checks_event_tags($event_data, $acltags)
{
    global $config;

    if (empty($acltags[$event_data['id_grupo']])) {
            return true;
    } else {
        $tags_arr_acl = explode(',', $acltags[$event_data['id_grupo']]);
        $tags_arr_event = explode(',', $event_data['tags']);

        foreach ($tags_arr_acl as $tag) {
            $tag_name = tags_get_name($tag);
            if (in_array($tag_name, $tags_arr_event)) {
                return true;
            } else {
                $has_tag = false;
            }
        }

        if (!$has_tag) {
            return false;
        }
    }

    return false;
}


/**
 * Retrieves events grouped by agent.
 *
 * @param string  $sql_post   Sql_post.
 * @param integer $offset     Offset.
 * @param integer $pagination Pagination.
 * @param boolean $meta       Meta.
 * @param boolean $history    History.
 * @param boolean $total      Total.
 *
 * @return array Data.
 */
function events_get_events_grouped_by_agent(
    $sql_post,
    $offset=0,
    $pagination=1,
    $meta=false,
    $history=false,
    $total=false
) {
    global $config;

    $table = events_get_events_table($meta, $history);

    if ($meta) {
        $fields_extra = ', agent_name, server_id';
        $groupby_extra = ', server_id';
    } else {
        $groupby_extra = '';
        $fields_extra = '';
    }

    $event_lj = events_get_secondary_groups_left_join($table);
    if ($total) {
        $sql = 'SELECT COUNT(*) FROM (select id_agente from '.$table.' '.$event_lj.' WHERE 1=1 
		    '.$sql_post.' GROUP BY id_agente, event_type'.$groupby_extra.' ORDER BY id_agente ) AS t';
    } else {
        $sql = 'select id_agente, count(*) as total'.$fields_extra.' from '.$table.' te '.$event_lj.'
			WHERE id_agente > 0 '.$sql_post.' GROUP BY id_agente'.$groupby_extra.' ORDER BY id_agente LIMIT '.$offset.','.$pagination;
    }

    $result = [];
    // Extract the events by filter (or not) from db.
    $events = db_get_all_rows_sql($sql);
    $result = [];

    if ($events) {
        foreach ($events as $event) {
            if ($meta) {
                $sql = 'SELECT event_type FROM '.$table.' te '.$event_lj."
								WHERE agent_name = '".$event['agent_name']."' ".$sql_post.' ORDER BY utimestamp DESC ';
                $resultado = db_get_row_sql($sql);

                $id_agente = $event['agent_name'];
                $result[] = [
                    'total'      => $event['total'],
                    'id_server'  => $event['server_id'],
                    'id_agent'   => $id_agente,
                    'event_type' => $resultado['event_type'],
                ];
            } else {
                $sql = 'SELECT event_type FROM '.$table.' te '.$event_lj.'
					WHERE id_agente = '.$event['id_agente'].' '.$sql_post.' ORDER BY utimestamp DESC ';
                $resultado = db_get_row_sql($sql);

                $id_agente = $event['id_agente'];
                $result[] = [
                    'total'      => $event['total'],
                    'id_agent'   => $id_agente,
                    'event_type' => $resultado['event_type'],
                ];
            }
        }
    }

    return $result;
}


/**
 * Return SQL query to group events by agents.
 *
 * @param mixed   $id_agent          Id_agent.
 * @param integer $server_id         Server_id.
 * @param string  $event_type        Event_type.
 * @param integer $severity          Severity.
 * @param integer $status            Status.
 * @param string  $search            Search.
 * @param integer $id_agent_module   Id_agent_module.
 * @param integer $event_view_hr     Event_view_hr.
 * @param boolean $id_user_ack       Id_user_ack.
 * @param array   $tag_with          Tag_with.
 * @param array   $tag_without       Tag_without.
 * @param boolean $filter_only_alert Filter_only_alert.
 * @param string  $date_from         Date_from.
 * @param string  $date_to           Date_to.
 * @param boolean $id_user           Id_user.
 * @param boolean $server_id_search  Server_id_search.
 *
 * @return string SQL.
 */
function events_sql_events_grouped_agents(
    $id_agent,
    $server_id=-1,
    $event_type='',
    $severity=-1,
    $status=3,
    $search='',
    $id_agent_module=0,
    $event_view_hr=8,
    $id_user_ack=false,
    $tag_with=[],
    $tag_without=[],
    $filter_only_alert=false,
    $date_from='',
    $date_to='',
    $id_user=false,
    $server_id_search=false
) {
    global $config;

    $sql_post = ' 1 = 1 ';

    $meta = false;
    if (is_metaconsole()) {
        $meta = true;
    }

    switch ($status) {
        case 0:
        case 1:
        case 2:
            $sql_post .= ' AND estado = '.$status;
        break;

        case 3:
            $sql_post .= ' AND (estado = 0 OR estado = 2)';
        break;

        default:
            // Ignore.
        break;
    }

    if ($search != '') {
        $sql_post .= " AND (evento LIKE '%".io_safe_input($search)."%' OR id_evento LIKE '%".$search."%')";
    }

    if ($event_type != '') {
        // If normal, warning, could be several (going_up_warning, going_down_warning... too complex
        // Shown to user only "warning, critical and normal".
        if ($event_type == 'warning' || $event_type == 'critical' || $event_type == 'normal') {
            $sql_post .= " AND event_type LIKE '%".$event_type."%' ";
        } else if ($event_type == 'not_normal') {
            $sql_post .= " AND (event_type LIKE '%warning%' OR event_type LIKE '%critical%' OR event_type LIKE '%unknown%') ";
        } else if ($event_type != 'all') {
            $sql_post .= " AND event_type = '".$event_type."'";
        }
    }

    if ($severity != -1) {
        switch ($severity) {
            case EVENT_CRIT_WARNING_OR_CRITICAL:
                $sql_post .= '
					AND (criticity = '.EVENT_CRIT_WARNING.' OR 
						criticity = '.EVENT_CRIT_CRITICAL.')';
            break;

            case EVENT_CRIT_OR_NORMAL:
                $sql_post .= '
					AND (criticity = '.EVENT_CRIT_NORMAL.' OR 
						criticity = '.EVENT_CRIT_CRITICAL.')';
            break;

            case EVENT_CRIT_NOT_NORMAL:
                $sql_post .= ' AND criticity != '.EVENT_CRIT_NORMAL;
            break;

            default:
                $sql_post .= ' AND criticity = '.$severity;
            break;
        }
    }

    // In metaconsole mode the agent search is performed by name.
    if ($meta) {
        if ($id_agent != __('All')) {
            $sql_post .= " AND agent_name LIKE '%".$id_agent."%'";
        }
    } else {
        switch ($id_agent) {
            case 0:
                // Ignore.
                $__invalid_value = 1;
            break;

            case -1:
                // Agent doesnt exist. No results will returned.
                $sql_post .= ' AND 1 = 0';
            break;

            default:
                $sql_post .= ' AND id_agente = '.$id_agent;
            break;
        }
    }

    // There is another filter for if ($meta).
    if (!$meta) {
        if (!empty($text_module)) {
            $sql_post .= " AND id_agentmodule IN (
					SELECT id_agente_modulo
					FROM tagente_modulo
					WHERE nombre = '".$text_module."'
				)";
        }
    }

    if ($id_user_ack != '0') {
        $sql_post .= " AND id_usuario = '".$id_user_ack."'";
    }

    if (!isset($date_from)) {
        $date_from = '';
    }

    if (!isset($date_to)) {
        $date_to = '';
    }

    if (($date_from == '') && ($date_to == '')) {
        if ($event_view_hr > 0) {
            $unixtime = (get_system_time() - ($event_view_hr * SECONDS_1HOUR));
            $sql_post .= ' AND (utimestamp > '.$unixtime.')';
        }
    } else {
        if ($date_from != '') {
            $udate_from = strtotime($date_from.' 00:00:00');
            $sql_post .= ' AND (utimestamp >= '.$udate_from.')';
        }

        if ($date_to != '') {
            $udate_to = strtotime($date_to.' 23:59:59');
            $sql_post .= ' AND (utimestamp <= '.$udate_to.')';
        }
    }

    // Search by tag.
    if (!empty($tag_with) && (io_safe_output($tag_with) != '[]') && (io_safe_output($tag_with) != '["0"]')) {
        $sql_post .= ' AND ( ';
        $first = true;
        foreach ($tag_with as $id_tag) {
            if ($first) {
                $first = false;
            } else {
                $sql_post .= ' OR ';
            }

            $sql_post .= "tags = '".tags_get_name($id_tag)."'";
        }

        $sql_post .= ' ) ';
    }

    if (!empty($tag_without) && (io_safe_output($tag_without) != '[]') && (io_safe_output($tag_with) != '["0"]')) {
        $sql_post .= ' AND ( ';
        $first = true;
        foreach ($tag_without as $id_tag) {
            if ($first) {
                $first = false;
            } else {
                $sql_post .= ' AND ';
            }

            $sql_post .= "tags <> '".tags_get_name($id_tag)."'";
        }

        $sql_post .= ' ) ';
    }

    // Filter/Only alerts.
    if (isset($filter_only_alert)) {
        if ($filter_only_alert == 0) {
            $sql_post .= " AND event_type NOT LIKE '%alert%'";
        } else if ($filter_only_alert == 1) {
            $sql_post .= " AND event_type LIKE '%alert%'";
        }
    }

    // Tags ACLS.
    if ($id_group > 0 && in_array($id_group, array_keys($groups))) {
        $group_array = (array) $id_group;
    } else {
        $group_array = array_keys($groups);
    }

    $tags_acls_condition = tags_get_acl_tags(
        $id_user,
        $group_array,
        'ER',
        'event_condition',
        'AND',
        '',
        $meta,
        [],
        true
    );
    // FORCE CHECK SQL "(TAG = tag1 AND id_grupo = 1)".
    if (($tags_acls_condition != ERR_WRONG_PARAMETERS) && ($tags_acls_condition != ERR_ACL) && ($tags_acls_condition != -110000)) {
        $sql_post .= $tags_acls_condition;
    }

    // Metaconsole filters.
    if ($meta) {
        if ($server_id_search) {
            $sql_post .= ' AND server_id = '.$server_id_search;
        } else {
            $enabled_nodes = db_get_all_rows_sql(
                '
				SELECT id
				FROM tmetaconsole_setup
				WHERE disabled = 0'
            );

            if (empty($enabled_nodes)) {
                $sql_post .= ' AND 1 = 0';
            } else {
                if ($strict_user == 1) {
                    $enabled_nodes_id = [];
                } else {
                    $enabled_nodes_id = [0];
                }

                foreach ($enabled_nodes as $en) {
                    $enabled_nodes_id[] = $en['id'];
                }

                $sql_post .= ' AND server_id IN ('.implode(',', $enabled_nodes_id).')';
            }
        }
    }

    return $sql_post;
}


/**
 * Retrieve list of events grouped by agents.
 *
 * @param string $sql SQL.
 *
 * @return string HTML.
 */
function events_list_events_grouped_agents($sql)
{
    global $config;

    $table = events_get_events_table(is_metaconsole(), $history);

    $sql = sprintf(
        'SELECT * FROM %s 
	    LEFT JOIN tagent_secondary_group 
	       ON tagent_secondary_group.id_agent = id_agente
        WHERE %s',
        $table,
        $sql
    );

    $result = db_get_all_rows_sql($sql);
    $group_rep = 0;
    $meta = is_metaconsole();

    // Fields that the user has selected to show.
    if ($meta) {
        $show_fields = events_meta_get_custom_fields_user();
    } else {
        $show_fields = explode(',', $config['event_fields']);
    }

    // Headers.
    $i = 0;
    $table = new stdClass();
    if (!isset($table->width)) {
        $table->width = '100%';
    }

    $table->id = 'eventtable';
    $table->cellpadding = 4;
    $table->cellspacing = 4;
    if (!isset($table->class)) {
        $table->class = 'databox data';
    }

    $table->head = [];
    $table->data = [];

    $table->head[$i] = __('ID');
    $table->align[$i] = 'left';
    $i++;
    if (in_array('server_name', $show_fields)) {
        $table->head[$i] = __('Server');
        $table->align[$i] = 'left';
        $i++;
    }

    if (in_array('estado', $show_fields)) {
        $table->head[$i] = __('Status');
        $table->align[$i] = 'left';
        $i++;
    }

    if (in_array('id_evento', $show_fields)) {
        $table->head[$i] = __('Event ID');
        $table->align[$i] = 'left';
        $i++;
    }

    if (in_array('evento', $show_fields)) {
        $table->head[$i] = __('Event Name');
        $table->align[$i] = 'left';
        $table->style[$i] = 'min-width: 200px; max-width: 350px; word-break: break-all;';
        $i++;
    }

    if (in_array('id_agente', $show_fields)) {
        $table->head[$i] = __('Agent name');
        $table->align[$i] = 'left';
        $table->style[$i] = 'max-width: 350px; word-break: break-all;';
        $i++;
    }

    if (in_array('timestamp', $show_fields)) {
        $table->head[$i] = __('Timestamp');
        $table->align[$i] = 'left';
        $i++;
    }

    if (in_array('id_usuario', $show_fields)) {
        $table->head[$i] = __('User');
        $table->align[$i] = 'left';
        $i++;
    }

    if (in_array('owner_user', $show_fields)) {
        $table->head[$i] = __('Owner');
        $table->align[$i] = 'left';
        $i++;
    }

    if (in_array('id_grupo', $show_fields)) {
        $table->head[$i] = __('Group');
        $table->align[$i] = 'left';
        $i++;
    }

    if (in_array('event_type', $show_fields)) {
        $table->head[$i] = __('Event type');
        $table->align[$i] = 'left';
        $table->style[$i] = 'min-width: 85px;';
        $i++;
    }

    if (in_array('id_agentmodule', $show_fields)) {
        $table->head[$i] = __('Agent Module');
        $table->align[$i] = 'left';
        $i++;
    }

    if (in_array('id_alert_am', $show_fields)) {
        $table->head[$i] = __('Alert');
        $table->align[$i] = 'left';
        $i++;
    }

    if (in_array('criticity', $show_fields)) {
        $table->head[$i] = __('Severity');
        $table->align[$i] = 'left';
        $i++;
    }

    if (in_array('user_comment', $show_fields)) {
        $table->head[$i] = __('Comment');
        $table->align[$i] = 'left';
        $i++;
    }

    if (in_array('tags', $show_fields)) {
        $table->head[$i] = __('Tags');
        $table->align[$i] = 'left';
        $i++;
    }

    if (in_array('source', $show_fields)) {
        $table->head[$i] = __('Source');
        $table->align[$i] = 'left';
        $i++;
    }

    if (in_array('id_extra', $show_fields)) {
        $table->head[$i] = __('Extra ID');
        $table->align[$i] = 'left';
        $i++;
    }

    if (in_array('ack_utimestamp', $show_fields)) {
        $table->head[$i] = __('ACK Timestamp');
        $table->align[$i] = 'left';
        $i++;
    }

    if (in_array('instructions', $show_fields)) {
        $table->head[$i] = __('Instructions');
        $table->align[$i] = 'left';
        $i++;
    }

    if (in_array('data', $show_fields)) {
        $table->head[$i] = __('Data');
        $table->align[$i] = 'left';
        $i++;
    }

    if (in_array('module_status', $show_fields)) {
        $table->head[$i] = __('Module status');
        $table->align[$i] = 'left';
        $i++;
    }

    if ($i != 0 && $allow_action) {
        $table->head[$i] = __('Action');
        $table->align[$i] = 'left';
        $table->size[$i] = '90px';
        $i++;
        if (check_acl($config['id_user'], 0, 'EW') == 1 && !$readonly) {
            $table->head[$i] = html_print_checkbox('all_validate_box', '1', false, true);
            $table->align[$i] = 'left';
        }
    }

    if ($meta) {
        // Get info of the all servers to use it on hash auth.
        $servers_url_hash = metaconsole_get_servers_url_hash();
        $servers = metaconsole_get_servers();
    }

    $show_delete_button = false;
    $show_validate_button = false;

    $idx = 0;
    // Arrange data. We already did ACL's in the query.
    foreach ($result as $event) {
        $data = [];

        if ($meta) {
            $event['server_url_hash'] = $servers_url_hash[$event['server_id']];
            $event['server_url'] = $servers[$event['server_id']]['server_url'];
            $event['server_name'] = $servers[$event['server_id']]['server_name'];
        }

        // Clean url from events and store in array.
        $event['clean_tags'] = events_clean_tags($event['tags']);

        // First pass along the class of this row.
        $myclass = get_priority_class($event['criticity']);

        // Print status.
        $estado = $event['estado'];

        // Colored box.
        switch ($estado) {
            case EVENT_NEW:
                $img_st = 'images/star.png';
                $title_st = __('New event');
            break;

            case EVENT_VALIDATE:
                $img_st = 'images/tick.png';
                $title_st = __('Event validated');
            break;

            case EVENT_PROCESS:
                $img_st = 'images/hourglass.png';
                $title_st = __('Event in process');
            break;

            default:
                // Ignore.
            break;
        }

        $i = 0;

        $data[$i] = '#'.$event['id_evento'];
        $table->cellstyle[count($table->data)][$i] = 'background: #F3F3F3; color: #111 !important;';

        // Pass grouped values in hidden fields to use it from modal window.
        if ($group_rep) {
            $similar_ids = $event['similar_ids'];
            $timestamp_first = $event['timestamp_rep_min'];
            $timestamp_last = $event['timestamp_rep'];
        } else {
            $similar_ids = $event['id_evento'];
            $timestamp_first = $event['utimestamp'];
            $timestamp_last = $event['utimestamp'];
        }

        // Store group data to show in extended view.
        $data[$i] .= html_print_input_hidden('similar_ids_'.$event['id_evento'], $similar_ids, true);
        $data[$i] .= html_print_input_hidden('timestamp_first_'.$event['id_evento'], $timestamp_first, true);
        $data[$i] .= html_print_input_hidden('timestamp_last_'.$event['id_evento'], $timestamp_last, true);
        $data[$i] .= html_print_input_hidden('childrens_ids', json_encode($childrens_ids), true);

        // Store server id if is metaconsole. 0 otherwise.
        if ($meta) {
            $server_id = $event['server_id'];

            // If meta activated, propagate the id of the event on node (source id).
            $data[$i] .= html_print_input_hidden('source_id_'.$event['id_evento'], $event['id_source_event'], true);
            $table->cellclass[count($table->data)][$i] = $myclass;
        } else {
            $server_id = 0;
        }

        $data[$i] .= html_print_input_hidden('server_id_'.$event['id_evento'], $server_id, true);

        if (empty($event['event_rep'])) {
            $event['event_rep'] = 0;
        }

        $data[$i] .= html_print_input_hidden('event_rep_'.$event['id_evento'], $event['event_rep'], true);
        // Store concat comments to show in extended view.
        $data[$i] .= html_print_input_hidden('user_comment_'.$event['id_evento'], base64_encode($event['user_comment']), true);

        $i++;

        if (in_array('server_name', $show_fields)) {
            if ($meta) {
                if (can_user_access_node()) {
                    $data[$i] = "<a href='".$event['server_url'].'/index.php?sec=estado&sec2=operation/agentes/group_view'.$event['server_url_hash']."'>".$event['server_name'].'</a>';
                } else {
                    $data[$i] = $event['server_name'];
                }
            } else {
                $data[$i] = db_get_value('name', 'tserver');
            }

            $table->cellclass[count($table->data)][$i] = $myclass;
            $i++;
        }

        if (in_array('estado', $show_fields)) {
            $data[$i] = html_print_image(
                $img_st,
                true,
                [
                    'class' => 'image_status',
                    'title' => $title_st,
                    'id'    => 'status_img_'.$event['id_evento'],
                ]
            );
            $table->cellstyle[count($table->data)][$i] = 'background: #F3F3F3;';
            $i++;
        }

        if (in_array('id_evento', $show_fields)) {
            $data[$i] = $event['id_evento'];
            $table->cellclass[count($table->data)][$i] = $myclass;
            $i++;
        }

        switch ($event['criticity']) {
            default:
            case 0:
                $img_sev = 'images/status_sets/default/severity_maintenance.png';
            break;
            case 1:
                $img_sev = 'images/status_sets/default/severity_informational.png';
            break;

            case 2:
                $img_sev = 'images/status_sets/default/severity_normal.png';
            break;

            case 3:
                $img_sev = 'images/status_sets/default/severity_warning.png';
            break;

            case 4:
                $img_sev = 'images/status_sets/default/severity_critical.png';
            break;

            case 5:
                $img_sev = 'images/status_sets/default/severity_minor.png';
            break;

            case 6:
                $img_sev = 'images/status_sets/default/severity_major.png';
            break;
        }

        if (in_array('evento', $show_fields)) {
            // Event description.
            $data[$i] = '<span title="'.$event['evento'].'" class="f9">';
            if ($allow_action) {
                $data[$i] .= '<a href="javascript:" onclick="show_event_dialog('.$event['id_evento'].', '.$group_rep.');">';
            }

            $data[$i] .= '<span class="'.$myclass.'" >'.ui_print_truncate_text(io_safe_output($event['evento']), 160).'</span>';
            if ($allow_action) {
                $data[$i] .= '</a>';
            }

            $data[$i] .= '</span>';
            $table->cellclass[count($table->data)][$i] = $myclass;
            $i++;
        }

        if (in_array('id_agente', $show_fields)) {
            $data[$i] = '<span class="'.$myclass.'">';

            if ($event['id_agente'] > 0) {
                // Agent name.
                if ($meta) {
                    $agent_link = '<a href="'.$event['server_url'].'/index.php?sec=estado&amp;sec2=operation/agentes/ver_agente&amp;id_agente='.$event['id_agente'].$event['server_url_hash'].'">';
                    if (can_user_access_node()) {
                        $data[$i] = '<b>'.$agent_link.$event['agent_name'].'</a></b>';
                    } else {
                        $data[$i] = $event['agent_name'];
                    }
                } else {
                    $data[$i] .= ui_print_agent_name($event['id_agente'], true);
                }
            } else {
                $data[$i] .= '';
            }

            $data[$i] .= '</span>';
            $table->cellclass[count($table->data)][$i] = $myclass;
            $i++;
        }

        if (in_array('timestamp', $show_fields)) {
            // Time.
            $data[$i] = '<span class="'.$myclass.'">';
            if ($group_rep == 1) {
                $data[$i] .= ui_print_timestamp($event['timestamp_rep'], true);
            } else {
                $data[$i] .= ui_print_timestamp($event['timestamp'], true);
            }

            $data[$i] .= '</span>';
            $table->cellclass[count($table->data)][$i] = $myclass;
            $i++;
        }

        if (in_array('id_usuario', $show_fields)) {
            $user_name = db_get_value('fullname', 'tusuario', 'id_user', $event['id_usuario']);
            if (empty($user_name)) {
                $user_name = $event['id_usuario'];
            }

            $data[$i] = $user_name;
            $table->cellclass[count($table->data)][$i] = $myclass;
            $i++;
        }

        if (in_array('owner_user', $show_fields)) {
            $owner_name = db_get_value('fullname', 'tusuario', 'id_user', $event['owner_user']);
            if (empty($owner_name)) {
                $owner_name = $event['owner_user'];
            }

            $data[$i] = $owner_name;
            $table->cellclass[count($table->data)][$i] = $myclass;
            $i++;
        }

        if (in_array('id_grupo', $show_fields)) {
            if ($meta) {
                $data[$i] = $event['group_name'];
            } else {
                $id_group = $event['id_grupo'];
                $group_name = db_get_value('nombre', 'tgrupo', 'id_grupo', $id_group);
                if ($id_group == 0) {
                    $group_name = __('All');
                }

                $data[$i] = $group_name;
            }

            $table->cellclass[count($table->data)][$i] = $myclass;
            $i++;
        }

        if (in_array('event_type', $show_fields)) {
            $data[$i] = events_print_type_description($event['event_type'], true);
            $table->cellclass[count($table->data)][$i] = $myclass;
            $i++;
        }

        if (in_array('id_agentmodule', $show_fields)) {
            if ($meta) {
                $module_link = '<a href="'.$event['server_url'].'/index.php?sec=estado&amp;sec2=operation/agentes/ver_agente&amp;id_agente='.$event['id_agente'].$event['server_url_hash'].'">';
                if (can_user_access_node()) {
                    $data[$i] = '<b>'.$module_link.$event['module_name'].'</a></b>';
                } else {
                    $data[$i] = $event['module_name'];
                }
            } else {
                $module_name = db_get_value('nombre', 'tagente_modulo', 'id_agente_modulo', $event['id_agentmodule']);
                $data[$i] = '<a href="index.php?sec=estado&amp;sec2=operation/agentes/ver_agente&amp;id_agente='.$event['id_agente'].'&amp;status_text_monitor='.io_safe_output($module_name).'#monitors">'.$module_name.'</a>';
            }

            $table->cellclass[count($table->data)][$i] = $myclass;
            $i++;
        }

        if (in_array('id_alert_am', $show_fields)) {
            if ($meta) {
                $data[$i] = $event['alert_template_name'];
            } else {
                if ($event['id_alert_am'] != 0) {
                    $sql = 'SELECT name
						FROM talert_templates
						WHERE id IN (SELECT id_alert_template
							FROM talert_template_modules
							WHERE id = '.$event['id_alert_am'].');';

                    $templateName = db_get_sql($sql);
                    $data[$i] = '<a href="index.php?sec=estado&amp;sec2=operation/agentes/ver_agente&amp;id_agente='.$event['id_agente'].'&amp;tab=alert">'.$templateName.'</a>';
                } else {
                    $data[$i] = '';
                }
            }

            $table->cellclass[count($table->data)][$i] = $myclass;
            $i++;
        }

        if (in_array('criticity', $show_fields)) {
            $data[$i] = get_priority_name($event['criticity']);
            $table->cellclass[count($table->data)][$i] = $myclass;
            $i++;
        }

        if (in_array('user_comment', $show_fields)) {
            $safe_event_user_comment = strip_tags(io_safe_output($event['user_comment']));
            $line_breaks = [
                "\r\n",
                "\n",
                "\r",
            ];
            $safe_event_user_comment = str_replace($line_breaks, '<br>', $safe_event_user_comment);
            $event_user_comments = json_decode($safe_event_user_comment, true);
            $event_user_comment_str = '';

            if (!empty($event_user_comments)) {
                $last_key = key(array_slice($event_user_comments, -1, 1, true));
                $date_format = $config['date_format'];

                foreach ($event_user_comments as $key => $event_user_comment) {
                    $event_user_comment_str .= sprintf(
                        '%s: %s<br>%s: %s<br>%s: %s<br>',
                        __('Date'),
                        date($date_format, $event_user_comment['utimestamp']),
                        __('User'),
                        $event_user_comment['id_user'],
                        __('Comment'),
                        $event_user_comment['comment']
                    );
                    if ($key != $last_key) {
                        $event_user_comment_str .= '<br>';
                    }
                }
            }

            $comments_help_tip = '';
            if (!empty($event_user_comment_str)) {
                $comments_help_tip = ui_print_help_tip($event_user_comment_str, true);
            }

            $data[$i] = '<span id="comment_header_'.$event['id_evento'].'">'.$comments_help_tip.'</span>';
            $table->cellclass[count($table->data)][$i] = $myclass;
            $i++;
        }

        if (in_array('tags', $show_fields)) {
            $data[$i] = tags_get_tags_formatted($event['tags']);
            $table->cellclass[count($table->data)][$i] = $myclass;
            $i++;
        }

        if (in_array('source', $show_fields)) {
            $data[$i] = $event['source'];
            $table->cellclass[count($table->data)][$i] = $myclass;
            $i++;
        }

        if (in_array('id_extra', $show_fields)) {
            $data[$i] = $event['id_extra'];
            $table->cellclass[count($table->data)][$i] = $myclass;
            $i++;
        }

        if (in_array('ack_utimestamp', $show_fields)) {
            if ($event['ack_utimestamp'] == 0) {
                $data[$i] = '';
            } else {
                $data[$i] = date($config['date_format'], $event['ack_utimestamp']);
            }

            $table->cellclass[count($table->data)][$i] = $myclass;
            $i++;
        }

        if (in_array('instructions', $show_fields)) {
            switch ($event['event_type']) {
                case 'going_unknown':
                    if (!empty($event['unknown_instructions'])) {
                        $data[$i] = html_print_image('images/page_white_text.png', true, ['title' => str_replace("\n", '<br>', io_safe_output($event['unknown_instructions']))]);
                    }
                break;

                case 'going_up_critical':
                case 'going_down_critical':
                    if (!empty($event['critical_instructions'])) {
                        $data[$i] = html_print_image('images/page_white_text.png', true, ['title' => str_replace("\n", '<br>', io_safe_output($event['critical_instructions']))]);
                    }
                break;

                case 'going_down_warning':
                    if (!empty($event['warning_instructions'])) {
                        $data[$i] = html_print_image('images/page_white_text.png', true, ['title' => str_replace("\n", '<br>', io_safe_output($event['warning_instructions']))]);
                    }
                break;

                case 'system':
                    if (!empty($event['critical_instructions'])) {
                        $data[$i] = html_print_image('images/page_white_text.png', true, ['title' => str_replace("\n", '<br>', io_safe_output($event['critical_instructions']))]);
                    } else if (!empty($event['warning_instructions'])) {
                        $data[$i] = html_print_image('images/page_white_text.png', true, ['title' => str_replace("\n", '<br>', io_safe_output($event['warning_instructions']))]);
                    } else if (!empty($event['unknown_instructions'])) {
                        $data[$i] = html_print_image('images/page_white_text.png', true, ['title' => str_replace("\n", '<br>', io_safe_output($event['unknown_instructions']))]);
                    }
                break;

                default:
                    // Ignore.
                break;
            }

            if (!isset($data[$i])) {
                $data[$i] = '';
            }

            $table->cellclass[count($table->data)][$i] = $myclass;
            $i++;
        }

        if (in_array('data', $show_fields)) {
                $data[$i] = $event['data'];
            if (($data[$i] % 1) == 0) {
                $data[$i] = number_format($data[$i], 0);
            } else {
                $data[$i] = number_format($data[$i], 2);
            }

                $table->cellclass[count($table->data)][$i] = $myclass;
                    $i++;
        }

        if (in_array('module_status', $show_fields)) {
            $data[$i] = modules_get_modules_status($event['module_status']);
            $table->cellclass[count($table->data)][$i] = $myclass;
            $i++;
        }

        if ($i != 0 && $allow_action) {
            // Actions.
            $data[$i] = '';

            if (!$readonly) {
                // Validate event.
                if (($event['estado'] != 1) && (tags_checks_event_acl($config['id_user'], $event['id_grupo'], 'EW', $event['clean_tags'], $childrens_ids))) {
                    $show_validate_button = true;
                    $data[$i] .= '<a href="javascript:validate_event_advanced('.$event['id_evento'].', 1)" id="validate-'.$event['id_evento'].'">';
                    $data[$i] .= html_print_image(
                        'images/ok.png',
                        true,
                        ['title' => __('Validate event')]
                    );
                    $data[$i] .= '</a>';
                }

                // Delete event.
                if ((tags_checks_event_acl($config['id_user'], $event['id_grupo'], 'EM', $event['clean_tags'], $childrens_ids) == 1)) {
                    if ($event['estado'] != 2) {
                        $show_delete_button = true;
                        $data[$i] .= '<a class="delete_event" href="javascript:" id="delete-'.$event['id_evento'].'">';
                        $data[$i] .= html_print_image(
                            'images/cross.png',
                            true,
                            [
                                'title' => __('Delete event'),
                                'id'    => 'delete_cross_'.$event['id_evento'],
                            ]
                        );
                        $data[$i] .= '</a>';
                    } else {
                        $data[$i] .= html_print_image(
                            'images/cross.disabled.png',
                            true,
                            ['title' => __('Is not allowed delete events in process')]
                        ).'&nbsp;';
                    }
                }
            }

            $data[$i] .= '<a href="javascript:" onclick="show_event_dialog('.$event['id_evento'].', '.$group_rep.');">';
            $data[$i] .= html_print_input_hidden('event_title_'.$event['id_evento'], '#'.$event['id_evento'].' - '.$event['evento'], true);
            $data[$i] .= html_print_image(
                'images/eye.png',
                true,
                ['title' => __('Show more')]
            );
            $data[$i] .= '</a>';

            $table->cellstyle[count($table->data)][$i] = 'background: #F3F3F3;';

            $i++;

            if (!$readonly) {
                if (tags_checks_event_acl($config['id_user'], $event['id_grupo'], 'EM', $event['clean_tags'], $childrens_ids) == 1) {
                    // Checkbox.
                    // Class 'candeleted' must be the fist class to be parsed from javascript. Dont change.
                    $data[$i] = html_print_checkbox_extended('validate_ids[]', $event['id_evento'], false, false, false, 'class="candeleted chk_val"', true);
                } else if (tags_checks_event_acl($config['id_user'], $event['id_grupo'], 'EW', $event['clean_tags'], $childrens_ids) == 1) {
                    // Checkbox.
                    $data[$i] = html_print_checkbox_extended('validate_ids[]', $event['id_evento'], false, false, false, 'class="chk_val"', true);
                } else if (isset($table->header[$i]) || true) {
                    $data[$i] = '';
                }
            }

            $table->cellstyle[count($table->data)][$i] = 'background: #F3F3F3;';
        }

        array_push($table->data, $data);

        $idx++;
    }

    return html_print_table($table, true);
}


/**
 * Retrieves SQL for custom order.
 *
 * @param string  $sort_field  Field.
 * @param string  $sort        Order.
 * @param integer $group_rep   Group field.
 * @param boolean $only-fields Return only fields.
 *
 * @return string SQL.
 */
function events_get_sql_order($sort_field='timestamp', $sort='DESC', $group_rep=0, $only_fields=false)
{
    $sort_field_translated = $sort_field;
    switch ($sort_field) {
        case 'event_id':
            $sort_field_translated = 'id_evento';
        break;

        case 'event_name':
            $sort_field_translated = 'evento';
        break;

        case 'status':
            $sort_field_translated = 'estado';
        break;

        case 'agent_id':
            $sort_field_translated = 'id_agente';
        break;

        case 'timestamp':
            $sort_field_translated = ($group_rep == 0) ? 'timestamp' : 'timestamp_rep';
        break;

        case 'user_id':
            $sort_field_translated = 'id_usuario';
        break;

        case 'owner':
            $sort_field_translated = 'owner_user';
        break;

        case 'group_id':
            $sort_field_translated = 'id_grupo';
        break;

        case 'alert_id':
            $sort_field_translated = 'id_alert_am';
        break;

        case 'comment':
            $sort_field_translated = 'user_comment';
        break;

        case 'extra_id':
            $sort_field_translated = 'id_extra';
        break;

        default:
            $sort_field_translated = $sort_field;
        break;
    }

    if (strtolower($sort) != 'asc' && strtolower($sort) != 'desc') {
        $dir = ($sort == 'up') ? 'ASC' : 'DESC';
    } else {
        $dir = $sort;
    }

    if ($only_fields) {
        return $sort_field_translated.' '.$dir;
    }

    return 'ORDER BY '.$sort_field_translated.' '.$dir;
}


/**
 * SQL left join of event queries to handle secondary groups.
 *
 * @param string $table Table to use based on environment.
 *
 * @return string With the query.
 */
function events_get_secondary_groups_left_join($table)
{
    if ($table == 'tevento') {
        return 'LEFT JOIN tagent_secondary_group tasg ON te.id_agente = tasg.id_agent';
    }

    return 'LEFT JOIN tmetaconsole_agent_secondary_group tasg
		ON te.id_agente = tasg.id_tagente AND te.server_id = tasg.id_tmetaconsole_setup';
}


/**
 * Replace macros in any string given an event id.
 * If server_id > 0, it's a metaconsole query.
 *
 * @param integer $event_id Event identifier.
 * @param integer $value    String value in which we want to apply macros.
 *
 * @return string The response text with the macros applied.
 */
function events_get_field_value_by_event_id(
    int $event_id,
    $value
) {
    global $config;

    $meta = false;
    $event = db_get_row('tevento', 'id_evento', $event_id);

    // Replace each macro.
    if (strpos($value, '_agent_address_') !== false) {
        if ($meta) {
            $agente_table_name = 'tmetaconsole_agent';
            $filter = [
                'id_tagente'            => $event['id_agente'],
                'id_tmetaconsole_setup' => $server_id,
            ];
        } else {
            $agente_table_name = 'tagente';
            $filter = ['id_agente' => $event['id_agente']];
        }

        $ip = db_get_value_filter('direccion', $agente_table_name, $filter);
        // If agent does not have an IP, display N/A.
        if ($ip === false) {
            $ip = __('N/A');
        }

        $value = str_replace('_agent_address_', $ip, $value);
    }

    if (strpos($value, '_agent_id_') !== false) {
        $value = str_replace('_agent_id_', $event['id_agente'], $value);
    }

    if (strpos($value, '_module_address_') !== false) {
        if ($event['id_agentmodule'] != 0) {
            if ($meta) {
                $server = metaconsole_get_connection_by_id($server_id);
                metaconsole_connect($server);
            }

            $module = db_get_row('tagente_modulo', 'id_agente_modulo', $event['id_agentmodule']);
            if (empty($module['ip_target'])) {
                $module['ip_target'] = __('N/A');
            }

            $value = str_replace('_module_address_', $module['ip_target'], $value);
            if (empty($module['nombre'])) {
                $module['nombre'] = __('N/A');
            }

            if ($meta) {
                metaconsole_restore_db();
            }
        } else {
            $value = str_replace('_module_address_', __('N/A'), $value);
        }
    }

    if (strpos($value, '_module_name_') !== false) {
        if ($event['id_agentmodule'] != 0) {
            if ($meta) {
                $server = metaconsole_get_connection_by_id($server_id);
                metaconsole_connect($server);
            }

            $module = db_get_row('tagente_modulo', 'id_agente_modulo', $event['id_agentmodule']);
            if (empty($module['ip_target'])) {
                $module['ip_target'] = __('N/A');
            }

            $value = str_replace(
                '_module_name_',
                io_safe_output($module['nombre']),
                $value
            );

            if ($meta) {
                metaconsole_restore_db();
            }
        } else {
            $value = str_replace('_module_name_', __('N/A'), $value);
        }
    }

    if (strpos($value, '_event_id_') !== false) {
        $value = str_replace('_event_id_', $event['id_evento'], $value);
    }

    if (strpos($value, '_user_id_') !== false) {
        if (!empty($event['id_usuario'])) {
            $value = str_replace('_user_id_', $event['id_usuario'], $value);
        } else {
            $value = str_replace('_user_id_', __('N/A'), $value);
        }
    }

    if (strpos($value, '_group_id_') !== false) {
        $value = str_replace('_group_id_', $event['id_grupo'], $value);
    }

    if (strpos($value, '_group_name_') !== false) {
        $value = str_replace(
            '_group_name_',
            io_safe_output(groups_get_name($event['id_grupo'], true)),
            $value
        );
    }

    if (strpos($value, '_event_utimestamp_') !== false) {
        $value = str_replace(
            '_event_utimestamp_',
            $event['utimestamp'],
            $value
        );
    }

    if (strpos($value, '_event_date_') !== false) {
        $value = str_replace(
            '_event_date_',
            io_safe_output(
                date($config['date_format'], $event['utimestamp'])
            ),
            $value
        );
    }

    if (strpos($value, '_event_text_') !== false) {
        $value = str_replace(
            '_event_text_',
            events_display_name($event['evento']),
            $value
        );
    }

    if (strpos($value, '_event_type_') !== false) {
        $value = str_replace(
            '_event_type_',
            events_print_type_description($event['event_type'], true),
            $value
        );
    }

    if (strpos($value, '_alert_id_') !== false) {
        $value = str_replace(
            '_alert_id_',
            empty($event['is_alert_am']) ? __('N/A') : $event['is_alert_am'],
            $value
        );
    }

    if (strpos($value, '_event_severity_id_') !== false) {
        $value = str_replace('_event_severity_id_', $event['criticity'], $value);
    }

    if (strpos($value, '_event_severity_text_') !== false) {
        $value = str_replace(
            '_event_severity_text_',
            get_priority_name($event['criticity']),
            $value
        );
    }

    if (strpos($value, '_module_id_') !== false) {
        $value = str_replace('_module_id_', $event['id_agentmodule'], $value);
    }

    if (strpos($value, '_event_tags_') !== false) {
        $value = str_replace('_event_tags_', $event['tags'], $value);
    }

    if (strpos($value, '_event_extra_id_') !== false) {
        if (empty($event['id_extra'])) {
            $value = str_replace('_event_extra_id_', __('N/A'), $value);
        } else {
            $value = str_replace('_event_extra_id_', $event['id_extra'], $value);
        }
    }

    if (strpos($value, '_event_source_') !== false) {
        $value = str_replace('_event_source_', $event['source'], $value);
    }

    if (strpos($value, '_event_instruction_') !== false) {
        $value = str_replace(
            '_event_instruction_',
            events_display_instructions(
                $event['event_type'],
                $event,
                false,
                $event
            ),
            $value
        );
    }

    if (strpos($value, '_owner_user_') !== false) {
        if (empty($event['owner_user'])) {
            $value = str_replace('_owner_user_', __('N/A'), $value);
        } else {
            $value = str_replace('_owner_user_', $event['owner_user'], $value);
        }
    }

    if (strpos($value, '_event_status_') !== false) {
        $event_st = events_display_status($event['estado']);
        $value = str_replace('_event_status_', $event_st['title'], $value);
    }

    if (strpos($value, '_group_custom_id_') !== false) {
        $group_custom_id = db_get_value_sql(
            sprintf(
                'SELECT custom_id FROM tgrupo WHERE id_grupo=%s',
                $event['id_grupo']
            )
        );
        $event_st = events_display_status($event['estado']);
        $value = str_replace('_group_custom_id_', $group_custom_id, $value);
    }

    // Parse the event custom data.
    if (!empty($event['custom_data'])) {
        $custom_data = json_decode(base64_decode($event['custom_data']));
        foreach ($custom_data as $key => $val) {
            $value = str_replace('_customdata_'.$key.'_', $val, $value);
        }
    }

    // This will replace the macro with the current logged user.
    if (strpos($value, '_current_user_') !== false) {
        $value = str_replace('_current_user_', $config['id_user'], $value);
    }

    return $value;

}


function events_get_instructions($event)
{
    if (!is_array($event)) {
        return '';
    }

    switch ($event['event_type']) {
        case 'going_unknown':
            if ($event['unknown_instructions'] != '') {
                $value = str_replace("\n", '<br>', io_safe_output($event['unknown_instructions']));
            }
        break;

        case 'going_up_warning':
        case 'going_down_warning':
            if ($event['warning_instructions'] != '') {
                $value = str_replace("\n", '<br>', io_safe_output($event['warning_instructions']));
            }
        break;

        case 'going_up_critical':
        case 'going_down_critical':
            if ($event['critical_instructions'] != '') {
                $value = str_replace("\n", '<br>', io_safe_output($event['critical_instructions']));
            }
        break;
    }

    if (!isset($value)) {
        return '';
    }

    $max_text_length = 300;
    $over_text = io_safe_output($value);
    if (strlen($over_text) > ($max_text_length + 3)) {
        $over_text = substr($over_text, 0, $max_text_length).'...';
    }

    $output  = '<div id="hidden_event_instructions_'.$event['id_evento'].'"';
    $output .= ' class="event_instruction">';
    $output .= $value;
    $output .= '</div>';
    $output .= '<center>';
    $output .= '<span id="value_event_'.$event['id_evento'].'" class="nowrap">';
    $output .= '<span id="value_event_text_'.$event['id_evento'].'"></span>';
    $output .= '<a href="javascript:show_instructions('.$event['id_evento'].')">';
    $output .= html_print_image('images/default_list.png', true, ['title' => $over_text]).'</a></span>';
    $output .= '</center>';

    return $output;
}


/**
 * Return class name matching criticity received.
 *
 * @param integer $criticity Event's criticity.
 *
 * @return string
 */
function events_get_criticity_class($criticity)
{
    switch ($criticity) {
        case EVENT_CRIT_CRITICAL:
        return 'datos_red';

        case EVENT_CRIT_MAINTENANCE:
        return 'datos_grey';

        case EVENT_CRIT_INFORMATIONAL:
        return 'datos_blue';

        case EVENT_CRIT_MAJOR:
        return 'datos_pink';

        case EVENT_CRIT_MINOR:
        return 'datos_pink';

        case EVENT_CRIT_NORMAL:
        return 'datos_green';

        case EVENT_CRIT_WARNING:
        return 'datos_yellow';

        default:
        return 'datos_blue';
    }
}<|MERGE_RESOLUTION|>--- conflicted
+++ resolved
@@ -712,10 +712,7 @@
  * @param boolean $validatedEvents If true, evaluate validated events.
  * @param boolean $recursiveGroups If true, filtered groups and their children
  *                                 will be search.
-<<<<<<< HEAD
  * @param boolean $nodeConnected   Already connected to node (uses tevento).
-=======
->>>>>>> 321fc8aa
  *
  * @return array Events.
  * @throws Exception On error.
@@ -731,12 +728,8 @@
     $return_sql=false,
     $having='',
     $validatedEvents=false,
-<<<<<<< HEAD
     $recursiveGroups=true,
     $nodeConnected=false
-=======
-    $recursiveGroups=true
->>>>>>> 321fc8aa
 ) {
     global $config;
 
@@ -934,7 +927,6 @@
                 }
             } else {
                 $children = groups_get_children($groups);
-<<<<<<< HEAD
             }
 
             if (is_array($groups) === true) {
@@ -957,30 +949,6 @@
                 );
             }
 
-=======
-            }
-
-            if (is_array($groups) === true) {
-                $_groups = $groups;
-            } else {
-                $_groups = [ $groups ];
-            }
-
-            if (empty($children) === false) {
-                foreach ($children as $child) {
-                    $_groups[] = (int) $child['id_grupo'];
-                }
-            }
-
-            if ((bool) $user_is_admin === false) {
-                $user_groups = users_get_groups(false, 'AR');
-                $_groups = array_intersect(
-                    $_groups,
-                    array_keys($user_groups)
-                );
-            }
-
->>>>>>> 321fc8aa
             $groups = $_groups;
         }
 
