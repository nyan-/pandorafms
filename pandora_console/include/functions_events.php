<?php

// Pandora FMS - http://pandorafms.com
// ==================================================
// Copyright (c) 2005-2011 Artica Soluciones Tecnologicas
// Please see http://pandorafms.org for full contribution list

// This program is free software; you can redistribute it and/or
// modify it under the terms of the  GNU Lesser General Public License
// as published by the Free Software Foundation; version 2

// This program is distributed in the hope that it will be useful,
// but WITHOUT ANY WARRANTY; without even the implied warranty of
// MERCHANTABILITY or FITNESS FOR A PARTICULAR PURPOSE.  See the
// GNU General Public License for more details.

include_once($config['homedir'] . "/include/functions_ui.php");
include_once($config['homedir'] . "/include/functions_tags.php");
enterprise_include_once ('meta/include/functions_events_meta.php');
enterprise_include_once ('meta/include/functions_agents_meta.php');
enterprise_include_once ('meta/include/functions_modules_meta.php');


/**
 * @package Include
 * @subpackage Events
 */

function events_get_all_fields() {
	
	$columns = array();
	
	$columns['id_evento'] = __('Event id');
	$columns['evento'] = __('Event name');
	$columns['id_agente'] = __('Agent name');
	$columns['id_usuario'] = __('User');
	$columns['id_grupo'] = __('Group');
	$columns['estado'] = __('Status');
	$columns['timestamp'] = __('Timestamp');
	$columns['event_type'] = __('Event type');
	$columns['id_agentmodule'] = __('Agent module');
	$columns['id_alert_am'] = __('Alert');
	$columns['criticity'] = __('Criticity');
	$columns['user_comment'] = __('Comment');
	$columns['tags'] = __('Tags');
	$columns['source'] = __('Source');
	$columns['id_extra'] = __('Extra id');
	$columns['owner_user'] = __('Owner');
	$columns['ack_utimestamp'] = __('ACK Timestamp');
	$columns['instructions'] = __('Instructions');
	$columns['server_name'] = __('Server name');
	
	return $columns;
}

/** 
 * Get all rows of events from the database, that
 * pass the filter, and can get only some fields.
 * 
 * @param mixed Filters elements. It can be an indexed array
 * (keys would be the field name and value the expected value, and would be
 * joined with an AND operator) or a string, including any SQL clause (without
 * the WHERE keyword). Example:
 * <code>
 * Both are similars:
 * db_get_all_rows_filter ('table', array ('disabled', 0));
 * db_get_all_rows_filter ('table', 'disabled = 0');
 * 
 * Both are similars:
 * db_get_all_rows_filter ('table', array ('disabled' => 0, 'history_data' => 0), 'name', 'OR');
 * db_get_all_rows_filter ('table', 'disabled = 0 OR history_data = 0', 'name');
 * </code>
 * @param mixed Fields of the table to retrieve. Can be an array or a coma
 * separated string. All fields are retrieved by default
 * 
 * 
 * @return mixed False in case of error or invalid values passed. Affected rows otherwise
 */
function events_get_events ($filter = false, $fields = false) {
	if ($filter['criticity'] == EVENT_CRIT_WARNING_OR_CRITICAL) {
		$filter['criticity'] = array(EVENT_CRIT_WARNING, EVENT_CRIT_CRITICAL);
	}
	
	return db_get_all_rows_filter ('tevento', $filter, $fields);
}

/**
 * Get the event with the id pass as parameter.
 * 
 * @param int $id Event id
 * @param mixed $fields The fields to show or by default all with false.
 * 
 * @return mixed False in case of error or invalid values passed. Event row otherwise
 */
function events_get_event ($id, $fields = false) {
	if (empty ($id))
		return false;
	global $config;
	
	if (is_array ($fields)) {
		if (! in_array ('id_grupo', $fields))
			$fields[] = 'id_grupo';
	}
	
	$event = db_get_row ('tevento', 'id_evento', $id, $fields);
	if (! check_acl ($config['id_user'], $event['id_grupo'], 'ER'))
		return false;
	
	return $event;
}

function events_get_events_grouped($sql_post, $offset = 0,
	$pagination = 1, $meta = false, $history = false, $total = false) {
	
	global $config; 
	
	$table = events_get_events_table($meta, $history);
	
	if ($meta) {
		$groupby_extra = ', server_id';
	}
	else {
		$groupby_extra = '';
	}
	
	switch ($config["dbtype"]) {
		case "mysql":
			db_process_sql ('SET group_concat_max_len = 9999999');
			if ($total) {
				$sql = "SELECT COUNT(*) FROM (SELECT *
					FROM $table te
					WHERE 1=1 " . $sql_post . "
					GROUP BY estado, evento, id_agentmodule" . $groupby_extra . ") AS t";
			}
			else {
				$sql = "SELECT *, MAX(id_evento) AS id_evento,
						GROUP_CONCAT(DISTINCT user_comment SEPARATOR '<br>') AS user_comment,
						GROUP_CONCAT(DISTINCT id_evento SEPARATOR ',') AS similar_ids,
						COUNT(*) AS event_rep, MAX(utimestamp) AS timestamp_rep, 
						MIN(utimestamp) AS timestamp_rep_min,
						(SELECT owner_user FROM $table WHERE id_evento = MAX(te.id_evento)) owner_user,
						(SELECT id_usuario FROM $table WHERE id_evento = MAX(te.id_evento)) id_usuario,
						(SELECT id_agente FROM $table WHERE id_evento = MAX(te.id_evento)) id_agente,
						(SELECT criticity FROM $table WHERE id_evento = MAX(te.id_evento)) AS criticity,
						(SELECT ack_utimestamp FROM $table WHERE id_evento = MAX(te.id_evento)) AS ack_utimestamp
					FROM $table te
					WHERE 1=1 " . $sql_post . "
					GROUP BY estado, evento, id_agentmodule" . $groupby_extra . "
					ORDER BY timestamp_rep DESC LIMIT " . $offset . "," . $pagination;
			}
			break;
		case "postgresql":
			if ($total) {
				$sql = "SELECT COUNT(*)
					FROM $table te
					WHERE 1=1 " . $sql_post . "
					GROUP BY estado, evento, id_agentmodule, id_evento, id_agente, id_usuario, id_grupo, estado, timestamp, utimestamp, event_type, id_alert_am, criticity, user_comment, tags, source, id_extra" . $groupby_extra;
			}
			else {
				$sql = "SELECT *, MAX(id_evento) AS id_evento, array_to_string(array_agg(DISTINCT user_comment), '<br>') AS user_comment,
						array_to_string(array_agg(DISTINCT id_evento), ',') AS similar_ids,
						COUNT(*) AS event_rep, MAX(utimestamp) AS timestamp_rep, 
						MIN(utimestamp) AS timestamp_rep_min,
						(SELECT owner_user FROM $table WHERE id_evento = MAX(te.id_evento)) owner_user,
						(SELECT id_usuario FROM $table WHERE id_evento = MAX(te.id_evento)) id_usuario,
						(SELECT id_agente FROM $table WHERE id_evento = MAX(te.id_evento)) id_agente,
						(SELECT criticity FROM $table WHERE id_evento = MAX(te.id_evento)) AS criticity,
						(SELECT ack_utimestamp FROM $table WHERE id_evento = MAX(te.id_evento)) AS ack_utimestamp
					FROM $table te
					WHERE 1=1 " . $sql_post . "
					GROUP BY estado, evento, id_agentmodule, id_evento,
						id_agente, id_usuario, id_grupo, estado,
						timestamp, utimestamp, event_type, id_alert_am,
						criticity, user_comment, tags, source, id_extra,
						te.critical_instructions,
						te.warning_instructions,
						te.unknown_instructions,
						te.owner_user,
						te.ack_utimestamp,
						te.custom_data " . $groupby_extra . "
					ORDER BY timestamp_rep DESC LIMIT " . $pagination . " OFFSET " . $offset;
			}
			break;
		case "oracle":
			if ($total) {
				$sql = "SELECT COUNT(*)
						FROM $table te
						WHERE 1=1 $sql_post
						GROUP BY estado, to_char(evento), id_agentmodule" . $groupby_extra . ") b ";
			}
			else {
				$set = array();
				$set['limit'] = $pagination;
				$set['offset'] = $offset;
				
				$sql = "SELECT ta.*, tb.event_rep, tb.timestamp_rep, tb.timestamp_rep_min, tb.user_comments, tb.similar_ids
						FROM $table ta
						INNER JOIN (SELECT MAX(id_evento) AS id_evento, COUNT(id_evento) AS event_rep,
										MAX(utimestamp) AS timestamp_rep, MIN(utimestamp) AS timestamp_rep_min,
										TAB_TO_STRING(CAST(COLLECT(TO_CHAR(user_comment) ORDER BY id_evento ASC) AS t_varchar2_tab), '<br>') AS user_comments,
										TAB_TO_STRING(CAST(COLLECT(CAST(id_evento AS VARCHAR2(4000)) ORDER BY id_evento ASC) AS t_varchar2_tab)) AS similar_ids
									FROM $table te
									WHERE 1=1 $sql_post
									GROUP BY estado, to_char(evento), id_agentmodule$groupby_extra) tb
							ON ta.id_evento = tb.id_evento
						ORDER BY tb.timestamp_rep DESC";
				$sql = oracle_recode_query ($sql, $set);
			}
			break;
	}
	
	//Extract the events by filter (or not) from db
	$events = db_get_all_rows_sql ($sql);
	
	if ($total) {
		return reset($events[0]);
	}
	else {
		// Override the column 'user_comment' with the column 'user_comments' when oracle
		if (!empty($events) && $config["dbtype"] == "oracle") {
			array_walk($events, function(&$value, $key) {
				set_if_defined($value['user_comments'], $value['user_comments']);
			});
		}
		
		return $events;
	}
}

function events_get_total_events_grouped($sql_post, $meta = false, $history = false) {
	return events_get_events_grouped($sql_post, 0, 0, $meta, $history, true);
}

/**
 * Get all the events ids similar to a given event id.
 *
 * An event is similar then the event text (evento) and the id_agentmodule are
 * the same.
 *
 * @param int Event id to get similar events.
 * @param bool Metaconsole mode flag
 * @param bool History mode flag
 *
 * @return array A list of events ids.
 */
function events_get_similar_ids ($id, $meta = false, $history = false) {
	$events_table = events_get_events_table($meta, $history);
	
	$ids = array ();
	if($meta) {
		$event = events_meta_get_event($id, array ('evento', 'id_agentmodule'), $history);
	}
	else {
		$event = events_get_event ($id, array ('evento', 'id_agentmodule'));
	}
	if ($event === false)
		return $ids;
	
	$events = db_get_all_rows_filter ($events_table,
		array ('evento' => $event['evento'],
			'id_agentmodule' => $event['id_agentmodule']),
		array ('id_evento'));
	if ($events === false)
		return $ids;
	
	foreach ($events as $event)
		$ids[] = $event['id_evento'];
	
	return $ids;
}

/**
 * Delete events in a transresponse
 *
 * @param mixed Event ID or array of events
 * @param bool Whether to delete similar events too.
 * @param bool Metaconsole mode flag
 * @param bool History mode flag
 *
 * @return bool Whether or not it was successful
 */
function events_delete_event ($id_event, $similar = true, $meta = false, $history = false) {
	global $config;
	
	$table_event = events_get_events_table($meta, $history);
	
	//Cleans up the selection for all unwanted values also casts any single values as an array 
	$id_event = (array) safe_int ($id_event, 1);
	
	/* We must delete all events like the selected */
	if ($similar) {
		foreach ($id_event as $id) {
			$id_event = array_merge ($id_event, events_get_similar_ids ($id, $meta, $history));
		}
		$id_event = array_unique($id_event);
	}
	
	$errors = 0;
	
	foreach ($id_event as $event) {
		if ($meta) {
			$event_group = events_meta_get_group ($event, $history);
		}
		else {
			$event_group = events_get_group ($event);
		}
		
		if (check_acl ($config["id_user"], $event_group, "EM") == 0) {
			//Check ACL
			db_pandora_audit("ACL Violation", "Attempted deleting event #".$event);
			$errors++;
		}
		else {
			$ret = db_process_sql_delete($table_event, array('id_evento' => $event));
			
			if(!$ret) {
				$errors++;
			}
			else {
				db_pandora_audit("Event deleted", "Deleted event #".$event);
				//ACL didn't fail nor did return
				continue;
			}
		}
		
		break;
	}
	
	if ($errors > 0) {
		return false;
	}
	else {
		return true;
	}
}

/**
 * Change the status of one or various events
 *
 * @param mixed Event ID or array of events
 * @param int new status of the event
 * @param bool metaconsole mode flag
 * @param bool history mode flag
 *
 * @return bool Whether or not it was successful
 */
function events_change_status ($id_event, $new_status, $meta = false, $history = false) { 
	global $config;
	
	$event_table = events_get_events_table($meta, $history);
	
	//Cleans up the selection for all unwanted values also casts any single values as an array 
	$id_event = (array) safe_int ($id_event, 1);
	
	// Update ack info if the new status is validated
	if ($new_status == EVENT_STATUS_VALIDATED) {
		$ack_utimestamp = time();
		$ack_user = $config['id_user'];
	}
	else {
		$acl_utimestamp = 0;
		$ack_user = '';
	}
	
	switch ($new_status) {
		case EVENT_STATUS_NEW:
			$status_string = 'New';
			break;
		case EVENT_STATUS_VALIDATED:
			$status_string = 'Validated';
			break;
		case EVENT_STATUS_INPROCESS:
			$status_string = 'In process';
			break;
		default:
			$status_string = '';
			break;
	}
	
	$alerts = array();
	
	foreach ($id_event as $k => $id) {
		if ($meta) {
			$event_group = events_meta_get_group ($id, $history);
			$event = events_meta_get_event ($id, false, $history);
			$server_id = $event['server_id'];
		}
		else {
			$event_group = events_get_group ($id);
			$event = events_get_event ($id);
		}
		
		if ($event['id_alert_am'] > 0 && !in_array($event['id_alert_am'], $alerts)) {
			$alerts[] = $event['id_alert_am'];
		}
		
		if (check_acl ($config["id_user"], $event_group, "EW") == 0) {
			db_pandora_audit("ACL Violation", "Attempted updating event #".$id);
			
			unset($id_event[$k]);
		}
	}
	
	if (empty($id_event)) {
		return false;
	}
	
	$values = array(
		'estado' => $new_status,
		'id_usuario' => $ack_user,
		'ack_utimestamp' => $ack_utimestamp);
	
	$ret = db_process_sql_update($event_table, $values,
		array('id_evento' => $id_event));
	
	if (($ret === false) || ($ret === 0)) {
		return false;
	}
	
	events_comment($id_event, '', "Change status to $status_string", $meta, $history);
	
	if ($meta && !empty($alerts)) {
		$server = metaconsole_get_connection_by_id ($server_id);
		metaconsole_connect($server);
	}
	
	// Put the alerts in standby or not depends the new status
	foreach ($alerts as $alert) {
		switch ($new_status) {
			case EVENT_NEW:
			case EVENT_VALIDATE:
				alerts_agent_module_standby ($alert, 0);
				break;
			case EVENT_PROCESS:
				alerts_agent_module_standby ($alert, 1);
				break;
		}
	}
	
	if ($meta && !empty($alerts)) {
		metaconsole_restore_db();
	}
	
	return true;
}

/**
 * Change the owner of an event if the event hasn't owner
 *
 * @param mixed Event ID or array of events
 * @param string id_user of the new owner. If is false, the current owner will be setted
 * @param bool flag to force the change or not (not force is change only when it hasn't owner)
 * @param bool metaconsole mode flag
 * @param bool history mode flag
 * 
 * @return bool Whether or not it was successful
 */	
function events_change_owner ($id_event, $new_owner = false, $force = false, $meta = false, $history = false) {
	global $config;
	
	$event_table = events_get_events_table($meta, $history);
	
	//Cleans up the selection for all unwanted values also casts any single values as an array 
	$id_event = (array) safe_int ($id_event, 1);
	
	foreach ($id_event as $k => $id) {
		if ($meta) {
			$event_group = events_meta_get_group ($id, $history);
		}
		else {
			$event_group = events_get_group ($id);
		}
		if (check_acl ($config["id_user"], $event_group, "EW") == 0) {
			db_pandora_audit("ACL Violation", "Attempted updating event #".$id);
			unset($id_event[$k]);
		}
	}
	
	if (empty($id_event)) {
		return false;
	}
	
	// If no new_owner is provided, the current user will be the owner
	// ** Comment this lines because if possible selected None owner in owner event. TIQUET: #2250***
	//if (empty($new_owner)) {
	//	$new_owner = $config['id_user'];
	//}
	
	// Only generate comment when is forced (sometimes is changed the owner when comment)
	if ($force) {
		events_comment($id_event, '', "Change owner to $new_owner", $meta, $history);
	}
	
	$values = array('owner_user' => $new_owner);
	
	$where = array('id_evento' => $id_event);
	
	// If not force, add to where if owner_user = ''
	if (!$force) {
		$where['owner_user'] = '';
	}
	
	$ret = db_process_sql_update($event_table, $values,
		$where, 'AND', false);
	
	if (($ret === false) || ($ret === 0)) {
		return false;
	}
	
	return true;
}

function events_get_events_table($meta, $history) {
	if ($meta) {
		if ($history) {
			$event_table = 'tmetaconsole_event_history';
		}
		else {
			$event_table = 'tmetaconsole_event';
		}
	}
	else {
		$event_table = 'tevento';
	}
	
	return $event_table;
}

/**
 * Comment events in a transresponse
 *
 * @param mixed Event ID or array of events
 * @param string comment to be registered
 * @param string action performed with the comment. Bu default just Added comment
 * @param bool Flag of metaconsole mode
 * @param bool Flag of history mode
 *
 * @return bool Whether or not it was successful
 */	
function events_comment ($id_event, $comment = '', $action = 'Added comment', $meta = false, $history = false, $similars = true) {
	global $config;
	
	$event_table = events_get_events_table($meta, $history);
	
	//Cleans up the selection for all unwanted values also casts any single values as an array 
	$id_event = (array) safe_int ($id_event, 1);
	
	foreach ($id_event as $k => $id) {
		if ($meta) {
			$event_group = events_meta_get_group ($id, $history);
		}
		else {
			$event_group = events_get_group ($id);
		}
		if (check_acl ($config["id_user"], $event_group, "EW") == 0) {
			db_pandora_audit("ACL Violation", "Attempted updating event #".$id);
			
			unset($id_event[$k]);
		}
	}
	
	if (empty($id_event)) {
		return false;
	}
	
	// If the event hasn't owner, assign the user as owner
	events_change_owner ($id_event);
	
	// Get the current event comments
	$first_event = $id_event;
	if (is_array($id_event)) {
		$first_event = reset($id_event);
	}
	$event_comments = db_get_value('user_comment', $event_table, 'id_evento', $first_event);
	$event_comments_array = array();
	
	if ($event_comments == '') {
		$comments_format = 'new';
	}
	else {
		// If comments are not stored in json, the format is old
		$event_comments_array = json_decode($event_comments);
		
		if (is_null($event_comments_array)) {
			$comments_format = 'old';
		}
		else {
			$comments_format = 'new';
		}
	}
	
	switch($comments_format) {
		case 'new':
			$comment_for_json['comment'] = $comment;
			$comment_for_json['action'] = $action;
			$comment_for_json['id_user'] = $config['id_user'];
			$comment_for_json['utimestamp'] = time();
			
			$event_comments_array[] = $comment_for_json;
			
			$event_comments = io_json_mb_encode($event_comments_array);
			
			// Update comment
			$ret = db_process_sql_update($event_table,  array('user_comment' => $event_comments), array('id_evento' => implode(',', $id_event)));
		break;
		case 'old':
			// Give old ugly format to comment. TODO: Change this method for aux table or json
			$comment = str_replace(array("\r\n", "\r", "\n"), '<br>', $comment);
			
			if ($comment != '') {
				$commentbox = '<div style="border:1px dotted #CCC; min-height: 10px;">'.$comment.'</div>';
			}
			else {
				$commentbox = '';
			}
			
			// Don't translate 'by' word because if various users with different languages 
			// make comments in the same console will be a mess
			$comment = '<b>-- ' . $action . ' by '.$config['id_user'].' '.'['.date ($config["date_format"]).'] --</b><br>'.$commentbox.'<br>';
			
			// Update comment
			switch ($config['dbtype']) {
				// Oldstyle SQL to avoid innecesary PHP foreach
				case 'mysql':
					$sql_validation = "UPDATE $event_table 
						SET user_comment = concat('" . $comment . "', user_comment) 
						WHERE id_evento in (" . implode(',', $id_event) . ")";
					
					$ret = db_process_sql($sql_validation);
					break;
				case 'postgresql':
				case 'oracle':
					$sql_validation = "UPDATE $event_table 
						SET user_comment='" . $comment . "' || user_comment) 
						WHERE id_evento in (" . implode(',', $id_event) . ")";	
					
					$ret = db_process_sql($sql_validation);
					break;
			}
		break;
	}
	
	if (($ret === false) || ($ret === 0)) {
		return false;
	}
	
	return true;
}

/** 
 * Get group id of an event.
 * 
 * @param int $id_event Event id
 * 
 * @return int Group id of the given event.
 */
function events_get_group ($id_event) {
	return (int) db_get_value ('id_grupo', 'tevento', 'id_evento', (int) $id_event);
}

/** 
 * Get description of an event.
 * 
 * @param int $id_event Event id.
 * 
 * @return string Description of the given event.
 */
function events_get_description ($id_event) {
	return (string) db_get_value ('evento', 'tevento', 'id_evento', (int) $id_event);
}

/** 
 * Insert a event in the event log system.
 * 
 * @param int $event 
 * @param int $id_group 
 * @param int $id_agent 
 * @param int $status 
 * @param string $id_user 
 * @param string $event_type 
 * @param int $priority 
 * @param int $id_agent_module 
 * @param int $id_aam 
 *
 * @return int event id
 */
function events_create_event ($event, $id_group, $id_agent, $status = 0,
	$id_user = "", $event_type = "unknown", $priority = 0,
	$id_agent_module = 0, $id_aam = 0, $critical_instructions = '',
	$warning_instructions = '', $unknown_instructions = '',
	$source="Pandora", $tags="", $custom_data="", $server_id = 0) {
	
	global $config;
	
	$table_events = 'tevento';
	if (defined ('METACONSOLE')) {
		$table_events = 'tmetaconsole_event';
		
		switch ($config["dbtype"]) {
			case "mysql":
				$sql = sprintf ('
					INSERT INTO ' . $table_events . ' (id_agente, id_grupo, evento,
						timestamp, estado, utimestamp, id_usuario,
						event_type, criticity, id_agentmodule, id_alert_am,
						critical_instructions, warning_instructions,
						unknown_instructions, source, tags, custom_data,
						server_id) 
					VALUES (%d, %d, "%s", NOW(), %d, UNIX_TIMESTAMP(NOW()),
						"%s", "%s", %d, %d, %d, "%s", "%s", "%s", "%s",
						"%s", "%s", %d)',
					$id_agent, $id_group, $event, $status, $id_user,
					$event_type, $priority, $id_agent_module, $id_aam,
					$critical_instructions, $warning_instructions,
					$unknown_instructions, $source, $tags, $custom_data,
					$server_id);
				break;
			case "postgresql":
				$sql = sprintf ('
					INSERT INTO ' . $table_events . ' (id_agente, id_grupo, evento,
						timestamp, estado, utimestamp, id_usuario,
						event_type, criticity, id_agentmodule, id_alert_am,
						critical_instructions, warning_instructions,
						unknown_instructions, source, tags, custom_data,
						server_id) 
					VALUES (%d, %d, "%s", NOW(), %d,
						ceil(date_part(\'epoch\', CURRENT_TIMESTAMP)), "%s",
						"%s", %d, %d, %d, "%s", "%s", "%s", "%s", "%s",
						"%s", %d)',
					$id_agent, $id_group, $event, $status, $id_user,
					$event_type, $priority, $id_agent_module, $id_aam,
					$critical_instructions, $warning_instructions,
					$unknown_instructions, $source, $tags, $custom_data,
					$server_id);
				break;
			case "oracle":
				$sql = sprintf ('
					INSERT INTO ' . $table_events . ' (id_agente, id_grupo, evento,
						timestamp, estado, utimestamp, id_usuario,
						event_type, criticity, id_agentmodule, id_alert_am,
						critical_instructions, warning_instructions,
						unknown_instructions, source, tags, custom_data,
						server_id) 
					VALUES (%d, %d, "%s", CURRENT_TIMESTAMP, %d, UNIX_TIMESTAMP,
						"%s", "%s", %d, %d, %d, "%s", "%s", "%s", "%s",
						"%s", "%s", %d)',
					$id_agent, $id_group, $event, $status, $id_user,
					$event_type, $priority, $id_agent_module, $id_aam,
					$critical_instructions, $warning_instructions,
					$unknown_instructions, $source, $tags, $custom_data,
					$server_id);
				break;
		}
	}
	else {
		switch ($config["dbtype"]) {
			case "mysql":
				$sql = sprintf ('
					INSERT INTO ' . $table_events . ' (id_agente, id_grupo, evento,
						timestamp, estado, utimestamp, id_usuario,
						event_type, criticity, id_agentmodule, id_alert_am,
						critical_instructions, warning_instructions,
						unknown_instructions, source, tags, custom_data) 
					VALUES (%d, %d, "%s", NOW(), %d, UNIX_TIMESTAMP(NOW()),
						"%s", "%s", %d, %d, %d, "%s", "%s", "%s", "%s", "%s", "%s")',
					$id_agent, $id_group, $event, $status, $id_user,
					$event_type, $priority, $id_agent_module, $id_aam,
					$critical_instructions, $warning_instructions,
					$unknown_instructions, $source, $tags, $custom_data);
				break;
			case "postgresql":
				$sql = sprintf ('
					INSERT INTO ' . $table_events . ' (id_agente, id_grupo, evento,
						timestamp, estado, utimestamp, id_usuario,
						event_type, criticity, id_agentmodule, id_alert_am,
						critical_instructions, warning_instructions,
						unknown_instructions, source, tags, custom_data) 
					VALUES (%d, %d, "%s", NOW(), %d,
						ceil(date_part(\'epoch\', CURRENT_TIMESTAMP)), "%s",
						"%s", %d, %d, %d, "%s", "%s", "%s", "%s", "%s", "%s")',
					$id_agent, $id_group, $event, $status, $id_user,
					$event_type, $priority, $id_agent_module, $id_aam,
					$critical_instructions, $warning_instructions,
					$unknown_instructions, $source, $tags, $custom_data);
				break;
			case "oracle":
				$sql = sprintf ("
					INSERT INTO " . $table_events . " (id_agente, id_grupo, evento,
						timestamp, estado, utimestamp, id_usuario,
						event_type, criticity, id_agentmodule, id_alert_am,
						critical_instructions, warning_instructions,
						unknown_instructions, source, tags, custom_data) 
					VALUES (%d, %d, '%s', CURRENT_TIMESTAMP, %d, UNIX_TIMESTAMP,
						'%s', '%s', %d, %d, %d, '%s', '%s', '%s', '%s', '%s', '%s')",
					$id_agent, $id_group, $event, $status, $id_user,
					$event_type, $priority, $id_agent_module, $id_aam,
					$critical_instructions, $warning_instructions,
					$unknown_instructions, $source, $tags, $custom_data);
				break;
		}
	}
	return (int) db_process_sql ($sql, "insert_id");
}


/** 
 * Prints a small event table
 * 
 * @param string $filter SQL WHERE clause 
 * @param int $limit How many events to show
 * @param int $width How wide the table should be 
 * @param bool $return Prints out HTML if false
 * @param int agent id if is the table of one agent. 0 otherwise
 * 
 * @return string HTML with table element 
 */
function events_print_event_table ($filter = "", $limit = 10, $width = 440, $return = false, $agent_id = 0, $tactical_view = false) {
	global $config;
	
	if ($agent_id == 0) {
		$agent_condition = '';
	}
	else {
		$agent_condition = " id_agente = $agent_id AND ";
	}
	
	if ($filter == '') {
		$filter = '1 = 1';
	}
	
	switch ($config["dbtype"]) {
		case "mysql":
		case "postgresql":
				$sql = sprintf ("SELECT *
					FROM tevento
					WHERE %s %s
					ORDER BY utimestamp DESC LIMIT %d", $agent_condition, $filter, $limit);
			break;
		case "oracle":
				$sql = sprintf ("SELECT *
					FROM tevento
					WHERE %s %s AND rownum <= %d
					ORDER BY utimestamp DESC", $agent_condition, $filter, $limit);
			break;
	}
	
	$result = db_get_all_rows_sql ($sql);
	
	if ($result === false) {
		if ($return) {
<<<<<<< HEAD
			$returned = ui_print_info_message (__('No events'), '', true);
=======
			$returned = ui_print_info_message ( __('No events'),'',true );
>>>>>>> 3eabe512
			return $returned;
		}
		else {
			echo ui_print_info_message (__('No events'));
		}
	}
	else {
		$table = new stdClass();
		$table->id = 'latest_events_table';
		$table->cellpadding = 0;
		$table->cellspacing = 0;
		$table->width = $width;
		$table->class = "databox data";
		if (!$tactical_view)
			$table->title = __('Latest events');
		$table->titleclass = 'tabletitle';
		$table->titlestyle = 'text-transform:uppercase;';
		$table->headclass = array ();
		$table->head = array ();
		$table->rowclass = array ();
		$table->cellclass = array ();
		$table->data = array ();
		$table->align = array ();
		$table->style[0] = $table->style[1] = $table->style[2] = 'width:25px;';
		if ($agent_id == 0) {
			$table->style[3] = 'word-break: break-all;';
		}
		$table->style[4] = 'width:120px; word-break: break-all;';
		
		$table->head[0] = "<span title='" . __('Validated') . "'>" . __('V.') . "</span>";
		$table->align[0] = 'center';
		
		$table->head[1] = "<span title='" . __('Severity') . "'>" . __('S.') . "</span>";
		$table->align[1] = 'center';
		
		$table->head[2] = __('Type');
		$table->headclass[2] = "datos3 f9";
		$table->align[2] = "center";
		
		$table->head[3] = __('Event name');
		
		if ($agent_id == 0) {
			$table->head[4] = __('Agent name');
			$table->size[4] = "15%";
		}
		
		$table->head[5] = __('Timestamp');
		$table->headclass[5] = "datos3 f9";
		$table->align[5] = "left";
		$table->size[5] = "15%";
		
		foreach ($result as $event) {
			if (! check_acl ($config["id_user"], $event["id_grupo"], "ER")) {
				continue;
			}
			
			$data = array ();
			
			// Colored box
			switch($event["estado"]) {
				case 0:
					$img = "images/star.png";
					$title = __('New event');
					break;
				case 1:
					$img = "images/tick.png";
					$title = __('Event validated');
					break;
				case 2:
					$img = "images/hourglass.png";
					$title = __('Event in process');
					break;
			}
			
			$data[0] = html_print_image ($img, true, 
				array ("class" => "image_status",
					"title" => $title));
			
			switch ($event["criticity"]) {
				default:
				case EVENT_CRIT_MAINTENANCE: 
					$img = "images/status_sets/default/severity_maintenance.png";
					break;
				case EVENT_CRIT_INFORMATIONAL:
					$img = "images/status_sets/default/severity_informational.png";
					break;
				case EVENT_CRIT_NORMAL:
					$img = "images/status_sets/default/severity_normal.png";
					break;
				case EVENT_CRIT_WARNING:
					$img = "images/status_sets/default/severity_warning.png";
					break;
				case EVENT_CRIT_CRITICAL:
					$img = "images/status_sets/default/severity_critical.png";
					break;
			}
			
			$data[1] = html_print_image ($img, true, 
				array ("class" => "image_status",
					"width" => 12,
					"height" => 12,
					"title" => get_priority_name ($event["criticity"])));
			
			/* Event type */
			$data[2] = events_print_type_img ($event["event_type"], true);
			
			/* Event text */
			$data[3] = ui_print_string_substr (io_safe_output($event["evento"]), 75, true, '7.5');
			
			if($agent_id == 0) {
				if ($event["id_agente"] > 0) {
					// Agent name
					// Get class name, for the link color...
					$myclass =  get_priority_class ($event["criticity"]);
					
					$data[4] = "<a class='$myclass' href='index.php?sec=estado&sec2=operation/agentes/ver_agente&id_agente=".$event["id_agente"]."'>".
								agents_get_name ($event["id_agente"]). "</A>";
					
				// ui_print_agent_name ($event["id_agente"], true, 25, '', true);
				// for System or SNMP generated alerts
				}
				elseif ($event["event_type"] == "system") {
					$data[4] = __('System');
				}
				else {
					$data[4] = __('Alert')."SNMP";
				}
			}
			
			// Timestamp
			$data[5] = ui_print_timestamp ($event["timestamp"], true, array('style' => 'font-size: 7.5pt; letter-spacing: 0.3pt;'));
			
			$class = get_priority_class ($event["criticity"]);
			$cell_classes[3] = $cell_classes[4] = $cell_classes[5] = $class;
			array_push ($table->cellclass, $cell_classes);
			//array_push ($table->rowclass, get_priority_class ($event["criticity"]));
			array_push ($table->data, $data);
		}
		
		$events_table = html_print_table ($table, true);
		$out = '<table width="100%"><tr><td style="width: 90%; vertical-align: top; padding-top: 0px;">';
		$out .= $events_table;
		
		if (!$tactical_view) {
			if ($agent_id != 0) {
				$out .= '</td><td style="width: 200px; vertical-align: top;">';
				$out .= '<table cellpadding=0 cellspacing=0 class="databox"><tr><td>';
				$out .= '<fieldset class="databox tactical_set">
						<legend>' . 
							__('Events -by module-') . 
						'</legend>' . 
						graph_event_module (180, 100, $event['id_agente']) . '</fieldset>';
				$out .= '</td></tr></table>';
			}
			else {
				$out .= '</td><td style="width: 200px; vertical-align: top;">';
				$out .= '<table cellpadding=0 cellspacing=0 class="databox"><tr><td>';
				$out .= '<fieldset class="databox tactical_set">
						<legend>' . 
							__('Event graph') . 
						'</legend>' . 
						grafico_eventos_total("", 180, 60) . '</fieldset>';
				$out .= '<fieldset class="databox tactical_set">
						<legend>' . 
							__('Event graph by agent') . 
						'</legend>' . 
						grafico_eventos_grupo(180, 60) . '</fieldset>';
				$out .= '</td></tr></table>';
			}
		}
		$out .= '</td></tr></table>';
		
		unset ($table);
		
		if ($return) {
			return $out;
		}
		else {
			echo $out;
		}
	}
}


/** 
 * Prints the event type image
 * 
 * @param string $type Event type from SQL 
 * @param bool $return Whether to return or print
 * @param bool $only_url Flag to return only url of image, by default false.
 * 
 * @return string HTML with img 
 */
function events_print_type_img ($type, $return = false, $only_url = false) {
	global $config;
	
	$output = '';
	
	$urlImage = ui_get_full_url(false);
	
	switch ($type) {
		case "alert_recovered":
			$icon = "bell.png";
			break;
		case "alert_manual_validation":
			$icon = "ok.png";
			break;
		case "going_down_critical":
		case "going_up_critical": //This is to be backwards compatible
			$icon = "module_critical.png";
			break;
		case "going_up_normal":
		case "going_down_normal": //This is to be backwards compatible
			$icon = "module_ok.png";
			break;
		case "going_up_warning":
		case "going_down_warning":
			$icon = "module_warning.png";
			break;
		case "going_unknown":
			$icon = "module_unknown.png";
			break;
		case "alert_fired":
			$icon = "bell_error.png";
			break;
		case "system":
			$icon = "cog.png";
			break;
		case "recon_host_detected":
			$icon = "recon.png";
			break;
		case "new_agent":
			$icon = "agent.png";
			break;
		case "configuration_change":
			$icon = "config.png";
			break;
		case "unknown": 
		default:
			$icon = "lightning_go.png";
			break;
	}
	
	if ($only_url) {
		$output = $urlImage . "/" . "images/" . $icon;
	}
	else {
		$output .= html_print_image ("images/" . $icon, true,
			array ("title" => events_print_type_description($type, true)));
	}
	
	if ($return)
		return $output;
	echo $output;
}

/** 
 * Prints the event type description
 * 
 * @param string $type Event type from SQL 
 * @param bool $return Whether to return or print
 * 
 * @return string HTML with img 
 */
function events_print_type_description ($type, $return = false) {
	$output = '';
	
	switch ($type) {
		case "going_unknown": 
			$output .= __('Going to unknown');
			break;
		case "alert_recovered": 
			$output .= __('Alert recovered');
			break;
		case "alert_manual_validation": 
			$output .= __('Alert manually validated');
			break;
		case "going_up_warning":
			$output .= __('Going from critical to warning');
			break;
		case "going_down_critical":
		case "going_up_critical": //This is to be backwards compatible
			$output .= __('Going down to critical state');
			break;
		case "going_up_normal":
		case "going_down_normal": //This is to be backwards compatible
			$output .= __('Going up to normal state');
			break;
		case "going_down_warning":
			$output .= __('Going down from normal to warning');
			break;
		case "alert_fired":
			$output .= __('Alert fired');
			break;
		case "system";
			$output .= __('SYSTEM');
			break;
		case "recon_host_detected";
			$output .= __('Recon server detected a new host');
			break;
		case "new_agent";
			$output .= __('New agent created');
			break;
		case "configuration_change";
			$output .= __('Configuration change');
			break;
		case "alert_ceased";
			$output .= __('Alert ceased');
			break;
		case "error";
			$output .= __('Error');
			break;
		case "unknown": 
		default:
			$output .= __('Unknown type:').': '.$type;
			break;
	}
	
	if ($return)
		return $output;
	echo $output;
}

/**
 * Get all the events happened in a group during a period of time.
 *
 * The returned events will be in the time interval ($date - $period, $date]
 *
 * @param mixed $id_group Group id to get events for.
 * @param int $period Period of time in seconds to get events.
 * @param int $date Beginning date to get events.
 *
 * @return array An array with all the events happened.
 */
function events_get_group_events ($id_group, $period, $date,
	$filter_event_validated = false, $filter_event_critical = false,
	$filter_event_warning = false, $filter_event_no_validated = false,
	$filter_event_search = false, $meta = false) {
	
	global $config;
	
	$id_group = groups_safe_acl ($config["id_user"], $id_group, "ER");
	
	if (empty ($id_group)) {
		//An empty array means the user doesn't have access
		return false;
	}
	
	$datelimit = $date - $period;
	
	$sql_where = ' AND 1 = 1 ';
	$criticities = array();
	if ($filter_event_critical) {
		$criticities[] = 4;
	}
	if ($filter_event_warning) {
		$criticities[] = 3;
	}
	if (!empty($criticities)) {
		$sql_where .= ' AND criticity IN (' . implode(', ', $criticities) . ')';
	}
	if ($filter_event_validated) {
		$sql_where .= ' AND estado = 1 ';
	}
	if ($filter_event_no_validated) {
		$sql_where .= ' AND estado = 0 ';
	}
	
	if (!empty($filter_event_search)) {
		$sql_where .= ' AND (evento LIKE "%'. io_safe_input($filter_event_search) . '%"'.
			' OR id_evento LIKE "%' . io_safe_input($filter_event_search) . '%")';
	}
	
	$sql_where .= sprintf('
		AND id_grupo IN (%s)
		AND utimestamp > %d
		AND utimestamp <= %d ',
		implode (",", $id_group), $datelimit, $date);
	
	return events_get_events_grouped($sql_where, 0, 1000, $meta);
}

/**
 * Get all the events happened in a group during a period of time.
 *
 * The returned events will be in the time interval ($date - $period, $date]
 *
 * @param mixed $id_group Group id to get events for.
 * @param int $period Period of time in seconds to get events.
 * @param int $date Beginning date to get events.
 *
 * @return array An array with all the events happened.
 */
function events_get_group_events_steps ($begin, &$result, $id_group, $period, $date,
	$filter_event_validated = false, $filter_event_critical = false,
	$filter_event_warning = false, $filter_event_no_validated = false) {
	
	global $config;
	
	$id_group = groups_safe_acl ($config["id_user"], $id_group, "ER");
	
	if (empty ($id_group)) {
		//An empty array means the user doesn't have access
		return false;
	}
	
	$datelimit = $date - $period;
	
	$sql_where = ' AND 1 = 1 ';
	$criticities = array();
	if ($filter_event_critical) {
		$criticities[] = 4;
	}
	if ($filter_event_warning) {
		$criticities[] = 3;
	}
	if (!empty($criticities)) {
		$sql_where .= ' AND criticity IN (' . implode(', ', $criticities) . ')';
	}
	if ($filter_event_validated) {
		$sql_where .= ' AND estado = 1 ';
	}
	if ($filter_event_no_validated) {
		$sql_where .= ' AND estado = 0 ';
	}
	
	
	$sql = sprintf ('SELECT *,
			(SELECT t2.nombre
				FROM tagente t2
				WHERE t2.id_agente = t3.id_agente) AS agent_name,
			(SELECT t2.fullname
				FROM tusuario t2
				WHERE t2.id_user = t3.id_usuario) AS user_name
		FROM tevento t3
		WHERE utimestamp > %d AND utimestamp <= %d
			AND id_grupo IN (%s) ' . $sql_where . '
		ORDER BY utimestamp ASC',
		$datelimit, $date, implode (",", $id_group));
	
	return db_get_all_row_by_steps_sql($begin, $result, $sql);
}

/**
 * Get all the events happened in an Agent during a period of time.
 *
 * The returned events will be in the time interval ($date - $period, $date]
 *
 * @param int $id_agent Agent id to get events.
 * @param int $period Period of time in seconds to get events.
 * @param int $date Beginning date to get events.
 *
 * @return array An array with all the events happened.
 */
function events_get_agent ($id_agent, $period, $date = 0,
	$filter_event_validated = false, $filter_event_critical = false,
	$filter_event_warning = false, $filter_event_no_validated = false) {
	
	if (!is_numeric ($date)) {
		$date = strtotime ($date);
	}
	if (empty ($date)) {
		$date = get_system_time ();
	}
	
	$datelimit = $date - $period;
	
	$sql_where = '';
	
	$criticities = array();
	if ($filter_event_critical) {
		$criticities[] = 4;
	}
	if ($filter_event_warning) {
		$criticities[] = 3;
	}
	if (!empty($criticities)) {
		$sql_where .= ' AND criticity IN (' . implode(', ', $criticities) . ')';
	}
	
	if ($filter_event_validated) {
		$sql_where .= ' AND estado = 1 ';
	}
	if ($filter_event_no_validated) {
		$sql_where .= ' AND estado = 0 ';
	}
	
	$sql_where .= sprintf(' AND id_agente = %d AND utimestamp > %d
			AND utimestamp <= %d ', $id_agent, $datelimit, $date);
	
	return events_get_events_grouped($sql_where, 0, 1000);
}

/**
 * Get all the events happened in an Agent during a period of time.
 *
 * The returned events will be in the time interval ($date - $period, $date]
 *
 * @param int $id_agent_module Module id to get events.
 * @param int $period Period of time in seconds to get events.
 * @param int $date Beginning date to get events.
 *
 * @return array An array with all the events happened.
 */
function events_get_module ($id_agent_module, $period, $date = 0) {
	if (!is_numeric ($date)) {
		$date = strtotime ($date);
	}
	if (empty ($date)) {
		$date = get_system_time ();
	}
	
	$datelimit = $date - $period;
	
	$sql_where = sprintf(' AND id_agentmodule = %d AND utimestamp > %d
			AND utimestamp <= %d ', $id_agent_module, $datelimit, $date);
	
	return events_get_events_grouped($sql_where, 0, 1000);
	
	$sql = sprintf ('SELECT evento, event_type, criticity, count(*) as count_rep, max(timestamp) AS time2
		FROM tevento
		WHERE id_agentmodule = %d AND utimestamp > %d AND utimestamp <= %d 
		GROUP BY id_agentmodule, evento ORDER BY time2 DESC', $id_agent_module, $datelimit, $date);
	
	return db_get_all_rows_sql ($sql);
}

/**
 * Decode a numeric type into type description.
 *
 * @param int $type_id Numeric type.
 *
 * @return string Type description.
 */
function events_get_event_types ($type_id) {
	
	$diferent_types = get_event_types ();
	
	$type_desc = '';
	switch ($type_id) {
		case 'unknown':
			$type_desc = __('Unknown');
			break;
		case 'critical':
			$type_desc = __('Monitor Critical');
			break;
		case 'warning':
			$type_desc = __('Monitor Warning');
			break;
		case 'normal':
			$type_desc = __('Monitor Normal');
			break;
		case 'alert_fired':
			$type_desc = __('Alert fired');
			break;
		case 'alert_recovered':
			$type_desc = __('Alert recovered');
			break;
		case 'alert_ceased':
			$type_desc = __('Alert ceased');
			break;
		case 'alert_manual_validation':
			$type_desc = __('Alert manual validation');
			break;
		case 'recon_host_detected':
			$type_desc = __('Recon host detected');
			break;
		case 'system':
			$type_desc = __('System');
			break;
		case 'error':
			$type_desc = __('Error');
			break;
		case 'configuration_change':
			$type_desc = __('Configuration change');
			break;
		case 'not_normal':
			$type_desc = __('Not normal');
			break;
		default:
			if (isset($config['text_char_long'])) {
				foreach ($diferent_types as $key => $type) {
					if ($key == $type_id) {
						$type_desc = ui_print_truncate_text($type, $config['text_char_long'], false, true, false);
					}
				}
			}
			break;
	}
	
	return $type_desc;
} 


/**
 * Decode a numeric severity into severity description.
 *
 * @param int $severity_id Numeric severity.
 *
 * @return string Severity description.
 */
function events_get_severity_types ($severity_id) {
	
	$diferent_types = get_priorities ();
	
	$severity_desc = '';
	switch ($severity_id) {
		case EVENT_CRIT_MAINTENANCE:
			$severity_desc = __('Maintenance');
			break;
		case EVENT_CRIT_INFORMATIONAL:
			$severity_desc = __('Informational');
			break;
		case EVENT_CRIT_NORMAL:
			$severity_desc = __('Normal');
			break;
		case EVENT_CRIT_WARNING:
			$severity_desc = __('Warning');
			break;
		case EVENT_CRIT_CRITICAL:
			$severity_desc = __('Critical');
			break;
		default:
			if (isset($config['text_char_long'])) {
				foreach ($diferent_types as $key => $type) {
					if ($key == $severity_id) {
						$severity_desc = ui_print_truncate_text($type,
							$config['text_char_long'], false, true, false);
					}
				}
			}
			break;
	}
	
	return $severity_desc;
} 

/**
 * Return all descriptions of event status.
 *
 * @return array Status description array.
 */
function events_get_all_status () {
	$fields = array ();
	$fields[-1] = __('All event');
	$fields[0] = __('Only new');
	$fields[1] = __('Only validated');
	$fields[2] = __('Only in process');
	$fields[3] = __('Only not validated');
	
	return $fields;
} 

/**
 * Decode a numeric status into status description.
 *
 * @param int $status_id Numeric status.
 *
 * @return string Status description.
 */
function events_get_status ($status_id) {
	switch ($status_id) {
		case -1:
			$status_desc = __('All event');
			break;
		case 0:
			$status_desc = __('Only new');
			break;
		case 1:
			$status_desc = __('Only validated');
			break;
		case 2:
			$status_desc = __('Only in process');
			break;
		case 3:
			$status_desc = __('Only not validated');
			break;
	}
	
	return $status_desc;
}

/**
 * Checks if a user has permissions to see an event filter.
 *
 * @param int $id_filter Id of the event filter.
 *
 * @return bool True if the user has permissions or false otherwise.
 */
function events_check_event_filter_group ($id_filter) {
	global $config;
	
	$id_group = db_get_value('id_group', 'tevent_filter', 'id_filter', $id_filter);	
	$own_info = get_user_info ($config['id_user']);
	// Get group list that user has access
	$groups_user = users_get_groups ($config['id_user'], "EW", $own_info['is_admin'], true);
	
	// Permissions in any group allow to edit "All group" filters
	if($id_group == 0 && !empty($groups_user)) {
		return true;
	}
	
	$groups_id = array();
	$has_permission = false;
	
	foreach ($groups_user as $key => $groups) {
		if ($groups['id_grupo'] == $id_group)
			return true;
	}
	
	return false;
}

/**
 * Return an array with all the possible macros in event responses
 *
 * @return array
 */
function events_get_macros() {
	return array('_agent_address_' => __('Agent address'),
		'_agent_id_' => __('Agent id'),
		'_event_id_' => __('Event id'),
		'_module_address_' => __('Module Agent address'),);
}

/**
 *  Get a event filter.
 * 
 * @param int Filter id to be fetched.
 * @param array Extra filter.
 * @param array Fields to be fetched.
 *
 * @return array A event filter matching id and filter or false.
 */
function events_get_event_filter ($id_filter, $filter = false, $fields = false) {
	
	if (empty($id_filter)) {
		return false;
	}
	
	if (! is_array ($filter)) {
		$filter = array ();
		$filter['id_filter'] = (int) $id_filter;
	}
	
	return db_get_row_filter ('tevent_filter', $filter, $fields);
}

/**
 *  Get a event filters in select format.
 *
 * @param boolean If event filters are used for manage/view operations (non admin users can see group ALL for manage) # Fix
 * @return array A event filter matching id and filter or false.
 */
function events_get_event_filter_select($manage = true) {
	global $config;
	
	$strict_acl = db_get_value('strict_acl', 'tusuario', 'id_user', $config['id_user']);
	
	if ($strict_acl) {
		$user_groups = users_get_strict_mode_groups($config['id_user'],
			users_can_manage_group_all());
	}
	else {
		$user_groups = users_get_groups ($config['id_user'], "EW",
			users_can_manage_group_all(), true);
	}
	
	if(empty($user_groups)) {
		return array();
	}
	$sql = "
		SELECT id_filter, id_name
		FROM tevent_filter
		WHERE id_group IN (" . implode(',', array_keys ($user_groups)) . ")";
	
	$event_filters = db_get_all_rows_sql($sql);
	
	if ($event_filters === false) {
		return array();
	}
	else {
		$result = array();
		foreach ($event_filters as $event_filter) {
			$result[$event_filter['id_filter']] = $event_filter['id_name'];
		}
	}
	
	return $result;
}


// Events pages functions to load modal window with advanced view of an event.
// Called from include/ajax/events.php

function events_page_responses ($event, $childrens_ids = array()) {
	global $config;
	/////////
	// Responses
	/////////
	
	$table_responses->cellspacing = 2;
	$table_responses->cellpadding = 2;
	$table_responses->id = 'responses_table';
	$table_responses->width = '100%';
	$table_responses->data = array ();
	$table_responses->head = array ();
	$table_responses->style[0] = 'width:35%; font-weight: bold; text-align: left; height: 23px;';
	$table_responses->style[1] = 'text-align: left; height: 23px; text-align: right;';
	$table_responses->class = "alternate rounded_cells";
	
	if (tags_checks_event_acl ($config["id_user"], $event["id_grupo"], "EM", $event['clean_tags'], $childrens_ids)) {
		// Owner
		$data = array();
		$data[0] = __('Change owner');
		// Owner change can be done to users that belong to the event group with ER permission
		$profiles_view_events = db_get_all_rows_filter('tperfil', array('event_view' => '1'), 'id_perfil');
		foreach($profiles_view_events as $k => $v) {
			$profiles_view_events[$k] = reset($v);
		}
		// Juanma (05/05/2014) Fix : Propagate ACL hell!
		$_user_groups = array_keys(users_get_groups($config['id_user'], 'ER', users_can_manage_group_all()));
		$strict_user = db_get_value('strict_acl', 'tusuario', 'id_user', $config['id_user']);
		if ($strict_user) {
			$user_name = db_get_value('fullname', 'tusuario', 'id_user', $config['id_user']);

			$users = array();
			$users[0]['id_user'] = $config['id_user'];
			$users[0]['fullname'] = $user_name;
		} else {
			$users = groups_get_users($_user_groups, array('id_perfil' => $profiles_view_events), true, true);
		}
	
		foreach($users as $u) {
			$owners[$u['id_user']] = $u['fullname'];
		}
		
		if($event['owner_user'] == '') {
			$owner_name = __('None');
		}
		else {
			$owner_name = db_get_value('fullname', 'tusuario', 'id_user', $event['owner_user']);
			$owners[$event['owner_user']] = $owner_name;
		}
		
		$data[1] = html_print_select($owners, 'id_owner', $event['owner_user'], '', __('None'), -1, true);
		$data[1] .= html_print_button(__('Update'),'owner_button',false,'event_change_owner();','class="sub next"',true);
		
		$table_responses->data[] = $data;
	}
	
	// Status
	$data = array();
	$data[0] = __('Change status');
	
	$status_blocked = false;
	
	if (tags_checks_event_acl ($config["id_user"], $event["id_grupo"], "EM", $event['clean_tags'], $childrens_ids)) {
		// If the user has manager acls, the status can be changed to all possibilities always
		$status = array(0 => __('New'), 2 => __('In process'), 1 => __('Validated'));
	}
	else {
		switch($event['estado']) {
			case 0:
				// If the user hasnt manager acls and the event is new. The status can be changed
				$status = array(2 => __('In process'), 1 => __('Validated'));
				break;
			case 1:
				// If the user hasnt manager acls and the event is validated. The status cannot be changed
				$status = array(1 => __('Validated'));
				$status_blocked = true;
				break;
			case 2:
				// If the user hasnt manager acls and the event is in process. The status only can be changed to validated
				$status = array(1 => __('Validated'));
				break;
		}
		
	}
	
	// The change status option will be enabled only when is possible change the status
	$data[1] = html_print_select($status, 'estado', $event['estado'], '', '', 0, true, false, false, '', $status_blocked);
	
	if(!$status_blocked) {
		$data[1] .= html_print_button(__('Update'),'status_button',false,'event_change_status(\''.$event['similar_ids'] .'\');','class="sub next"',true);
	}
	
	$table_responses->data[] = $data;
	
	// Comments
	$data = array();
	$data[0] = __('Comment');
	$data[1] = html_print_button(__('Add comment'),'comment_button',false,'$(\'#link_comments\').trigger(\'click\');','class="sub next"',true);
	
	$table_responses->data[] = $data;
	
	if (tags_checks_event_acl($config["id_user"], $event["id_grupo"], "EM", $event['clean_tags'], $childrens_ids)) {
		// Delete
		$data = array();
		$data[0] = __('Delete event');
		$data[1] = '<form method="post">';
		$data[1] .= html_print_button(__('Delete event'),'delete_button',false,'if(!confirm(\''.__('Are you sure?').'\')) { return false; } this.form.submit();','class="sub cancel"',true);
		$data[1] .= html_print_input_hidden('delete', 1, true);
		$data[1] .= html_print_input_hidden('validate_ids', $event['id_evento'], true);
		$data[1] .= '</form>';
		
		$table_responses->data[] = $data;
	}
	
	// Custom responses
	$data = array();
	$data[0] = __('Custom responses');
	
	$id_groups = array_keys(users_get_groups(false, "EW"));
	$event_responses = db_get_all_rows_filter('tevent_response',
		array('id_group' => $id_groups));
	
	if (empty($event_responses)) {
		$data[1] = '<i>'.__('N/A').'</i>';
	}
	else {
		$responses = array();
		foreach ($event_responses as $v) {
			$responses[$v['id']] = $v['name'];
		}
		$data[1] = html_print_select(
			$responses,
			'select_custom_response','','','','',true, false, false);
		
		if (isset($event['server_id'])) {
			$server_id = $event['server_id'];
		}
		else {
			$server_id = 0;
		}
		
		$data[1] .= html_print_button(__('Execute'),'custom_response_button',false,'execute_response('.$event['id_evento'].','.$server_id.')',"class='sub next'",true);
	}
	
	$table_responses->data[] = $data;
	
	
	$responses_js = "<script>
			$('#select_custom_response').change(function() {
				var id_response = $('#select_custom_response').val();
				var params = get_response_params(id_response);
				var description = get_response_description(id_response);
				$('.params_rows').remove();
				
				$('#responses_table')
					.append('<tr class=\"params_rows\"><td style=\"text-align:left; font-weight: bolder;\">".__('Description')."</td><td style=\"text-align:left;\">'+description+'</td></tr>');
				
				if (params.length == 1 && params[0] == '') {
					return;
				}
				
				$('#responses_table')
					.append('<tr class=\"params_rows\"><td style=\"text-align:left; padding-left:20px;\" colspan=\"2\">".__('Parameters')."</td></tr>');
				
				for (i = 0; i < params.length; i++) {
					add_row_param('responses_table',params[i]);
				}
			});
			$('#select_custom_response').trigger('change');
			</script>";
	
	$responses = '<div id="extended_event_responses_page" class="extended_event_pages">' .
		html_print_table($table_responses, true) .
		$responses_js .
		'</div>';
	
	return $responses;
}

// Replace macros in the target of a response and return it
// If server_id > 0, is a metaconsole query
function events_get_response_target($event_id, $response_id, $server_id, $history = false) {
	global $config;
	
	$event_response = db_get_row('tevent_response','id',$response_id);
	
	if ($server_id > 0) {
		$meta = true;
	}
	else {
		$meta = false;
	}
	
	$event_table = events_get_events_table($meta, $history);
	
	$event = db_get_row($event_table,'id_evento', $event_id);
	
	$macros = array_keys(events_get_macros());
	
	$target = io_safe_output($event_response['target']);
	
	foreach($macros as $macro) {
		$subst = '';
		switch($macro) {
			case '_agent_address_':
				if ($meta) {
					$server = metaconsole_get_connection_by_id ($server_id);
					metaconsole_connect($server);
				}
				
				$subst = agents_get_address($event['id_agente']);
				
				if($meta) {
					metaconsole_restore_db_force();
				}
				break;
			case '_agent_id_':
				$subst = $event['id_agente'];
				break;
			case '_event_id_':
				$subst = $event['id_evento'];
				break;
			case '_module_address_':
				if($meta) {
					$server = metaconsole_get_connection_by_id ($server_id);
					metaconsole_connect($server);
				}

				$module = db_get_row("tagente_modulo",'id_agente_modulo', $event['id_agentmodule']);
				if ($module['ip_target'] != false)
					$subst = $module['ip_target'];
				
				if($meta) {
					metaconsole_restore_db_force();
				}
				break;
		}
		
		$target = str_replace($macro,$subst,$target);
	}
	
	return $target;
}

function events_page_custom_fields ($event) {
	global $config;
	
	////////////////////////////////////////////////////////////////////
	// Custom fields
	////////////////////////////////////////////////////////////////////
	
	$table->cellspacing = 2;
	$table->cellpadding = 2;
	$table->width = '100%';
	$table->data = array ();
	$table->head = array ();
	$table->style[0] = 'width:35%; font-weight: bold; text-align: left; height: 23px;';
	$table->style[1] = 'text-align: left; height: 23px;';
	$table->class = "alternate rounded_cells";
	
	$all_customs_fields = (bool)check_acl($config["id_user"],
	$event["id_grupo"], "AW");
	
	if ($all_customs_fields) {
		$fields = db_get_all_rows_filter('tagent_custom_fields');
	}
	else {
		$fields = db_get_all_rows_filter('tagent_custom_fields',
			array('display_on_front' => 1));
	}
	
	if ($event['id_agente'] == 0) {
		$fields_data = array();
	}
	else {
		$fields_data = db_get_all_rows_filter('tagent_custom_data', array('id_agent' => $event['id_agente']));
		if(is_array($fields_data)) {
			$fields_data_aux = array();
			foreach($fields_data as $fd) {
				$fields_data_aux[$fd['id_field']] = $fd['description'];
			}
			$fields_data = $fields_data_aux;
		}
	}
	
	foreach ($fields as $field) {
		// Owner
		$data = array();
		$data[0] = $field['name'];
		
		$data[1] = empty($fields_data[$field['id_field']]) ? '<i>'.__('N/A').'</i>' : $fields_data[$field['id_field']];
		
		$field['id_field'];
		
		$table->data[] = $data;
	}
	
	$custom_fields = '<div id="extended_event_custom_fields_page" class="extended_event_pages">'.html_print_table($table, true).'</div>';
	
	return $custom_fields;
}

function events_page_details ($event, $server = "") {
	global $img_sev;
	global $config;
	
	// If server is provided, get the hash parameters
	if (!empty($server) && defined("METACONSOLE")) { 
		$hashdata = metaconsole_get_server_hashdata($server);
		$hashstring = "&amp;" .
			"loginhash=auto&" .
			"loginhash_data=" . $hashdata . "&" .
			"loginhash_user=" . str_rot13($config["id_user"]);
		$serverstring = $server['server_url'] . "/";
		
		if (metaconsole_connect($server) !== NOERR) {
			return ui_print_error_message(__('There was an error connecting to the node'), '', true);
		}
	}
	else {
		$hashstring = "";
		$serverstring = "";
	}
	
	////////////////////////////////////////////////////////////////////
	// Details
	////////////////////////////////////////////////////////////////////
	
	$table_details->width = '100%';
	$table_details->data = array ();
	$table_details->head = array ();
	$table_details->cellspacing = 2;
	$table_details->cellpadding = 2;
	$table_details->style[0] = 'width:35%; font-weight: bold; text-align: left; height: 23px;';
	$table_details->style[1] = 'text-align: left; height: 23px;';
	$table_details->class = "alternate rounded_cells";
	
	switch ($event['event_type']) {
		case 'going_unknown':
		case 'going_up_warning':
		case 'going_down_warning':
		case 'going_up_critical':
		case 'going_down_critical':
			
			break;
	}
	
	if ($event["id_agente"] != 0) {
		$agent = db_get_row('tagente','id_agente',$event["id_agente"]);
	}
	else {
		$agent = array();
	}
	
	$data = array();
	$data[0] = __('Agent details');
	$data[1] = empty($agent) ? '<i>' . __('N/A') . '</i>' : '';
	$table_details->data[] = $data;
	
	if (!empty($agent)) {
		$data = array();
		$data[0] = '<div style="font-weight:normal; margin-left: 20px;">'.__('Name').'</div>';
		if (can_user_access_node ()) {
			$data[1] = ui_print_agent_name ($event["id_agente"], true, 'agent_medium', '', false, $serverstring, $hashstring, $agent['nombre']);
		}
		else {
			$data[1] = ui_print_truncate_text($agent['nombre'], 'agent_medium', true, true, true);
		}
		$table_details->data[] = $data;
		
		$data = array();
		$data[0] = '<div style="font-weight:normal; margin-left: 20px;">'.__('IP Address').'</div>';
		$data[1] = empty($agent['direccion']) ? '<i>'.__('N/A').'</i>' : $agent['direccion'];
		$table_details->data[] = $data;
		
		$data = array();
		$data[0] = '<div style="font-weight:normal; margin-left: 20px;">'.__('OS').'</div>';
		$data[1] = ui_print_os_icon ($agent["id_os"], true, true).' ('.$agent["os_version"].')';
		$table_details->data[] = $data;
		
		$data = array();
		$data[0] = '<div style="font-weight:normal; margin-left: 20px;">'.__('Last contact').'</div>';
		$data[1] = $agent["ultimo_contacto"] == "1970-01-01 00:00:00" ? '<i>'.__('N/A').'</i>' : $agent["ultimo_contacto"];
		$table_details->data[] = $data;
		
		$data = array();
		$data[0] = '<div style="font-weight:normal; margin-left: 20px;">'.__('Last remote contact').'</div>';
		$data[1] = $agent["ultimo_contacto_remoto"] == "1970-01-01 00:00:00" ? '<i>'.__('N/A').'</i>' : $agent["ultimo_contacto_remoto"];
		$table_details->data[] = $data;
		
		$data = array();
		$data[0] = '<div style="font-weight:normal; margin-left: 20px;">'.__('Custom fields').'</div>';
		$data[1] = html_print_button(__('View custom fields'),'custom_button',false,'$(\'#link_custom_fields\').trigger(\'click\');','class="sub next"',true);
		$table_details->data[] = $data;
	}
	
	if ($event["id_agentmodule"] != 0) {
		$module = db_get_row_filter('tagente_modulo',array('id_agente_modulo' => $event["id_agentmodule"], 'delete_pending' => 0));
	}
	else {
		$module = array();
	}
	
	$data = array();
	$data[0] = __('Module details');
	$data[1] = empty($module) ? '<i>' . __('N/A') . '</i>' : '';
	$table_details->data[] = $data;
	
	if (!empty($module)) {
		// Module name
		$data = array();
		$data[0] = '<div style="font-weight:normal; margin-left: 20px;">'.__('Name').'</div>';
		$data[1] = $module['nombre'];
		$table_details->data[] = $data;
		
		// Module group
		$data = array();
		$data[0] = '<div style="font-weight:normal; margin-left: 20px;">' .
			__('Module group') . '</div>';
		$id_module_group = $module['id_module_group'];
		if ($id_module_group == 0) {
			$data[1] = __('No assigned');
		}
		else {
			$module_group = db_get_value('name', 'tmodule_group', 'id_mg', $id_module_group);
			$data[1] = '<a href="'.$serverstring . 'index.php?sec=estado&amp;sec2=operation/agentes/status_monitor&amp;status=-1&amp;modulegroup=' . $id_module_group . $hashstring.'">';
			$data[1] .= $module_group;
			$data[1] .= '</a>';
		}
		$table_details->data[] = $data;
		
		// ACL
		$acl_graph = false;
		$strict_user = (bool) db_get_value("strict_acl", "tusuario", "id_user", $config['id_user']);
		
		if (!empty($agent['id_grupo'])) {
			if ($strict_user) {
				$acl_graph = tags_check_acl_by_module($module["id_agente_modulo"], $config['id_user'], 'RR') === true;
			}
			else {
				$acl_graph = check_acl($config['id_user'], $agent['id_grupo'], "RR");
			}
		}
		
		if ($acl_graph) {
			$data = array();
			$data[0] = '<div style="font-weight:normal; margin-left: 20px;">'.__('Graph').'</div>';
			
			$module_type = -1;
			if (isset($module["module_type"])) {
				$module_type = $module["module_type"];
			}
			$graph_type = return_graphtype ($module_type);
			$url = ui_get_full_url("operation/agentes/stat_win.php", false, false, false);
			$handle = dechex(crc32($module["id_agente_modulo"].$module["nombre"]));
			$win_handle = "day_$handle";
			
			$graph_params = array(
					"type" => $graph_type,
					"period" => SECONDS_1DAY,
					"id" => $module["id_agente_modulo"],
					"label" => rawurlencode(urlencode(base64_encode($module["nombre"]))),
					"refresh" => SECONDS_10MINUTES
				);
			
			if (defined('METACONSOLE')) {
				$graph_params["avg_only"] = 1;
				// Set the server id
				$graph_params["server"] = $server["id"];
			}
			
			$graph_params_str = http_build_query($graph_params);
			
			$link = "winopeng('$url?$graph_params_str','$win_handle')";
			
			$data[1] = '<a href="javascript:'.$link.'">';
			$data[1] .= html_print_image('images/chart_curve.png',true);
			$data[1] .= '</a>';
			$table_details->data[] = $data;
		}
	}
	
	$data = array();
	$data[0] = __('Alert details');
	$data[1] = $event["id_alert_am"] == 0 ? '<i>' . __('N/A') . '</i>' : '';
	$table_details->data[] = $data;
	
	if ($event["id_alert_am"] != 0) {
		$data = array();
		$data[0] = '<div style="font-weight:normal; margin-left: 20px;">'.__('Source').'</div>';
		$data[1] = '<a href="'.$serverstring.'index.php?sec=estado&amp;sec2=operation/agentes/ver_agente&amp;id_agente='.$event["id_agente"].'&amp;tab=alert'.$hashstring.'">';
		$standby = db_get_value('standby', 'talert_template_modules', 'id', $event["id_alert_am"]);
		if(!$standby) {
			$data[1] .= html_print_image ("images/bell.png", true,
				array ("title" => __('Go to data overview')));
		}
		else {
			$data[1] .= html_print_image ("images/bell_pause.png", true,
				array ("title" => __('Go to data overview')));
		}
		
		$sql = 'SELECT name
			FROM talert_templates
			WHERE id IN (SELECT id_alert_template
					FROM talert_template_modules
					WHERE id = ' . $event["id_alert_am"] . ');';
		
		$templateName = db_get_sql($sql);
		
		$data[1] .= $templateName;
		
		$data[1] .= '</a>';
		
		$table_details->data[] = $data;
		
		$data = array();
		$data[0] = '<div style="font-weight:normal; margin-left: 20px;">'.__('Priority').'</div>';
		
		$priority_code = db_get_value('priority', 'talert_template_modules', 'id', $event["id_alert_am"]);
		$alert_priority = get_priority_name ($priority_code);
		$data[1] = html_print_image ($img_sev, true, 
			array ("class" => "image_status",
				"width" => 12,
				"height" => 12,
				"title" => $alert_priority));
		$data[1] .= ' '.$alert_priority;
		
		$table_details->data[] = $data;
	}
	
	switch($event['event_type']) {
		case 'going_unknown':
			$data = array();
			$data[0] = __('Instructions');
			if ($event["unknown_instructions"] != '') {
				$data[1] = str_replace("\n","<br>", io_safe_output($event["unknown_instructions"]));
			}
			else {
				$data[1] = '<i>' . __('N/A') . '</i>';
			}
			$table_details->data[] = $data;
			break;
		case 'going_up_warning':
		case 'going_down_warning':
			$data = array();
			$data[0] = __('Instructions');
			if ($event["warning_instructions"] != '') {
				$data[1] = str_replace("\n","<br>", io_safe_output($event["warning_instructions"]));
			}
			else {
				$data[1] = '<i>' . __('N/A') . '</i>';
			}
			$table_details->data[] = $data;
			break;
		case 'going_up_critical':
		case 'going_down_critical':
			$data = array();
			$data[0] = __('Instructions');
			if ($event["critical_instructions"] != '') {
				$data[1] = str_replace("\n","<br>", io_safe_output($event["critical_instructions"]));
			}
			else {
				$data[1] = '<i>' . __('N/A') . '</i>';
			}
			$table_details->data[] = $data;
			break;
	}
	
	$data = array();
	$data[0] = __('Extra id');
	if ($event["id_extra"] != '') {
		$data[1] = $event["id_extra"];
	}
	else {
		$data[1] = '<i>' . __('N/A') . '</i>';
	}
	$table_details->data[] = $data;
	
	$data = array();
	$data[0] = __('Source');
	if ($event["source"] != '') {
		$data[1] = $event["source"];
	}
	else {
		$data[1] = '<i>' . __('N/A') . '</i>';
	}
	$table_details->data[] = $data;
	
	$details = '<div id="extended_event_details_page" class="extended_event_pages">'.html_print_table($table_details, true).'</div>';
	
	if (!empty($server) && defined("METACONSOLE"))
		metaconsole_restore_db();
	
	return $details;
}

function events_page_custom_data ($event) {
	global $config;
	
	////////////////////////////////////////////////////////////////////
	// Custom data
	////////////////////////////////////////////////////////////////////
	if ($event['custom_data'] == '') {
		return '';
	}

	$table->width = '100%';
	$table->data = array ();
	$table->head = array ();
	$table->style[0] = 'width:35%; font-weight: bold; text-align: left;';
	$table->style[1] = 'text-align: left;';
	$table->class = "alternate rounded_cells";

	$json_custom_data = base64_decode ($event['custom_data']);
	$custom_data = json_decode ($json_custom_data);
	if ($custom_data === NULL) {
		return '<div id="extended_event_custom_data_page" class="extended_event_pages">'.__('Invalid custom data: %s', $json_custom_data).'</div>';
	}	
	
	$i = 0;
	foreach ($custom_data as $field => $value) {
		$table->data[$i][0] = io_safe_output ($field);
		$table->data[$i][1] = io_safe_output ($value);
		$i++;
	}

	$custom_data = '<div id="extended_event_custom_data_page" class="extended_event_pages">'.html_print_table($table, true).'</div>';
	
	return $custom_data;
}

function events_page_general ($event) {
	global $img_sev;
	global $config;
	
	//$group_rep = $event['similar_ids'] == -1 ? 1 : count(explode(',',$event['similar_ids']));
	global $group_rep;
	
	////////////////////////////////////////////////////////////////////
	// General
	////////////////////////////////////////////////////////////////////
	$table_general->cellspacing = 2;
	$table_general->cellpadding = 2;
	$table_general->width = '100%';
	$table_general->data = array ();
	$table_general->head = array ();
	$table_general->style[0] = 'width:35%; font-weight: bold; text-align: left; height: 23px;';
	$table_general->style[1] = 'text-align: left; height: 23px;';
	$table_general->class = "alternate rounded_cells";
	
	$data = array();
	$data[0] = __('Event ID');
	$data[1] = "#".$event["id_evento"];
	$table_general->data[] = $data;
	
	$data = array();
	$data[0] = __('Event name');
	$data[1] = io_safe_output(io_safe_output($event["evento"]));
	$table_general->data[] = $data;
	
	$data = array();
	$data[0] = __('Timestamp');
	if ($group_rep == 1 && $event["event_rep"] > 1) {
		$data[1] = __('First event').': '.date ($config["date_format"], $event['timestamp_first']).'<br>'.__('Last event').': '.date ($config["date_format"], $event['timestamp_last']);
	}
	else {
		$data[1] = date ($config["date_format"], strtotime($event["timestamp"]));
	}
	$table_general->data[] = $data;
	
	$data = array();
	$data[0] = __('Owner');
	if (empty($event["owner_user"])) {
		$data[1] = '<i>'.__('N/A').'</i>';
	}
	else {
		$user_owner = db_get_value('fullname', 'tusuario', 'id_user', $event["owner_user"]);
		if(empty($user_owner)) {
			$user_owner = $event['owner_user'];
		}
		$data[1] = $user_owner;
	}
	$table_general->data[] = $data;
	
	$data = array();
	$data[0] = __('Type');
	$data[1] = events_print_type_img ($event["event_type"], true).' '.events_print_type_description($event["event_type"], true);
	$table_general->data[] = $data;
	
	$data = array();
	$data[0] = __('Repeated');
	if ($group_rep != 0) {
		if($event["event_rep"] <= 1) {
			$data[1] = '<i>'.__('No').'</i>';
		}
		else {
			$data[1] = sprintf("%d Times",$event["event_rep"]);
		}
	}
	else {
		$data[1] = '<i>'.__('No').'</i>';
	}
	$table_general->data[] = $data;
	
	$data = array();
	$data[0] = __('Severity');
	$event_criticity = get_priority_name ($event["criticity"]);
	
	$data[1] = html_print_image ($img_sev, true, 
		array ("class" => "image_status",
			"width" => 12,
			"height" => 12,
			"title" => $event_criticity));
	$data[1] .= ' '.$event_criticity;
	$table_general->data[] = $data;
	
	// Get Status
	switch($event['estado']) {
		case 0:
			$img_st = "images/star.png";
			$title_st = __('New event');
			break;
		case 1:
			$img_st = "images/tick.png";
			$title_st = __('Event validated');
			break;
		case 2:
			$img_st = "images/hourglass.png";
			$title_st = __('Event in process');
			break;
	}
	
	$data = array();
	$data[0] = __('Status');
	$data[1] = html_print_image($img_st,true).' '.$title_st;
	$table_general->data[] = $data;
	
	// If event is validated, show who and when acknowleded it
	$data = array();
	$data[0] = __('Acknowledged by');
	
	if ($event['estado'] == 1) {
		$user_ack = db_get_value('fullname', 'tusuario', 'id_user', $event['id_usuario']);
		if(empty($user_ack)) {
			$user_ack = $event['id_usuario'];
		}
		$date_ack = date ($config["date_format"], $event['ack_utimestamp']);
		$data[1] = $user_ack.' ('.$date_ack.')';
	}
	else {
		$data[1] = '<i>'.__('N/A').'</i>';
	}
	$table_general->data[] = $data;
	
	$data = array();
	$data[0] = __('Group');
	$data[1] = "";
	if (!$config['show_group_name']) {
		$data[1] = ui_print_group_icon ($event["id_grupo"], true);
	}
	$data[1] .= groups_get_name ($event["id_grupo"]);
	$table_general->data[] = $data;
	
	$data = array();
	$data[0] = __('Tags');
	
	if ($event["tags"] != '') {
		$tags = tags_get_tags_formatted($event["tags"]);
		
		$data[1] = $tags;
	}
	else {
		$data[1] = '<i>' . __('N/A') . '</i>';
	}
	$table_general->data[] = $data;
	 
	$data = array();
	$data[0] = __('ID extra');
	if ($event["id_extra"] != '') {
		$data[1] = $event["id_extra"];
	}
	else {
		$data[1] = '<i>' . __('N/A') . '</i>';
	}
	$table_general->data[] = $data;

	$general = '<div id="extended_event_general_page" class="extended_event_pages">' .
		html_print_table($table_general,true) .
		'</div>';
	
	return $general;
}

function events_page_comments ($event, $childrens_ids = array()) {
	////////////////////////////////////////////////////////////////////
	// Comments
	////////////////////////////////////////////////////////////////////
	global $config;
	
	$table_comments->width = '100%';
	$table_comments->data = array ();
	$table_comments->head = array ();
	$table_comments->style[0] = 'width:35%; vertical-align: top; text-align: left;';
	$table_comments->style[1] = 'text-align: left;';
	$table_comments->class = "alternate rounded_cells";
	
	$event_comments = io_safe_output($event["user_comment"]);
	$event_comments = str_replace( array("\n", '&#x0a;'), "<br>", $event_comments);
	
	// If comments are not stored in json, the format is old
	$event_comments_array = json_decode($event_comments, true);
	
	// Show the comments more recent first
	$event_comments_array = array_reverse($event_comments_array);
	
	if (is_null($event_comments_array)) {
		$comments_format = 'old';
	}
	else {
		$comments_format = 'new';
	}
			
	
	switch($comments_format) {
		case 'new':
			if (empty($event_comments_array)) {
				$table_comments->style[0] = 'text-align:center;';
				$table_comments->colspan[0][0] = 2;
				$data = array();
				$data[0] = __('There are no comments');
				$table_comments->data[] = $data;
			}
			
			foreach($event_comments_array as $c) {
				$data[0] = '<b>' . $c['action'] . ' by ' . $c['id_user'] . '</b>';
				$data[0] .= '<br><br><i>' . date ($config["date_format"], $c['utimestamp']) . '</i>';
				$data[1] = $c['comment'];
				$table_comments->data[] = $data;
			}
			break;
		case 'old':
			$comments_array = explode('<br>',$event_comments);

			// Split comments and put in table
			$col = 0;
			$data = array();
			
			foreach ($comments_array as $c) {
				switch ($col) {
					case 0:
						$row_text = preg_replace('/\s*--\s*/',"",$c);
						$row_text = preg_replace('/\<\/b\>/',"</i>",$row_text);
						$row_text = preg_replace('/\[/',"</b><br><br><i>[",$row_text);
						$row_text = preg_replace('/[\[|\]]/',"",$row_text);
						break;
					case 1:
						$row_text = preg_replace("/[\r\n|\r|\n]/","<br>",io_safe_output(strip_tags($c)));
						break;
				}
				
				$data[$col] = $row_text;
				
				$col++;
				
				if($col == 2) {
					$col = 0;
					$table_comments->data[] = $data;
					$data = array();
				}
			}
			
			if (count($comments_array) == 1 && $comments_array[0] == '') {
				$table_comments->style[0] = 'text-align:center;';
				$table_comments->colspan[0][0] = 2;
				$data = array();
				$data[0] = __('There are no comments');
				$table_comments->data[] = $data;
			}
			break;
	}
	
	if ((tags_checks_event_acl($config["id_user"], $event["id_grupo"], "EM", $event['clean_tags'], $childrens_ids)) || (tags_checks_event_acl($config["id_user"], $event["id_grupo"], "EW", $event['clean_tags'],$childrens_ids))) {
		$comments_form = '<br><div id="comments_form" style="width:98%;">'.html_print_textarea("comment", 3, 10, '', 'style="min-height: 15px; width: 100%;"', true);
		$comments_form .= '<br><div style="text-align:right;">'.html_print_button(__('Add comment'),'comment_button',false,'event_comment();','class="sub next"',true).'</div><br></div>';
	}
	else {
		$comments_form = '';
	}
	
	$comments = '<div id="extended_event_comments_page" class="extended_event_pages">'.$comments_form.html_print_table($table_comments, true).'</div>';
	
	return $comments;
}

function events_clean_tags ($tags) {
	if(empty($tags)) {
		return array();
	}
	
	$event_tags = tags_get_tags_formatted ($tags, false);
	return explode(',',str_replace(' ','',$event_tags));
}

/**
 * Get all the events happened in a group during a period of time.
 *
 * The returned events will be in the time interval ($date - $period, $date]
 *
 * @param mixed $id_group Group id to get events for.
 * @param int $period Period of time in seconds to get events.
 * @param int $date Beginning date to get events.
 *
 * @return array An array with all the events happened.
 */
function events_get_count_events_by_agent ($id_group, $period, $date,
	$filter_event_validated = false, $filter_event_critical = false,
	$filter_event_warning = false, $filter_event_no_validated = false,
	$filter_event_search = false) {
	
	global $config;
	
	$id_group = groups_safe_acl ($config["id_user"], $id_group, "AR");
	
	if (empty ($id_group)) {
		//An empty array means the user doesn't have access
		return false;
	}
	
	$datelimit = $date - $period;
	
	$sql_where = ' AND 1 = 1 ';
	$criticities = array();
	if ($filter_event_critical) {
		$criticities[] = 4;
	}
	if ($filter_event_warning) {
		$criticities[] = 3;
	}
	if (!empty($criticities)) {
		$sql_where .= ' AND criticity IN (' . implode(', ', $criticities) . ')';
	}
	
	if ($filter_event_validated) {
		$sql_where .= ' AND estado = 1 ';
	}
	if ($filter_event_no_validated) {
		$sql_where .= ' AND estado = 0 ';
	}
	
	if (!empty($filter_event_search)) {
		$sql_where .= ' AND (evento LIKE "%%'. io_safe_input($filter_event_search) . '%%"'.
			' OR id_evento LIKE "%%' . io_safe_input($filter_event_search) . '%%")';
	}
	
	$sql = sprintf ('SELECT id_agente,
		(SELECT t2.nombre
			FROM tagente t2
			WHERE t2.id_agente = t3.id_agente) AS agent_name,
		COUNT(*) AS count
		FROM tevento t3
		WHERE utimestamp > %d AND utimestamp <= %d
			AND id_grupo IN (%s) ' . $sql_where . '
		GROUP BY id_agente',
		$datelimit, $date, implode (",", $id_group));
	
	$rows = db_get_all_rows_sql ($sql);
	
	if ($rows == false)
		$rows = array();
	
	$return = array();
	foreach ($rows as $row) {
		$agent_name = $row['agent_name'];
		if (empty($row['agent_name'])) {
			$agent_name = __('Pandora System');
		}
		$return[$agent_name] = $row['count'];
	}
	
	return $return;
}

/**
 * Get all the events happened in a group during a period of time.
 *
 * The returned events will be in the time interval ($date - $period, $date]
 *
 * @param mixed $id_group Group id to get events for.
 * @param int $period Period of time in seconds to get events.
 * @param int $date Beginning date to get events.
 *
 * @return array An array with all the events happened.
 */
function events_get_count_events_validated_by_user ($filter, $period, $date,
	$filter_event_validated = false, $filter_event_critical = false,
	$filter_event_warning = false, $filter_event_no_validated = false,
	$filter_event_search = false) {
	
	global $config;
	
	$sql_filter = ' AND 1=1 ';
	if (isset($filter['id_group'])) {
		$id_group = groups_safe_acl ($config["id_user"], $filter['id_group'], "AR");
		
		if (empty ($id_group)) {
			//An empty array means the user doesn't have access
			return false;
		}
		
		$sql_filter .= 
			sprintf(' AND id_grupo IN (%s) ', implode (",", $id_group));
	}
	if (!empty($filter['id_agent'])) {
		$sql_filter .= 
			sprintf(' AND id_agente = %d ', $filter['id_agent']);
	}
	
	$datelimit = $date - $period;
	
	$sql_where = ' AND 1 = 1 ';
	$criticities = array();
	if ($filter_event_critical) {
		$criticities[] = 4;
	}
	if ($filter_event_warning) {
		$criticities[] = 3;
	}
	if (!empty($criticities)) {
		$sql_where .= ' AND criticity IN (' . implode(', ', $criticities) . ')';
	}
	
	if ($filter_event_validated) {
		$sql_where .= ' AND estado = 1 ';
	}
	if ($filter_event_no_validated) {
		$sql_where .= ' AND estado = 0 ';
	}
	
	if (!empty($filter_event_search)) {
		$sql_where .= ' AND (evento LIKE "%%'. io_safe_input($filter_event_search) . '%%"'.
			' OR id_evento LIKE "%%' . io_safe_input($filter_event_search) . '%%")';
	}
	
	$sql = sprintf ('SELECT id_usuario,
		(SELECT t2.fullname
			FROM tusuario t2
			WHERE t2.id_user = t3.id_usuario) AS user_name,
		COUNT(*) AS count
		FROM tevento t3
		WHERE utimestamp > %d AND utimestamp <= %d
			%s ' . $sql_where . '
		GROUP BY id_usuario',
		$datelimit, $date, $sql_filter);
	
	$rows = db_get_all_rows_sql ($sql);
	
	if ($rows == false)
		$rows = array();
	
	$return = array();
	foreach ($rows as $row) {
		$user_name = $row['user_name'];
		if (empty($row['user_name'])) {
			$user_name = __('Unknown');
		}
		$return[$user_name] = $row['count'];
	}
	
	return $return;
}

/**
 * Get all the events happened in a group during a period of time.
 *
 * The returned events will be in the time interval ($date - $period, $date]
 *
 * @param mixed $id_group Group id to get events for.
 * @param int $period Period of time in seconds to get events.
 * @param int $date Beginning date to get events.
 *
 * @return array An array with all the events happened.
 */
function events_get_count_events_by_criticity ($filter, $period, $date,
	$filter_event_validated = false, $filter_event_critical = false,
	$filter_event_warning = false, $filter_event_no_validated = false,
	$filter_event_search = false) {
	
	global $config;
	
	$sql_filter = ' AND 1=1 ';
	if (isset($filter['id_group'])) {
		$id_group = groups_safe_acl ($config["id_user"], $filter['id_group'], "AR");
		
		if (empty ($id_group)) {
			//An empty array means the user doesn't have access
			return false;
		}
		
		$sql_filter .= 
			sprintf(' AND id_grupo IN (%s) ', implode (",", $id_group));
	}
	if (!empty($filter['id_agent'])) {
		$sql_filter .= 
			sprintf(' AND id_agente = %d ', $filter['id_agent']);
	}
	
	$datelimit = $date - $period;
	
	$sql_where = ' AND 1 = 1 ';
	$criticities = array();
	if ($filter_event_critical) {
		$criticities[] = 4;
	}
	if ($filter_event_warning) {
		$criticities[] = 3;
	}
	if (!empty($criticities)) {
		$sql_where .= ' AND criticity IN (' . implode(', ', $criticities) . ')';
	}
	
	if ($filter_event_validated) {
		$sql_where .= ' AND estado = 1 ';
	}
	if ($filter_event_no_validated) {
		$sql_where .= ' AND estado = 0 ';
	}
	
	if (!empty($filter_event_search)) {
		$sql_where .= ' AND (evento LIKE "%%'. io_safe_input($filter_event_search) . '%%"'.
			' OR id_evento LIKE "%%' . io_safe_input($filter_event_search) . '%%")';
	}
	
	$sql = sprintf ('SELECT criticity,
		COUNT(*) AS count
		FROM tevento
		WHERE utimestamp > %d AND utimestamp <= %d
			%s ' . $sql_where . '
		GROUP BY criticity',
		$datelimit, $date, $sql_filter);
	
	$rows = db_get_all_rows_sql ($sql);
	
	if ($rows == false)
		$rows = array();
	
	$return = array();
	foreach ($rows as $row) {
		$return[get_priority_name($row['criticity'])] = $row['count'];
	}
	
	return $return;
}

/**
 * Get all the events happened in a group during a period of time.
 *
 * The returned events will be in the time interval ($date - $period, $date]
 *
 * @param mixed $id_group Group id to get events for.
 * @param int $period Period of time in seconds to get events.
 * @param int $date Beginning date to get events.
 *
 * @return array An array with all the events happened.
 */
function events_get_count_events_validated ($filter, $period = null, $date = null,
	$filter_event_validated = false, $filter_event_critical = false,
	$filter_event_warning = false, $filter_event_no_validated = false,
	$filter_event_search = false) {
	
	global $config;
	
	$sql_filter = ' 1=1 ';
	if (isset($filter['id_group'])) {
		$id_group = groups_safe_acl ($config["id_user"], $filter['id_group'], "AR");
		
		if (empty ($id_group)) {
			//An empty array means the user doesn't have access
			return false;
		}
		
		$sql_filter .= 
			sprintf(' AND id_grupo IN (%s) ', implode (",", $id_group));
	}
	if (!empty($filter['id_agent'])) {
		$sql_filter .= 
			sprintf(' AND id_agente = %d ', $filter['id_agent']);
	}
	
	$date_filter = '';
	if (!empty($date) && !empty($period)) {
		$datelimit = $date - $period;
		
		$date_filter .= sprintf (' AND utimestamp > %d AND utimestamp <= %d ',
			$datelimit, $date);
	}
	else if (!empty($period)) {
		$date = time();
		$datelimit = $date - $period;
		
		$date_filter .= sprintf (' AND utimestamp > %d AND utimestamp <= %d ',
			$datelimit, $date);
	}
	else if (!empty($date)) {
		$date_filter .= sprintf (' AND utimestamp <= %d ', $date);
	}
	
	$sql_where = ' AND 1=1 ';
	$criticities = array();
	if ($filter_event_critical) {
		$criticities[] = 4;
	}
	if ($filter_event_warning) {
		$criticities[] = 3;
	}
	if (!empty($criticities)) {
		$sql_where .= ' AND criticity IN (' . implode(', ', $criticities) . ')';
	}
	
	if ($filter_event_validated) {
		$sql_where .= ' AND estado = 1 ';
	}
	if ($filter_event_no_validated) {
		$sql_where .= ' AND estado = 0 ';
	}
	
	if (!empty($filter_event_search)) {
		$sql_where .= ' AND (evento LIKE "%%'. io_safe_input($filter_event_search) . '%%"'.
			' OR id_evento LIKE "%%' . io_safe_input($filter_event_search) . '%%")';
	}
	
<<<<<<< HEAD
	$sql = sprintf ('SELECT estado, COUNT(*) AS count
					FROM tevento
					WHERE 1=1 %s %s %s
					GROUP BY estado',
					$date_filter, $sql_filter, $sql_where);
=======
	$sql = sprintf ('SELECT estado,
		COUNT(*) AS count
		FROM tevento WHERE 
			%s ' . $sql_where . '
		GROUP BY estado',
		$sql_filter);
>>>>>>> 3eabe512
	
	$rows = db_get_all_rows_sql ($sql);
	
	if ($rows == false)
		$rows = array();
	
	$return = array_reduce($rows, function($carry, $item) {
		$status = (int) $item['estado'];
		$count = (int) $item['count'];
		
		if ($status === 1) {
			$carry[__('Validated')] += $count;
		}
		else if ($status === 0) {
			$carry[__('Not validated')] += $count;
		}
		
		return $carry;
		
	}, array(__('Validated') => 0, __('Not validated') => 0));
	
	return $return;
}

function events_checks_event_tags($event_data, $acltags) {
	global $config;
	
	if (empty($acltags[$event_data['id_grupo']])) {
			return true;
	} else {
		$tags_arr_acl = explode(',',$acltags[$event_data['id_grupo']]);
		$tags_arr_event = explode(',',$event_data['tags']);

		foreach ($tags_arr_acl as $tag) {
			$tag_name = tags_get_name($tag);
			if (in_array($tag_name, $tags_arr_event)) {
				return true;
			} else {
				$has_tag = false;
			}
		}
		if (!$has_tag) {
			return false;
		}
	}
	return false;
}
?><|MERGE_RESOLUTION|>--- conflicted
+++ resolved
@@ -847,11 +847,7 @@
 	
 	if ($result === false) {
 		if ($return) {
-<<<<<<< HEAD
 			$returned = ui_print_info_message (__('No events'), '', true);
-=======
-			$returned = ui_print_info_message ( __('No events'),'',true );
->>>>>>> 3eabe512
 			return $returned;
 		}
 		else {
@@ -2818,7 +2814,7 @@
 	
 	global $config;
 	
-	$sql_filter = ' 1=1 ';
+	$sql_filter = ' AND 1=1 ';
 	if (isset($filter['id_group'])) {
 		$id_group = groups_safe_acl ($config["id_user"], $filter['id_group'], "AR");
 		
@@ -2877,20 +2873,12 @@
 			' OR id_evento LIKE "%%' . io_safe_input($filter_event_search) . '%%")';
 	}
 	
-<<<<<<< HEAD
-	$sql = sprintf ('SELECT estado, COUNT(*) AS count
-					FROM tevento
-					WHERE 1=1 %s %s %s
-					GROUP BY estado',
-					$date_filter, $sql_filter, $sql_where);
-=======
 	$sql = sprintf ('SELECT estado,
 		COUNT(*) AS count
 		FROM tevento WHERE 
 			%s ' . $sql_where . '
 		GROUP BY estado',
 		$sql_filter);
->>>>>>> 3eabe512
 	
 	$rows = db_get_all_rows_sql ($sql);
 	
