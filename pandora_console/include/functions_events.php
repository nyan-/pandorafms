--- conflicted
+++ resolved
@@ -24,35 +24,6 @@
  * @subpackage Events
  */
 
-<<<<<<< HEAD
-function events_get_all_fields() {
-	
-	$columns = array();
-	
-	$columns['id_evento'] = __('Event id');
-	$columns['evento'] = __('Event name');
-	$columns['id_agente'] = __('Agent name');
-	$columns['id_usuario'] = __('User');
-	$columns['id_grupo'] = __('Group');
-	$columns['estado'] = __('Status');
-	$columns['timestamp'] = __('Timestamp');
-	$columns['event_type'] = __('Event type');
-	$columns['id_agentmodule'] = __('Module name');
-	$columns['id_alert_am'] = __('Alert');
-	$columns['criticity'] = __('Severity');
-	$columns['user_comment'] = __('Comment');
-	$columns['tags'] = __('Tags');
-	$columns['source'] = __('Source');
-	$columns['id_extra'] = __('Extra id');
-	$columns['owner_user'] = __('Owner');
-	$columns['ack_utimestamp'] = __('ACK Timestamp');
-	$columns['instructions'] = __('Instructions');
-	$columns['server_name'] = __('Server name');
-	$columns['data'] = __('Data');
-	$columns['module_status'] = __('Module status');
-	
-	return $columns;
-=======
 
 function events_get_all_fields()
 {
@@ -66,7 +37,7 @@
     $columns['estado'] = __('Status');
     $columns['timestamp'] = __('Timestamp');
     $columns['event_type'] = __('Event type');
-    $columns['id_agentmodule'] = __('Agent module');
+    $columns['id_agentmodule'] = __('Module name');
     $columns['id_alert_am'] = __('Alert');
     $columns['criticity'] = __('Severity');
     $columns['user_comment'] = __('Comment');
@@ -81,7 +52,6 @@
     $columns['module_status'] = __('Module status');
 
     return $columns;
->>>>>>> 80407881
 }
 
 
