--- conflicted
+++ resolved
@@ -771,397 +771,6 @@
 				<td align="left">'.html_print_input_text('width_module_graph', 300, '', 3, 5, true).' X '.html_print_input_text('height_module_graph', 180, '', 3, 5, true).' X '.'<span id="count_items">1</span> '.'<span id="dir_items"></span> item/s				
 				</td>';
 
-<<<<<<< HEAD
-			$bars_graph_types = array('vertical' => __('Vertical'), 'horizontal' => __('Horizontal'));
-			$form_items['bars_graph_type'] = array();
-			$form_items['bars_graph_type']['items'] = array('bars_graph');
-			$form_items['bars_graph_type']['html'] = '<td align="left">' .
-				__('Type') . '</td>
-				<td align="left">' . html_print_select($bars_graph_types, 'bars_graph_type', 'vertical', '', '', '', true) . '</td>';
-			
-
-			//Insert and modify before the buttons to create or update.
-			if (enterprise_installed()) {
-				enterprise_visual_map_editor_modify_form_items_palette($form_items);
-			}
-			
-			
-			$form_items['button_update_row'] = array();
-			$form_items['button_update_row']['items'] = array('datos');
-			$form_items['button_update_row']['html'] = '<td align="left" colspan="2" style="text-align: right;">' .
-				html_print_button(__('Cancel'), 'cancel_button', false, 'cancel_button_palette_callback();', 'class="sub cancel"', true) . '<span ="margin-right:10px;">&nbsp</span>' .
-				html_print_button(__('Update'), 'update_button', false, 'update_button_palette_callback();', 'class="sub upd"', true) .
-				'</td>';
-			
-			
-			$form_items['button_create_row'] = array();
-			$form_items['button_create_row']['items'] = array('datos');
-			$form_items['button_create_row']['html'] = '<td align="left" colspan="2" style="text-align: right;">' .
-				html_print_button(__('Cancel'), 'cancel_button', false, 'cancel_button_palette_callback();', 'class="sub cancel"', true)  . '<span ="margin-right:10px;">&nbsp</span>' .
-				html_print_button(__('Create'), 'create_button', false, 'create_button_palette_callback();', 'class="sub wand"', true) . 
-				'</td>';
-			
-			
-			foreach ($form_items as $item => $item_options) {
-				echo '<tr id="' . $item . '" style="" class="' . implode(' ', (array)$item_options['items']) . '">';
-				echo $item_options['html'];
-				echo '</tr>';
-			}
-			?>
-			<tr id="advance_options_link" class="datos">
-				<td colspan="2" style="text-align: center;">
-					<a href="javascript: toggle_advance_options_palette()">
-						<?php echo __('Advanced options');?>
-					</a>
-				</td>
-			</tr>
-		</tbody>
-		<tbody id="advance_options" style="display: none;">
-			<?php
-			$form_items_advance = array();
-			
-			$form_items_advance['position_row'] = array();
-			$form_items_advance['position_row']['items'] = array('static_graph',
-				'percentile_bar', 'percentile_item', 'module_graph',
-				'simple_value', 'label', 'icon', 'datos', 'box_item',
-				'auto_sla_graph', 'bars_graph','clock', 'donut_graph', 'color_cloud');
-			$form_items_advance['position_row']['html'] = '
-				<td align="left">' . __('Position') . '</td>
-				<td align="left">(' . html_print_input_text('left', '0', '', 3, 5, true) .
-				' , ' .
-				html_print_input_text('top', '0', '', 3, 5, true) . 
-				')</td>';
-			
-			$form_items_advance['size_row'] = array();
-			$form_items_advance['size_row']['items'] = array(
-				'group_item', 'background',
-				'static_graph', 'icon datos',
-				'auto_sla_graph');
-			$form_items_advance['size_row']['html'] = '<td align="left">' .
-				__('Size') .
-				ui_print_help_tip (
-					__("For use the original image file size, set 0 width and 0 height."), true) .
-				'</td>
-				<td align="left">' . html_print_input_text('width', 0, '', 3, 5, true) .
-				' X ' .
-				html_print_input_text('height', 0, '', 3, 5, true) .
-				'</td>';
-			
-			$parents = visual_map_get_items_parents($visualConsole_id);
-			
-			$form_items_advance['parent_row'] = array();
-			$form_items_advance['parent_row']['items'] = array(
-				'group_item', 'static_graph',
-				'percentile_bar', 'percentile_item', 'module_graph',
-				'simple_value', 'label', 'icon', 'datos', 'auto_sla_graph',
-				'bars_graph', 'donut_graph');
-			$form_items_advance['parent_row']['html'] = '<td align="left">' .
-				__('Parent') . '</td>
-				<td align="left">' .
-				html_print_input_hidden('parents_load', base64_encode(json_encode($parents)), true) .
-				html_print_select($parents, 'parent', 0, '', __('None'), 0, true) .
-				'</td>';
-			
-			$form_items_advance['map_linked_row'] = array();
-			$form_items_advance['map_linked_row']['items'] = array(
-				'group_item', 'static_graph', 'percentile_bar',
-				'percentile_item', 'module_graph', 'simple_value',
-				'icon', 'label', 'datos', 'donut_graph');
-			$visual_maps = db_get_all_rows_filter("tlayout", "id != " . (int) $visualConsole_id, array("id", "name"));
-
-			$form_items_advance['map_linked_row']['html'] = '<td align="left">'
-				. __('Linked visual console')
-				. '</td>'
-				. '<td align="left">';
-
-			if (is_metaconsole()) {
-				$meta_servers = metaconsole_get_servers();
-				foreach ($meta_servers as $server) {
-					if (metaconsole_load_external_db($server) !== NOERR) {
-						metaconsole_restore_db();
-						continue;
-					}
-
-					$node_visual_maps = db_get_all_rows_filter("tlayout", array(), array("id", "name"));
-
-					if(isset($node_visual_maps) && is_array($node_visual_maps)){
-						foreach ($node_visual_maps as $node_visual_map) {
-							$node_visual_map["node_id"] = (int) $server["id"];
-							$visual_maps[] = $node_visual_map;
-						}
-					}
-
-					metaconsole_restore_db();
-				}
-
-				$meta_servers_by_id = array_reduce($meta_servers, function ($arr, $item) {
-					$arr[$item["id"]] = $item;
-					return $arr;
-				}, array());
-
-				$form_items_advance['map_linked_row']['html'] .= html_print_select(
-					array(), 'map_linked', 0, 'onLinkedMapChange(event)', __('None'), 0, true
-				);
-				$form_items_advance['map_linked_row']['html'] .= html_print_input_hidden(
-					"linked_map_node_id", 0, true
-				);
-
-				ob_start();
-				?>
-				<script type="text/javascript">
-					(function () {
-						var $mapLinkedSelect = $("select#map_linked");
-						var $linkedMapNodeIDInput = $("input#hidden-linked_map_node_id");
-						var visualMaps = <?php echo json_encode($visual_maps); ?>;
-						if (!(visualMaps instanceof Array)) visualMaps = [];
-						var nodesById = <?php echo json_encode($meta_servers_by_id); ?>;
-
-						visualMaps.forEach(function (vMap) {
-							$mapLinkedSelect.append(
-								'<option data-node-id="' + (vMap["node_id"] || 0) + '" value="' + vMap["id"] + '">'
-								+ vMap["name"]
-								+ (
-									nodesById[vMap["node_id"]]
-										? ' (' + nodesById[vMap["node_id"]]["server_name"] + ')'
-										: ''
-								)
-								+ '</option>'
-							);
-						});
-
-						$mapLinkedSelect.change(function (event) {
-							var mapLinkedID = Number.parseInt(event.target.value);
-							var itemSelected = $(event.target).children("option:selected");
-
-							if (itemSelected.length === 0) {
-								$linkedMapNodeIDInput.val(0);
-							} else {
-								var nodeId = itemSelected.data("node-id");
-								$linkedMapNodeIDInput.val(nodeId != null ? nodeId : 0);
-							}
-						});
-					})();
-				</script>
-				<?php
-				$form_items_advance['map_linked_row']['html'] .= ob_get_clean();
-			}
-			else {
-				$visual_maps = array_reduce($visual_maps, function ($all, $item) {
-					$all[$item["id"]] = $item["name"];
-					return $all;
-				}, array());
-				$form_items_advance['map_linked_row']['html'] .= html_print_select(
-					$visual_maps, 'map_linked', 0, 'onLinkedMapChange(event)', __('None'), 0, true
-				);
-			}
-
-			$form_items_advance['map_linked_row']['html'] .= '</td>';
-
-			$status_type_select_items = array(
-				"weight" => __("By status weight"),
-				"service" => __("By critical elements")
-			);
-			$form_items_advance['linked_map_status_calculation_row'] = array();
-			$form_items_advance['linked_map_status_calculation_row']['items'] = array(
-				'group_item', 'static_graph', 'percentile_bar',
-				'percentile_item', 'module_graph', 'simple_value',
-				'icon', 'label', 'datos', 'donut_graph');
-			$form_items_advance['linked_map_status_calculation_row']['html'] = '<td align="left">'.
-				__('Type of the status calculation of the linked visual console') . '</td>'
-				. '<td align="left">'
-				. html_print_select(
-					$status_type_select_items, 
-					'linked_map_status_calculation_type',
-					'default',
-					'onLinkedMapStatusCalculationTypeChange(event)',
-					__('By default'),
-					'default',
-					true,
-					false,
-					false
-				)
-				. ui_print_help_icon("linked_map_status_calc", true)
-				. '</td>';
-
-			$form_items_advance['map_linked_weight'] = array();
-			$form_items_advance['map_linked_weight']['items'] = array(
-				'group_item', 'static_graph', 'percentile_bar',
-				'percentile_item', 'module_graph', 'simple_value',
-				'icon', 'label', 'datos', 'donut_graph');
-			$form_items_advance['map_linked_weight']['html'] = '<td align="left">'
-				. __('Linked visual console weight') . '</td>'
-				. '<td align="left">'
-				. html_print_input_text(
-					'map_linked_weight', 80, '', 5, 5, true, false, false, "", "type_number percentage"
-				)
-				. '<span>%</span>'
-				. '</td>';
-
-			$form_items_advance['linked_map_status_service_critical_row'] = array();
-			$form_items_advance['linked_map_status_service_critical_row']['items'] = array(
-				'group_item', 'static_graph', 'percentile_bar',
-				'percentile_item', 'module_graph', 'simple_value',
-				'icon', 'label', 'datos', 'donut_graph');
-			$form_items_advance['linked_map_status_service_critical_row']['html'] = '<td align="left">'
-				. __('Critical weight') . '</td>'
-				. '<td align="left">'
-				. html_print_input_text(
-					'linked_map_status_service_critical', 80, '', 5, 5, true, false, false, "", "type_number percentage"
-				)
-				. '<span>%</span>'
-				. '</td>';
-			
-			$form_items_advance['linked_map_status_service_warning_row'] = array();
-			$form_items_advance['linked_map_status_service_warning_row']['items'] = array(
-				'group_item', 'static_graph', 'percentile_bar',
-				'percentile_item', 'module_graph', 'simple_value',
-				'icon', 'label', 'datos', 'donut_graph');
-			$form_items_advance['linked_map_status_service_warning_row']['html'] = '<td align="left">'
-				. __('Warning weight') . '</td>'
-				. '<td align="left">'
-				. html_print_input_text(
-					'linked_map_status_service_warning', 50, '', 5, 5, true, false, false, "", "type_number percentage"
-				)
-				. '<span>%</span>'
-				. '</td>';
-
-			$form_items_advance['line_case']['items'] = array('line_item');
-			$form_items_advance['line_case']['html'] = '
-				<td align="left">' . __('Lines haven\'t advanced options') . '</td>';
-
-			$user_groups = users_get_groups($config['id_user']);
-			$form_items_advance['element_group_row'] = array();
-			$form_items_advance['element_group_row']['items'] = array(
-				'group_item', 'static_graph', 'percentile_bar',
-				'percentile_item', 'module_graph', 'simple_value',
-				'icon', 'label', 'datos', 'donut_graph', 'color_cloud');
-			$form_items_advance['element_group_row']['html'] = '<td align="left">'.
-				__('Restrict access to group') . '</td>' .
-				'<td align="left">' .
-				html_print_select_groups(
-					$config['id_user'],
-					"VR",
-					true,
-					'element_group',
-					0,
-					'',
-					'',
-					'',
-					true
-				) .
-				ui_print_help_tip (
-					__("If selected, restrict visualization of this item in the visual console to users who have access to selected group. This is also used on calculating child visual consoles."), true) . 
-				'</td>';
-
-			//Insert and modify before the buttons to create or update.
-			if (enterprise_installed()) {
-				enterprise_visual_map_editor_modify_form_items_advance_palette($form_items_advance);
-			}
-			
-			foreach ($form_items_advance as $item => $item_options) {
-				echo '<tr id="' . $item . '" style="" class="' . implode(' ', $item_options['items']) . '">';
-				echo $item_options['html'];
-				echo '</tr>';
-			}
-			?>
-		</tbody>
-	</table>
-	<?php
-	
-	echo '</div>';
-	
-	echo '<div id="div_step_1" class="forced_title_layer"
-		style="display: none; position: absolute; z-index: 99;">' .
-			__('Click start point<br />of the line') .
-		'</div>';
-	
-	echo '<div id="div_step_2" class="forced_title_layer"
-		style="display: none; position: absolute; z-index: 99;">' .
-			__('Click end point<br />of the line') .
-		'</div>';
-	
-	ui_require_css_file ('color-picker','include/styles/js/');
-	
-	ui_require_jquery_file ('colorpicker');
-	?>
-	<script type="text/javascript">
-		$(document).ready (function () {
-			$("input.type_number[type=text]").prop("type", "number");
-			$("input.percentage").prop("max", 100).prop("min", 0);
-
-			$(".border_color").attachColorPicker();
-			$(".fill_color").attachColorPicker();
-			$(".line_color").attachColorPicker();
-			$(".percentile_color").attachColorPicker();
-			$(".percentile_label_color").attachColorPicker();
-			$(".resume_color").attachColorPicker();
-			$(".grid_color").attachColorPicker();
-			
-			$("input[name=radio_choice]").change(function(){
-				$('#count_items').html(1);
-			});
-			
-			$("#custom_graph").click(function(){
-			$('#count_items').html(1);	
-				jQuery.get ("ajax.php",
-					{"page": "general/cg_items","data": $(this).val()},
-						function (data, status) {
-							if(data.split(",")[0] == 8){
-								size = 400+(data.split(",")[1] * 50);
-								if(data.split(",")[1]>3){
-									size = 400+(3 * 50);
-								}
-								$('#text-width_module_graph').val(size);
-								$('#text-height_module_graph').val(140);
-								
-							}
-							else if (data.split(",")[0] == 4) {
-								size = data.split(",")[1];
-								if(data.split(",")[1] > 1){
-									$('#count_items').html(data.split(",")[1]);
-									$('#dir_items').html('vertical');
-								}			
-								$('#text-width_module_graph').val(300);
-								$('#text-height_module_graph').val(50);
-							}
-							else if (data.split(",")[0] == 5) {
-								size = data.split(",")[1];
-								if(data.split(",")[1] > 1){
-									$('#count_items').html(data.split(",")[1]);
-									$('#dir_items').html('horizontal');
-								}
-								$('#text-width_module_graph').val(100);
-								$('#text-height_module_graph').val(100);
-							}
-					
-						});
-								
-				});
-			
-			
-		});
-		
-		function show_timezone () {
-			zone = $("#zone").val();
-			
-			$.ajax({
-				type: "POST",
-				url: "ajax.php",
-				data: "page=godmode/setup/setup&select_timezone=1&zone=" + zone,
-				dataType: "json",
-				success: function(data) {
-					$("#timezone").empty();
-					jQuery.each (data, function (id, value) {
-						timezone = value;
-						var timezone_country = timezone.replace (/^.*\//g, "");
-						$("select[name='timezone']").append($("<option>").val(timezone).html(timezone_country));
-					});
-				}
-			});
-		}		
-	</script>
-	<?php
-=======
             $bars_graph_types = [
                 'vertical'   => __('Vertical'),
                 'horizontal' => __('Horizontal'),
@@ -1541,7 +1150,7 @@
     echo '<div id="div_step_2" class="forced_title_layer"
 		style="display: none; position: absolute; z-index: 99;">'.__('Click end point<br />of the line').'</div>';
 
-    ui_require_css_file('color-picker');
+    ui_require_css_file('color-picker','include/styles/js/');
 
     ui_require_jquery_file('colorpicker');
     ?>
@@ -1622,7 +1231,6 @@
         }        
     </script>
     <?php
->>>>>>> 67ab08fc
 }
 
 
