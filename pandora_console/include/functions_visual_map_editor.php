<?php

// Pandora FMS - http://pandorafms.com
// ==================================================
// Copyright (c) 2005-2011 Artica Soluciones Tecnologicas
// Please see http://pandorafms.org for full contribution list
// This program is free software; you can redistribute it and/or
// modify it under the terms of the  GNU Lesser General Public License
// as published by the Free Software Foundation; version 2
// This program is distributed in the hope that it will be useful,
// but WITHOUT ANY WARRANTY; without even the implied warranty of
// MERCHANTABILITY or FITNESS FOR A PARTICULAR PURPOSE.  See the
// GNU General Public License for more details.


/**
 * @package    Include
 * @subpackage Reporting
 */
function visual_map_editor_print_item_palette($visualConsole_id, $background)
{
    global $config;

    $images_list = [];
    $all_images = list_files($config['homedir'].'/images/console/icons/', 'png', 1, 0);

    foreach ($all_images as $image_file) {
        if (strpos($image_file, '_bad')) {
            continue;
        }

        if (strpos($image_file, '_ok')) {
            continue;
        }

        if (strpos($image_file, '_warning')) {
            continue;
        }

        $image_file = substr($image_file, 0, (strlen($image_file) - 4));
        $images_list[$image_file] = $image_file;
    }

    // Arrays for select box.
    $backgrounds_list = list_files($config['homedir'].'/images/console/background/', 'jpg', 1, 0);
    $backgrounds_list = array_merge($backgrounds_list, list_files($config['homedir'].'/images/console/background/', 'png', 1, 0));

    echo '<div id="properties_panel" style="display: none; position: absolute; border: 1px solid lightgray; padding: 5px; background: white; z-index: 90;">';
    // ----------------------------Hiden Form----------------------------
    ?>
    <table class="databox filters" border="0" cellpadding="4" cellspacing="4" width="350">
        <caption>
            <?php
            $titles = [
                'background'      => __('Background'),
                'static_graph'    => __('Static Graph'),
                'percentile_item' => __('Percentile Item'),
                'module_graph'    => __('Graph'),
                'auto_sla_graph'  => __('Auto SLA Graph'),
                'simple_value'    => __('Simple value').ui_print_help_tip(
                    __(
                        "To use 'label'field, you should write
					a text to replace '(_VALUE_)' and the value of the module will be printed at the end."
                    ),
                    true
                ),
                'label'           => __('Label'),
                'icon'            => __('Icon'),
                'clock'           => __('Clock'),
                'group_item'      => __('Group'),
                'box_item'        => __('Box'),
                'line_item'       => __('Line'),
                'color_cloud'     => __('Color cloud'),
            ];

            if (enterprise_installed()) {
                enterprise_visual_map_editor_add_title_palette($titles);
            }

            foreach ($titles as $item => $title) {
                echo '<span id="title_panel_span_'.$item.'"
					class="title_panel_span"
					style="display: none; font-weight: bolder;">'.$title.'</span>';
            }
            ?>
        </caption>
        <tbody>
            <?php
            $form_items = [];

            $form_items['line_width_row'] = [];
            $form_items['line_width_row']['items'] = [
                'datos',
                'line_item',
                'handler_start',
                'handler_end',
            ];
            $form_items['line_width_row']['html'] = '<td align="left">'.__('Width').'</td>
				<td align="left">'.html_print_input_text('line_width', 3, '', 3, 5, true).'</td>';

            $form_items['line_color_row'] = [];
            $form_items['line_color_row']['items'] = [
                'datos',
                'line_item',
                'handler_start',
                'handler_end',
            ];
            $form_items['line_color_row']['html'] = '<td align="left" valign="top" style="">'.__('Border color').'</td>'.'<td align="left" style="">'.html_print_input_text_extended(
                'line_color',
                '#000000',
                'text-line_color',
                '',
                7,
                7,
                false,
                '',
                'class="line_color"',
                true
            ).'</td>';

            $form_items['box_size_row'] = [];
            $form_items['box_size_row']['items'] = [
                'datos',
                'box_item',
            ];
            $form_items['box_size_row']['html'] = '<td align="left">'.__('Size').'</td>
				<td align="left">'.html_print_input_text('width_box', 300, '', 3, 5, true).' X '.html_print_input_text('height_box', 180, '', 3, 5, true).'</td>';

            $form_items['border_color_row'] = [];
            $form_items['border_color_row']['items'] = [
                'datos',
                'box_item',
            ];
            $form_items['border_color_row']['html'] = '<td align="left" valign="top" style="">'.__('Border color').'</td>'.'<td align="left" style="">'.html_print_input_text_extended(
                'border_color',
                '#000000',
                'text-border_color',
                '',
                7,
                7,
                false,
                '',
                'class="border_color"',
                true
            ).'</td>';

            $form_items['border_width_row'] = [];
            $form_items['border_width_row']['items'] = [
                'datos',
                'box_item',
            ];
            $form_items['border_width_row']['html'] = '<td align="left">'.__('Border width').'</td>
				<td align="left">'.html_print_input_text('border_width', 3, '', 3, 5, true).'</td>';

            $form_items['fill_color_row'] = [];
            $form_items['fill_color_row']['items'] = [
                'datos',
                'box_item',
                'clock',
            ];
            $form_items['fill_color_row']['html'] = '<td align="left" valign="top" style="">'.__('Fill color').'</td>'.'<td align="left" style="">'.html_print_input_text_extended(
                'fill_color',
                '#000000',
                'text-fill_color',
                '',
                7,
                7,
                false,
                '',
                'class="fill_color"',
                true
            ).'</td>';

            $form_items['module_graph_size_row'] = [];
            $form_items['module_graph_size_row']['items'] = [
                'module_graph',
                'datos',
            ];
            $form_items['module_graph_size_row']['html'] = '<td align="left">'.__('Size').'</td>
				<td align="left">'.html_print_input_text('width_module_graph', 300, '', 3, 5, true).' X '.html_print_input_text('height_module_graph', 180, '', 3, 5, true).'</td>';

            $form_items['label_row'] = [];
            $form_items['label_row']['items'] = [
                'label',
                'static_graph',
                'module_graph',
                'simple_value',
                'datos',
                'group_item',
                'auto_sla_graph',
                'bars_graph',
                'clock',
            ];
            $form_items['label_row']['html'] = '<td align="left" valign="top" style="">'.__('Label').ui_print_help_icon('macros_visual_maps', true).'
				
				<div id="label_box_arrow" style="text-align:center;width:120px;height:110px;margin-top:50px;">
					<span>Label position</span>
					<div class="labelpos" id="labelposup" position="up" style="width:20px;height:20px;margin-top:10px;margin-left:45px;cursor: pointer;">
						'.html_print_image('images/label_up.png', true, ['style' => 'height:100%;width:100%;']).'
					</div>
					<div class="labelpos" id="labelposleft" position="left" style="position:relative;top:-5px;width:20px;height:20px;margin-top:15px;cursor: pointer;">
						'.html_print_image('images/label_left.png', true, ['style' => 'height:100%;width:100%;']).'
					</div>
					<div style="font-weight:bold;width:40px;height:20px;position:relative;margin-left:35px;margin-top:-24px;cursor: default;">
						<span style="float:left;margin-top:3px;margin-left:5px;">Object</span>
					</div>
					<div class="labelpos" id="labelposright" position="right" style="top:2px;width:20px;height:20px;position:relative;margin-left:90px;margin-top:-24px;cursor: pointer;">
						'.html_print_image('images/label_right.png', true, ['style' => 'height:100%;width:100%;']).'
					</div>
					<div class="labelpos" sel="yes" id="labelposdown" position="down" style="width:20px;height:20px;position:relative;margin-left:45px;margin-top:10px;cursor: pointer;">
						'.html_print_image('images/label_down_2.png', true, ['style' => 'height:100%;width:100%;']).'
					</div>
				</div>
				</td>
				<td align="left" style="">'.html_print_input_text('label', '', '', 20, 200, true).'
				<span id="advice_label" style="font-style:italic;z-index:3;display:inline;margin-top:0px;float:right;margin-right:100px;">
				'.__('Scroll the mouse wheel over the label editor to change the background color').'
				</span>
				</td>';

            $form_items['image_row'] = [];
            $form_items['image_row']['items'] = [
                'static_graph',
                'icon',
                'datos',
                'group_item',
            ];
            $form_items['image_row']['html'] = '<td align="left">'.__('Image').'</td>
				<td align="left">'.html_print_select($images_list, 'image', '', 'showPreview(this.value);', 'None', '', true).'</td>';

            $form_items['clock_animation_row'] = [];
            $form_items['clock_animation_row']['items'] = ['clock'];
            $form_items['clock_animation_row']['html'] = '<td align="left"><span>'.__('Clock animation').'</span></td>
				<td align="left">'.html_print_select(
                [
                    'analogic_1' => __('Simple analogic'),
                    'digital_1'  => __('Simple digital'),
                ],
                'clock_animation',
                '',
                '',
                0,
                'analogic_1',
                true,
                false,
                false
            ).'</td>';

            $form_items['timeformat_row'] = [];
            $form_items['timeformat_row']['items'] = ['clock'];
            $form_items['timeformat_row']['html'] = '<td align="left"><span>'.__('Time format').'</span></td>
				<td align="left">'.html_print_select(
                [
                    'time'     => __('Only time'),
                    'timedate' => __('Time and date'),
                ],
                'time_format',
                '',
                '',
                0,
                'time',
                true,
                false,
                false
            ).'</td>';

            $zone_name = [
                'Africa'     => __('Africa'),
                'America'    => __('America'),
                'Antarctica' => __('Antarctica'),
                'Arctic'     => __('Arctic'),
                'Asia'       => __('Asia'),
                'Atlantic'   => __('Atlantic'),
                'Australia'  => __('Australia'),
                'Europe'     => __('Europe'),
                'Indian'     => __('Indian'),
                'Pacific'    => __('Pacific'),
                'UTC'        => __('UTC'),
            ];
            $zone_selected = 'Europe';

            $timezones = timezone_identifiers_list();
            foreach ($timezones as $timezone) {
                if (strpos($timezone, $zone_selected) !== false) {
                    $timezone_n[$timezone] = $timezone;
                }
            }

            $form_items['timezone_row'] = [];
            $form_items['timezone_row']['items'] = ['clock'];
            $form_items['timezone_row']['html'] = '<td align="left"><span>'.__('Time zone').'</span></td>
				<td align="left">'.html_print_select($zone_name, 'zone', $zone_selected, 'show_timezone();', '', '', true).'&nbsp;&nbsp;'.html_print_select($timezone_n, 'timezone', '', '', '', '', true).'</td>';

            $form_items['enable_link_row'] = [];
            $form_items['enable_link_row']['items'] = [
                'static_graph',
                'percentile_bar',
                'percentile_item',
                'module_graph',
                'simple_value',
                'datos',
                'icon',
                'bars_graph',
                'group_item',
            ];

            $form_items['enable_link_row']['html'] = '<td align="left" style="">'.__('Enable link').'</td>
				<td align="left" style="">'.html_print_checkbox('enable_link', '', !is_metaconsole(), true).'</td>';

            $form_items['preview_row'] = [];
            $form_items['preview_row']['items'] = [
                'static_graph',
                'datos',
                'icon',
                'group_item',
            ];
            $form_items['preview_row']['html'] = '<td align="left" colspan="2" style="text-align: right;">'.'<div id="preview" style="text-align: right;"></div></td>';

            $form_items['background_color'] = [];
            $form_items['background_color']['items'] = [
                'module_graph',
                'datos',
                'bars_graph',
            ];
            $form_items['background_color']['html'] = '<td align="left"><span>'.__('Background color').'</span></td>
				<td align="left">'.html_print_select(
                [
                    'white'       => __('White'),
                    'black'       => __('Black'),
                    'transparent' => __('Transparent'),
                ],
                'background_color',
                '',
                '',
                0,
                'white',
                true,
                false,
                false
            ).'</td>';

            $form_items['grid_color_row'] = [];
            $form_items['grid_color_row']['items'] = ['bars_graph'];
            $form_items['grid_color_row']['html'] = '<td align="left" valign="top" style="">'.__('Grid color').'</td>'.'<td align="left" style="">'.html_print_input_text_extended(
                'grid_color',
                '#000000',
                'text-grid_color',
                '',
                7,
                7,
                false,
                '',
                'class="grid_color"',
                true
            ).'</td>';

            $form_items['radio_choice_graph'] = [];
            $form_items['radio_choice_graph']['items'] = [
                'module_graph',
                'datos',
            ];
            $form_items['radio_choice_graph']['html'] = '<td align="left" style=""></td>
				<td align="left" style="">'.__('Module graph').'&nbsp;&nbsp;'.html_print_radio_button('radio_choice', 'module_graph', '', 'module_graph', true).'&nbsp;&nbsp;&nbsp;&nbsp;'.__('Custom graph').'&nbsp;&nbsp;'.html_print_radio_button('radio_choice', 'custom_graph', '', 'module_graph', true).'</td>';

            $form_items['custom_graph_row'] = [];
            $form_items['custom_graph_row']['html'] = '<td align="left" style="">'.__('Custom graph').'</td><td align="left" style="">';
            if (is_metaconsole()) {
                $graphs = [];
                $graphs = metaconsole_get_custom_graphs(true);
                $form_items['custom_graph_row']['html'] .= html_print_select($graphs, 'custom_graph', '', '', __('None'), 0, true);
            } else {
                $form_items['custom_graph_row']['html'] .= html_print_select_from_sql('SELECT id_graph, name FROM tgraph', 'custom_graph', '', '', __('None'), 0, true);
            }

            $form_items['custom_graph_row']['html'] .= '</td>';

            $form_items['agent_row'] = [];
            $form_items['agent_row']['items'] = [
                'static_graph',
                'percentile_bar',
                'percentile_item',
                'module_graph',
                'simple_value',
                'datos',
                'auto_sla_graph',
                'color_cloud',
            ];
            $form_items['agent_row']['html'] = '<td align="left">'.__('Agent').'</td>';
            $params = [];
            $params['return'] = true;
            $params['show_helptip'] = true;
            $params['input_name'] = 'agent';
            $params['size'] = 30;
            $params['selectbox_id'] = 'module';
            $params['javascript_is_function_select'] = true;
            $params['use_hidden_input_idagent'] = true;
            $params['print_hidden_input_idagent'] = true;
            $params['hidden_input_idagent_name'] = 'id_agent';
            $params['get_order_json'] = true;
            if (defined('METACONSOLE')) {
                $params['javascript_ajax_page'] = '../../ajax.php';
                $params['disabled_javascript_on_blur_function'] = true;

                $params['print_input_server'] = true;
                $params['print_input_id_server'] = true;
                $params['input_server_id'] = 'id_server_name';
                $params['input_id_server_name'] = 'id_server_metaconsole';
                $params['input_server_value'] = '';
                $params['use_input_id_server'] = true;
                $params['metaconsole_enabled'] = true;
                $params['print_hidden_input_idagent'] = true;
            }

            $form_items['agent_row']['html'] .= '<td align="left">'.ui_print_agent_autocomplete_input($params).'</td>';

            $form_items['agent_row_string'] = [];
            $form_items['agent_row_string']['items'] = [
                'donut_graph',
                'bars_graph',
            ];
            $form_items['agent_row_string']['html'] = '<td align="left">'.__('Agent').'</td>';
            $params = [];
            $params['return'] = true;
            $params['show_helptip'] = true;
            $params['input_name'] = 'agent_string';
            $params['size'] = 30;
            $params['selectbox_id'] = 'module';
            $params['javascript_is_function_select'] = true;
            $params['use_hidden_input_idagent'] = true;
            $params['print_hidden_input_idagent'] = true;
            $params['hidden_input_idagent_name'] = 'id_agent_string';
            $params['get_order_json'] = true;
            $params['get_only_string_modules'] = true;
            if (defined('METACONSOLE')) {
                $params['javascript_ajax_page'] = '../../ajax.php';
                $params['disabled_javascript_on_blur_function'] = true;

                $params['print_input_server'] = true;
                $params['print_input_id_server'] = true;
                $params['input_server_id'] = 'id_server_name';
                $params['input_id_server_name'] = 'id_server_metaconsole';
                $params['input_server_value'] = '';
                $params['use_input_id_server'] = true;
                $params['metaconsole_enabled'] = true;
                $params['print_hidden_input_idagent'] = true;
            }

            $form_items['agent_row_string']['html'] .= '<td align="left">'.ui_print_agent_autocomplete_input($params).'</td>';

            $form_items['module_row'] = [];
            $form_items['module_row']['items'] = [
                'static_graph',
                'percentile_bar',
                'percentile_item',
                'module_graph',
                'simple_value',
                'datos',
                'auto_sla_graph',
                'donut_graph',
                'bars_graph',
                'color_cloud',
            ];
            $form_items['module_row']['html'] = '<td align="left">'.__('Module').'</td>
				<td align="left">'.html_print_select([], 'module', '', '', __('Any'), 0, true).'<div id="data_image_container" style="display:none;"><span id="data_image_check_label" style="margin-left:20px;">'.__('Data image').': </span><span id="data_image_check">Off</span><span id="data_image_width_label"> - Width: </span><input style="margin-left:5px;width:40px;" type="number" min="0" id="data_image_width" value="100"></input></div>
				</td>';

            $form_items['resume_color_row'] = [];
            $form_items['resume_color_row']['items'] = ['donut_graph'];
            $form_items['resume_color_row']['html'] = '<td align="left" valign="top" style="">'.__('Resume data color').'</td>'.'<td align="left" style="">'.html_print_input_text_extended(
                'resume_color',
                '#000000',
                'text-resume_color',
                '',
                7,
                7,
                false,
                '',
                'class="resume_color"',
                true
            ).'</td>';

            $event_times = [
                86400 => __('24h'),
                28800 => __('8h'),
                7200  => __('2h'),
                3600  => __('1h'),
            ];
            $form_items['event_max_time_row'] = [];
            $form_items['event_max_time_row']['items'] = ['auto_sla_graph'];
            $form_items['event_max_time_row']['html'] = '<td align="left">'.__('Max. Time').'</td>
				<td align="left">'.html_print_select($event_times, 'event_max_time_row', '', '', 0, 86400, true, false, false).'</td>';

            $form_items['type_graph'] = [];
            $form_items['type_graph']['items'] = [
                'Line',
                'Area',
            ];
            $form_items['type_graph']['html'] = '<td align="left"><span>'.__('Type of graph').'</span></td>
				<td align="left">'.html_print_select(
                [
                    'line' => __('Line'),
                    'area' => __('Area'),
                ],
                'type_graph',
                '',
                '',
                0,
                'area',
                true,
                false,
                false
            ).'</td>';

            $own_info = get_user_info($config['id_user']);
            if (!$own_info['is_admin'] && !check_acl($config['id_user'], 0, 'PM')) {
                $return_all_group = false;
            } else {
                $return_all_group = true;
            }

            $form_items['group_row'] = [];
            $form_items['group_row']['items'] = [
                'group_item',
                'datos',
            ];
            $form_items['group_row']['html'] = '<td align="left">'.__('Group').'</td>
				<td align="left">'.html_print_select_groups(
                false,
                'AR',
                $return_all_group,
                'group',
                '',
                '',
                '',
                0,
                true
            ).'</td>';

            $form_items['process_value_row'] = [];
            $form_items['process_value_row']['items'] = [
                'simple_value',
                'datos',
            ];
            $form_items['process_value_row']['html'] = '<td align="left"><span>'.__('Process').'</span></td>
				<td align="left">'.html_print_select(
                [
                    PROCESS_VALUE_MIN => __('Min value'),
                    PROCESS_VALUE_MAX => __('Max value'),
                    PROCESS_VALUE_AVG => __('Avg value'),
                ],
                'process_value',
                '',
                '',
                __('None'),
                PROCESS_VALUE_NONE,
                true
            ).'</td>';

            $form_items['background_row_1'] = [];
            $form_items['background_row_1']['items'] = [
                'background',
                'datos',
            ];
            $form_items['background_row_1']['html'] = '<td align="left">'.__('Background').'</td>
				<td align="left">'.html_print_select($backgrounds_list, 'background_image', $background, '', 'None', '', true).'</td>';

            $form_items['background_row_2'] = [];
            $form_items['background_row_2']['items'] = [
                'background',
                'datos',
            ];
            $form_items['background_row_2']['html'] = '<td align="left">'.__('Original Size').'</td>
				<td align="left">'.html_print_button(__('Apply'), 'original_false', false, "setAspectRatioBackground('original')", 'class="sub vs_button_ghost"', true).'</td>';

            $form_items['background_row_3'] = [];
            $form_items['background_row_3']['items'] = [
                'background',
                'datos',
            ];
            $form_items['background_row_3']['html'] = '<td align="left">'.__('Aspect ratio').'</td>
				<td align="left">'.html_print_button(__('Proportional Width'), 'original_false', false, "setAspectRatioBackground('width')", 'class="sub vs_button_ghost"', true).'</td>';

            $form_items['background_row_4'] = [];
            $form_items['background_row_4']['items'] = [
                'background',
                'datos',
            ];
            $form_items['background_row_4']['html'] = '<td align="left"></td>
				<td align="left">'.html_print_button(__('Height proportional'), 'original_false', false, "setAspectRatioBackground('height')", 'class="sub vs_button_ghost"', true).'</td>';

            $form_items['percentile_bar_row_1'] = [];
            $form_items['percentile_bar_row_1']['items'] = [
                'percentile_bar',
                'percentile_item',
                'datos',
                'donut_graph',
                'bars_graph',
                'clock',
            ];
            $form_items['percentile_bar_row_1']['html'] = '<td align="left">'.__('Width').'</td>
				<td align="left">'.html_print_input_text('width_percentile', 0, '', 3, 5, true).'</td>';

            $form_items['height_bars_graph_row'] = [];
            $form_items['height_bars_graph_row']['items'] = ['bars_graph'];
            $form_items['height_bars_graph_row']['html'] = '<td align="left">'.__('Height').'</td>
				<td align="left">'.html_print_input_text('bars_graph_height', 0, '', 3, 5, true).'</td>';

            $form_items['percentile_bar_row_2'] = [];
            $form_items['percentile_bar_row_2']['items'] = [
                'percentile_bar',
                'percentile_item',
                'datos',
            ];
            $form_items['percentile_bar_row_2']['html'] = '<td align="left">'.__('Max value').'</td>
				<td align="left">'.html_print_input_text('max_percentile', 0, '', 3, 5, true).'</td>';

            $percentile_type = [
                'percentile'                     => __('Percentile'),
                'bubble'                         => __('Bubble'),
                'circular_progress_bar'          => __('Circular porgress bar'),
                'interior_circular_progress_bar' => __('Circular progress bar (interior)'),
            ];
            $percentile_value = [
                'percent' => __('Percent'),
                'value'   => __('Value'),
            ];
            if (is_metaconsole()) {
                $form_items['percentile_item_row_3'] = [];
                $form_items['percentile_item_row_3']['items'] = [
                    'percentile_bar',
                    'percentile_item',
                    'datos',
                ];
                $form_items['percentile_item_row_3']['html'] = '<td align="left">'.__('Type').'</td>
					<td align="left">'.html_print_select($percentile_type, 'type_percentile', 'percentile', '', '', '', true, false, false, '', false, 'style="float: left;"').'</td>';

                $form_items['percentile_item_row_4'] = [];
                $form_items['percentile_item_row_4']['items'] = [
                    'percentile_bar',
                    'percentile_item',
                    'datos',
                ];
                $form_items['percentile_item_row_4']['html'] = '<td align="left">'.__('Value to show').'</td>
					<td align="left">'.html_print_select($percentile_value, 'value_show', 'percent', '', '', '', true, false, false, '', false, 'style="float: left;"').'</td>';
            } else {
                $form_items['percentile_item_row_3'] = [];
                $form_items['percentile_item_row_3']['items'] = [
                    'percentile_bar',
                    'percentile_item',
                    'datos',
                ];
                $form_items['percentile_item_row_3']['html'] = '<td align="left">'.__('Type').'</td>
					<td align="left">'.html_print_select($percentile_type, 'type_percentile', 'percentile', '', '', '', true, false, false).'</td>';

                $form_items['percentile_item_row_4'] = [];
                $form_items['percentile_item_row_4']['items'] = [
                    'percentile_bar',
                    'percentile_item',
                    'datos',
                ];
                $form_items['percentile_item_row_4']['html'] = '<td align="left">'.__('Value to show').'</td>
					<td align="left">'.html_print_select($percentile_value, 'value_show', 'percent', '', '', '', true, false, false).'</td>';
            }

            $form_items['percentile_item_row_5'] = [];
            $form_items['percentile_item_row_5']['items'] = [
                'percentile_bar',
                'percentile_item',
                'datos',
            ];
            $form_items['percentile_item_row_5']['html'] = '<td align="left">'.__('Element color').'</td>
				<td align="left">'.html_print_input_text_extended(
                'percentile_color',
                '#ffffff',
                'text-percentile_color',
                '',
                7,
                7,
                false,
                '',
                'class="percentile_color"',
                true
            ).'</td>';

            $form_items['percentile_item_row_6'] = [];
            $form_items['percentile_item_row_6']['items'] = [
                'percentile_bar',
                'percentile_item',
                'datos',
            ];
            $form_items['percentile_item_row_6']['html'] = '<td align="left">'.__('Label color').'</td>
				<td align="left">'.html_print_input_text_extended(
                'percentile_label_color',
                '#ffffff',
                'text-percentile_label_color',
                '',
                7,
                7,
                false,
                '',
                'class="percentile_label_color"',
                true
            ).'</td>';

            $form_items['percentile_bar_row_7'] = [];
            $form_items['percentile_bar_row_7']['items'] = [
                'percentile_bar',
                'percentile_item',
                'datos',
            ];
            $form_items['percentile_bar_row_7']['html'] = '<td align="left">'.__('Label').'</td>
				<td align="left">'.html_print_input_text('percentile_label', '', '', 30, 100, true).'</td>';

            $form_items['period_row'] = [];
            $form_items['period_row']['items'] = [
                'module_graph',
                'simple_value',
                'datos',
            ];
            $form_items['period_row']['html'] = '<td align="left">'.__('Period').'</td>
				<td align="left">'.html_print_extended_select_for_time('period', SECONDS_5MINUTES, '', '', '', false, true).'</td>';

            $form_items['show_statistics_row'] = [];
            $form_items['show_statistics_row']['items'] = ['group_item'];
            $form_items['show_statistics_row']['html'] = '<td align="left" style="">'.__('Show statistics').'</td>
				<td align="left" style="">'.html_print_checkbox('show_statistics', 1, '', true).'</td>';

            // Start of Color Cloud rows
            // Diameter
            $default_diameter = 100;
            $form_items['color_cloud_diameter_row'] = [];
            $form_items['color_cloud_diameter_row']['items'] = ['color_cloud'];
            $form_items['color_cloud_diameter_row']['html'] = '<td align="left">'.__('Diameter').'</td>
				<td align="left">'.html_print_input_text('diameter', $default_diameter, '', 3, 5, true).'</td>';

            // Default color
            $default_color = '#FFFFFF';
            $form_items['color_cloud_def_color_row'] = [];
            $form_items['color_cloud_def_color_row']['items'] = ['color_cloud'];
            $form_items['color_cloud_def_color_row']['html'] = '<td align="left">'.__('Default color').'</td>
				<td align="left">'.html_print_input_color('default_color', $default_color, false, true).'</td>';

            // Color ranges
            $color_range_tip = __('The color of the element will be the one selected in the first range created in which the value of the module is found (with the initial and final values of the range included)').'.';
            $form_items['color_cloud_color_ranges_row'] = [];
            $form_items['color_cloud_color_ranges_row']['items'] = ['color_cloud'];
            $form_items['color_cloud_color_ranges_row']['html'] = '<td align="left">'.__('Ranges').ui_print_help_tip($color_range_tip, true).'</td>'.'<td align="left">'.'<table id="new-color-range" class="databox color-range color-range-creation">'.'<tr>'.'<td>'.__('From value').'</td>'.'<td>'.html_print_input_text('from_value_new', '', '', 5, 255, true).'</td>'.'<td rowspan="4">'.'<a class="color-range-add" href="#">'.html_print_image('images/add.png', true).'</a>'.'</td>'.'</tr>'.'<td>'.__('To value').'</td>'.'<td>'.html_print_input_text('to_value_new', '', '', 5, 255, true).'</td>'.'<td></td>'.'<tr>'.'</tr>'.'<tr>'.'<td>'.__('Color').'</td>'.'<td>'.html_print_input_color('color_new', $default_color, false, true).'</td>'.'<td></td>'.'</tr>'.'</table>'.'</td>';

            // End of Color Cloud rows
            $form_items['show_on_top_row'] = [];
            $form_items['show_on_top_row']['items'] = ['group_item'];
            $form_items['show_on_top_row']['html'] = '<td align="left" style="">'.__('Always show on top').'</td>
				<td align="left" style="">'.html_print_checkbox('show_on_top', 1, '', true).ui_print_help_tip(__('It allows the element to be superimposed to the rest of items of the visual console'), true).'</td>';

            $show_last_value = [
                '0' => __('Hide last value on boolean modules'),
                '1' => __('Enabled'),
                '2' => __('Disabled'),
            ];
            $form_items['show_last_value_row'] = [];
            $form_items['show_last_value_row']['items'] = ['static_graph'];
            $form_items['show_last_value_row']['html'] = '<td align="left" style="">'.__('Show last value').'</td>
				<td align="left">'.html_print_select($show_last_value, 'last_value', 0, '', '', '', true).'</td>';

            $form_items['module_graph_size_row'] = [];
            $form_items['module_graph_size_row']['items'] = [
                'module_graph',
                'datos',
            ];
            $form_items['module_graph_size_row']['html'] = '<td align="left">'.__('Size').'</td>
				<td align="left">'.html_print_input_text('width_module_graph', 300, '', 3, 5, true).' X '.html_print_input_text('height_module_graph', 180, '', 3, 5, true).' X '.'<span id="count_items">1</span> '.'<span id="dir_items"></span> item/s				
				</td>';

            $bars_graph_types = [
                'vertical'   => __('Vertical'),
                'horizontal' => __('Horizontal'),
            ];
            $form_items['bars_graph_type'] = [];
            $form_items['bars_graph_type']['items'] = ['bars_graph'];
            $form_items['bars_graph_type']['html'] = '<td align="left">'.__('Type').'</td>
				<td align="left">'.html_print_select($bars_graph_types, 'bars_graph_type', 'vertical', '', '', '', true).'</td>';

            // Insert and modify before the buttons to create or update.
            if (enterprise_installed()) {
                enterprise_visual_map_editor_modify_form_items_palette($form_items);
            }

            $form_items['button_update_row'] = [];
            $form_items['button_update_row']['items'] = ['datos'];
            $form_items['button_update_row']['html'] = '<td align="left" colspan="2" style="text-align: right;">'.html_print_button(__('Cancel'), 'cancel_button', false, 'cancel_button_palette_callback();', 'class="sub cancel"', true).'<span ="margin-right:10px;">&nbsp</span>'.html_print_button(__('Update'), 'update_button', false, 'update_button_palette_callback();', 'class="sub upd"', true).'</td>';

            $form_items['button_create_row'] = [];
            $form_items['button_create_row']['items'] = ['datos'];
            $form_items['button_create_row']['html'] = '<td align="left" colspan="2" style="text-align: right;">'.html_print_button(__('Cancel'), 'cancel_button', false, 'cancel_button_palette_callback();', 'class="sub cancel"', true).'<span ="margin-right:10px;">&nbsp</span>'.html_print_button(__('Create'), 'create_button', false, 'create_button_palette_callback();', 'class="sub wand"', true).'</td>';

            foreach ($form_items as $item => $item_options) {
                echo '<tr id="'.$item.'" style="" class="'.implode(' ', (array) $item_options['items']).'">';
                echo $item_options['html'];
                echo '</tr>';
            }
            ?>
            <tr id="advance_options_link" class="datos">
                <td colspan="2" style="text-align: center;">
                    <a href="javascript: toggle_advance_options_palette()">
                        <?php echo __('Advanced options'); ?>
                    </a>
                </td>
            </tr>
        </tbody>
        <tbody id="advance_options" style="display: none;">
            <?php
            $form_items_advance = [];

            $form_items_advance['position_row'] = [];
            $form_items_advance['position_row']['items'] = [
                'static_graph',
                'percentile_bar',
                'percentile_item',
                'module_graph',
                'simple_value',
                'label',
                'icon',
                'datos',
                'box_item',
                'auto_sla_graph',
                'bars_graph',
                'clock',
                'donut_graph',
                'color_cloud',
            ];
            $form_items_advance['position_row']['html'] = '
				<td align="left">'.__('Position').'</td>
				<td align="left">('.html_print_input_text('left', '0', '', 3, 5, true).' , '.html_print_input_text('top', '0', '', 3, 5, true).')</td>';

            $form_items_advance['size_row'] = [];
            $form_items_advance['size_row']['items'] = [
                'group_item',
                'background',
                'static_graph',
                'icon datos',
                'auto_sla_graph',
            ];
            $form_items_advance['size_row']['html'] = '<td align="left">'.__('Size').ui_print_help_tip(
                __('For use the original image file size, set 0 width and 0 height.'),
                true
            ).'</td>
				<td align="left">'.html_print_input_text('width', 0, '', 3, 5, true).' X '.html_print_input_text('height', 0, '', 3, 5, true).'</td>';

            $parents = visual_map_get_items_parents($visualConsole_id);

            $form_items_advance['parent_row'] = [];
            $form_items_advance['parent_row']['items'] = [
                'group_item',
                'static_graph',
                'percentile_bar',
                'percentile_item',
                'module_graph',
                'simple_value',
                'label',
                'icon',
                'datos',
                'auto_sla_graph',
                'bars_graph',
                'donut_graph',
            ];
            $form_items_advance['parent_row']['html'] = '<td align="left">'.__('Parent').'</td>
				<td align="left">'.html_print_input_hidden('parents_load', base64_encode(json_encode($parents)), true).html_print_select($parents, 'parent', 0, '', __('None'), 0, true).'</td>';

            $form_items_advance['map_linked_row'] = [];
            $form_items_advance['map_linked_row']['items'] = [
                'group_item',
                'static_graph',
                'percentile_bar',
                'percentile_item',
                'module_graph',
                'simple_value',
                'icon',
                'label',
                'datos',
                'donut_graph',
            ];
            $visual_maps = db_get_all_rows_filter('tlayout', 'id != '.(int) $visualConsole_id, ['id', 'name']);

            $form_items_advance['map_linked_row']['html'] = '<td align="left">'.__('Linked visual console').'</td>'.'<td align="left">';

            if (is_metaconsole()) {
                $meta_servers = metaconsole_get_servers();
                foreach ($meta_servers as $server) {
                    if (metaconsole_load_external_db($server) !== NOERR) {
                        metaconsole_restore_db();
                        continue;
                    }

                    $node_visual_maps = db_get_all_rows_filter('tlayout', [], ['id', 'name']);

                    if (isset($node_visual_maps) && is_array($node_visual_maps)) {
                        foreach ($node_visual_maps as $node_visual_map) {
                            $node_visual_map['node_id'] = (int) $server['id'];
                            $visual_maps[] = $node_visual_map;
                        }
                    }

                    metaconsole_restore_db();
                }

                $meta_servers_by_id = array_reduce(
                    $meta_servers,
                    function ($arr, $item) {
                        $arr[$item['id']] = $item;
                        return $arr;
                    },
                    []
                );

                $form_items_advance['map_linked_row']['html'] .= html_print_select(
                    [],
                    'map_linked',
                    0,
                    'onLinkedMapChange(event)',
                    __('None'),
                    0,
                    true
                );
                $form_items_advance['map_linked_row']['html'] .= html_print_input_hidden(
                    'linked_map_node_id',
                    0,
                    true
                );

                ob_start();
                ?>
                <script type="text/javascript">
                    (function () {
                        var $mapLinkedSelect = $("select#map_linked");
                        var $linkedMapNodeIDInput = $("input#hidden-linked_map_node_id");
                        var visualMaps = <?php echo json_encode($visual_maps); ?>;
                        if (!(visualMaps instanceof Array)) visualMaps = [];
                        var nodesById = <?php echo json_encode($meta_servers_by_id); ?>;

                        visualMaps.forEach(function (vMap) {
                            $mapLinkedSelect.append(
                                '<option data-node-id="' + (vMap["node_id"] || 0) + '" value="' + vMap["id"] + '">'
                                + vMap["name"]
                                + (
                                    nodesById[vMap["node_id"]]
                                        ? ' (' + nodesById[vMap["node_id"]]["server_name"] + ')'
                                        : ''
                                )
                                + '</option>'
                            );
                        });

                        $mapLinkedSelect.change(function (event) {
                            var mapLinkedID = Number.parseInt(event.target.value);
                            var itemSelected = $(event.target).children("option:selected");

                            if (itemSelected.length === 0) {
                                $linkedMapNodeIDInput.val(0);
                            } else {
                                var nodeId = itemSelected.data("node-id");
                                $linkedMapNodeIDInput.val(nodeId != null ? nodeId : 0);
                            }
                        });
                    })();
                </script>
                <?php
                $form_items_advance['map_linked_row']['html'] .= ob_get_clean();
            } else {
                $visual_maps = array_reduce(
                    $visual_maps,
                    function ($all, $item) {
                        $all[$item['id']] = $item['name'];
                        return $all;
                    },
                    []
                );
                $form_items_advance['map_linked_row']['html'] .= html_print_select(
                    $visual_maps,
                    'map_linked',
                    0,
                    'onLinkedMapChange(event)',
                    __('None'),
                    0,
                    true
                );
            }

            $form_items_advance['map_linked_row']['html'] .= '</td>';

            $status_type_select_items = [
                'weight'  => __('By status weight'),
                'service' => __('By critical elements'),
            ];
            $form_items_advance['linked_map_status_calculation_row'] = [];
            $form_items_advance['linked_map_status_calculation_row']['items'] = [
                'group_item',
                'static_graph',
                'percentile_bar',
                'percentile_item',
                'module_graph',
                'simple_value',
                'icon',
                'label',
                'datos',
                'donut_graph',
            ];
            $form_items_advance['linked_map_status_calculation_row']['html'] = '<td align="left">'.__('Type of the status calculation of the linked visual console').'</td>'.'<td align="left">'.html_print_select(
                $status_type_select_items,
                'linked_map_status_calculation_type',
                'default',
                'onLinkedMapStatusCalculationTypeChange(event)',
                __('By default'),
                'default',
                true,
                false,
                false
            ).ui_print_help_icon('linked_map_status_calc', true).'</td>';

            $form_items_advance['map_linked_weight'] = [];
            $form_items_advance['map_linked_weight']['items'] = [
                'group_item',
                'static_graph',
                'percentile_bar',
                'percentile_item',
                'module_graph',
                'simple_value',
                'icon',
                'label',
                'datos',
                'donut_graph',
            ];
            $form_items_advance['map_linked_weight']['html'] = '<td align="left">'.__('Linked visual console weight').'</td>'.'<td align="left">'.html_print_input_text(
                'map_linked_weight',
                80,
                '',
                5,
                5,
                true,
                false,
                false,
                '',
                'type_number percentage'
            ).'<span>%</span>'.'</td>';

            $form_items_advance['linked_map_status_service_critical_row'] = [];
            $form_items_advance['linked_map_status_service_critical_row']['items'] = [
                'group_item',
                'static_graph',
                'percentile_bar',
                'percentile_item',
                'module_graph',
                'simple_value',
                'icon',
                'label',
                'datos',
                'donut_graph',
            ];
            $form_items_advance['linked_map_status_service_critical_row']['html'] = '<td align="left">'.__('Critical weight').'</td>'.'<td align="left">'.html_print_input_text(
                'linked_map_status_service_critical',
                80,
                '',
                5,
                5,
                true,
                false,
                false,
                '',
                'type_number percentage'
            ).'<span>%</span>'.'</td>';

            $form_items_advance['linked_map_status_service_warning_row'] = [];
            $form_items_advance['linked_map_status_service_warning_row']['items'] = [
                'group_item',
                'static_graph',
                'percentile_bar',
                'percentile_item',
                'module_graph',
                'simple_value',
                'icon',
                'label',
                'datos',
                'donut_graph',
            ];
            $form_items_advance['linked_map_status_service_warning_row']['html'] = '<td align="left">'.__('Warning weight').'</td>'.'<td align="left">'.html_print_input_text(
                'linked_map_status_service_warning',
                50,
                '',
                5,
                5,
                true,
                false,
                false,
                '',
                'type_number percentage'
            ).'<span>%</span>'.'</td>';

            $form_items_advance['line_case']['items'] = ['line_item'];
            $form_items_advance['line_case']['html'] = '
				<td align="left">'.__('Lines haven\'t advanced options').'</td>';

            $user_groups = users_get_groups($config['id_user']);
            $form_items_advance['element_group_row'] = [];
            $form_items_advance['element_group_row']['items'] = [
                'group_item',
                'static_graph',
                'percentile_bar',
                'percentile_item',
                'module_graph',
                'simple_value',
                'icon',
                'label',
                'datos',
                'donut_graph',
                'color_cloud',
            ];
            $form_items_advance['element_group_row']['html'] = '<td align="left">'.__('Restrict access to group').'</td>'.'<td align="left">'.html_print_select_groups(
                $config['id_user'],
                'VR',
                true,
                'element_group',
                0,
                '',
                '',
                '',
                true
            ).ui_print_help_tip(
                __('If selected, restrict visualization of this item in the visual console to users who have access to selected group. This is also used on calculating child visual consoles.'),
                true
            ).'</td>';

            // Insert and modify before the buttons to create or update.
    if (enterprise_installed()) {
        enterprise_visual_map_editor_modify_form_items_advance_palette($form_items_advance);
    }

    foreach ($form_items_advance as $item => $item_options) {
        echo '<tr id="'.$item.'" style="" class="'.implode(' ', $item_options['items']).'">';
        echo $item_options['html'];
        echo '</tr>';
    }
    ?>
        </tbody>
    </table>
    <?php
    echo '</div>';

    echo '<div id="div_step_1" class="forced_title_layer"
		style="display: none; position: absolute; z-index: 99;">'.__('Click start point<br />of the line').'</div>';

    echo '<div id="div_step_2" class="forced_title_layer"
		style="display: none; position: absolute; z-index: 99;">'.__('Click end point<br />of the line').'</div>';

    ui_require_css_file('color-picker', 'include/styles/js/');

    ui_require_jquery_file('colorpicker');
    ?>
    <script type="text/javascript">
        $(document).ready (function () {
            $("input.type_number[type=text]").prop("type", "number");
            $("input.percentage").prop("max", 100).prop("min", 0);

            $(".border_color").attachColorPicker();
            $(".fill_color").attachColorPicker();
            $(".line_color").attachColorPicker();
            $(".percentile_color").attachColorPicker();
            $(".percentile_label_color").attachColorPicker();
            $(".resume_color").attachColorPicker();
            $(".grid_color").attachColorPicker();
            
            $("input[name=radio_choice]").change(function(){
                $('#count_items').html(1);
            });
            
            $("#custom_graph").click(function(){
            $('#count_items').html(1);    
                jQuery.get ("ajax.php",
                    {"page": "general/cg_items","data": $(this).val()},
                        function (data, status) {
                            if(data.split(",")[0] == 8){
                                size = 400+(data.split(",")[1] * 50);
                                if(data.split(",")[1]>3){
                                    size = 400+(3 * 50);
                                }
                                $('#text-width_module_graph').val(size);
                                $('#text-height_module_graph').val(140);
                                
                            }
                            else if (data.split(",")[0] == 4) {
                                size = data.split(",")[1];
                                if(data.split(",")[1] > 1){
                                    $('#count_items').html(data.split(",")[1]);
                                    $('#dir_items').html('vertical');
                                }            
                                $('#text-width_module_graph').val(300);
                                $('#text-height_module_graph').val(50);
                            }
                            else if (data.split(",")[0] == 5) {
                                size = data.split(",")[1];
                                if(data.split(",")[1] > 1){
                                    $('#count_items').html(data.split(",")[1]);
                                    $('#dir_items').html('horizontal');
                                }
                                $('#text-width_module_graph').val(100);
                                $('#text-height_module_graph').val(100);
                            }
                    
                        });
                                
                });
            
            
        });
        
        function show_timezone () {
            zone = $("#zone").val();
            
            $.ajax({
                type: "POST",
                url: "ajax.php",
                data: "page=godmode/setup/setup&select_timezone=1&zone=" + zone,
                dataType: "json",
                success: function(data) {
                    $("#timezone").empty();
                    jQuery.each (data, function (id, value) {
                        timezone = value;
                        var timezone_country = timezone.replace (/^.*\//g, "");
                        $("select[name='timezone']").append($("<option>").val(timezone).html(timezone_country));
                    });
                }
            });
        }        
    </script>
    <?php
}


function visual_map_editor_print_toolbox()
{
    global $config;

    if (defined('METACONSOLE')) {
        echo '<div id="editor" style="">';
    } else {
        echo '<div id="editor" style="margin-top: -10px;">';
    }

    echo '<div id="toolbox">';
        visual_map_print_button_editor('static_graph', __('Static Graph'), 'left', false, 'camera_min', true);
        visual_map_print_button_editor('percentile_item', __('Percentile Item'), 'left', false, 'percentile_item_min', true);
        visual_map_print_button_editor('module_graph', __('Module Graph'), 'left', false, 'graph_min', true);
        visual_map_print_button_editor('donut_graph', __('Serialized pie graph'), 'left', false, 'donut_graph_min', true);
        visual_map_print_button_editor('bars_graph', __('Bars Graph'), 'left', false, 'bars_graph_min', true);
        visual_map_print_button_editor('auto_sla_graph', __('Auto SLA Graph'), 'left', false, 'auto_sla_graph_min', true);
        visual_map_print_button_editor('simple_value', __('Simple Value'), 'left', false, 'binary_min', true);
        visual_map_print_button_editor('label', __('Label'), 'left', false, 'label_min', true);
        visual_map_print_button_editor('icon', __('Icon'), 'left', false, 'icon_min', true);
        visual_map_print_button_editor('clock', __('Clock'), 'left', false, 'clock_min', true);
        visual_map_print_button_editor('group_item', __('Group'), 'left', false, 'group_item_min', true);
        visual_map_print_button_editor('box_item', __('Box'), 'left', false, 'box_item_min', true);
        visual_map_print_button_editor('line_item', __('Line'), 'left', false, 'line_item_min', true);
        visual_map_print_button_editor('color_cloud', __('Color cloud'), 'left', false, 'color_cloud_min', true);
    if (defined('METACONSOLE')) {
        echo '<a href="javascript:" class="tip"><img src="'.$config['homeurl_static'].'/images/tip.png" data-title="The data displayed in editor mode is not real" data-use_title_for_force_title="1" 
			class="forced_title" alt="The data displayed in editor mode is not real"></a>';
    } else {
        echo '<a href="javascript:" class="tip"><img src="'.$config['homeurl'].'/images/tip.png" data-title="The data displayed in editor mode is not real" data-use_title_for_force_title="1" 
			class="forced_title" alt="The data displayed in editor mode is not real"></a>';
    }

        enterprise_hook('enterprise_visual_map_editor_print_toolbox');

        $text_autosave = html_print_input_hidden('auto_save', true, true);
        visual_map_print_item_toolbox('auto_save', $text_autosave, 'right');
        visual_map_print_button_editor('show_grid', __('Show grid'), 'right', true, 'grid_min', true);
        visual_map_print_button_editor('edit_item', __('Update item'), 'right', true, 'config_min', true);
        visual_map_print_button_editor('delete_item', __('Delete item'), 'right', true, 'delete_min', true);
        visual_map_print_button_editor('copy_item', __('Copy item'), 'right', true, 'copy_item', true);
    echo '</div>';
    echo '</div>';
    echo '<div style="clear: right; margin-bottom: 10px;"></div>';
}


function visual_map_print_button_editor(
    $idDiv,
    $label,
    $float='left',
    $disabled=false,
    $class='',
    $imageButton=false
) {
    if ($float == 'left') {
        $margin = 'margin-right';
    } else {
        $margin = 'margin-left';
    }

    html_print_button(
        $label,
        'button_toolbox2',
        $disabled,
        "click_button_toolbox('".$idDiv."');",
        'class="sub visual_editor_button_toolbox '.$idDiv.' '.$class.'" style="float: '.$float.';"',
        false,
        $imageButton
    );
}

<<<<<<< HEAD
function visual_map_editor_print_hack_translate_strings() {
	//Trick for it have a traduct text for javascript.
	echo '<span id="any_text" style="display: none;">' . __('Any') . '</span>';
	echo '<span id="ip_text" style="display: none;">' . __('IP') . '</span>';
	
	//Hack to translate messages in javascript
	echo"<div id='message_min_allowed_size'  title='".__('Visual Console Builder Information')."' style='display:none;'>";
	echo"<p style='text-align: center;font-weight: bold;'>" . __('Min allowed size is 1024x768.') . "</p>";
	echo"</div>";

	echo"<div id='message_alert_no_custom_graph'  title='".__('Visual Console Builder Information')."' style='display:none;'>";
	echo"<p style='text-align: center;font-weight: bold;'>" . __('No custom graph defined.') . "</p>";
	echo"</div>";

	echo"<div id='message_alert_no_label_no_image'  title='".__('Visual Console Builder Information')."' style='display:none;'>";
	echo"<p style='text-align: center;font-weight: bold;'>" . __('No image or name defined.') . "</p>";
	echo"</div>";

	echo"<div id='message_alert_no_label'  title='".__('Visual Console Builder Information')."' style='display:none;'>";
	echo"<p style='text-align: center;font-weight: bold;'>" . __('No label defined.') . "</p>";
	echo"</div>";

	echo"<div id='message_alert_no_service'  title='".__('Visual Console Builder Information')."' style='display:none;'>";
	echo"<p style='text-align: center;font-weight: bold;'>" . __('No service defined.') . "</p>";
	echo"</div>";

	echo"<div id='message_alert_no_image'  title='".__('Visual Console Builder Information')."' style='display:none;'>";
	echo"<p style='text-align: center;font-weight: bold;'>" . __('No image defined.') . "</p>";
	echo"</div>";

	echo"<div id='message_alert_no_process'  title='".__('Visual Console Builder Information')."' style='display:none;'>";
	echo"<p style='text-align: center;font-weight: bold;'>" . __('No process defined.') . "</p>";
	echo"</div>";

	echo"<div id='message_alert_no_max_percentile'  title='".__('Visual Console Builder Information')."' style='display:none;'>";
	echo"<p style='text-align: center;font-weight: bold;'>" . __('No Max value defined.') . "</p>";
	echo"</div>";

	echo"<div id='message_alert_no_width'  title='".__('Visual Console Builder Information')."' style='display:none;'>";
	echo"<p style='text-align: center;font-weight: bold;'>" . __('No width defined.') . "</p>";
	echo"</div>";

	echo"<div id='message_alert_no_height'  title='".__('Visual Console Builder Information')."' style='display:none;'>";
	echo"<p style='text-align: center;font-weight: bold;'>" . __('No height defined.') . "</p>";
	echo"</div>";

	echo"<div id='message_alert_max_width'  title='".__('Visual Console Builder Information')."' style='display:none;'>";
	echo"<p style='text-align: center;font-weight: bold;'>" . __('The width must not exceed the size of the visual console container.') . "</p>";
	echo"</div>";

	echo"<div id='message_alert_max_height'  title='".__('Visual Console Builder Information')."' style='display:none;'>";
	echo"<p style='text-align: center;font-weight: bold;'>" . __('The height must not exceed the size of the visual console container.') . "</p>";
	echo"</div>";

	echo"<div id='message_alert_no_period'  title='".__('Visual Console Builder Information')."' style='display:none;'>";
	echo"<p style='text-align: center;font-weight: bold;'>" . __('No period defined.') . "</p>";
	echo"</div>";

	echo"<div id='message_alert_no_agent'  title='".__('Visual Console Builder Information')."' style='display:none;'>";
	echo"<p style='text-align: center;font-weight: bold;'>" . __('No agent defined.') . "</p>";
	echo"</div>";

	echo"<div id='message_alert_no_module'  title='".__('Visual Console Builder Information')."' style='display:none;'>";
	echo"<p style='text-align: center;font-weight: bold;'>" . __('No module defined.') . "</p>";
	echo"</div>";

	echo"<div id='message_alert_no_module_string_type'  title='".__('Visual Console Builder Information')."' style='display:none;'>";
	echo"<p style='text-align: center;font-weight: bold;'>" . __('No module defined. This module must be string type.') . "</p>";
	echo"</div>";

	echo"<div id='hack_translation_correct_save'  title='".__('Visual Console Builder Information')."' style='display:none;'>";
	echo"<p style='text-align: center;font-weight: bold;'>" . __('Successfully save the changes.') . "</p>";
	echo"</div>";

	echo"<div id='hack_translation_incorrect_save'  title='".__('Visual Console Builder Information')."' style='display:none;'>";
	echo"<p style='text-align: center;font-weight: bold;'>" . __('Could not be save.') . "</p>";
	echo"</div>";
	
=======

function visual_map_editor_print_hack_translate_strings()
{
    // Trick for it have a traduct text for javascript.
    echo '<span id="any_text" style="display: none;">'.__('Any').'</span>';
    echo '<span id="ip_text" style="display: none;">'.__('IP').'</span>';

    // Hack to translate messages in javascript
    echo '<span style="display: none" id="message_alert_no_label_no_image">'.__('No image or name defined.').'</span>';
    echo '<span style="display: none" id="message_alert_no_label">'.__('No label defined.').'</span>';
    echo '<span style="display: none" id="message_alert_no_image">'.__('No image defined.').'</span>';
    echo '<span style="display: none" id="message_alert_no_process">'.__('No process defined.').'</span>';
    echo '<span style="display: none" id="message_alert_no_max_percentile">'.__('No Max value defined.').'</span>';
    echo '<span style="display: none" id="message_alert_no_width_percentile">'.__('No width defined.').'</span>';
    echo '<span style="display: none" id="message_alert_no_bars_graph_height">'.__('No height defined.').'</span>';
    echo '<span style="display: none" id="message_alert_no_period">'.__('No period defined.').'</span>';
    echo '<span style="display: none" id="message_alert_no_agent">'.__('No agent defined.').'</span>';
    echo '<span style="display: none" id="message_alert_no_module">'.__('No module defined.').'</span>';

    echo '<span style="display: none" id="hack_translation_correct_save">'.__('Successfully save the changes.').'</span>';
    echo '<span style="display: none" id="hack_translation_incorrect_save">'.__('Could not be save').'</span>';
>>>>>>> 4f158ed6
}


?>

<script type="text/javascript">
$(document).ready (function () {
    $("#map_linked").change(function () {
        $("#text-agent").val("");
        $("input[name=id_agent]").val(0);
        $("#module").empty();
        $("#module")
            .append($("<option>")
                .attr("value", 0)
                .html("<?php echo __('Any'); ?>"));
    })
});
</script><|MERGE_RESOLUTION|>--- conflicted
+++ resolved
@@ -1306,86 +1306,6 @@
     );
 }
 
-<<<<<<< HEAD
-function visual_map_editor_print_hack_translate_strings() {
-	//Trick for it have a traduct text for javascript.
-	echo '<span id="any_text" style="display: none;">' . __('Any') . '</span>';
-	echo '<span id="ip_text" style="display: none;">' . __('IP') . '</span>';
-	
-	//Hack to translate messages in javascript
-	echo"<div id='message_min_allowed_size'  title='".__('Visual Console Builder Information')."' style='display:none;'>";
-	echo"<p style='text-align: center;font-weight: bold;'>" . __('Min allowed size is 1024x768.') . "</p>";
-	echo"</div>";
-
-	echo"<div id='message_alert_no_custom_graph'  title='".__('Visual Console Builder Information')."' style='display:none;'>";
-	echo"<p style='text-align: center;font-weight: bold;'>" . __('No custom graph defined.') . "</p>";
-	echo"</div>";
-
-	echo"<div id='message_alert_no_label_no_image'  title='".__('Visual Console Builder Information')."' style='display:none;'>";
-	echo"<p style='text-align: center;font-weight: bold;'>" . __('No image or name defined.') . "</p>";
-	echo"</div>";
-
-	echo"<div id='message_alert_no_label'  title='".__('Visual Console Builder Information')."' style='display:none;'>";
-	echo"<p style='text-align: center;font-weight: bold;'>" . __('No label defined.') . "</p>";
-	echo"</div>";
-
-	echo"<div id='message_alert_no_service'  title='".__('Visual Console Builder Information')."' style='display:none;'>";
-	echo"<p style='text-align: center;font-weight: bold;'>" . __('No service defined.') . "</p>";
-	echo"</div>";
-
-	echo"<div id='message_alert_no_image'  title='".__('Visual Console Builder Information')."' style='display:none;'>";
-	echo"<p style='text-align: center;font-weight: bold;'>" . __('No image defined.') . "</p>";
-	echo"</div>";
-
-	echo"<div id='message_alert_no_process'  title='".__('Visual Console Builder Information')."' style='display:none;'>";
-	echo"<p style='text-align: center;font-weight: bold;'>" . __('No process defined.') . "</p>";
-	echo"</div>";
-
-	echo"<div id='message_alert_no_max_percentile'  title='".__('Visual Console Builder Information')."' style='display:none;'>";
-	echo"<p style='text-align: center;font-weight: bold;'>" . __('No Max value defined.') . "</p>";
-	echo"</div>";
-
-	echo"<div id='message_alert_no_width'  title='".__('Visual Console Builder Information')."' style='display:none;'>";
-	echo"<p style='text-align: center;font-weight: bold;'>" . __('No width defined.') . "</p>";
-	echo"</div>";
-
-	echo"<div id='message_alert_no_height'  title='".__('Visual Console Builder Information')."' style='display:none;'>";
-	echo"<p style='text-align: center;font-weight: bold;'>" . __('No height defined.') . "</p>";
-	echo"</div>";
-
-	echo"<div id='message_alert_max_width'  title='".__('Visual Console Builder Information')."' style='display:none;'>";
-	echo"<p style='text-align: center;font-weight: bold;'>" . __('The width must not exceed the size of the visual console container.') . "</p>";
-	echo"</div>";
-
-	echo"<div id='message_alert_max_height'  title='".__('Visual Console Builder Information')."' style='display:none;'>";
-	echo"<p style='text-align: center;font-weight: bold;'>" . __('The height must not exceed the size of the visual console container.') . "</p>";
-	echo"</div>";
-
-	echo"<div id='message_alert_no_period'  title='".__('Visual Console Builder Information')."' style='display:none;'>";
-	echo"<p style='text-align: center;font-weight: bold;'>" . __('No period defined.') . "</p>";
-	echo"</div>";
-
-	echo"<div id='message_alert_no_agent'  title='".__('Visual Console Builder Information')."' style='display:none;'>";
-	echo"<p style='text-align: center;font-weight: bold;'>" . __('No agent defined.') . "</p>";
-	echo"</div>";
-
-	echo"<div id='message_alert_no_module'  title='".__('Visual Console Builder Information')."' style='display:none;'>";
-	echo"<p style='text-align: center;font-weight: bold;'>" . __('No module defined.') . "</p>";
-	echo"</div>";
-
-	echo"<div id='message_alert_no_module_string_type'  title='".__('Visual Console Builder Information')."' style='display:none;'>";
-	echo"<p style='text-align: center;font-weight: bold;'>" . __('No module defined. This module must be string type.') . "</p>";
-	echo"</div>";
-
-	echo"<div id='hack_translation_correct_save'  title='".__('Visual Console Builder Information')."' style='display:none;'>";
-	echo"<p style='text-align: center;font-weight: bold;'>" . __('Successfully save the changes.') . "</p>";
-	echo"</div>";
-
-	echo"<div id='hack_translation_incorrect_save'  title='".__('Visual Console Builder Information')."' style='display:none;'>";
-	echo"<p style='text-align: center;font-weight: bold;'>" . __('Could not be save.') . "</p>";
-	echo"</div>";
-	
-=======
 
 function visual_map_editor_print_hack_translate_strings()
 {
@@ -1393,21 +1313,79 @@
     echo '<span id="any_text" style="display: none;">'.__('Any').'</span>';
     echo '<span id="ip_text" style="display: none;">'.__('IP').'</span>';
 
-    // Hack to translate messages in javascript
-    echo '<span style="display: none" id="message_alert_no_label_no_image">'.__('No image or name defined.').'</span>';
-    echo '<span style="display: none" id="message_alert_no_label">'.__('No label defined.').'</span>';
-    echo '<span style="display: none" id="message_alert_no_image">'.__('No image defined.').'</span>';
-    echo '<span style="display: none" id="message_alert_no_process">'.__('No process defined.').'</span>';
-    echo '<span style="display: none" id="message_alert_no_max_percentile">'.__('No Max value defined.').'</span>';
-    echo '<span style="display: none" id="message_alert_no_width_percentile">'.__('No width defined.').'</span>';
-    echo '<span style="display: none" id="message_alert_no_bars_graph_height">'.__('No height defined.').'</span>';
-    echo '<span style="display: none" id="message_alert_no_period">'.__('No period defined.').'</span>';
-    echo '<span style="display: none" id="message_alert_no_agent">'.__('No agent defined.').'</span>';
-    echo '<span style="display: none" id="message_alert_no_module">'.__('No module defined.').'</span>';
-
-    echo '<span style="display: none" id="hack_translation_correct_save">'.__('Successfully save the changes.').'</span>';
-    echo '<span style="display: none" id="hack_translation_incorrect_save">'.__('Could not be save').'</span>';
->>>>>>> 4f158ed6
+    // Hack to translate messages in javascript.
+    echo "<div id='message_min_allowed_size'  title='".__('Visual Console Builder Information')."' style='display:none;'>";
+    echo "<p style='text-align: center;font-weight: bold;'>".__('Min allowed size is 1024x768.').'</p>';
+    echo '</div>';
+
+    echo "<div id='message_alert_no_custom_graph'  title='".__('Visual Console Builder Information')."' style='display:none;'>";
+    echo "<p style='text-align: center;font-weight: bold;'>".__('No custom graph defined.').'</p>';
+    echo '</div>';
+
+    echo "<div id='message_alert_no_label_no_image'  title='".__('Visual Console Builder Information')."' style='display:none;'>";
+    echo "<p style='text-align: center;font-weight: bold;'>".__('No image or name defined.').'</p>';
+    echo '</div>';
+
+    echo "<div id='message_alert_no_label'  title='".__('Visual Console Builder Information')."' style='display:none;'>";
+    echo "<p style='text-align: center;font-weight: bold;'>".__('No label defined.').'</p>';
+    echo '</div>';
+
+    echo "<div id='message_alert_no_service'  title='".__('Visual Console Builder Information')."' style='display:none;'>";
+    echo "<p style='text-align: center;font-weight: bold;'>".__('No service defined.').'</p>';
+    echo '</div>';
+
+    echo "<div id='message_alert_no_image'  title='".__('Visual Console Builder Information')."' style='display:none;'>";
+    echo "<p style='text-align: center;font-weight: bold;'>".__('No image defined.').'</p>';
+    echo '</div>';
+
+    echo "<div id='message_alert_no_process'  title='".__('Visual Console Builder Information')."' style='display:none;'>";
+    echo "<p style='text-align: center;font-weight: bold;'>".__('No process defined.').'</p>';
+    echo '</div>';
+
+    echo "<div id='message_alert_no_max_percentile'  title='".__('Visual Console Builder Information')."' style='display:none;'>";
+    echo "<p style='text-align: center;font-weight: bold;'>".__('No Max value defined.').'</p>';
+    echo '</div>';
+
+    echo "<div id='message_alert_no_width'  title='".__('Visual Console Builder Information')."' style='display:none;'>";
+    echo "<p style='text-align: center;font-weight: bold;'>".__('No width defined.').'</p>';
+    echo '</div>';
+
+    echo "<div id='message_alert_no_height'  title='".__('Visual Console Builder Information')."' style='display:none;'>";
+    echo "<p style='text-align: center;font-weight: bold;'>".__('No height defined.').'</p>';
+    echo '</div>';
+
+    echo "<div id='message_alert_max_width'  title='".__('Visual Console Builder Information')."' style='display:none;'>";
+    echo "<p style='text-align: center;font-weight: bold;'>".__('The width must not exceed the size of the visual console container.').'</p>';
+    echo '</div>';
+
+    echo "<div id='message_alert_max_height'  title='".__('Visual Console Builder Information')."' style='display:none;'>";
+    echo "<p style='text-align: center;font-weight: bold;'>".__('The height must not exceed the size of the visual console container.').'</p>';
+    echo '</div>';
+
+    echo "<div id='message_alert_no_period'  title='".__('Visual Console Builder Information')."' style='display:none;'>";
+    echo "<p style='text-align: center;font-weight: bold;'>".__('No period defined.').'</p>';
+    echo '</div>';
+
+    echo "<div id='message_alert_no_agent'  title='".__('Visual Console Builder Information')."' style='display:none;'>";
+    echo "<p style='text-align: center;font-weight: bold;'>".__('No agent defined.').'</p>';
+    echo '</div>';
+
+    echo "<div id='message_alert_no_module'  title='".__('Visual Console Builder Information')."' style='display:none;'>";
+    echo "<p style='text-align: center;font-weight: bold;'>".__('No module defined.').'</p>';
+    echo '</div>';
+
+    echo "<div id='message_alert_no_module_string_type'  title='".__('Visual Console Builder Information')."' style='display:none;'>";
+    echo "<p style='text-align: center;font-weight: bold;'>".__('No module defined. This module must be string type.').'</p>';
+    echo '</div>';
+
+    echo "<div id='hack_translation_correct_save'  title='".__('Visual Console Builder Information')."' style='display:none;'>";
+    echo "<p style='text-align: center;font-weight: bold;'>".__('Successfully save the changes.').'</p>';
+    echo '</div>';
+
+    echo "<div id='hack_translation_incorrect_save'  title='".__('Visual Console Builder Information')."' style='display:none;'>";
+    echo "<p style='text-align: center;font-weight: bold;'>".__('Could not be save.').'</p>';
+    echo '</div>';
+
 }
 
 
