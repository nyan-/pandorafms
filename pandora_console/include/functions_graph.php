<?php

// Pandora FMS - http://pandorafms.com
// ==================================================
// Copyright (c) 2011 Artica Soluciones Tecnologicas
// Please see http://pandorafms.org for full contribution list

// This program is free software; you can redistribute it and/or
// modify it under the terms of the  GNU Lesser General Public License
// as published by the Free Software Foundation; version 2

// This program is distributed in the hope that it will be useful,
// but WITHOUT ANY WARRANTY; without even the implied warranty of
// MERCHANTABILITY or FITNESS FOR A PARTICULAR PURPOSE.  See the
// GNU General Public License for more details.

include_once($config['homedir'] . "/include/graphs/fgraph.php");
include_once($config['homedir'] . "/include/functions_reporting.php");
include_once($config['homedir'] . "/include/functions_agents.php");
include_once($config['homedir'] . "/include/functions_modules.php");
include_once($config['homedir'] . "/include/functions_users.php");

function get_graph_statistics ($chart_array) {
	global $config;
	
	/// IMPORTANT!
	///
	/// The calculus for AVG, MIN and MAX values are in this function
	/// because it must be done based on graph array data not using reporting 
	/// function to get coherent data between stats and graph visualization
	
	$stats = array ();
	
	$count = 0;
	
	$size = sizeof($chart_array);
	
	//Initialize stats array
	$stats = array ("avg" => 0, "min" => null, "max" => null, "last" => 0);
	
	foreach ($chart_array as $item) {
		
		//Sum all values later divide by the number of elements
		$stats['avg'] = $stats['avg'] + $item;
		
		//Get minimum
		if ($stats['min'] == null) {
			$stats['min'] = $item;
		}
		else if ($item < $stats['min']) {
			$stats['min'] = $item;
		}
		
		//Get maximum
		if ($stats['max'] == null) {
			$stats['max'] = $item;
		}
		else if ($item > $stats['max']) {
			$stats['max'] = $item;
		}
		
		$count++;
		
		//Get last data
		if ($count == $size) {
			$stats['last'] = $item;
		}
	}
	
	//End the calculus for average
	if ($count > 0) {
		
		$stats['avg'] = $stats['avg'] / $count;
	}
	
	//Format stat data to display properly
	$stats['last'] = remove_right_zeros(number_format($stats['last'], $config['graph_precision']));
	$stats['avg'] = remove_right_zeros(number_format($stats['avg'], $config['graph_precision']));
	$stats['min'] = remove_right_zeros(number_format($stats['min'], $config['graph_precision']));
	$stats['max'] = remove_right_zeros(number_format($stats['max'], $config['graph_precision']));
	
	return $stats;
}

function get_statwin_graph_statistics ($chart_array, $series_suffix = '') {
	
	/// IMPORTANT!
	///
	/// The calculus for AVG, MIN and MAX values are in this function
	/// because it must be done based on graph array data not using reporting 
	/// function to get coherent data between stats and graph visualization
	
	$stats = array ();
	
	$count = 0;
	
	$size = sizeof($chart_array);
	
	//Initialize stats array
	$stats['sum'] = array ("avg" => 0, "min" => null, "max" => null, "last" => 0);
	$stats['min'] = array ("avg" => 0, "min" => null, "max" => null, "last" => 0);
	$stats['max'] = array ("avg" => 0, "min" => null, "max" => null, "last" => 0);
	
	foreach ($chart_array as $item) {
		if ($series_suffix != '') {
			if (isset($item['sum' . $series_suffix]))
				$item['sum'] = $item['sum' . $series_suffix];
			if (isset($item['min' . $series_suffix]))
				$item['min'] = $item['min' . $series_suffix];
			if (isset($item['max' . $series_suffix]))
				$item['max'] = $item['max' . $series_suffix];
		}
		
		//Get stats for normal graph
		if (isset($item['sum']) && $item['sum']) {
			
			//Sum all values later divide by the number of elements
			$stats['sum']['avg'] = $stats['sum']['avg'] + $item['sum'];
			
			//Get minimum
			if ($stats['sum']['min'] == null) {
				$stats['sum']['min'] = $item['sum'];
			}
			else if ($item['sum'] < $stats['sum']['min']) {
				$stats['sum']['min'] = $item['sum'];
			}
			
			//Get maximum
			if ($stats['sum']['max'] == null) {
				$stats['sum']['max'] = $item['sum'];
			}
			else if ($item['sum'] > $stats['sum']['max']) {
				$stats['sum']['max'] = $item['sum'];
			}
			
		}
		
		//Get stats for min graph
		if (isset($item['min']) && $item['min']) {
			//Sum all values later divide by the number of elements
			$stats['min']['avg'] = $stats['min']['avg'] + $item['min'];
			
			//Get minimum
			if ($stats['min']['min'] == null) {
				$stats['min']['min'] = $item['min'];
			}
			else if ($item['min'] < $stats['min']['min']) {
				$stats['min']['min'] = $item['min'];
			}
			
			//Get maximum
			if ($stats['min']['max'] == null) {
				$stats['min']['max'] = $item['min'];
			}
			else if ($item['min'] > $stats['min']['max']) {
				$stats['min']['max'] = $item['min'];
			}
		
		}
		
		//Get stats for max graph
		if (isset($item['max']) && $item['max']) {
			//Sum all values later divide by the number of elements
			$stats['max']['avg'] = $stats['max']['avg'] + $item['max'];
			
			//Get minimum
			if ($stats['max']['min'] == null) {
				$stats['max']['min'] = $item['max'];
			}
			else if ($item['max'] < $stats['max']['min']) {
				$stats['max']['min'] = $item['max'];
			}
			
			//Get maximum
			if ($stats['max']['max'] == null) {
				$stats['max']['max'] = $item['max'];
			}
			else if ($item['max'] > $stats['max']['max']) {
				$stats['max']['max'] = $item['max'];
			}
		}
		
		
		//Count elements
		$count++;
		
		//Get last data
		if ($count == $size) {
			if (isset($item['sum']) && $item['sum']) {
				$stats['sum']['last'] = $item['sum'];
			}
			
			if (isset($item['min']) && $item['min']) {
				$stats['min']['last'] = $item['min'];
			}
			
			if (isset($item['max']) && $item['max']) {
				$stats['max']['last'] = $item['max'];
			}
		}
	}
	
	//End the calculus for average
	if ($count > 0) {
		
		$stats['sum']['avg'] = $stats['sum']['avg'] / $count;
		$stats['min']['avg'] = $stats['min']['avg'] / $count;
		$stats['max']['avg'] = $stats['max']['avg'] / $count;
	}
	
	//Format stat data to display properly
	$stats['sum']['last'] = round($stats['sum']['last'], 2);
	$stats['sum']['avg'] = round($stats['sum']['avg'], 2);
	$stats['sum']['min'] = round($stats['sum']['min'], 2);
	$stats['sum']['max'] = round($stats['sum']['max'], 2);
	
	$stats['min']['last'] = round($stats['min']['last'], 2);
	$stats['min']['avg'] = round($stats['min']['avg'], 2);
	$stats['min']['min'] = round($stats['min']['min'], 2);
	$stats['min']['max'] = round($stats['min']['max'], 2);
	
	$stats['max']['last'] = round($stats['max']['last'], 2);
	$stats['max']['avg'] = round($stats['max']['avg'], 2);
	$stats['max']['min'] = round($stats['max']['min'], 2);
	$stats['max']['max'] = round($stats['max']['max'], 2);
	
	return $stats;
}

function grafico_modulo_sparse_data_chart (&$chart, &$chart_data_extra, &$long_index, 
				$data, $data_i, $previous_data, $resolution, $interval, $period, $datelimit, 
				$projection, $avg_only = false, $uncompressed_module = false, 
				$show_events = false, $show_alerts = false, $show_unknown = false, $baseline = false, 
				$baseline_data = array(), $events = array(), $series_suffix = '', $start_unknown = false,
				$percentil = null, $fullscale = false) {
	
	global $config;
	global $chart_extra_data;
	global $series_type;
	global $max_value;
	global $min_value;

	$max_value = 0;
	$min_value = null;
	$flash_chart = $config['flash_charts'];
	
	// Event iterator
	$event_i = 0;
	
	// Is unknown flag
	$is_unknown = $start_unknown;
	
	// Calculate chart data
	$last_known = $previous_data;

	for ($i = 0; $i <= $resolution; $i++) {
		$timestamp = $datelimit + ($interval * $i);
		
		$total = 0;
		$count = 0;
		
		// Read data that falls in the current interval
		$interval_min = false;
		$interval_max = false;
		
		while (isset ($data[$data_i]) && $data[$data_i]['utimestamp'] >= $timestamp && $data[$data_i]['utimestamp'] < ($timestamp + $interval)) {
			if ($interval_min === false) {
				$interval_min = $data[$data_i]['datos'];
			}
			if ($interval_max === false) {
				$interval_max = $data[$data_i]['datos'];
			}
			
			if ($data[$data_i]['datos'] > $interval_max) {
				$interval_max = $data[$data_i]['datos'];
			}
			else if ($data[$data_i]['datos'] < $interval_min) {
				$interval_min = $data[$data_i]['datos'];
			}
			$total += $data[$data_i]['datos'];
			$last_known = $data[$data_i]['datos'];
			$count++;
			$data_i++;
		}
		
		if ($max_value < $interval_max) {
			$max_value = $interval_max;
		}
		
		if ($min_value > $interval_max || $min_value == null) {
			$min_value = $interval_max;
		}
		
		// Data in the interval
		if ($count > 0) {
			$total /= $count;
			// If detect data, unknown period finishes
			$is_unknown = false;
		}
		
		// Read events and alerts that fall in the current interval
		$event_value = 0;
		$alert_value = 0;
		$unknown_value = 0;
		// Is the first point of a unknown interval
		$first_unknown = false;
		
		$event_ids = array();
		$alert_ids = array();
		while (isset ($events[$event_i]) && $events[$event_i]['utimestamp'] >= $timestamp && $events[$event_i]['utimestamp'] <= ($timestamp + $interval)) {
			if ($show_events == 1) {
				$event_value++;
				$event_ids[] = $events[$event_i]['id_evento'];
			}
			if ($show_alerts == 1 && substr ($events[$event_i]['event_type'], 0, 5) == 'alert') {
				$alert_value++;
				$alert_ids[] = $events[$event_i]['id_evento'];
			}
			if ($show_unknown) {
				if ($events[$event_i]['event_type'] == 'going_unknown') {
					if ($is_unknown == false) {
						$first_unknown = true;
					}
					$is_unknown = true;
				}
				else if (substr ($events[$event_i]['event_type'], 0, 5) == 'going') {
					$is_unknown = false;
				}
			}
			$event_i++;
		}
		
		// In some cases, can be marked as known because a recovery event
		// was found in same interval. For this cases first_unknown is 
		// checked too
		if ($is_unknown || $first_unknown) {
			$unknown_value++;
		}
		
		if (!$flash_chart) {
			// Set the title and time format
			if ($period <= SECONDS_6HOURS) {
				$time_format = 'H:i:s';
			}
			elseif ($period < SECONDS_1DAY) {
				$time_format = 'H:i';
			}
			elseif ($period < SECONDS_15DAYS) {
				$time_format = "M \nd H:i";
			}
			elseif ($period < SECONDS_1MONTH) {
				$time_format = "M \nd H\h";
				if ($fullscale) {
					$time_format = "M \nd H:i";
				}
			} 
			elseif ($period < SECONDS_6MONTHS) {
				$time_format = "M \nd H\h";
				if ($fullscale) {
					$time_format = "M \nd H:i";
				}
			}
			else {
				$time_format = "M Y";
			}
		}
		else {
			// Set the title and time format
			if ($period <= SECONDS_6HOURS) {
				$time_format = 'H:i:s';
			}
			elseif ($period < SECONDS_1DAY) {
				$time_format = 'H:i';
			}
			elseif ($period < SECONDS_15DAYS) {
				$time_format = "M d H:i";
			}
			elseif ($period < SECONDS_1MONTH) {
				$time_format = "M d H\h";
				if ($fullscale) {
					$time_format = "M d H:i";
				}
			} 
			elseif ($period < SECONDS_6MONTHS) {
				$time_format = "M d H\h";
				if ($fullscale) {
					$time_format = "M d H:i";
				}
			}
			else {
				$time_format = "M Y";
			}
		}
		
		$timestamp_short = date($time_format, $timestamp);
		$long_index[$timestamp_short] = date(
			html_entity_decode($config['date_format'], ENT_QUOTES, "UTF-8"), $timestamp);
		if (!$projection) {
			$timestamp = $timestamp_short;
		}
		
		// Data
		if ($show_events) {
			if (!isset($chart[$timestamp]['event'.$series_suffix])) {
				$chart[$timestamp]['event'.$series_suffix] = 0;
			}
			
			$chart[$timestamp]['event'.$series_suffix] += $event_value;
			$series_type['event'.$series_suffix] = 'points';
		}
		if ($show_alerts) {
			if (!isset($chart[$timestamp]['alert'.$series_suffix])) {
				$chart[$timestamp]['alert'.$series_suffix] = 0;
			}
			
			$chart[$timestamp]['alert'.$series_suffix] += $alert_value;
			$series_type['alert'.$series_suffix] = 'points';
		}
		
		if ($count > 0) {
			if ($avg_only) {
				$chart[$timestamp]['sum'.$series_suffix] = $total;
			}
			else {
				$chart[$timestamp]['max'.$series_suffix] = $interval_max;
				$chart[$timestamp]['sum'.$series_suffix] = $total;
				$chart[$timestamp]['min'.$series_suffix] = $interval_min;
			}
		// Compressed data
		}
		else {
			if ($uncompressed_module || ($timestamp > time ())) {
				if ($avg_only) {
					$chart[$timestamp]['sum'.$series_suffix] = 0;
				}
				else {
					$chart[$timestamp]['max'.$series_suffix] = 0;
					$chart[$timestamp]['sum'.$series_suffix] = 0;
					$chart[$timestamp]['min'.$series_suffix] = 0;
				}
			}
			else {
				if ($avg_only) {
					$chart[$timestamp]['sum'.$series_suffix] = $last_known;
				}
				else {
					$chart[$timestamp]['max'.$series_suffix] = $last_known;
					$chart[$timestamp]['sum'.$series_suffix] = $last_known;
					$chart[$timestamp]['min'.$series_suffix] = $last_known;
				}
			}
		}

		if ($uncompressed_module || ($timestamp > time ())) {
			if (!isset($chart[$timestamp]['no_data'.$series_suffix])) {
				$chart[$timestamp]['no_data'.$series_suffix] = 0;
			}
			if ($chart[$timestamp]['sum'.$series_suffix] == $last_known) {
				$chart[$timestamp]['no_data'.$series_suffix] = 0;
				$series_type['no_data'.$series_suffix] = 'area';
			}
			else {
				if($uncompressed_module){
					$chart[$timestamp]['sum'.$series_suffix] = $last_known;
					$series_type['sum'.$series_suffix] = 'area';
				}
				else{
					$chart[$timestamp]['no_data'.$series_suffix] = $last_known;
					$series_type['no_data'.$series_suffix] = 'area';
				}
			}
		}
		
		if ($show_unknown) {
			if (!isset($chart[$timestamp]['unknown'.$series_suffix])) {
				$chart[$timestamp]['unknown'.$series_suffix] = 0;
			}
			
			$chart[$timestamp]['unknown'.$series_suffix] = $unknown_value;
			$series_type['unknown'.$series_suffix] = 'area';
		}
		
		if (!empty($event_ids)) {
			$chart_extra_data[count($chart)-1]['events'] = implode(',',$event_ids);
		}
		if (!empty($alert_ids)) {
			$chart_extra_data[count($chart)-1]['alerts'] = implode(',',$alert_ids);
		}
	}
	
	if (!is_null($percentil) && $percentil) {
		$avg = array_map(function($item) { return $item['sum'];}, $chart);
		
		$percentil_result = get_percentile($percentil, $avg);

		//Fill the data of chart
		array_walk($chart, function(&$item) use ($percentil_result, $series_suffix) {
			$item['percentil' . $series_suffix] = $percentil_result; });
		$series_type['percentil' . $series_suffix] = 'line';
	}
}


function grafico_modulo_sparse_data ($agent_module_id, $period, $show_events,
	$width, $height , $title = '', $unit_name = null,
	$show_alerts = false, $avg_only = 0, $date = 0, $unit = '',
	$baseline = 0, $return_data = 0, $show_title = true, $projection = false, 
	$adapt_key = '', $compare = false, $series_suffix = '', $series_suffix_str = '', 
	$show_unknown = false, $percentil = null, $dashboard = false, $vconsole = false,
	$type_graph='area', $fullscale = false) {
	
	global $config;
	global $chart;
	global $color;
	global $legend;
	global $long_index;
	global $series_type;
	global $chart_extra_data;
	global $warning_min;
	global $critical_min;
	global $graphic_type;
	global $max_value;
	global $min_value;
	
	$chart = array();
	$color = array();
	$legend = array();
	$long_index = array();
	$warning_min = 0;
	$critical_min = 0;
	$start_unknown = false;
	
	// Set variables
	if ($date == 0) $date = get_system_time();
	$datelimit = $date - $period;
	$search_in_history_db = db_search_in_history_db($datelimit);
	$resolution = $config['graph_res'] * 50; //Number of points of the graph
	$interval = (int) ($period / $resolution);
	$agent_name = modules_get_agentmodule_agent_name ($agent_module_id);
	$agent_id = agents_get_agent_id ($agent_name);
	$module_name = modules_get_agentmodule_name ($agent_module_id);
	$id_module_type = modules_get_agentmodule_type ($agent_module_id);
	$module_type = modules_get_moduletype_name ($id_module_type);
	$uncompressed_module = is_module_uncompressed ($module_type);
	if ($uncompressed_module) {
		$avg_only = 1;
	}
	
	$flash_chart = $config['flash_charts'];
	
	
	// Get event data (contains alert data too)
	$events = array();
	if ($show_unknown == 1 || $show_events == 1 || $show_alerts == 1) {
		$events = db_get_all_rows_filter ('tevento',
			array ('id_agentmodule' => $agent_module_id,
				"utimestamp > $datelimit",
				"utimestamp < $date",
				'order' => 'utimestamp ASC'),
			array ('id_evento', 'evento', 'utimestamp', 'event_type'));
		
		// Get the last event after inverval to know if graph start on unknown
		$prev_event = db_get_row_filter ('tevento',
			array ('id_agentmodule' => $agent_module_id,
				"utimestamp <= $datelimit",
				'order' => 'utimestamp DESC'));
		if (isset($prev_event['event_type']) && $prev_event['event_type'] == 'going_unknown') {
			$start_unknown = true;
		}
		
		if ($events === false) {
			$events = array ();
		}
	}
	
	// Get module data
	if ($fullscale) {
		$uncompress_data = db_uncompress_module_data((int)$agent_module_id, $datelimit, $date);

		$new_data = array();
		$index = 0;
		foreach ($uncompress_data as $key => $u_data) {
			foreach ($u_data['data'] as $key2 => $u_data2) {
				if ($u_data2['datos'] != "") {
					$new_data[$index]['datos'] = $u_data2['datos'];
					$new_data[$index]['utimestamp'] = $u_data2['utimestamp'];
					$index++;
				}
			}
		}
		$data = $new_data;
	}
	else {
		$data = db_get_all_rows_filter ('tagente_datos',
			array ('id_agente_modulo' => (int)$agent_module_id,
				"utimestamp > $datelimit",
				"utimestamp < $date",
				'order' => 'utimestamp ASC'),
			array ('datos', 'utimestamp'), 'AND', $search_in_history_db);
	}
	
	// Get module warning_min and critical_min
	$warning_min = db_get_value('min_warning','tagente_modulo','id_agente_modulo',$agent_module_id);
	$critical_min = db_get_value('min_critical','tagente_modulo','id_agente_modulo',$agent_module_id);
	
	if ($data === false) {
		$data = array ();
	}
	
	
	if ($uncompressed_module) {
		// Uncompressed module data
		
		$min_necessary = 1;
	}
	else {
		// Compressed module data
		
		// Get previous data
		$previous_data = modules_get_previous_data ($agent_module_id, $datelimit);
		if ($previous_data !== false) {
			$previous_data['utimestamp'] = $datelimit;
			array_unshift ($data, $previous_data);
		}
		
		// Get next data
		$nextData = modules_get_next_data ($agent_module_id, $date);
		if ($nextData !== false) {
			array_push ($data, $nextData);
		}
		else if (count ($data) > 0) {
			// Propagate the last known data to the end of the interval
			$nextData = array_pop ($data);
			array_push ($data, $nextData);
			$nextData['utimestamp'] = $date;
			array_push ($data, $nextData);
		}
		
		$min_necessary = 2;
	}

	// Check available data
	if (count ($data) < $min_necessary) {
		if (!$graphic_type) {
			if (!$projection) {
				return fs_error_image ();
			}
			else {
				return fs_error_image ();
			}
		}
		graphic_error ();
	}
	
	// Data iterator
	$data_i = 0;
	
	// Set initial conditions
	if ($data[0]['utimestamp'] == $datelimit) {
		$previous_data = $data[0]['datos'];
		$data_i++;
	}
	else {
		$previous_data = 0;
	}
	
	// Get baseline data
	$baseline_data = array();
	if ($baseline) {
		$baseline_data = array ();
		if ($baseline == 1) {
			$baseline_data = enterprise_hook(
				'reporting_enterprise_get_baseline',
				array ($agent_module_id, $period, $width, $height , $title, $unit_name, $date));
			if ($baseline_data === ENTERPRISE_NOT_HOOK) {
				$baseline_data = array ();
			}
		}
	}
	
	if (empty($unit)) {
		$unit = modules_get_unit($agent_module_id);
	}

	if ($fullscale) {
		$resolution = count($data); //Number of points of the graph
		$interval = (int) ($period / $resolution);
	}
	
	// Calculate chart data
	grafico_modulo_sparse_data_chart ($chart, $chart_data_extra, $long_index, 
		$data, $data_i, $previous_data, $resolution, $interval, $period, $datelimit, 
		$projection, $avg_only, $uncompressed_module, 
		$show_events, $show_alerts, $show_unknown, $baseline, 
		$baseline_data, $events, $series_suffix, $start_unknown,
		$percentil, $fullscale);

	// Return chart data and don't draw
	if ($return_data == 1) {
		return $chart;
	}
	
	$graph_stats = get_statwin_graph_statistics($chart, $series_suffix);
	
	// Fix event and alert scale
	if ($max_value > 0) {
		$event_max = 2 + (float)$max_value * 1.05;
	}
	else {
		$event_max = abs(($max_value+$min_value)/2);
		if ($event_max < 5) {
			$event_max = 5;
		}
	}
	
	foreach ($chart as $timestamp => $chart_data) {
		if ($show_events && $chart_data['event' . $series_suffix] > 0) {
			$chart[$timestamp]['event' . $series_suffix] = $event_max * 1.2;
		}
		if ($show_alerts && $chart_data['alert' . $series_suffix] > 0) {
			$chart[$timestamp]['alert' . $series_suffix] = $event_max * 1.10;
		}
		if ($show_unknown && $chart_data['unknown' . $series_suffix] > 0) {
			$chart[$timestamp]['unknown' . $series_suffix] = $event_max * 1.05;
		}
	}
	
	// Only show caption if graph is not small
	if ($width > MIN_WIDTH_CAPTION && $height > MIN_HEIGHT)
		//Flash chart
		$caption =
			__('Max. Value') . $series_suffix_str . ': ' . $graph_stats['sum']['max'] . '    ' .
			__('Avg. Value') . $series_suffix_str . ': ' .  $graph_stats['sum']['avg'] . '    ' .
			__('Min. Value') . $series_suffix_str . ': ' . $graph_stats['sum']['min'] . '    ' .
			__('Units. Value') . $series_suffix_str . ': ' . $unit;
	else
		$caption = array();
	
	///////
	// Color commented not to restrict serie colors
	if ($show_events) {
		$color['event' . $series_suffix] =
			array('border' => '#ff0000', 'color' => '#ff0000',
				'alpha' => CHART_DEFAULT_ALPHA);
	}
	if ($show_alerts) {
		$color['alert' . $series_suffix] =
			array('border' => '#ff7f00', 'color' => '#ff7f00',
				'alpha' => CHART_DEFAULT_ALPHA);
	}
	$color['no_data'.$series_suffix] = array(
		'border' => '#000000', 'color' => '#f2c40e',
		'alpha' => CHART_DEFAULT_ALPHA);
	if ($show_unknown) {
		$color['unknown' . $series_suffix] =
			array('border' => '#999999', 'color' => '#999999',
				'alpha' => CHART_DEFAULT_ALPHA);
	}
	$color['max'.$series_suffix] = array(
		'border' => '#000000', 'color' => $config['graph_color3'],
		'alpha' => CHART_DEFAULT_ALPHA);
	$color['sum'.$series_suffix] = array(
		'border' => '#000000', 'color' => $config['graph_color2'],
		'alpha' => CHART_DEFAULT_ALPHA);
	$color['min'.$series_suffix] = array(
		'border' => '#000000', 'color' => $config['graph_color1'],
		'alpha' => CHART_DEFAULT_ALPHA);

	$color['unit'.$series_suffix] = array('border' => null, 'color' => '#0097BC', 'alpha' => 10);		
	
	if ($show_events) {
		$legend['event'.$series_suffix_str] = __('Events').$series_suffix_str;
		$chart_extra_data['legend_events'] = $legend['event'].$series_suffix_str;
	}
	if ($show_alerts) {
		$legend['alert'.$series_suffix] = __('Alerts').$series_suffix_str;
		$chart_extra_data['legend_alerts'] = $legend['alert'.$series_suffix_str];
	}
	
	if ($vconsole) {
		$legend['sum'.$series_suffix] =
			__('Last') . ': ' . remove_right_zeros(number_format($graph_stats['sum']['last'], $config['graph_precision'])) . ($unit ? ' ' . $unit : '') . ' ; '
			. __('Avg') . ': ' . remove_right_zeros(number_format($graph_stats['sum']['avg'], $config['graph_precision'])) . ($unit ? ' ' . $unit : '');
	}
	else if ($dashboard && !$avg_only) {
		$legend['max'.$series_suffix] = __('Max').$series_suffix_str.': '.__('Avg').': '.remove_right_zeros(number_format($graph_stats['max']['avg'], $config['graph_precision'])).' '.$unit.' ; '.__('Max').': '.remove_right_zeros(number_format($graph_stats['max']['max'], $config['graph_precision'])).' '.$unit.' ; '.__('Min').': '.remove_right_zeros(number_format($graph_stats['max']['min'], $config['graph_precision'])).' '.$unit;
		$legend['sum'.$series_suffix] = __('Avg').$series_suffix_str.': '.__('Avg').': '.remove_right_zeros(number_format($graph_stats['sum']['avg'], $config['graph_precision'])).' '.$unit.' ; '.__('Max').': '.remove_right_zeros(number_format($graph_stats['sum']['max'], $config['graph_precision'])).' '.$unit.' ; '.__('Min').': '.remove_right_zeros(number_format($graph_stats['sum']['min'], $config['graph_precision'])).' '.$unit;
		$legend['min'.$series_suffix] = __('Min').$series_suffix_str.': '.__('Avg').': '.remove_right_zeros(number_format($graph_stats['min']['avg'], $config['graph_precision'])).' '.$unit.' ; '.__('Max').': '.remove_right_zeros(number_format($graph_stats['min']['max'], $config['graph_precision'])).' '.$unit.' ; '.__('Min').': '.remove_right_zeros(number_format($graph_stats['min']['min'], $config['graph_precision'])).' '.$unit;
	}
	else if ($dashboard) {
		$legend['sum'.$series_suffix] =
			__('Last') . ': ' . remove_right_zeros(number_format($graph_stats['sum']['last'], $config['graph_precision'])) . ($unit ? ' ' . $unit : '') . ' ; '
			. __('Avg') . ': ' . remove_right_zeros(number_format($graph_stats['sum']['avg'], $config['graph_precision'])) . ($unit ? ' ' . $unit : '');
	}
	else if (!$avg_only) {
		$legend['max'.$series_suffix] = __('Max').$series_suffix_str.': '.__('Avg').': '.remove_right_zeros(number_format($graph_stats['max']['avg'], $config['graph_precision'])).' '.$unit.' ; '.__('Max').': '.remove_right_zeros(number_format($graph_stats['max']['max'], $config['graph_precision'])).' '.$unit.' ; '.__('Min').': '.remove_right_zeros(number_format($graph_stats['max']['min'], $config['graph_precision'])).' '.$unit;
		$legend['sum'.$series_suffix] = __('Avg').$series_suffix_str.': '.__('Avg').': '.remove_right_zeros(number_format($graph_stats['sum']['avg'], $config['graph_precision'])).' '.$unit.' ; '.__('Max').': '.remove_right_zeros(number_format($graph_stats['sum']['max'], $config['graph_precision'])).' '.$unit.' ; '.__('Min').': '.remove_right_zeros(number_format($graph_stats['sum']['min'], $config['graph_precision'])).' '.$unit;
		$legend['min'.$series_suffix] = __('Min').$series_suffix_str.': '.__('Avg').': '.remove_right_zeros(number_format($graph_stats['min']['avg'], $config['graph_precision'])).' '.$unit.' ; '.__('Max').': '.remove_right_zeros(number_format($graph_stats['min']['max'], $config['graph_precision'])).' '.$unit.' ; '.__('Min').': '.remove_right_zeros(number_format($graph_stats['min']['min'], $config['graph_precision'])).' '.$unit;
	}
	else {
		$legend['sum'.$series_suffix] = __('Avg').$series_suffix_str.': '.__('Avg').': '.remove_right_zeros(number_format($graph_stats['sum']['avg'], $config['graph_precision'])).' '.$unit.' ; '.__('Max').': '.remove_right_zeros(number_format($graph_stats['sum']['max'], $config['graph_precision'])).' '.$unit.' ; '.__('Min').': '.remove_right_zeros(number_format($graph_stats['sum']['min'], $config['graph_precision'])).' '.$unit;
	}

	if ($show_unknown) {
		$legend['unknown'.$series_suffix] = __('Unknown').$series_suffix_str;
		$chart_extra_data['legend_unknown'] = $legend['unknown'.$series_suffix_str];
	}
	
	if (!is_null($percentil) && $percentil) {
		$first_data = reset($chart);
		$percentil_value = format_for_graph($first_data['percentil'], 2);
		
		$legend['percentil'.$series_suffix] = __('Percentile %dº', $percentil)  .$series_suffix_str . " (" . $percentil_value . " " . $unit . ") ";
		$chart_extra_data['legend_percentil'] = $legend['percentil'.$series_suffix_str];
	}
}

function grafico_modulo_sparse ($agent_module_id, $period, $show_events,
	$width, $height , $title = '', $unit_name = null,
	$show_alerts = false, $avg_only = 0, $pure = false, $date = 0,
	$unit = '', $baseline = 0, $return_data = 0, $show_title = true,
	$only_image = false, $homeurl = '', $ttl = 1, $projection = false,
	$adapt_key = '', $compare = false, $show_unknown = false,
	$menu = true, $backgroundColor = 'white', $percentil = null,
<<<<<<< HEAD
	$dashboard = false, $vconsole = false, $type_graph = 'area', $fullscale = false) {
	
=======
	$dashboard = false, $vconsole = false, $type_graph = 'area') {

>>>>>>> 291ae3a1
	global $config;
	global $graphic_type;

	$flash_chart = $config['flash_charts'];
	
	enterprise_include_once("include/functions_reporting.php");
	
	global $chart;
	global $color;
	global $color_prev;
	global $legend;
	global $long_index;
	global $series_type;
	global $chart_extra_data;
	global $warning_min;
	global $critical_min;
	
	$series_suffix_str = '';
	if ($compare !== false) {
		$series_suffix = '2';
		$series_suffix_str = ' (' . __('Previous') . ')';
		// Build the data of the previous period
		
		grafico_modulo_sparse_data ($agent_module_id, $period,
			$show_events, $width, $height, $title, $unit_name,
			$show_alerts, $avg_only, $date-$period, $unit, $baseline,
			$return_data, $show_title, $projection, $adapt_key,
			$compare, $series_suffix, $series_suffix_str,
			$show_unknown, $percentil, $dashboard, $vconsole,$type_graph, 
			$fullscale);
		
		switch ($compare) {
			case 'separated':
				// Store the chart calculated
				$chart_prev = $chart;
				$legend_prev = $legend;
				$long_index_prev = $long_index;
				$series_type_prev = $series_type;
				$color_prev = $color;
				break;
			case 'overlapped':
				// Store the chart calculated deleting index,
				// because will be over the current period
				$chart_prev = array_values($chart);
				$legend_prev = $legend;
				$series_type_prev = $series_type;
				$color_prev = $color;
				foreach($color_prev as $k => $col) {
					$color_prev[$k]['color'] = '#' .
						get_complementary_rgb($color_prev[$k]['color']);
				}
				break;
		}
	}
	
	// Build the data of the current period
	$data_returned = grafico_modulo_sparse_data ($agent_module_id,
		$period, $show_events,
		$width, $height , $title, $unit_name,
		$show_alerts, $avg_only,
		$date, $unit, $baseline, $return_data, $show_title,
		$projection, $adapt_key, $compare, '', '', $show_unknown,
		$percentil, $dashboard, $vconsole, $type_graph, $fullscale);
	
	
	if ($return_data) {
		return $data_returned;
	}
	
	if ($compare === 'overlapped') {
		$i = 0;
		foreach ($chart as $k=>$v) {
			if (!isset($chart_prev[$i])) {
				continue;
			}
			$chart[$k] = array_merge($v,$chart_prev[$i]);
			$i++;
		}
		
		$legend = array_merge($legend, $legend_prev);
		$color = array_merge($color, $color_prev);
	}
	
	if ($only_image) {
		$flash_chart = false;
	}
	if($config["fixed_graph"] == false){
		$water_mark = array('file' =>
			$config['homedir'] . "/images/logo_vertical_water.png",
			'url' => ui_get_full_url("images/logo_vertical_water.png", false, false, false));
	}
	
	if ($type_graph === 'area') {
		if ($compare === 'separated') {
			return
				area_graph($flash_chart, $chart, $width, $height/2, $color,
					$legend, $long_index,
					ui_get_full_url("images/image_problem.opaque.png", false, false, false),
					$title, $unit, $homeurl, $water_mark, $config['fontpath'],
					$config['font_size'], $unit, $ttl, $series_type,
					$chart_extra_data, $warning_min, $critical_min,
					$adapt_key, false, $series_suffix_str, $menu,
					$backgroundColor).
				'<br>'.
				area_graph($flash_chart, $chart_prev, $width, $height/2,
					$color_prev, $legend_prev, $long_index_prev,
					ui_get_full_url("images/image_problem.opaque.png", false, false, false),
					$title, $unit, $homeurl, $water_mark, $config['fontpath'],
					$config['font_size'], $unit, $ttl, $series_type_prev,
					$chart_extra_data, $warning_min, $critical_min,
					$adapt_key, false, $series_suffix_str, $menu,
					$backgroundColor);
		}
		else {
			// Color commented not to restrict serie colors
			return
				area_graph($flash_chart, $chart, $width, $height, $color,
					$legend, $long_index,
					ui_get_full_url("images/image_problem.opaque.png", false, false, false),
					$title, $unit, $homeurl, $water_mark, $config['fontpath'],
					$config['font_size'], $unit, $ttl, $series_type,
					$chart_extra_data, $warning_min, $critical_min,
					$adapt_key, false, $series_suffix_str, $menu,
					$backgroundColor, $dashboard, $vconsole, $agent_module_id);
		}
	}
	elseif ($type_graph === 'line') {
		if ($compare === 'separated') {
			return
				line_graph($flash_chart, $chart, $width, $height/2, $color,
					$legend, $long_index,
					ui_get_full_url("images/image_problem.opaque.png", false, false, false),
					$title, $unit, $water_mark, $config['fontpath'],
					$config['font_size'], $unit, $ttl, $homeurl, $backgroundColor).
				'<br>'.
				line_graph($flash_chart, $chart_prev, $width, $height/2, $color,
					$legend, $long_index,
					ui_get_full_url("images/image_problem.opaque.png", false, false, false),
					$title, $unit, $water_mark, $config['fontpath'],
					$config['font_size'], $unit, $ttl, $homeurl, $backgroundColor);
		}
		else {
			// Color commented not to restrict serie colors
			return
				line_graph($flash_chart, $chart, $width, $height, $color,
					$legend, $long_index,
					ui_get_full_url("images/image_problem.opaque.png", false, false, false),
					$title, $unit, $water_mark, $config['fontpath'],
					$config['font_size'], $unit, $ttl, $homeurl, $backgroundColor);
		}
	}
}

function graph_get_formatted_date($timestamp, $format1, $format2) {
	global $config;
	
	if ($config['flash_charts']) {
		$date = date("$format1 $format2", $timestamp);
	}
	else {
		$date = date($format1, $timestamp);
		if ($format2 != '') {
			$date .= "\n".date($format2, $timestamp);
		}
	}
	
	return $date;
}

/**
 * Produces a combined/user defined graph
 *
 * @param array List of source modules
 * @param array List of weighs for each module
 * @param int Period (in seconds)
 * @param int Width, in pixels
 * @param int Height, in pixels
 * @param string Title for graph
 * @param string Unit name, for render in legend
 * @param int Show events in graph (set to 1)
 * @param int Show alerts in graph (set to 1)
 * @param int Pure mode (without titles) (set to 1)
 * @param int Date to start of getting info.
 * @param mixed If is a projection graph this parameter will be module data with prediction data (the projection) 
 * or false in other case.
 * @param array List of names for the items. Should have the same size as the module list.
 * @param array List of units for the items. Should have the same size as the module list.
 * @param bool Show the last value of the item on the list.
 * @param bool Show the max value of the item on the list.
 * @param bool Show the min value of the item on the list.
 * @param bool Show the average value of the item on the list.
 * 
 * @return Mixed 
 */
function graphic_combined_module ($module_list, $weight_list, $period,
	$width, $height, $title, $unit_name, $show_events = 0,
	$show_alerts = 0, $pure = 0, $stacked = 0, $date = 0,
	$only_image = false, $homeurl = '', $ttl = 1, $projection = false,
	$prediction_period = false, $background_color = 'white',
	$name_list = array(), $unit_list = array(), $show_last = true, $show_max = true,
	$show_min = true, $show_avg = true, $labels = array(), $dashboard = false,
	$vconsole = false, $percentil = null, $from_interface = false) {
	
	global $config;
	global $graphic_type;
	
	$time_format_2 = '';
	$temp_range = $period;
	
	if ($projection != false) {
		if ($period < $prediction_period)
			$temp_range = $prediction_period;
	}
	
	// Set the title and time format
	if ($temp_range <= SECONDS_1DAY) {
		$time_format = 'd.m.Y H:i:s';
	}
	elseif ($temp_range < SECONDS_15DAYS) {
		$time_format = 'M d';
		$time_format_2 = 'H:i';
		if ($projection != false) {
			$time_format_2 = 'H\h';
		}
	}
	elseif ($temp_range <= SECONDS_1MONTH) {
		$time_format = 'M d';
		$time_format_2 = 'H\h';
	}
	elseif ($temp_range <= SECONDS_1MONTH) {
		$time_format = 'M d';
		$time_format_2 = 'H\h';
	} 
	elseif ($period < SECONDS_6MONTHS) {
		$time_format = 'M d';
		$time_format_2 = 'H\h';
	}
	else {
		$time_format = "M Y";
	}
	
	// Set variables
	if ($date == 0)
		$date = get_system_time();
	$datelimit = $date - $period;
	
	$resolution = $config['graph_res'] * 50; //Number of points of the graph
	$interval = (int) ($period / $resolution);
	
	// If projection graph, fill with zero previous data to projection interval	
	if ($projection != false) {
		$j = $datelimit;
		$in_range = true;
		while ($in_range) {
			$timestamp_f = graph_get_formatted_date($j, $time_format, $time_format_2);
			
			//$timestamp_f = date('d M Y H:i:s', $j);
			$before_projection[$timestamp_f] = 0;
			
			if ($j > $date) {
				$in_range = false;
			}
			$j = $j + $interval;
		}
	}
	
	// Added support for projection graphs (normal_module + 1(prediction data))
	if ($projection !== false) { 
		$module_number = count ($module_list) + 1;
	}
	else {
		$module_number = count ($module_list);
	}
	
	$names_number = count($name_list);
	$units_number = count($unit_list);
	
	// interval - This is the number of "rows" we are divided the time to fill data.
	//    more interval, more resolution, and slower.
	// periodo - Gap of time, in seconds. This is now to (now-periodo) secs
	
	// Init weights
	for ($i = 0; $i < $module_number; $i++) {
		if (! isset ($weight_list[$i])) {
			$weight_list[$i] = 1;
		}
		else if ($weight_list[$i] == 0) {
			$weight_list[$i] = 1;
		}
	}
	
	// Set data containers
	for ($i = 0; $i < $resolution; $i++) {
		$timestamp = $datelimit + ($interval * $i);/*
		$timestamp_short = date($time_format, $timestamp);
		$long_index[$timestamp_short] = date(
		html_entity_decode($config['date_format'], ENT_QUOTES, "UTF-8"), $timestamp);
		$timestamp = $timestamp_short;*/
		
		$graph[$timestamp]['count'] = 0;
		$graph[$timestamp]['timestamp_bottom'] = $timestamp;
		$graph[$timestamp]['timestamp_top'] = $timestamp + $interval;
		$graph[$timestamp]['min'] = 0;
		$graph[$timestamp]['max'] = 0;
		$graph[$timestamp]['event'] = 0;
		$graph[$timestamp]['alert'] = 0;
	}
	
	$long_index = array();
	
	$graph_values = array();
	$module_name_list = array();
	$collector = 0;
	$user = users_get_user_by_id($config['id_user']);
	$user_flash_charts = $user['flash_chart'];
	
	if ($user_flash_charts == 1)
		$flash_charts = true;
	elseif($user_flash_charts == -1)
		$flash_charts = $config['flash_charts'];
	elseif($user_flash_charts == 0)
		$flash_charts = false;
	
	if ($only_image) {
		$flash_charts = false;
	}
	
	// Calculate data for each module
	for ($i = 0; $i < $module_number; $i++) {
		$automatic_custom_graph_meta = false;
		if ($config['metaconsole']) {
			// Automatic custom graph from the report template in metaconsole
			if (is_array($module_list[$i])) {
				$server = metaconsole_get_connection_by_id ($module_list[$i]['server']);
				metaconsole_connect($server);
				$automatic_custom_graph_meta = true;
			}
		}
		
		$search_in_history_db = db_search_in_history_db($datelimit);
		
		// If its a projection graph,
		// first module will be data and second will be the projection
		if ($projection != false && $i != 0) {
			if ($automatic_custom_graph_meta)
				$agent_module_id = $module_list[0]['module'];
			else
				$agent_module_id = $module_list[0];
			
			$id_module_type = modules_get_agentmodule_type ($agent_module_id);
			$module_type = modules_get_moduletype_name ($id_module_type);
			$uncompressed_module = is_module_uncompressed ($module_type);
		}
		else {
			if ($automatic_custom_graph_meta)
				$agent_module_id = $module_list[$i]['module'];
			else
				$agent_module_id = $module_list[$i];
			
			
			$id_module_type = modules_get_agentmodule_type ($agent_module_id);
			$module_type = modules_get_moduletype_name ($id_module_type);
			$uncompressed_module = is_module_uncompressed ($module_type);
		}
		
		if ($uncompressed_module) {
			$avg_only = 1;
		}
		
		// Get event data (contains alert data too)
		if ($show_events == 1 || $show_alerts == 1) {
			$events = db_get_all_rows_filter ('tevento',
				array ('id_agentmodule' => $agent_module_id,
					"utimestamp > $datelimit",
					"utimestamp < $date",
					'order' => 'utimestamp ASC'),
				array ('evento', 'utimestamp', 'event_type'));
			if ($events === false) {
				$events = array ();
			}
		}
		
		// Get module data
		$data = db_get_all_rows_filter ('tagente_datos',
			array ('id_agente_modulo' => $agent_module_id,
				"utimestamp > $datelimit",
				"utimestamp < $date",
				'order' => 'utimestamp ASC'),
			array ('datos', 'utimestamp'), 'AND', $search_in_history_db);
		if ($data === false) {
			$data = array ();
		}
		
		// Uncompressed module data
		if ($uncompressed_module) {
			$min_necessary = 1;
		
		// Compressed module data
		}
		else {
			// Get previous data
			$previous_data = modules_get_previous_data ($agent_module_id, $datelimit);
			if ($previous_data !== false) {
				$previous_data['utimestamp'] = $datelimit;
				array_unshift ($data, $previous_data);
			}
			
			// Get next data
			$nextData = modules_get_next_data ($agent_module_id, $date);
			if ($nextData !== false) {
				array_push ($data, $nextData);
			}
			else if (count ($data) > 0) {
				// Propagate the last known data to the end of the interval
				$nextData = array_pop ($data);
				array_push ($data, $nextData);
				$nextData['utimestamp'] = $date;
				array_push ($data, $nextData);
			}
			
			$min_necessary = 2;
		}
		
		// Set initial conditions
		$graph_values[$i] = array();
		
		// Check available data
		if (count ($data) < $min_necessary) {
			continue;
		}
		
		if (!empty($name_list) && $names_number == $module_number && isset($name_list[$i])) {
			if ($labels[$agent_module_id] != '')
				$module_name_list[$i] = $labels[$agent_module_id];
			else {
				$agent_name = io_safe_output(
					modules_get_agentmodule_agent_name ($agent_module_id));
				$alias = db_get_value ("alias","tagente","nombre",$agent_name);
				$module_name = io_safe_output(
					modules_get_agentmodule_name ($agent_module_id));
				
				if ($flash_charts)
					$module_name_list[$i] = '<span style=\"font-size:' . ($config['font_size']) . 'pt;font-family: smallfontFont;\" >' . $alias . " / " . $module_name. '</span>';
				else
					$module_name_list[$i] = $alias . " / " . $module_name;
			}
		}
		else {
			//Get and process agent name
			$agent_name = io_safe_output(
				modules_get_agentmodule_agent_name ($agent_module_id));
			$alias = db_get_value ("alias","tagente","nombre",$agent_name);
			$agent_name = ui_print_truncate_text($agent_name, 'agent_small', false, true, false, '...', false);
			
			$agent_id = agents_get_agent_id ($agent_name);
			
			//Get and process module name
			$module_name = io_safe_output(
				modules_get_agentmodule_name ($agent_module_id));
			$module_name = sprintf(__("%s"), $module_name);
			$module_name = ui_print_truncate_text($module_name, 'module_small', false, true, false, '...', false);
			
			if ($flash_charts) {
				if ($labels[$agent_module_id] != '')
					$module_name_list[$i] = '<span style=\"font-size:' . 
						($config['font_size']) . 'pt;font-family: smallfontFont;\" >' . 
						$labels[$agent_module_id] . '</span>';
				else
					$module_name_list[$i] = '<span style=\"font-size:' . 
						($config['font_size']) . 'pt;font-family: smallfontFont;\" >' . 
						$alias . ' / ' . $module_name . '</span>';
			}
			else {
				if ($labels[$agent_module_id] != '')
					$module_name_list[$i] = $labels[$agent_module_id];
				else
					$module_name_list[$i] = $alias . ' / ' . $module_name;
			}
		}
		
		// Data iterator
		$j = 0;
		
		// Event iterator
		$k = 0;
		
		// Set initial conditions
		
		//$graph_values[$i] = array();
		$temp_graph_values = array();
		
		if ($data[0]['utimestamp'] == $datelimit) {
			$previous_data = $data[0]['datos'];
			$j++;
		}
		else {
			$previous_data = 0;
		}
		
		$max = 0;
		$min = null;
		$avg = 0;
		$countAvg = 0;
		
		// Calculate chart data
		$last_known = $previous_data;
		for ($l = 0; $l < $resolution; $l++) {
			$countAvg ++;
			
			$timestamp = $datelimit + ($interval * $l);
			$timestamp_short = graph_get_formatted_date($timestamp, $time_format, $time_format_2);
			
			$long_index[$timestamp_short] = date(
			html_entity_decode($config['date_format'], ENT_QUOTES, "UTF-8"), $timestamp);
			//$timestamp = $timestamp_short;
			
			$total = 0;
			$count = 0;
			
			// Read data that falls in the current interval
			$interval_min = $last_known;
			$interval_max = $last_known;
			while (isset ($data[$j]) && $data[$j]['utimestamp'] >= $timestamp && $data[$j]['utimestamp'] < ($timestamp + $interval)) {
				if ($data[$j]['datos'] > $interval_max) {
					$interval_max = $data[$j]['datos'];
				}
				else if ($data[$j]['datos'] < $interval_max) {
					$interval_min = $data[$j]['datos'];
				}
				$total += $data[$j]['datos'];
				$last_known = $data[$j]['datos'];
				$count++;
				$j++;
			}
			
			// Average
			if ($count > 0) {
				$total /= $count;
			}
			
			// Read events and alerts that fall in the current interval
			$event_value = 0;
			$alert_value = 0;
			while (isset ($events[$k]) && $events[$k]['utimestamp'] >= $timestamp && $events[$k]['utimestamp'] <= ($timestamp + $interval)) {
				if ($show_events == 1) {
					$event_value++;
				}
				if ($show_alerts == 1 && substr ($events[$k]['event_type'], 0, 5) == 'alert') {
					$alert_value++;
				}
				$k++;
			}
			
			// Data
			if ($count > 0) {
				//$graph_values[$i][$timestamp] = $total * $weight_list[$i];
				$temp_graph_values[$timestamp_short] = $total * $weight_list[$i];
			}
			else {
				// Compressed data
				if ($uncompressed_module || ($timestamp > time ())) {
					$temp_graph_values[$timestamp_short] = 0;
				}
				else {
					$temp_graph_values[$timestamp_short] = $last_known * $weight_list[$i];
				}
			}
			
			//Extract max, min, avg
			if ($max < $temp_graph_values[$timestamp_short]) {
				$max = $temp_graph_values[$timestamp_short];
			}
			
			if (isset($min)) {
				if ($min > $temp_graph_values[$timestamp_short]) {
					$min = $temp_graph_values[$timestamp_short];
				}
			}
			else {
				$min = $temp_graph_values[$timestamp_short];
			}
			$avg += $temp_graph_values[$timestamp_short];
			
			// Added to support projection graphs
			if ($projection != false and $i != 0) {
				$projection_data = array();
				$projection_data = array_merge($before_projection, $projection); 
				$graph_values[$i] = $projection_data;
			}
			else {
				$graph_values[$i] = $temp_graph_values; 
			}
		}
		
		//Add the max, min and avg in the legend
		$avg = round($avg / $countAvg, 1);
		
		$graph_stats = get_graph_statistics($graph_values[$i]);
		
		if (!isset($config["short_module_graph_data"]))
			$config["short_module_graph_data"] = true;
		
		if ($config["short_module_graph_data"]) {
			$min = $graph_stats['min'];
			$max = $graph_stats['max'];
			$avg = $graph_stats['avg'];
			$last = $graph_stats['last'];
			
			if ($min > 1000000)
				$min = sprintf("%sM", remove_right_zeros(number_format($min / 1000000, remove_right_zeros)));
			else if ($min > 1000)
				$min = sprintf("%sK", remove_right_zeros(number_format($min / 1000, $config['graph_precision'])));
			
			if ($max > 1000000)
				$max = sprintf("%sM", remove_right_zeros(number_format($max / 1000000, $config['graph_precision'])));
			else if ($max > 1000)
				$max = sprintf("%sK", remove_right_zeros(number_format($max / 1000, $config['graph_precision'])));
			
			if ($avg > 1000000)
				$avg = sprintf("%sM", remove_right_zeros(number_format($avg / 1000000, $config['graph_precision'])));
			else if ($avg > 1000)
				$avg = sprintf("%sK", remove_right_zeros(number_format($avg / 1000, $config['graph_precision'])));
			
			if ($last > 1000000)
				$last = sprintf("%sM", remove_right_zeros(number_format($last / 1000000, $config['graph_precision'])));
			else if ($last > 1000)
				$last = sprintf("%sK", remove_right_zeros(number_format($last / 1000, $config['graph_precision'])));
		}
		else {
			$min = remove_right_zeros(number_format($graph_stats['min'], $config['graph_precision']));
			$max = remove_right_zeros(number_format($graph_stats['max'], $config['graph_precision']));
			$avg = remove_right_zeros(number_format($graph_stats['avg'], $config['graph_precision']));
			$last = remove_right_zeros(number_format($graph_stats['last'], $config['graph_precision']));
		}
		
		
		if (!empty($unit_list) && $units_number == $module_number && isset($unit_list[$i])) {
			$unit = $unit_list[$i];
		}
		
		if ($projection == false or ($projection != false and $i == 0)) {
			$module_name_list[$i] .= ": ";
			if ($show_max)
				$module_name_list[$i] .= __("Max") . ": $max $unit; ";
			if ($show_min)
				$module_name_list[$i] .= __("Min") . ": $min $unit; ";
			if ($show_avg)
				$module_name_list[$i] .= __("Avg") . ": $avg $unit";
		}
		
		if ($weight_list[$i] != 1) {
			//$module_name_list[$i] .= " (x". format_numeric ($weight_list[$i], 1).")";
			$module_name_list[$i] .= " (x". format_numeric ($weight_list[$i], 1).")";
		}
		
		//$graph_values[$module_name_list[$i]] = $graph_values[$i];
		//unset($graph_values[$i]);
		
		//$graph_values[$i] = $graph_values[$i];
		
		if ($config['metaconsole']) {
			// Automatic custom graph from the report template in metaconsole
			if (is_array($module_list[0])) {
				metaconsole_restore_db();
			}
		}
	}
	
	$temp = array();
	
	if ($flash_charts === false && $stacked == CUSTOM_GRAPH_GAUGE) 
		$stacked = CUSTOM_GRAPH_BULLET_CHART;
	
	switch ($stacked) {
		case CUSTOM_GRAPH_BULLET_CHART_THRESHOLD:
		case CUSTOM_GRAPH_BULLET_CHART:
			$datelimit = $date - $period;
			if($stacked == CUSTOM_GRAPH_BULLET_CHART_THRESHOLD){
				$acumulador = 0;
				foreach ($module_list as $module_item) {
					$module = $module_item;
					$query_last_value = sprintf('
						SELECT datos
						FROM tagente_datos
						WHERE id_agente_modulo = %d
							AND utimestamp < %d
							ORDER BY utimestamp DESC',
						$module, $date);
					$temp_data = db_get_value_sql($query_last_value);
					if ($acumulador < $temp_data){
						$acumulador = $temp_data;
					}
				}
			}
			foreach ($module_list as $module_item) {
				$automatic_custom_graph_meta = false;
				if ($config['metaconsole']) {
					// Automatic custom graph from the report template in metaconsole
					if (is_array($module_list[$i])) {
						$server = metaconsole_get_connection_by_id ($module_item['server']);
						metaconsole_connect($server);
						$automatic_custom_graph_meta = true;
					}
				}
				
				if ($automatic_custom_graph_meta)
					$module = $module_item['module'];
				else
					$module = $module_item;
				
				$search_in_history_db = db_search_in_history_db($datelimit);
				
				$temp[$module] = modules_get_agentmodule($module);
				$query_last_value = sprintf('
					SELECT datos
					FROM tagente_datos
					WHERE id_agente_modulo = %d
						AND utimestamp < %d
						ORDER BY utimestamp DESC',
					$module, $date);
				$temp_data = db_get_value_sql($query_last_value);
								
				if ($temp_data) {
					if (is_numeric($temp_data))
						$value = $temp_data;
					else
						$value = count($value);
				}
				else {
					if ($flash_charts === false)
						$value = 0;
					else
						$value = false;
				}
				
				if ( !empty($labels) && isset($labels[$module]) ){
                    $label = io_safe_input($labels[$module]);
                }else{
					$alias = db_get_value ("alias","tagente","id_agente",$temp[$module]['id_agente']);
                    $label = $alias . ': ' . $temp[$module]['nombre'];
                }
					
				
				$temp[$module]['label'] = $label;
				$temp[$module]['value'] = $value;
				$temp_max = reporting_get_agentmodule_data_max($module,$period,$date);
				if ($temp_max < 0)
					$temp_max = 0;
				if (isset($acumulador)){
					$temp[$module]['max'] = $acumulador;
				}else{
					$temp[$module]['max'] = ($temp_max === false) ? 0 : $temp_max;
				}

				$temp_min = reporting_get_agentmodule_data_min($module,$period,$date);
				if ($temp_min < 0)
					$temp_min = 0;
				$temp[$module]['min'] = ($temp_min === false) ? 0 : $temp_min;
				
				if ($config['metaconsole']) {
					// Automatic custom graph from the report template in metaconsole
					if (is_array($module_list[0])) {
						metaconsole_restore_db();
					}
				}
				
			}
			
			break;
		case CUSTOM_GRAPH_HBARS:
		case CUSTOM_GRAPH_VBARS:
			$datelimit = $date - $period;
			
			$label = '';
			foreach ($module_list as $module_item) {
				$automatic_custom_graph_meta = false;
				if ($config['metaconsole']) {
					// Automatic custom graph from the report template in metaconsole
					if (is_array($module_list[$i])) {
						$server = metaconsole_get_connection_by_id ($module_item['server']);
						metaconsole_connect($server);
						$automatic_custom_graph_meta = true;
					}
				}
				
				if ($automatic_custom_graph_meta)
					$module = $module_item['module'];
				else
					$module = $module_item;
				
				
				$module_data = modules_get_agentmodule($module);
				$query_last_value = sprintf('
					SELECT datos
					FROM tagente_datos
					WHERE id_agente_modulo = %d
						AND utimestamp < %d
						ORDER BY utimestamp DESC',
					$module, $date);
				$temp_data = db_get_value_sql($query_last_value);
				
				$agent_name = io_safe_output(
					modules_get_agentmodule_agent_name ($module));
				
				if (!empty($labels) && isset($labels[$module]) ){
                    $label = $labels[$module];
                }else {
					$alias = db_get_value ("alias","tagente","id_agente",$module_data['id_agente']);
                    $label = $alias . " - " .$module_data['nombre'];
                }
					
				$temp[$label]['g'] = round($temp_data,4);
				
				
				if ($config['metaconsole']) {
					// Automatic custom graph from the report template in metaconsole
					if (is_array($module_list[0])) {
						metaconsole_restore_db();
					}
				}
				
			}
			break;
		case CUSTOM_GRAPH_PIE:
			$datelimit = $date - $period;
			$total_modules = 0;
			foreach ($module_list as $module_item) {
				$automatic_custom_graph_meta = false;
				if ($config['metaconsole']) {
					// Automatic custom graph from the report template in metaconsole
					if (is_array($module_list[$i])) {
						$server = metaconsole_get_connection_by_id ($module_item['server']);
						metaconsole_connect($server);
						$automatic_custom_graph_meta = true;
					}
				}
				
				if ($automatic_custom_graph_meta)
					$module = $module_item['module'];
				else
					$module = $module_item;
				
				$data_module = modules_get_agentmodule($module);
				$query_last_value = sprintf('
					SELECT datos
					FROM tagente_datos
					WHERE id_agente_modulo = %d
						AND utimestamp > %d
						AND utimestamp < %d
						ORDER BY utimestamp DESC',
					$module, $datelimit, $date);
				$temp_data = db_get_value_sql($query_last_value);
				
				if ( $temp_data ){
					if (is_numeric($temp_data))
						$value = $temp_data;
					else
						$value = count($value);
				}
				else {
					$value = false;
				}
				$total_modules += $value;

				if ( !empty($labels) && isset($labels[$module]) ){
					$label = io_safe_output($labels[$module]);
				}else {
					$alias = db_get_value ("alias","tagente","id_agente",$data_module['id_agente']);
					$label = io_safe_output($alias . ": " . $data_module['nombre']);
				}
				
				$temp[$label] = array('value'=>$value,
										'unit'=>$data_module['unit']);
				if ($config['metaconsole']) {
					// Automatic custom graph from the report template in metaconsole
					if (is_array($module_list[0])) {
						metaconsole_restore_db();
					}
				}
			}
			$temp['total_modules'] = $total_modules;
			
			break;
		case CUSTOM_GRAPH_GAUGE:
			$datelimit = $date - $period;
			$i = 0;
			foreach ($module_list as $module_item) {
				$automatic_custom_graph_meta = false;
				if ($config['metaconsole']) {
					// Automatic custom graph from the report template in metaconsole
					if (is_array($module_list[$i])) {
						$server = metaconsole_get_connection_by_id ($module_item['server']);
						metaconsole_connect($server);
						$automatic_custom_graph_meta = true;
					}
				}
				
				if ($automatic_custom_graph_meta)
					$module = $module_item['module'];
				else
					$module = $module_item;
				
				$temp[$module] = modules_get_agentmodule($module);
				$query_last_value = sprintf('
					SELECT datos
					FROM tagente_datos
					WHERE id_agente_modulo = %d
						AND utimestamp < %d
						ORDER BY utimestamp DESC',
					$module, $date);
				$temp_data = db_get_value_sql($query_last_value);
				if ( $temp_data ) {
					if (is_numeric($temp_data))
						$value = $temp_data;
					else
						$value = count($value);
				}
				else {
					$value = false;
				}
				$temp[$module]['label'] = ($labels[$module] != '') ? $labels[$module] : $temp[$module]['nombre'];
				
				$temp[$module]['value'] = $value;
				$temp[$module]['label'] = ui_print_truncate_text($temp[$module]['label'],"module_small",false,true,false,"..");
				
				if ($temp[$module]['unit'] == '%') {
					$temp[$module]['min'] =	0;
					$temp[$module]['max'] = 100;
				}
				else {
					$min = $temp[$module]['min'];
					if ($temp[$module]['max'] == 0)
						$max = reporting_get_agentmodule_data_max($module,$period,$date);
					else
						$max = $temp[$module]['max'];
					$temp[$module]['min'] = ($min == 0 ) ? 0 : $min;
					$temp[$module]['max'] = ($max == 0 ) ? 100 : $max;
				}
				$temp[$module]['gauge'] = uniqid('gauge_');
				
				if ($config['metaconsole']) {
					// Automatic custom graph from the report template in metaconsole
					if (is_array($module_list[0])) {
						metaconsole_restore_db();
					}
				}
				$i++;
			}
			break;
		default:
			if (!is_null($percentil) && $percentil) {
				foreach ($graph_values as $graph_group => $point) {
					foreach ($point as $timestamp_point => $point_value) {
						$temp[$timestamp_point][$graph_group] = $point_value;
					}
					
					$percentile_value = get_percentile($config['percentil'], $point);
					$percentil_result[$graph_group] = array_fill ( 0, count($point), $percentile_value);
					$series_type[$graph_group] = 'line';
					$agent_name = io_safe_output(
						modules_get_agentmodule_agent_alias ($module_list[$graph_group]));
					$module_name = io_safe_output(
						modules_get_agentmodule_name ($module_list[$graph_group]));
					$module_name_list['percentil'.$graph_group] = __('Percentile %dº', $config['percentil']) . __(' of module ') . $agent_name .' / ' . $module_name . ' (' . $percentile_value . ' ' . $unit . ') ';
				}
			}
			else {
				foreach ($graph_values as $graph_group => $point) {
					foreach ($point as $timestamp_point => $point_value) {
						$temp[$timestamp_point][$graph_group] = $point_value;
					}
				}
			}
			break;
	}
	
	$graph_values = $temp;
	
	if($config["fixed_graph"] == false){
		$water_mark = array(
			'file' => $config['homedir'] .  "/images/logo_vertical_water.png",
			'url' => ui_get_full_url("images/logo_vertical_water.png", false, false, false));
	}
	
	//Work around for fixed the agents name with huge size chars.
	$fixed_font_size = $config['font_size'];
	
	//Set graph color
	
	$color = array();
	
	$color[0] = array('border' => '#000000',
		'color' => $config['graph_color1'],
		'alpha' => CHART_DEFAULT_ALPHA);
	$color[1] = array('border' => '#000000',
		'color' => $config['graph_color2'],
		'alpha' => CHART_DEFAULT_ALPHA);
	$color[2] = array('border' => '#000000',
		'color' => $config['graph_color3'],
		'alpha' => CHART_DEFAULT_ALPHA);
	$color[3] = array('border' => '#000000',
		'color' => $config['graph_color4'],
		'alpha' => CHART_DEFAULT_ALPHA);
	$color[4] = array('border' => '#000000',
		'color' => $config['graph_color5'],
		'alpha' => CHART_DEFAULT_ALPHA);
	$color[5] = array('border' => '#000000',
		'color' => $config['graph_color6'],
		'alpha' => CHART_DEFAULT_ALPHA);
	$color[6] = array('border' => '#000000',
		'color' => $config['graph_color7'],
		'alpha' => CHART_DEFAULT_ALPHA);
	$color[7] = array('border' => '#000000',
		'color' => $config['graph_color8'],
		'alpha' => CHART_DEFAULT_ALPHA);
	$color[8] = array('border' => '#000000',
		'color' => $config['graph_color9'],
		'alpha' => CHART_DEFAULT_ALPHA);
	$color[9] = array('border' => '#000000',
		'color' => $config['graph_color10'],
		'alpha' => CHART_DEFAULT_ALPHA);
	$color[11] = array('border' => '#000000',
		'color' => COL_GRAPH9,
		'alpha' => CHART_DEFAULT_ALPHA);
	$color[12] = array('border' => '#000000',
		'color' => COL_GRAPH10,
		'alpha' => CHART_DEFAULT_ALPHA);
	$color[13] = array('border' => '#000000',
		'color' => COL_GRAPH11,
		'alpha' => CHART_DEFAULT_ALPHA);
	$color[14] = array('border' => '#000000',
		'color' => COL_GRAPH12,
		'alpha' => CHART_DEFAULT_ALPHA);
	$color[15] = array('border' => '#000000',
		'color' => COL_GRAPH13,
		'alpha' => CHART_DEFAULT_ALPHA);
	
	$threshold_data = array();

	if ($from_interface) {
		$yellow_threshold = 0;
		$red_threshold = 0;

		$yellow_up = 0;
		$red_up = 0;

		$yellow_inverse = 0;
		$red_inverse = 0;

		$compare_warning = false;
		$compare_critical = false;

		$do_it_warning_min = true;
		$do_it_critical_min = true;

		$do_it_warning_max = true;
		$do_it_critical_max = true;

		$do_it_warning_inverse = true;
		$do_it_critical_inverse = true;
		foreach ($module_list as $index => $id_module) {
			// Get module warning_min and critical_min
			$warning_min = db_get_value('min_warning','tagente_modulo','id_agente_modulo',$id_module);
			$critical_min = db_get_value('min_critical','tagente_modulo','id_agente_modulo',$id_module);

			if ($index == 0) {
				$compare_warning = $warning_min;
			}
			else {
				if ($compare_warning != $warning_min) {
					$do_it_warning_min = false;
				}
			}

			if ($index == 0) {
				$compare_critical = $critical_min;
			}
			else {
				if ($compare_critical != $critical_min) {
					$do_it_critical_min = false;
				}
			}
		}

		if ($do_it_warning_min || $do_it_critical_min) {
			foreach ($module_list as $index => $id_module) {
				$warning_max = db_get_value('max_warning','tagente_modulo','id_agente_modulo',$id_module);
				$critical_max = db_get_value('max_critical','tagente_modulo','id_agente_modulo',$id_module);

				if ($index == 0) {
					$yellow_up = $warning_max;
				}
				else {
					if ($yellow_up != $warning_max) {
						$do_it_warning_max = false;
					}
				}

				if ($index == 0) {
					$red_up = $critical_max;
				}
				else {
					if ($red_up != $critical_max) {
						$do_it_critical_max = false;
					}
				}
			}
		}

		if ($do_it_warning_min || $do_it_critical_min) {
			foreach ($module_list as $index => $id_module) {
				$warning_inverse = db_get_value('warning_inverse','tagente_modulo','id_agente_modulo',$id_module);
				$critical_inverse = db_get_value('critical_inverse','tagente_modulo','id_agente_modulo',$id_module);

				if ($index == 0) {
					$yellow_inverse = $warning_inverse;
				}
				else {
					if ($yellow_inverse != $warning_inverse) {
						$do_it_warning_inverse = false;
					}
				}

				if ($index == 0) {
					$red_inverse = $critical_inverse;
				}
				else {
					if ($red_inverse != $critical_inverse) {
						$do_it_critical_inverse = false;
					}
				}
			}
		}
		
		if ($do_it_warning_min && $do_it_warning_max && $do_it_warning_inverse) {
			$yellow_threshold = $compare_warning;
			$threshold_data['yellow_up'] = $yellow_up;
			$threshold_data['yellow_inverse'] = (bool)$yellow_inverse;
		}

		if ($do_it_critical_min && $do_it_critical_max && $do_it_critical_inverse) {
			$red_threshold = $compare_critical;
			$threshold_data['red_up'] = $red_up;
			$threshold_data['red_inverse'] = (bool)$red_inverse;
		}
	}

	switch ($stacked) {
		case CUSTOM_GRAPH_AREA:
			return area_graph($flash_charts, $graph_values, $width,
				$height, $color, $module_name_list, $long_index,
				ui_get_full_url("images/image_problem.opaque.png", false, false, false),
				$title, "", $homeurl, $water_mark, $config['fontpath'],
				$fixed_font_size, $unit, $ttl, array(), array(), $yellow_threshold, $red_threshold,  '',
				false, '', true, $background_color,$dashboard, $vconsole, 0, $percentil_result, $threshold_data);
			break;
		default:
		case CUSTOM_GRAPH_STACKED_AREA: 
			return stacked_area_graph($flash_charts, $graph_values,
				$width, $height, $color, $module_name_list, $long_index,
				ui_get_full_url("images/image_problem.opaque.png", false, false, false),
				$title, "", $water_mark, $config['fontpath'], $fixed_font_size,
				"", $ttl, $homeurl, $background_color,$dashboard, $vconsole);
			break;
		case CUSTOM_GRAPH_LINE:  
			return line_graph($flash_charts, $graph_values, $width,
				$height, $color, $module_name_list, $long_index,
				ui_get_full_url("images/image_problem.opaque.png", false, false, false),
				$title, "", $water_mark, $config['fontpath'], $fixed_font_size,
				$unit, $ttl, $homeurl, $background_color, $dashboard, 
				$vconsole, $series_type, $percentil_result, $yellow_threshold, $red_threshold, $threshold_data); 
			break;
		case CUSTOM_GRAPH_STACKED_LINE:
			return stacked_line_graph($flash_charts, $graph_values,
				$width, $height, $color, $module_name_list, $long_index,
				ui_get_full_url("images/image_problem.opaque.png", false, false, false),
				"", "", $water_mark, $config['fontpath'], $fixed_font_size,
				"", $ttl, $homeurl, $background_color, $dashboard, $vconsole);
			break;
		case CUSTOM_GRAPH_BULLET_CHART_THRESHOLD:
		case CUSTOM_GRAPH_BULLET_CHART:
			return stacked_bullet_chart($flash_charts, $graph_values,
				$width, $height, $color, $module_name_list, $long_index,
				ui_get_full_url("images/image_problem.opaque.png", false, false, false),
				"", "", $water_mark, $config['fontpath'], ($config['font_size']+1),
				"", $ttl, $homeurl, $background_color);
			break;
		case CUSTOM_GRAPH_GAUGE:
			return stacked_gauge($flash_charts, $graph_values,
				$width, $height, $color, $module_name_list, $long_index,
				ui_get_full_url("images/image_problem.opaque.png", false, false, false),
				"", "", $water_mark, $config['fontpath'], $fixed_font_size,
				"", $ttl, $homeurl, $background_color);
			break;
		case CUSTOM_GRAPH_HBARS:
			return hbar_graph($flash_charts, $graph_values,
				$width, $height, $color, $module_name_list, $long_index,
				ui_get_full_url("images/image_problem.opaque.png", false, false, false),
				"", "", $water_mark, $config['fontpath'], $fixed_font_size,
				"", $ttl, $homeurl, $background_color);
			break;
		case CUSTOM_GRAPH_VBARS:
			return vbar_graph($flash_charts, $graph_values,
				$width, $height, $color, $module_name_list, $long_index,
				ui_get_full_url("images/image_problem.opaque.png", false, false, false),
				"", "", $water_mark, $config['fontpath'], $fixed_font_size,
				"", $ttl, $homeurl, $background_color, true);
			break;
		case CUSTOM_GRAPH_PIE:
			return ring_graph($flash_charts, $graph_values, $width, $height,
				$others_str, $homeurl, $water_mark, $config['fontpath'],
				($config['font_size']+1), $ttl, false, $color, false);
			break;
	}
}

/**
 * Print a graph with access data of agents
 * 
 * @param integer id_agent Agent ID
 * @param integer width pie graph width
 * @param integer height pie graph height
 * @param integer period time period
 * @param bool return or echo the result flag
 */
function graphic_agentaccess ($id_agent, $width, $height, $period = 0, $return = false) {
	global $config;
	global $graphic_type;
	
	
	$data = array ();
	
	$resolution = $config["graph_res"] * ($period * 2 / $width); // Number of "slices" we want in graph
	
	$interval = (int) ($period / $resolution);
	$date = get_system_time ();
	$datelimit = $date - $period;
	$periodtime = floor ($period / $interval);
	$time = array ();
	$data = array ();
	
	$empty_data = true;
	for ($i = 0; $i < $interval; $i++) {
		$bottom = $datelimit + ($periodtime * $i);
		if (! $graphic_type) {
			$name = date('G:i', $bottom);
		}
		else {
			$name = $bottom;
		}
		
		$top = $datelimit + ($periodtime * ($i + 1));
		switch ($config["dbtype"]) {
			case "mysql":
			case "postgresql":
				$data[$name]['data'] = (int) db_get_value_filter ('COUNT(*)',
					'tagent_access',
					array ('id_agent' => $id_agent,
						'utimestamp > '.$bottom,
						'utimestamp < '.$top));
				break;
			case "oracle":
				$data[$name]['data'] = (int) db_get_value_filter ('count(*)',
					'tagent_access',
					array ('id_agent' => $id_agent,
						'utimestamp > '.$bottom,
						'utimestamp < '.$top));
				break;
		}
		
		if ($data[$name]['data'] != 0) {
			$empty_data = false;
		}
	}
	
	if($config["fixed_graph"] == false){
		$water_mark = array('file' =>
			$config['homedir'] . "/images/logo_vertical_water.png",
			'url' => ui_get_full_url("images/logo_vertical_water.png", false, false, false));
	}

	if ($empty_data) {
		$out = graph_nodata_image($width, $height);
	}
	else {
		$out = area_graph($config['flash_charts'], $data, $width, $height, null, null, null,
			ui_get_full_url("images/image_problem.opaque.png", false, false, false),
			"", "", ui_get_full_url(false, false, false, false), $water_mark,
			$config['fontpath'], $config['font_size'], "", 1, array(), array(), 0, 0, '', false, '', false);
	}
	
	if ($return) {
		return $out;
	}
	else {
		echo $out;
	}
}

/**
 * Print a pie graph with alerts defined/fired data
 * 
 * @param integer Number of defined alerts
 * @param integer Number of fired alerts
 * @param integer width pie graph width
 * @param integer height pie graph height
 * @param bool return or echo flag
 */
function graph_alert_status ($defined_alerts, $fired_alerts, $width = 300, $height = 200, $return = false) {
	global $config;
	
	$data = array(__('Not fired alerts') => $defined_alerts - $fired_alerts, __('Fired alerts') => $fired_alerts);
	$colors = array(COL_NORMAL, COL_ALERTFIRED);
	
	if($config["fixed_graph"] == false){
		$water_mark = array('file' =>
			$config['homedir'] . "/images/logo_vertical_water.png",
			'url' => ui_get_full_url("images/logo_vertical_water.png", false, false, false));
	}
	
	$out = pie2d_graph($config['flash_charts'], $data, $width, $height, __("other"),
		'', '', $config['fontpath'], $config['font_size'], 1, "hidden", $colors);
	
	if ($return) {
		return $out;
	}
	else {
		echo $out;
	}
}

// If any value is negative, truncate it to 0
function truncate_negatives(&$element) {
	if ($element < 0) {
		$element = 0;
	}
}

/**
 * Print a pie graph with events data of agent or all agents (if id_agent = false)
 * 
 * @param integer id_agent Agent ID
 * @param integer width pie graph width
 * @param integer height pie graph height
 * @param bool return or echo flag
 * @param bool show_not_init flag
 */
function graph_agent_status ($id_agent = false, $width = 300, $height = 200, $return = false, $show_not_init = false, $data_agents=false) {
	global $config;
	
	
	$filter = array('disabled' => 0, 'id_grupo' => array_keys(users_get_groups(false, 'AR', false)));
	
	
	if (!empty($id_agent)) {
		$filter['id_agente'] = $id_agent; 
	}
	
	$fields = array('SUM(critical_count) AS Critical', 
		'SUM(warning_count) AS Warning', 
		'SUM(normal_count) AS Normal', 
		'SUM(unknown_count) AS Unknown');
	
	if ($show_not_init) {
		$fields[] = 'SUM(notinit_count) "Not init"';
	}

	if ($data_agents == false) {
		$data = db_get_row_filter('tagente', $filter, $fields);
	} else {
		$data = $data_agents;
	}
	
	if (empty($data)) {
		$data = array();
	}
	
	array_walk($data, 'truncate_negatives');
	
	if($config["fixed_graph"] == false){
		$water_mark = array('file' =>
			$config['homedir'] . "/images/logo_vertical_water.png",
			'url' => ui_get_full_url("images/logo_vertical_water.png", false, false, false));
	}
	
	//$colors = array(COL_CRITICAL, COL_WARNING, COL_NORMAL, COL_UNKNOWN);
	$colors[__('Critical')] = COL_CRITICAL;
	$colors[__('Warning')] = COL_WARNING;
	$colors[__('Normal')] = COL_NORMAL;
	$colors[__('Unknown')] = COL_UNKNOWN;
	
	if ($show_not_init) {
		$colors[__('Not init')] = COL_NOTINIT;
	}
	
	if (array_sum($data) == 0) {
		$data = array();
	}
	
	$out = pie2d_graph($config['flash_charts'], $data, $width, $height,
		__("other"), ui_get_full_url(false, false, false, false), '',
		$config['fontpath'], $config['font_size'], 1, "hidden", $colors);
	
	if ($return) {
		return $out;
	}
	else {
		echo $out;
	}
}


/**
 * Print a pie graph with events data of agent
 * 
 * @param integer width pie graph width
 * @param integer height pie graph height
 * @param integer id_agent Agent ID
 */
function graph_event_module ($width = 300, $height = 200, $id_agent) {
	global $config;
	global $graphic_type;

	// Fix: tag filters implemented! for tag functionality groups have to be all user_groups (propagate ACL funct!)
	$groups = users_get_groups($config["id_user"]);
	$tags_condition = tags_get_acl_tags($config['id_user'], array_keys($groups), 'ER', 'event_condition', 'AND');
	
	$data = array ();
	$max_items = 6;
	switch ($config["dbtype"]) {
		case "mysql":
		case "postgresql":
			$sql = sprintf ('SELECT COUNT(id_evento) AS count_number,
					id_agentmodule
				FROM tevento
				WHERE tevento.id_agente = %d %s
				GROUP BY id_agentmodule ORDER BY count_number DESC LIMIT %d', $id_agent, $tags_condition, $max_items);
			break;
		case "oracle":
			$sql = sprintf ('SELECT COUNT(id_evento) AS count_number,
					id_agentmodule
				FROM tevento
				WHERE tevento.id_agente = %d AND rownum <= %d
				GROUP BY id_agentmodule ORDER BY count_number DESC', $id_agent, $max_items);
			break;
	}
	
	$events = db_get_all_rows_sql ($sql);
	if ($events === false) {
		if (! $graphic_type) {
			return fs_error_image ();
		}
		graphic_error ();
		return;
	}
	
	foreach ($events as $event) {
		if ($event['id_agentmodule'] == 0) {
			$key = __('System') . ' ('.$event['count_number'].')';
		}
		else {
			$key = modules_get_agentmodule_name ($event['id_agentmodule']) .
				' ('.$event['count_number'].')';
		}
		
		$data[$key] = $event["count_number"];
	}
	
	if($config["fixed_graph"] == false){
		$water_mark = array('file' =>
			$config['homedir'] . "/images/logo_vertical_water.png",
			'url' => ui_get_full_url("images/logo_vertical_water.png", false, false, false));
	}
	return pie3d_graph($config['flash_charts'], $data, $width, $height, __("other"),
		'', $water_mark, $config['fontpath'], $config['font_size'], 1, "bottom");
}

function progress_bar($progress, $width, $height, $title = '', $mode = 1, $value_text = false, $color = false, $options = false) {
	global $config;
	
	$out_of_lim_str = io_safe_output(__("Out of limits"));
	
	$title = "";
	
	if ($value_text === false) {
		$value_text = $progress . "%";
	}
	
	$colorRGB = '';
	if ($color !== false) {
		$colorRGB = html_html2rgb($color);
		$colorRGB = implode('|', $colorRGB);
	}
	
	$class_tag = '';
	$id_tag = '';
	if ($options !== false) {
		foreach ($options as $option_type => $option_value) {
			if ($option_type == 'class')
				$class_tag = ' class="' . $option_value . '" ';
			else if ($option_type == 'id')
				$id_tag = ' id="' . $option_value . '" ';
		}
	}
	
	require_once("include_graph_dependencies.php");
	include_graphs_dependencies($config['homedir'].'/');
	$src = ui_get_full_url(
		"/include/graphs/fgraph.php?homeurl=../../&graph_type=progressbar" .
		"&width=".$width."&homedir=".$config['homedir']."&height=".$height."&progress=".$progress.
		"&mode=" . $mode . "&out_of_lim_str=".$out_of_lim_str .
		"&title=".$title."&font=".$config['fontpath']."&value_text=". $value_text . 
		"&colorRGB=". $colorRGB, false, false, false
		);
	
	return "<img title='" . $title . "' alt='" . $title . "'" . $class_tag . $id_tag . 
		" src='" . $src . "' />";
}

function progress_bubble($progress, $width, $height, $title = '', $mode = 1, $value_text = false, $color = false) {
	global $config;
	
	$hack_metaconsole = '';
	if (defined('METACONSOLE'))
		$hack_metaconsole = '../../';
	
	$out_of_lim_str = io_safe_output(__("Out of limits"));
	$title = "";
	
	if ($value_text === false) {
		$value_text = $progress . "%";
	}
	
	$colorRGB = '';
	if ($color !== false) {
		$colorRGB = html_html2rgb($color);
		$colorRGB = implode('|', $colorRGB);
	}
	
	require_once("include_graph_dependencies.php");
	include_graphs_dependencies($config['homedir'].'/');
	
	return "<img title='" . $title . "' alt='" . $title . "'" .
		" src='" . $config['homeurl'] . $hack_metaconsole . "/include/graphs/fgraph.php?homeurl=../../&graph_type=progressbubble" .
		"&width=".$width."&height=".$height."&progress=".$progress.
		"&mode=" . $mode . "&out_of_lim_str=".$out_of_lim_str .
		"&title=".$title."&font=".$config['fontpath']."&value_text=". $value_text . 
		"&colorRGB=". $colorRGB . "' />";
}

function graph_sla_slicebar ($id, $period, $sla_min, $sla_max, $date, $daysWeek = null, $time_from = null, $time_to = null, $width, $height, $home_url, $ttl = 1, $data = false, $round_corner = null) {
	global $config;
	
	if ($round_corner === null) {
		$round_corner = $config['round_corner'];
	}
	
	// If the data is not provided, we got it
	if ($data === false) {
		$data = reporting_get_agentmodule_sla_array ($id, $period,
			$sla_min, $sla_max, $date, $daysWeek, null, null);
	}
	
	$col_planned_downtime = '#20973F';
	
	$colors = array(1 => COL_NORMAL,
		2 => COL_WARNING,
		3 => COL_CRITICAL,
		4 => COL_UNKNOWN,
		5 => "#ff8400",//COL_MINOR,
		6 => COL_NOTINIT,
		7 => "#ddd");//COL_MAJOR);
	
	return slicesbar_graph($data, $period, $width, $height, $colors,
		$config['fontpath'], $round_corner, $home_url, $ttl);
}

/**
 * Print a pie graph with purge data of agent
 * 
 * @param integer id_agent ID of agent to show
 * @param integer width pie graph width
 * @param integer height pie graph height
 */
function grafico_db_agentes_purge ($id_agent, $width = 380, $height = 300) {
	global $config;
	global $graphic_type;
	
	$filter = array();
	
	if ($id_agent < 1) {
		$query = "";
	}
	else {
		$modules = agents_get_modules($id_agent);
		$module_ids = array_keys($modules);
		
		if (!empty($module_ids))
			$filter['id_agente_modulo'] = $module_ids;
	}
	
	// All data (now)
	$time_now = time();
	
	// 1 day ago
	$time_1day = $time_now - SECONDS_1DAY;
	
	// 1 week ago
	$time_1week = $time_now - SECONDS_1WEEK;
	
	// 1 month ago
	$time_1month = $time_now - SECONDS_1MONTH;
	
	// Three months ago
	$time_3months = $time_now - SECONDS_3MONTHS;
	
	$query_error = false;
	
	// Data from 1 day ago
	$num_1day = 0;
	$num_1day += (int) db_get_sql('SELECT COUNT(*)
										FROM tagente_datos
										WHERE utimestamp > ' . $time_1day);
	$num_1day += (int) db_get_sql('SELECT COUNT(*)
										FROM tagente_datos_string
										WHERE utimestamp > ' . $time_1day);
	$num_1day += (int) db_get_sql('SELECT COUNT(*)
										FROM tagente_datos_log4x
										WHERE utimestamp > ' . $time_1day);
	if ($num_1day >= 0) {
		// Data from 1 week ago
		$num_1week = 0;
		$num_1week += (int) db_get_sql('SELECT COUNT(*)
											FROM tagente_datos
											WHERE utimestamp > ' . $time_1week . '
											AND utimestamp < ' . $time_1day);
		$num_1week += (int) db_get_sql('SELECT COUNT(*)
											FROM tagente_datos_string
											WHERE utimestamp > ' . $time_1week . '
											AND utimestamp < ' . $time_1day);
		$num_1week += (int) db_get_sql('SELECT COUNT(*)
											FROM tagente_datos_log4x
											WHERE utimestamp > ' . $time_1week . '
											AND utimestamp < ' . $time_1day);
		if ($num_1week >= 0) {
			if ($num_1week > 0) {
				$num_1week = 0;
				$num_1week += (int) db_get_sql('SELECT COUNT(*)
													FROM tagente_datos
													WHERE utimestamp > ' . $time_1week);
				$num_1week += (int) db_get_sql('SELECT COUNT(*)
													FROM tagente_datos_string
													WHERE utimestamp > ' . $time_1week);
				$num_1week += (int) db_get_sql('SELECT COUNT(*)
													FROM tagente_datos_log4x
													WHERE utimestamp > ' . $time_1week);
			}
			// Data from 1 month ago
			$num_1month = 0;
			$num_1month += (int) db_get_sql('SELECT COUNT(*)
												FROM tagente_datos
												WHERE utimestamp > ' . $time_1month . '
												AND utimestamp < ' . $time_1week);
			$num_1month += (int) db_get_sql('SELECT COUNT(*)
												FROM tagente_datos_string
												WHERE utimestamp > ' . $time_1month . '
												AND utimestamp < ' . $time_1week);
			$num_1month += (int) db_get_sql('SELECT COUNT(*)
												FROM tagente_datos_log4x
												WHERE utimestamp > ' . $time_1month . '
												AND utimestamp < ' . $time_1week);
			if ($num_1month >= 0) {
				if ($num_1month > 0) {
					$num_1month = 0;
					$num_1month += (int) db_get_sql('SELECT COUNT(*)
														FROM tagente_datos
														WHERE utimestamp > ' . $time_1month);
					$num_1month += (int) db_get_sql('SELECT COUNT(*)
														FROM tagente_datos_string
														WHERE utimestamp > ' . $time_1month);
					$num_1month += (int) db_get_sql('SELECT COUNT(*)
														FROM tagente_datos_log4x
														WHERE utimestamp > ' . $time_1month);
				}
				// Data from 3 months ago
				$num_3months = 0;
				$num_3months += (int) db_get_sql('SELECT COUNT(*)
													FROM tagente_datos
													WHERE utimestamp > ' . $time_3months . '
													AND utimestamp < ' . $time_1month);
				$num_3months += (int) db_get_sql('SELECT COUNT(*)
													FROM tagente_datos
													WHERE utimestamp > ' . $time_3months . '
													AND utimestamp < ' . $time_1month);
				$num_3months += (int) db_get_sql('SELECT COUNT(*)
													FROM tagente_datos
													WHERE utimestamp > ' . $time_3months . '
													AND utimestamp < ' . $time_1month);
				if ($num_3months >= 0) {
					if ($num_3months > 0) {
						$num_3months = 0;
						$num_3months += (int) db_get_sql('SELECT COUNT(*)
															FROM tagente_datos
															WHERE utimestamp > ' . $time_3months);
						$num_3months += (int) db_get_sql('SELECT COUNT(*)
															FROM tagente_datos
															WHERE utimestamp > ' . $time_3months);
						$num_3months += (int) db_get_sql('SELECT COUNT(*)
															FROM tagente_datos
															WHERE utimestamp > ' . $time_3months);
					}
					// All data
					$num_all = 0;
					$num_all += (int) db_get_sql('SELECT COUNT(*)
														FROM tagente_datos
														WHERE utimestamp < ' . $time_3months);
					$num_all += (int) db_get_sql('SELECT COUNT(*)
														FROM tagente_datos
														WHERE utimestamp < ' . $time_3months);
					$num_all += (int) db_get_sql('SELECT COUNT(*)
														FROM tagente_datos
														WHERE utimestamp < ' . $time_3months);
					if ($num_all >= 0) {
						$num_older = $num_all - $num_3months;
						if ($config['history_db_enabled'] == 1) {
							// All data in common and history database
							$num_all_w_history = 0;
							$num_all_w_history += (int) db_get_sql('SELECT COUNT(*)
																FROM tagente_datos
																WHERE utimestamp < ' . $time_3months);
							$num_all_w_history += (int) db_get_sql('SELECT COUNT(*)
																FROM tagente_datos
																WHERE utimestamp < ' . $time_3months);
							$num_all_w_history += (int) db_get_sql('SELECT COUNT(*)
																FROM tagente_datos
																WHERE utimestamp < ' . $time_3months);
							if ($num_all_w_history >= 0) {
								$num_history = $num_all_w_history - $num_all;
							}
						}
					}
				}
			}
		}
	}
	else if (($num_1day == 0) && ($num_1week == 0) && ($num_1month == 0) && ($num_3months == 0) && ($num_all == 0)) {
		//If no data, returns empty
		$query_error = true;
	}
	
	// Error
	if ($query_error || $num_older < 0 || ($config['history_db_enabled'] == 1 && $num_history < 0)
			|| (empty($num_1day) && empty($num_1week) && empty($num_1month)
				&& empty($num_3months) && empty($num_all) 
				&& ($config['history_db_enabled'] == 1 && empty($num_all_w_history)))) {
		return html_print_image('images/image_problem.png', true);
	}

	// Data indexes
	$str_1day = __("Today");
	$str_1week = "1 ".__("Week");
	$str_1month = "1 ".__("Month");
	$str_3months = "3 ".__("Months");
	$str_older = "> 3 ".__("Months");
	
	// Filling the data array
	$data = array();
	if (!empty($num_1day))
		$data[$str_1day] = $num_1day;
	if (!empty($num_1week))
		$data[$str_1week] = $num_1week;
	if (!empty($num_1month))
		$data[$str_1month] = $num_1month;
	if (!empty($num_3months))
		$data[$str_3months] = $num_3months;
	if (!empty($num_older))
		$data[$str_older] = $num_older;
	if ($config['history_db_enabled'] == 1 && !empty($num_history)) {
		// In this pie chart only 5 elements are shown, so we need to remove
		// an element. With a history db enabled the >3 months element are dispensable
		if (count($data) >= 5 && isset($data[$str_3months]))
			unset($data[$str_3months]);

		$time_historic_db = time() - ((int)$config['history_db_days'] * SECONDS_1DAY);
		$date_human = human_time_comparation($time_historic_db);
		$str_history = "> $date_human (".__("History db").")";
		$data[$str_history] = $num_history;
	}

	$water_mark = array(
			'file' => $config['homedir'] . "/images/logo_vertical_water.png", 
			'url' => ui_get_full_url("images/logo_vertical_water.png", false, false, false)
		);
	
	return pie3d_graph($config['flash_charts'], $data, $width, $height,
		__('Other'), '', $water_mark, $config['fontpath'], $config['font_size']);
}

/**
 * Print a horizontal bar graph with packets data of agents
 * 
 * @param integer width pie graph width
 * @param integer height pie graph height
 */
function grafico_db_agentes_paquetes($width = 380, $height = 300) {
	global $config;
	global $graphic_type;
	
	
	$data = array ();
	$legend = array ();
	
	$agents = agents_get_group_agents (array_keys (users_get_groups (false, 'RR')), false, "none");
	$count = agents_get_modules_data_count (array_keys ($agents));
	unset ($count["total"]);
	arsort ($count, SORT_NUMERIC);
	$count = array_slice ($count, 0, 8, true);
	
	foreach ($count as $agent_id => $value) {
		$data[$agents[$agent_id]]['g'] = $value;
	}
	
	if($config["fixed_graph"] == false){
		$water_mark = array('file' =>
			$config['homedir'] . "/images/logo_vertical_water.png",
			'url' => ui_get_full_url("images/logo_vertical_water.png", false, false, false));
	}
	
	return hbar_graph($config['flash_charts'], $data, $width, $height, array(),
		$legend, "", "", true, "", $water_mark,
		$config['fontpath'], $config['font_size'], false);
}

/**
 * Print a horizontal bar graph with modules data of agents
 * 
 * @param integer height graph height
 * @param integer width graph width
 */
function graph_db_agentes_modulos($width, $height) {
	global $config;
	global $graphic_type;
	
	
	$data = array ();
	
	switch ($config['dbtype']) {
		case "mysql":
		case "postgresql":
			$modules = db_get_all_rows_sql ('
				SELECT COUNT(id_agente_modulo), id_agente
				FROM tagente_modulo
				WHERE delete_pending = 0
				GROUP BY id_agente
				ORDER BY 1 DESC LIMIT 10');
			break;
		case "oracle":
			$modules = db_get_all_rows_sql ('
				SELECT COUNT(id_agente_modulo), id_agente
				FROM tagente_modulo
				WHERE rownum <= 10
				AND delete_pending = 0
				GROUP BY id_agente
				ORDER BY 1 DESC');
			break;
	}
	if ($modules === false)
		$modules = array ();
	
	$data = array();
	foreach ($modules as $module) {
		$agent_name = agents_get_name ($module['id_agente'], "none");
		
		if (empty($agent_name)) {
			continue;
		}
		switch ($config['dbtype']) {
			case "mysql":
			case "postgresql":
				$data[$agent_name]['g'] = $module['COUNT(id_agente_modulo)'];
				break;
			case "oracle":
				$data[$agent_name]['g'] = $module['count(id_agente_modulo)'];
				break;
		}
	}
	
	if($config["fixed_graph"] == false){
		$water_mark = array('file' =>
			$config['homedir'] . "/images/logo_vertical_water.png",
			'url' => ui_get_full_url("images/logo_vertical_water.png", false, false, false));
	}
	
	return hbar_graph($config['flash_charts'],
		$data, $width, $height, array(),
		array(), "", "", true, "",
		$water_mark,
		$config['fontpath'], $config['font_size'], false);
}

/**
 * Print a pie graph with users activity in a period of time
 * 
 * @param integer width pie graph width
 * @param integer height pie graph height
 * @param integer period time period
 */
function graphic_user_activity ($width = 350, $height = 230) {
	global $config;
	global $graphic_type;
	
	$data = array ();
	$max_items = 5;
	switch ($config['dbtype']) {
		case "mysql":
		case "postgresql":
			$sql = sprintf ('SELECT COUNT(id_usuario) n_incidents, id_usuario
				FROM tsesion
				GROUP BY id_usuario
				ORDER BY 1 DESC LIMIT %d', $max_items);
			break;
		case "oracle":
			$sql = sprintf ('SELECT COUNT(id_usuario) n_incidents, id_usuario
				FROM tsesion 
				WHERE rownum <= %d
				GROUP BY id_usuario
				ORDER BY 1 DESC', $max_items);
			break;
	}
	$logins = db_get_all_rows_sql ($sql);
	
	if ($logins == false) {
		$logins = array();
	}
	foreach ($logins as $login) {
		$data[$login['id_usuario']] = $login['n_incidents'];
	}
	
	if($config["fixed_graph"] == false){
		$water_mark = array('file' =>
			$config['homedir'] . "/images/logo_vertical_water.png",
			'url' => ui_get_full_url("images/logo_vertical_water.png", false, false, false));
	}
	
	return pie3d_graph($config['flash_charts'], $data, $width, $height,
		__('Other'), '', $water_mark,
		$config['fontpath'], $config['font_size']);
}

/**
 * Print a pie graph with priodity incident
 */
function grafico_incidente_prioridad () {
	global $config;
	global $graphic_type;
	
	$data_tmp = array (0, 0, 0, 0, 0, 0);
	$sql = 'SELECT COUNT(id_incidencia) n_incidents, prioridad
		FROM tincidencia
		GROUP BY prioridad
		ORDER BY 2 DESC';
	$incidents = db_get_all_rows_sql ($sql);
	
	if ($incidents == false) {
		$incidents = array();
	}
	foreach ($incidents as $incident) {
		if ($incident['prioridad'] < 5)
			$data_tmp[$incident['prioridad']] = $incident['n_incidents'];
		else
			$data_tmp[5] += $incident['n_incidents'];
	}
	$data = array (__('Informative') => $data_tmp[0],
		__('Low') => $data_tmp[1],
		__('Medium') => $data_tmp[2],
		__('Serious') => $data_tmp[3],
		__('Very serious') => $data_tmp[4],
		__('Maintenance') => $data_tmp[5]);
	
		if($config["fixed_graph"] == false){
			$water_mark = array('file' =>
				$config['homedir'] . "/images/logo_vertical_water.png",
				'url' => ui_get_full_url("images/logo_vertical_water.png", false, false, false));
		}
	
	return pie3d_graph($config['flash_charts'], $data, 320, 200,
		__('Other'), '', $water_mark,
		$config['fontpath'], $config['font_size']);
}

/**
 * Print a pie graph with incidents data
 */
function graph_incidents_status () {
	global $config;
	global $graphic_type;
	$data = array (0, 0, 0, 0);
	
	$data = array ();
	$data[__('Open incident')] = 0;
	$data[__('Closed incident')] = 0;
	$data[__('Outdated')] = 0;
	$data[__('Invalid')] = 0;
	
	$incidents = db_get_all_rows_filter ('tincidencia',
		array ('estado' => array (0, 2, 3, 13)),
		array ('estado'));
	if ($incidents === false)
		$incidents = array ();
	foreach ($incidents as $incident) {
		if ($incident["estado"] == 0)
			$data[__("Open incident")]++;
		if ($incident["estado"] == 2)
			$data[__("Closed incident")]++;
		if ($incident["estado"] == 3)
			$data[__("Outdated")]++;
		if ($incident["estado"] == 13)
			$data[__("Invalid")]++;
	}
	
	if($config["fixed_graph"] == false){
		$water_mark = array('file' =>
			$config['homedir'] . "/images/logo_vertical_water.png",
			'url' => ui_get_full_url("images/logo_vertical_water.png", false, false, false));
	}
	
	return pie3d_graph($config['flash_charts'], $data, 320, 200,
		__('Other'), '', $water_mark,
		$config['fontpath'], $config['font_size']);
}

/**
 * Print a pie graph with incident data by group
 */
function graphic_incident_group () {
	global $config;
	global $graphic_type;
	
	$data = array ();
	$max_items = 5;
	switch ($config["dbtype"]) {
		case 'mysql':
			$sql = sprintf ('SELECT COUNT(id_incidencia) n_incidents, nombre
				FROM tincidencia,tgrupo
				WHERE tgrupo.id_grupo = tincidencia.id_grupo
				GROUP BY tgrupo.id_grupo, nombre ORDER BY 1 DESC LIMIT %d',
				$max_items);
			break;
		case 'oracle':
			$sql = sprintf ('SELECT COUNT(id_incidencia) n_incidents, nombre
				FROM tincidencia,tgrupo
				WHERE tgrupo.id_grupo = tincidencia.id_grupo
				AND rownum <= %d
				GROUP BY tgrupo.id_grupo, nombre ORDER BY 1 DESC',
				$max_items);
			break;
	}
	$incidents = db_get_all_rows_sql ($sql);
	
	$sql = sprintf ('SELECT COUNT(id_incidencia) n_incidents
		FROM tincidencia
		WHERE tincidencia.id_grupo = 0');
	
	$incidents_all = db_get_value_sql($sql);
	
	if ($incidents == false) {
		$incidents = array();
	}
	foreach ($incidents as $incident) {
		$data[$incident['nombre']] = $incident['n_incidents'];
	}
	
	if ($incidents_all > 0) {
		$data[__('All')] = $incidents_all;
	}
	
	if($config["fixed_graph"] == false){
		$water_mark = array('file' =>
			$config['homedir'] . "/images/logo_vertical_water.png",
			'url' => ui_get_full_url("images/logo_vertical_water.png", false, false, false));
	}
	
	return pie3d_graph($config['flash_charts'], $data, 320, 200,
		__('Other'), '', $water_mark,
		$config['fontpath'], $config['font_size']);
}

/**
 * Print a graph with access data of agents
 * 
 * @param integer id_agent Agent ID
 * @param integer width pie graph width
 * @param integer height pie graph height
 * @param integer period time period
 */
function graphic_incident_user () {
	global $config;
	global $graphic_type;
	
	$data = array ();
	$max_items = 5;
	switch ($config["dbtype"]) {
		case 'mysql':
			$sql = sprintf ('SELECT COUNT(id_incidencia) n_incidents, id_usuario
				FROM tincidencia
				GROUP BY id_usuario
				ORDER BY 1 DESC LIMIT %d', $max_items);
			break;
		case 'oracle':
			$sql = sprintf ('SELECT COUNT(id_incidencia) n_incidents, id_usuario
				FROM tincidencia
				WHERE rownum <= %d
				GROUP BY id_usuario
				ORDER BY 1 DESC', $max_items);
			break;
	}
	$incidents = db_get_all_rows_sql ($sql);
	
	if ($incidents == false) {
		$incidents = array();
	}
	foreach ($incidents as $incident) {
		if ($incident['id_usuario'] == false) {
			$name = __('System');
		}
		else {
			$name = $incident['id_usuario'];
		}
		
		$data[$name] = $incident['n_incidents'];
	}
	
	if($config["fixed_graph"] == false){
		$water_mark = array('file' =>
			$config['homedir'] . "/images/logo_vertical_water.png",
			'url' => ui_get_full_url("images/logo_vertical_water.png", false, false, false));
	}
	
	return pie3d_graph($config['flash_charts'], $data, 320, 200,
		__('Other'), '', $water_mark,
		$config['fontpath'], $config['font_size']);
}

/**
 * Print a pie graph with access data of incidents source
 * 
 * @param integer width pie graph width
 * @param integer height pie graph height
 */
function graphic_incident_source($width = 320, $height = 200) {
	global $config;
	global $graphic_type;
	
	$data = array ();
	$max_items = 5;
	
	switch ($config["dbtype"]) {
		case "mysql":
			$sql = sprintf ('SELECT COUNT(id_incidencia) n_incident, origen 
				FROM tincidencia
				GROUP BY `origen`
				ORDER BY 1 DESC LIMIT %d', $max_items);
			break;
		case "postgresql":
			$sql = sprintf ('SELECT COUNT(id_incidencia) n_incident, origen 
				FROM tincidencia
				GROUP BY "origen"
				ORDER BY 1 DESC LIMIT %d', $max_items);
			break;
		case "oracle":
			$sql = sprintf ('SELECT COUNT(id_incidencia) n_incident, origen 
				FROM tincidencia
				WHERE rownum <= %d
				GROUP BY origen
				ORDER BY 1 DESC', $max_items);
			break;
	}
	$origins = db_get_all_rows_sql ($sql);
	
	if ($origins == false) {
		$origins = array();
	}
	foreach ($origins as $origin) {
		$data[$origin['origen']] = $origin['n_incident'];
	}
	
	if($config["fixed_graph"] == false){
		$water_mark = array('file' =>
			$config['homedir'] . "/images/logo_vertical_water.png",
			'url' => ui_get_full_url("images/logo_vertical_water.png", false, false, false));
	}
	
	return pie3d_graph($config['flash_charts'], $data, $width, $height,
		__('Other'), '', $water_mark,
		$config['fontpath'], $config['font_size']);
}

function graph_events_validated($width = 300, $height = 200, $extra_filters = array(), $meta = false, $history = false) {
	global $config;
	global $graphic_type;
	
	$event_type = false;
	if (array_key_exists('event_type', $extra_filters))
		$event_type = $extra_filters['event_type'];
	
	$event_severity = false;
	if (array_key_exists('event_severity', $extra_filters))
		$event_severity = $extra_filters['event_severity'];
	
	$event_status = false;
	if (array_key_exists('event_status', $extra_filters))
		$event_status = $extra_filters['event_status'];
	
	$event_filter_search = false;
	if (array_key_exists('event_filter_search', $extra_filters))
		$event_filter_search = $extra_filters['event_filter_search'];
	
	$data_graph = events_get_count_events_validated(
		array('id_group' => array_keys(users_get_groups())), null, null, 
		$event_severity, $event_type, $event_status, $event_filter_search);
	
	$colors = array();
	foreach ($data_graph as $k => $v) {
		if ($k == __('Validated')) {
			$colors[$k] = COL_NORMAL;
		}
		else {
			$colors[$k] = COL_CRITICAL;
		}
	}
	
	if($config["fixed_graph"] == false){
		$water_mark = array('file' =>
			$config['homedir'] . "/images/logo_vertical_water.png",
			'url' => ui_get_full_url("images/logo_vertical_water.png", false, false, false));
	}
	
	echo pie3d_graph(
		true, $data_graph, $width, $height, __("other"), "",
		$water_mark,
		$config['fontpath'], $config['font_size'], 1, false, $colors);
}

/**
 * Print a pie graph with events data of group
 * 
 * @param integer width pie graph width
 * @param integer height pie graph height
 * @param string url
 * @param bool if the graph required is or not for metaconsole
 * @param bool if the graph required is or not for history table
 */
function grafico_eventos_grupo ($width = 300, $height = 200, $url = "", $meta = false, $history = false, $noWaterMark = true) {
	global $config;
	global $graphic_type;
	
	//It was urlencoded, so we urldecode it
	$url = html_entity_decode (rawurldecode ($url), ENT_QUOTES);
	$data = array ();
	$loop = 0;
	define ('NUM_PIECES_PIE', 6);
	
	
	//Hotfix for the id_agente_modulo
	$url = str_replace(
		'SELECT id_agente_modulo', 'SELECT_id_agente_modulo', $url);
	
	
	$badstrings = array (";",
		"SELECT ",
		"DELETE ",
		"UPDATE ",
		"INSERT ",
		"EXEC");
	//remove bad strings from the query so queries like ; DELETE FROM  don't pass
	$url = str_ireplace ($badstrings, "", $url);
	
	
	//Hotfix for the id_agente_modulo
	$url = str_replace(
		'SELECT_id_agente_modulo', 'SELECT id_agente_modulo', $url);
	
	
	// Choose the table where search if metaconsole or not
	if ($meta) {
		if ($history) {
			$event_table = 'tmetaconsole_event_history';
		}
		else {
			$event_table = 'tmetaconsole_event';
		}
		$field_extra = ', agent_name';
		$groupby_extra = ', server_id';
	}
	else {
		$event_table = 'tevento';
		$field_extra = '';
		$groupby_extra = '';
	}
	
	// Add tags condition to filter
	$tags_condition = tags_get_acl_tags($config['id_user'], 0, 'ER', 'event_condition', 'AND');
	
	//This will give the distinct id_agente, give the id_grupo that goes
	//with it and then the number of times it occured. GROUP BY statement
	//is required if both DISTINCT() and COUNT() are in the statement 
	$sql = sprintf ('SELECT DISTINCT(id_agente) AS id_agente,
					COUNT(id_agente) AS count'.$field_extra.'
				FROM '.$event_table.'
				WHERE 1=1 %s %s
				GROUP BY id_agente'.$groupby_extra.'
				ORDER BY count DESC LIMIT 8', $url, $tags_condition);
	
	$result = db_get_all_rows_sql ($sql, false, false);
	if ($result === false) {
		$result = array();
	}
	
	$system_events = 0;
	$other_events = 0;
	
	foreach ($result as $row) {
		$row["id_grupo"] = agents_get_agent_group ($row["id_agente"]);
		if (!check_acl ($config["id_user"], $row["id_grupo"], "ER") == 1)
			continue;
		
		if ($loop >= NUM_PIECES_PIE) {
			$other_events += $row["count"];
		}
		else {
			if ($row["id_agente"] == 0) {
				$system_events += $row["count"];
			}
			else {
				if ($meta) {
					$name = mb_substr (io_safe_output($row['agent_name']), 0, 14)." (".$row["count"].")";
				}
				else {
					$alias = agents_get_alias($row["id_agente"]);
					$name = mb_substr($alias, 0, 14)." #".$row["id_agente"]." (".$row["count"].")";
				}
				$data[$name] = $row["count"];
			}
		}
		$loop++;
	}
	
	if ($system_events > 0) {
		$name = __('SYSTEM')." (".$system_events.")";
		$data[$name] = $system_events;
	}
	
	/*
	if ($other_events > 0) {
		$name = __('Other')." (".$other_events.")";
		$data[$name] = $other_events;
	}
	*/
	
	// Sort the data
	arsort($data);
	if ($noWaterMark) {
		$water_mark = array('file' => $config['homedir'] .  "/images/logo_vertical_water.png",
			'url' => ui_get_full_url("images/logo_vertical_water.png", false, false, false));
	}
	else
	{
		$water_mark = array();
	}
	
	return pie3d_graph($config['flash_charts'], $data, $width, $height,
		__('Other'), '', $water_mark,
		$config['fontpath'], $config['font_size'], 1, 'bottom');
}

function grafico_eventos_agente ($width = 300, $height = 200, $result = false, $meta = false, $history = false) {
	global $config;
	global $graphic_type;
	
	//It was urlencoded, so we urldecode it
	//$url = html_entity_decode (rawurldecode ($url), ENT_QUOTES);
	$data = array ();
	$loop = 0;
	
	if ($result === false) {
		$result = array();
	}
	
	$system_events = 0;
	$other_events = 0;
	$total = array();
	$i = 0;
	
	foreach ($result as $row) {
		if ($meta) {
			$count[] = $row["agent_name"];
		}
		else {
			if ($row["id_agente"] == 0) {
				$count[] = __('SYSTEM');
			}
			else
				$count[] = agents_get_alias($row["id_agente"]) ;
		}
		
	}
	
	$total = array_count_values($count);
	
	foreach ($total as $key => $total) {
		if ($meta) {
			$name = $key." (".$total.")";
		}
		else {
			$name = $key." (".$total.")";
		}
		$data[$name] = $total;
	}
	
	/*
	if ($other_events > 0) {
		$name = __('Other')." (".$other_events.")";
		$data[$name] = $other_events;
	}
	*/
	
	// Sort the data
	arsort($data);
	if($config["fixed_graph"] == false){
		$water_mark = array('file' =>
			$config['homedir'] . "/images/logo_vertical_water.png",
			'url' => ui_get_full_url("images/logo_vertical_water.png", false, false, false));
	}
	
	return pie3d_graph($config['flash_charts'], $data, $width, $height,
		__('Others'), '', $water_mark,
		$config['fontpath'], $config['font_size'], 1, 'bottom');
}

/**
 * Print a pie graph with events data in 320x200 size
 * 
 * @param string filter Filter for query in DB
 */
function grafico_eventos_total($filter = "", $width = 320, $height = 200, $noWaterMark = true) {
	global $config;
	global $graphic_type;
	
	$filter = str_replace  ( "\\" , "", $filter);
	
	// Add tags condition to filter
	$tags_condition = tags_get_acl_tags($config['id_user'], 0, 'ER', 'event_condition', 'AND');
	$filter .= $tags_condition;
	
	$data = array ();
	$legend = array ();
	$total = 0;
	
	$where = '';
	if (!users_is_admin()) {
		$where = 'WHERE event_type NOT IN (\'recon_host_detected\', \'system\',\'error\', \'new_agent\', \'configuration_change\')';
	}
	
	$sql = sprintf("SELECT criticity, COUNT(id_evento) events
		FROM tevento %s 
		GROUP BY criticity ORDER BY events DESC", $where);
	
	$criticities = db_get_all_rows_sql ($sql, false, false);
	
	if (empty($criticities)) {
		$criticities = array();
		$colors = array();
	}
	
	foreach ($criticities as $cr) {
		switch ($cr['criticity']) {
			case EVENT_CRIT_MAINTENANCE:
				$data[__('Maintenance')] = $cr['events'];
				$colors[__('Maintenance')] = COL_MAINTENANCE;
				break;
			case EVENT_CRIT_INFORMATIONAL:
				$data[__('Informational')] = $cr['events'];
				$colors[__('Informational')] = COL_INFORMATIONAL;
				break;
			case EVENT_CRIT_NORMAL:
				$data[__('Normal')] = $cr['events'];
				$colors[__('Normal')] = COL_NORMAL;
				break;
			case EVENT_CRIT_MINOR:
				$data[__('Minor')] = $cr['events'];
				$colors[__('Minor')] = COL_MINOR;
				break;
			case EVENT_CRIT_WARNING:
				$data[__('Warning')] = $cr['events'];
				$colors[__('Warning')] = COL_WARNING;
				break;
			case EVENT_CRIT_MAJOR:
				$data[__('Major')] = $cr['events'];
				$colors[__('Major')] = COL_MAJOR;
				break;
			case EVENT_CRIT_CRITICAL:
				$data[__('Critical')] = $cr['events'];
				$colors[__('Critical')] = COL_CRITICAL;
				break;
		}
	}
	if ($noWaterMark) {
		$water_mark = array(
			'file' => $config['homedir'] . "/images/logo_vertical_water.png",
			'url' => ui_get_full_url("/images/logo_vertical_water.png", false, false, false));
	}
	else {
		$water_mark = array();
	}
	
	return pie3d_graph($config['flash_charts'], $data, $width, $height,
		__('Other'), '', $water_mark,
		$config['fontpath'], $config['font_size'], 1, 'bottom', $colors);
}

/**
 * Print a pie graph with events data of users
 * 
 * @param integer height pie graph height
 * @param integer period time period
 */
function grafico_eventos_usuario ($width, $height) {
	global $config;
	global $graphic_type;
	
	$data = array ();
	$max_items = 5;
	
	$where = '';
	if (!users_is_admin()) {
		$where = 'WHERE event_type NOT IN (\'recon_host_detected\', \'system\',\'error\', \'new_agent\', \'configuration_change\')';
	}
	
	$sql = sprintf ('SELECT COUNT(id_evento) events, id_usuario
				FROM tevento %s
				GROUP BY id_usuario
				ORDER BY 1 DESC LIMIT %d', $where, $max_items);
	
	$events = db_get_all_rows_sql ($sql);
	
	if ($events === false) {
		$events = array();
	}
	
	foreach($events as $event) {
		if ($event['id_usuario'] == '0') {
			$data[__('System')] = $event['events'];
		}
		elseif ($event['id_usuario'] == '') {
			$data[__('System')] = $event['events'];
		}
		else {
			$data[$event['id_usuario']] = $event['events'];
		}
	}
	
	$water_mark = array(
		'file' => $config['homedir'] .  "/images/logo_vertical_water.png",
		'url' => ui_get_full_url("/images/logo_vertical_water.png", false, false, false));
	
	return pie3d_graph($config['flash_charts'], $data, $width, $height,
		__('Other'), '', $water_mark,
		$config['fontpath'], $config['font_size']);
}

/**
 * Print a custom SQL-defined graph 
 * 
 * @param integer ID of report content, used to get SQL code to get information for graph
 * @param integer height graph height
 * @param integer width graph width
 * @param integer Graph type 1 vbar, 2 hbar, 3 pie
 */
function graph_custom_sql_graph ($id, $width, $height,
	$type = 'sql_graph_vbar', $only_image = false, $homeurl = '',
	$ttl = 1) {
	
	global $config;
	
	$report_content = db_get_row ('treport_content', 'id_rc', $id);
	$historical_db = db_get_value_sql("SELECT historical_db from treport_content where id_rc =".$id);
	if ($report_content["external_source"] != "") {
		$sql = io_safe_output ($report_content["external_source"]);
	}
	else {
		$sql = db_get_row('treport_custom_sql', 'id', $report_content["treport_custom_sql_id"]);
		$sql = io_safe_output($sql['sql']);
	}
	
	if (($config['metaconsole'] == 1) && defined('METACONSOLE')) {
		$metaconsole_connection = enterprise_hook('metaconsole_get_connection', array($report_content['server_name']));
		
		if ($metaconsole_connection === false) {
			return false;
		}
		
		if (enterprise_hook('metaconsole_load_external_db', array($metaconsole_connection)) != NOERR) {
			//ui_print_error_message ("Error connecting to ".$server_name);
			return false;
		}
	}
	
	
	switch ($config["dbtype"]) {
		case "mysql":
		case "postgresql":
			break;
		case "oracle":
			$sql = str_replace(";", "", $sql);
			break;
	}
	
	$data_result = db_get_all_rows_sql ($sql,$historical_db);
	
	
	
	if (($config['metaconsole'] == 1) && defined('METACONSOLE'))
		enterprise_hook('metaconsole_restore_db');
	
	if ($data_result === false)
		$data_result = array ();
	
	$data = array ();
	
	$count = 0;
	foreach ($data_result as $data_item) {
		$count++;
		$value = 0;
		if (!empty($data_item["value"])) {
			$value = $data_item["value"];
		}
		$label = __('Data');
		if (!empty($data_item["label"])) {
			$label = $data_item["label"];
		}
		switch ($type) {
			case 'sql_graph_vbar': // vertical bar
			case 'sql_graph_hbar': // horizontal bar
				$data[$label."_".$count]['g'] = $value;
				break;
			case 'sql_graph_pie': // Pie
				$data[$label."_".$count] = $value;
				break;
		}
	}
	
	$flash_charts = $config['flash_charts'];
		
	if ($only_image) {
		$flash_charts = false;
	}
	
	if($config["fixed_graph"] == false){
		$water_mark = array('file' =>
			$config['homedir'] . "/images/logo_vertical_water.png",
			'url' => ui_get_full_url("images/logo_vertical_water.png", false, false, false));
	}
	
	switch ($type) {
		case 'sql_graph_vbar': // vertical bar
			return vbar_graph($flash_charts, $data, $width, $height, array(),
				array(), "", "", $homeurl, $water_mark,
				$config['fontpath'], $config['font_size'], false, $ttl);
			break;
		case 'sql_graph_hbar': // horizontal bar
			return hbar_graph($flash_charts, $data, $width, $height, array(),
				array(), "", "", true, $homeurl, $water_mark,
				$config['fontpath'], $config['font_size'], false, $ttl);
			break;
		case 'sql_graph_pie': // Pie
			return pie3d_graph($flash_charts, $data, $width, $height, __("other"), $homeurl,
				$water_mark, $config['fontpath'], '', $ttl);
			break;
	}
}

/**
 * Print a static graph with event data of agents
 * 
 * @param integer id_agent Agent ID
 * @param integer width pie graph width
 * @param integer height pie graph height
 * @param integer period time period
 * @param string homeurl
 * @param bool return or echo the result
 */
function graph_graphic_agentevents ($id_agent, $width, $height, $period = 0, $homeurl, $return = false) {
	global $config;
	global $graphic_type;
	
	
	$data = array ();
	
	$resolution = $config['graph_res'] * ($period * 2 / $width); // Number of "slices" we want in graph
	
	$interval = (int) ($period / $resolution);
	$date = get_system_time ();
	$datelimit = $date - $period;
	$periodtime = floor ($period / $interval);
	$time = array ();
	$data = array ();
	$legend = array();
	$full_legend = array();
	
	$cont = 0;
	for ($i = 0; $i < $interval; $i++) {
		$bottom = $datelimit + ($periodtime * $i);
		if (! $graphic_type) {
			if ($config['flash_charts']) {
				$name = date('H:i', $bottom);
			}
			else {
				$name = date('H\h', $bottom);
			}
		}
		else {
			$name = $bottom;
		}
		
		// Show less values in legend
		if ($cont == 0 or $cont % 2)
			$legend[$cont] = $name;
		
		$full_legend[$cont] = $name;
		
		$top = $datelimit + ($periodtime * ($i + 1));
		$event = db_get_row_filter ('tevento',
			array ('id_agente' => $id_agent,
				'utimestamp > '.$bottom,
				'utimestamp < '.$top), 'criticity, utimestamp');
		
		if (!empty($event['utimestamp'])) {
			$data[$cont]['utimestamp'] = $periodtime;
			switch ($event['criticity']) {
				case EVENT_CRIT_WARNING:
					$data[$cont]['data'] = 2;
					break;
				case EVENT_CRIT_CRITICAL:
					$data[$cont]['data'] = 3;
					break;
				default:
					$data[$cont]['data'] = 1;
					break;
			}
		}
		else {
			$data[$cont]['utimestamp'] = $periodtime;
			$data[$cont]['data'] = 1;
		}
		$cont++;
	}
	
	$colors = array(1 => COL_NORMAL, 2 => COL_WARNING, 3 => COL_CRITICAL, 4 => COL_UNKNOWN);
	
	// Draw slicebar graph
	if ($config['flash_charts']) {
		$out = flot_slicesbar_graph($data, $period, $width, $height, $full_legend, $colors, $config['fontpath'], $config['round_corner'], $homeurl, '', '', false, $id_agent);
	}
	else {
		$out = slicesbar_graph($data, $period, $width, $height, $colors, $config['fontpath'], $config['round_corner'], $homeurl);
		
		// Draw legend
		$out .=  "<br>";
		$out .=  "&nbsp;";
		foreach ($legend as $hour) {
			$out .=  "<span style='font-size: 6pt'>" . $hour . "</span>";
			$out .=  "&nbsp;";
		}
	}
	
	if ($return) {
		return $out;
	}
	else {
		echo $out;
	}
}

// Prints an error image
function fs_error_image ($width = 300, $height = 110) {
	global $config;
	
	return graph_nodata_image($width, $height, 'area');
}

function grafico_modulo_boolean_data ($agent_module_id, $period, $show_events,
	$unit_name, $show_alerts, $avg_only = 0,
	$date = 0, $series_suffix = '', $series_suffix_str = '', $show_unknown = false,
	$fullscale = false) {
	
	global $config;
	global $chart;
	global $color;
	global $legend;
	global $long_index;
	global $series_type;
	global $chart_extra_data;

	$chart = array();
	$color = array();
	$legend = array();
	$long_index = array();
	$start_unknown = false;
	
	// Set variables
	if ($date == 0) $date = get_system_time();
	$datelimit = $date - $period;
	$search_in_history_db = db_search_in_history_db($datelimit);
	$resolution = $config['graph_res'] * 50; //Number of points of the graph
	$interval = (int) ($period / $resolution);
	$agent_name = modules_get_agentmodule_agent_name ($agent_module_id);
	$agent_id = agents_get_agent_id ($agent_name);
	$module_name = modules_get_agentmodule_name ($agent_module_id);
	$id_module_type = modules_get_agentmodule_type ($agent_module_id);
	$module_type = modules_get_moduletype_name ($id_module_type);
	$uncompressed_module = is_module_uncompressed ($module_type);
	if ($uncompressed_module) {
		$avg_only = 1;
	}
	$search_in_history_db = db_search_in_history_db($datelimit);
	
	// Get event data (contains alert data too)
	if ($show_unknown == 1 || $show_events == 1 || $show_alerts == 1) {
		$events = db_get_all_rows_filter('tevento',
			array ('id_agentmodule' => $agent_module_id,
				"utimestamp > $datelimit",
				"utimestamp < $date",
				'order' => 'utimestamp ASC'),
			array ('evento', 'utimestamp', 'event_type', 'id_evento'));
		
		// Get the last event after inverval to know if graph start on unknown
		$prev_event = db_get_row_filter ('tevento',
			array ('id_agentmodule' => $agent_module_id,
				"utimestamp <= $datelimit",
				'order' => 'utimestamp DESC'));
		if (isset($prev_event['event_type']) && $prev_event['event_type'] == 'going_unknown') {
			$start_unknown = true;
		}
		
		if ($events === false) {
			$events = array ();
		}
	}
	
	// Get module data
	$data = db_get_all_rows_filter ('tagente_datos',
		array ('id_agente_modulo' => $agent_module_id,
			"utimestamp > $datelimit",
			"utimestamp < $date",
			'order' => 'utimestamp ASC'),
		array ('datos', 'utimestamp'), 'AND', $search_in_history_db);
	if ($data === false) {
		$data = array ();
	}

	if ($fullscale) {
		$all_data = db_uncompress_module_data($agent_module_id, $datelimit, $date);
		
		$new_uncompress_data = array();
		$index = 0;
		foreach ($all_data as $uncompress_data) {
			foreach ($uncompress_data['data'] as $mod_data) {
				if ($mod_data['datos'] != "") {
					$new_uncompress_data[$index]['datos'] = $mod_data['datos'];
					$new_uncompress_data[$index]['utimestamp'] = $mod_data['utimestamp'];
					$index++;
				}
			}
		}
		$new_uncompress_data[$index - 1]['id_agente_modulo'] = $agent_module_id;
		
		$data = $new_uncompress_data;

		$resolution = count($data); //Number of points of the graph
		$interval = (int) ($period / $resolution);
	}
	
	// Uncompressed module data
	if ($uncompressed_module) {
		$min_necessary = 1;
	
	// Compressed module data
	}
	else {
		// Get previous data
		$previous_data = modules_get_previous_data ($agent_module_id, $datelimit);
		if ($previous_data !== false) {
			$previous_data['utimestamp'] = $datelimit;
			array_unshift ($data, $previous_data);
		}
		
		// Get next data
		$nextData = modules_get_next_data ($agent_module_id, $date);
		if ($nextData !== false) {
			array_push ($data, $nextData);
		}
		else if (count ($data) > 0) {
			// Propagate the last known data to the end of the interval
			$nextData = array_pop ($data);
			array_push ($data, $nextData);
			$nextData['utimestamp'] = $date;
			array_push ($data, $nextData);
		}
		
		$min_necessary = 2;
	}
	
	// Check available data
	if (count ($data) < $min_necessary) {
		if (!$graphic_type) {
			return fs_error_image ();
		}
		graphic_error ();
	}
	
	if (empty($unit_name)) {
		$unit = modules_get_unit($agent_module_id);
	}
	else
		$unit = $unit_name;
	
	// Data iterator
	$j = 0;
	
	// Event iterator
	$k = 0;
	
	// Set initial conditions
	if ($data[0]['utimestamp'] == $datelimit) {
		$previous_data = $data[0]['datos'];
		$j++;
	}
	else {
		$previous_data = 0;
	}
	
	$max_value = 0;
	
	// Calculate chart data
	$last_known = $previous_data;
	for ($i = 0; $i <= $resolution; $i++) {
		$timestamp = $datelimit + ($interval * $i);
		
		$zero = 0;
		$total = 0;
		$count = 0;
		
		// Read data that falls in the current interval
		while (isset ($data[$j]) &&
			$data[$j]['utimestamp'] >= $timestamp &&
			$data[$j]['utimestamp'] <= ($timestamp + $interval)) {
			if ($data[$j]['datos'] == 0) {
				$zero = 1;
			}
			else {
				$total += $data[$j]['datos'];
				$count++;
			}
			
			$last_known = $data[$j]['datos'];
			$j++;
		}
		
		// Average
		if ($count > 0) {
			$total /= $count;
		}
		
		// Read events and alerts that fall in the current interval
		$event_value = 0;
		$alert_value = 0;
		$unknown_value = 0;
		$is_unknown = false;
		// Is the first point of a unknown interval
		$first_unknown = false;
		
		$event_ids = array();
		$alert_ids = array();
		while (isset ($events[$k]) &&
			$events[$k]['utimestamp'] >= $timestamp &&
			$events[$k]['utimestamp'] < ($timestamp + $interval)) {
			if ($show_events == 1) {
				$event_value++;
				$event_ids[] = $events[$k]['id_evento'];
			}
			if ($show_alerts == 1 && substr ($events[$k]['event_type'], 0, 5) == 'alert') {
				$alert_value++;
				$alert_ids[] = $events[$k]['id_evento'];
			}
			if ($show_unknown) {
				if ($events[$k]['event_type'] == 'going_unknown') {
					if ($is_unknown == false) {
						$first_unknown = true;
					}
					$is_unknown = true;
				}
				else if (substr ($events[$k]['event_type'], 0, 5) == 'going') {
					$is_unknown = false;
				}
			}
			$k++;
		}
		
		// In some cases, can be marked as known because a recovery event
		// was found in same interval. For this cases first_unknown is 
		// checked too
		if ($is_unknown || $first_unknown) {
			$unknown_value++;
		}
		
		// Set the title and time format
		if ($period <= SECONDS_6HOURS) {
			$time_format = 'H:i:s';
		}
		elseif ($period < SECONDS_1DAY) {
			$time_format = 'H:i';
		}
		elseif ($period < SECONDS_15DAYS) {
			$time_format = 'M d H:i';
		}
		elseif ($period < SECONDS_1MONTH) {
			$time_format = 'M d H\h';
<<<<<<< HEAD
			if ($fullscale) {
				$time_format = 'M d H:i';
			}
		} 
		else {
			$time_format = 'M d H\h';
			if ($fullscale) {
				$time_format = 'M d H:i';
			}
=======
		}
		elseif ($period < SECONDS_6MONTHS) {
			$time_format = "M d H\h";
		}
		else {
			$time_format = "M Y";
>>>>>>> 291ae3a1
		}
		
		$timestamp_short = date($time_format, $timestamp);
		$long_index[$timestamp_short] = date(
			html_entity_decode($config['date_format'], ENT_QUOTES, "UTF-8"), $timestamp);
		$timestamp = $timestamp_short;
		/////////////////////////////////////////////////////////////////
		
		if ($total > $max_value) {
			$max_value = $total;
		}
		
		if ($show_events) {
			if (!isset($chart[$timestamp]['event'.$series_suffix])) {
				$chart[$timestamp]['event'.$series_suffix] = 0;
			}
			
			$chart[$timestamp]['event'.$series_suffix] += $event_value;
			$series_type['event'.$series_suffix] = 'points';
		}
		if ($show_alerts) {
			if (!isset($chart[$timestamp]['alert'.$series_suffix])) {
				$chart[$timestamp]['alert'.$series_suffix] = 0;
			}
			
			$chart[$timestamp]['alert'.$series_suffix] += $alert_value;
			$series_type['alert'.$series_suffix] = 'points';
		}
		
		// Data and zeroes (draw a step)
		if ($zero == 1 && $count > 0) {
			
			//New code set 0 if there is a 0
			//Please check the incident #665
			//http://192.168.50.2/integria/index.php?sec=incidents&sec2=operation/incidents/incident_dashboard_detail&id=665
			$chart[$timestamp]['sum'.$series_suffix] = 0;
		}
		else if ($zero == 1) { // Just zeros
			$chart[$timestamp]['sum'.$series_suffix] = 0;
		}
		else if ($count > 0) { // No zeros
			$chart[$timestamp]['sum'.$series_suffix] = $total;
		}
		else { // Compressed data
			if ($uncompressed_module || ($timestamp > time ()) || $is_unknown) {
				$chart[$timestamp]['sum'.$series_suffix] = 0;
			}
			else {
				$chart[$timestamp]['sum'.$series_suffix] = $last_known;
			}
		}
		
		if ($show_unknown) {
			if (!isset($chart[$timestamp]['unknown'.$series_suffix])) {
				$chart[$timestamp]['unknown'.$series_suffix] = 0;
			}
			
			$chart[$timestamp]['unknown'.$series_suffix] = $unknown_value;
			$series_type['unknown'.$series_suffix] = 'area';
		}
		
		$series_type['sum' . $series_suffix] = 'boolean';
		
		if (!empty($event_ids)) {
			$chart_extra_data[count($chart)-1]['events'] = implode(',',$event_ids);
		}
		if (!empty($alert_ids)) {
			$chart_extra_data[count($chart)-1]['alerts'] = implode(',',$alert_ids);
		}
		
	}
	
	// Get min, max and avg (less efficient but centralized for all modules and reports)
	$graph_stats = get_statwin_graph_statistics($chart, $series_suffix);
	
	// Fix event and alert scale
	foreach ($chart as $timestamp => $chart_data) {
		if ($show_events) {
			if ($chart_data['event'.$series_suffix] > 0) {
				$chart[$timestamp]['event'.$series_suffix] = $max_value * 1.2;
			}
		}
		if ($show_alerts) {
			if ($chart_data['alert'.$series_suffix] > 0) {
				$chart[$timestamp]['alert'.$series_suffix] = $max_value * 1.10;
			}
		}
		if ($show_unknown) {
			if ($chart_data['unknown'.$series_suffix] > 0) {
				$chart[$timestamp]['unknown'.$series_suffix] = $max_value * 1.05;
			}
		}
	}
	
	///////////////////////////////////////////////////
	// Set the title and time format
	if ($period <= SECONDS_6HOURS) {
		$time_format = 'H:i:s';
	}
	elseif ($period < SECONDS_1DAY) {
		$time_format = 'H:i';
	}
	elseif ($period < SECONDS_15DAYS) {
		$time_format = 'M d H:i';
	}
	elseif ($period < SECONDS_1MONTH) {
		$time_format = 'M d H\h';
		if ($fullscale) {
			$time_format = 'M d H:i';
		}
	} 
	elseif ($period < SECONDS_6MONTHS) {
		$time_format = "M d H\h";
	}
	else {
<<<<<<< HEAD
		$time_format = 'M d H\h';
		if ($fullscale) {
			$time_format = 'M d H:i';
		}
=======
		$time_format = "M Y";
>>>>>>> 291ae3a1
	}
	
	// Flash chart
	$caption = __('Max. Value').$series_suffix_str . ': ' . $graph_stats['sum']['max'] . '    ' . __('Avg. Value').$series_suffix_str . 
	': ' . $graph_stats['sum']['avg'] . '    ' . __('Min. Value').$series_suffix_str . ': ' . $graph_stats['sum']['min'] . '   ' . __('Units').$series_suffix_str . ': ' . $unit;
	
	/////////////////////////////////////////////////////////////////////////////////////////
	if ($show_events) {
		$legend['event'.$series_suffix] = __('Events').$series_suffix_str;
		$chart_extra_data['legend_events'] = $legend['event'.$series_suffix];
	}
	if ($show_alerts) {
		$legend['alert'.$series_suffix] = __('Alerts').$series_suffix_str;
		$chart_extra_data['legend_alerts'] = $legend['alert'.$series_suffix];
	}
	
	$legend['sum'.$series_suffix] = __('Avg').$series_suffix_str.': '.__('Last').': '.remove_right_zeros(number_format($graph_stats['sum']['last'], $config['graph_precision'])).' '.$unit.' ; '.__('Avg').': '.remove_right_zeros(number_format($graph_stats['sum']['avg'], $config['graph_precision'])).' '.$unit.' ; '.__('Max').': '.remove_right_zeros(number_format($graph_stats['sum']['max'], $config['graph_precision'])).' '.$unit.' ; '.__('Min').': '.remove_right_zeros(number_format($graph_stats['sum']['min'], $config['graph_precision'])).' '.$unit;
	
	if ($show_unknown) {
		$legend['unknown'.$series_suffix] = __('Unknown').$series_suffix_str;
		$chart_extra_data['legend_unknown'] = $legend['unknown'.$series_suffix];
	}
	//$legend['baseline'.$series_suffix] = __('Baseline').$series_suffix_str;
	/////////////////////////////////////////////////////////////////////////////////////////
	if ($show_events) {
		$color['event'.$series_suffix] =
			array('border' => '#ff0000', 'color' => '#ff0000',
				'alpha' => CHART_DEFAULT_ALPHA);
	}
	if ($show_alerts) {
		$color['alert'.$series_suffix] =
			array('border' => '#ff7f00', 'color' => '#ff7f00',
				'alpha' => CHART_DEFAULT_ALPHA);
	}
	$color['max'.$series_suffix] =
		array('border' => '#000000', 'color' => $config['graph_color3'],
			'alpha' => CHART_DEFAULT_ALPHA);
	$color['sum'.$series_suffix] =
		array('border' => '#000000', 'color' => $config['graph_color2'],
			'alpha' => CHART_DEFAULT_ALPHA);
	$color['min'.$series_suffix] =
		array('border' => '#000000', 'color' => $config['graph_color1'],
			'alpha' => CHART_DEFAULT_ALPHA);
	if ($show_unknown) {
		$color['unknown'.$series_suffix] =
			array('border' => '#999999', 'color' => '#999999',
				'alpha' => CHART_DEFAULT_ALPHA);
	}
}

function grafico_modulo_boolean ($agent_module_id, $period, $show_events,
	$width, $height , $title='', $unit_name, $show_alerts, $avg_only = 0, $pure=0,
	$date = 0, $only_image = false, $homeurl = '', $adapt_key = '', $compare = false, 
	$show_unknown = false, $menu = true, $fullscale = false) {
	
	global $config;
	global $graphic_type;
	
	$flash_chart = $config['flash_charts'];
	
	global $chart;
	global $color;
	global $color_prev;
	global $legend;
	global $long_index;
	global $series_type;
	global $chart_extra_data;
	
	if (empty($unit_name)) {
		$unit = modules_get_unit($agent_module_id);
	}
	else
		$unit = $unit_name;
	
	$series_suffix_str = '';
	if ($compare !== false) {
		$series_suffix = '2';
		$series_suffix_str = ' (' . __('Previous') . ')';
		// Build the data of the previous period
		grafico_modulo_boolean_data ($agent_module_id, $period, $show_events,
			$unit_name, $show_alerts, $avg_only, $date-$period, $series_suffix, 
			$series_suffix_str, $show_unknown, $fullscale);
		switch ($compare) {
			case 'separated':
				// Store the chart calculated
				$chart_prev = $chart;
				$legend_prev = $legend;
				$long_index_prev = $long_index;
				$series_type_prev = $series_type;
				$chart_extra_data_prev = $chart_extra_data;
				$chart_extra_data = array();
				$color_prev = $color;
				break;
			case 'overlapped':
				// Store the chart calculated deleting index, because will be over the current period
				$chart_prev = array_values($chart);
				$legend_prev = $legend;
				$series_type_prev = $series_type;
				$color_prev = $color;
				foreach ($color_prev as $k => $col) {
					$color_prev[$k]['color'] = '#' . get_complementary_rgb($color_prev[$k]['color']);
				}
				break;
		}
	}
	
	grafico_modulo_boolean_data ($agent_module_id, $period, $show_events,
		$unit_name, $show_alerts, $avg_only, $date, '', '', $show_unknown, $fullscale);
	
	if ($compare === 'overlapped') {
		$i = 0;
		foreach($chart as $k => $v) {
			$chart[$k] = array_merge($v, $chart_prev[$i]);
			$i++;
		}
		
		$legend = array_merge($legend, $legend_prev);
		$color = array_merge($color, $color_prev);
	}
	
	if ($only_image) {
		$flash_chart = false;
	}
	
	$water_mark = array(
		'file' => $config['homedir'] .  "/images/logo_vertical_water.png",
		'url' => ui_get_full_url("/images/logo_vertical_water.png",
		false, false, false));
	$type_graph = $config['type_module_charts'];
	
	if ($type_graph === 'area') {
		if ($compare === 'separated') {
			return area_graph($flash_chart, $chart, $width, $height/2, $color, $legend,
				$long_index, ui_get_full_url("images/image_problem.opaque.png", false, false, false),
				"", $unit, $homeurl, $water_mark,
				$config['fontpath'], $config['font_size'], $unit, 1, $series_type, 
				$chart_extra_data, 0, 0, $adapt_key, false, $series_suffix_str, $menu).
				'<br>'.
				area_graph($flash_chart, $chart_prev, $width, $height/2, $color_prev, $legend_prev,
				$long_index_prev, ui_get_full_url("images/image_problem.opaque.png", false, false, false),
				"", $unit, $homeurl, $water_mark,
				$config['fontpath'], $config['font_size'], $unit, 1, $series_type_prev, 
				$chart_extra_data_prev, 0, 0, $adapt_key, false, $series_suffix_str, $menu);
		}
		else {
			return area_graph($flash_chart, $chart, $width, $height, $color, $legend,
				$long_index, ui_get_full_url("images/image_problem.opaque.png", false, false, false),
				$title, $unit, $homeurl, $water_mark,
				$config['fontpath'], $config['font_size'], $unit, 1, $series_type, 
				$chart_extra_data, 0, 0, $adapt_key, false, $series_suffix_str, $menu);
		}
	}
	elseif ($type_graph === 'line') {
		if ($compare === 'separated') {
			return
				line_graph($flash_chart, $chart, $width, $height/2, $color,
					$legend, $long_index,
					ui_get_full_url("images/image_problem.opaque.png", false, false, false),
					"", $unit, $water_mark, $config['fontpath'],
					$config['font_size'], $unit, $ttl, $homeurl, $backgroundColor).
				'<br>'.
				line_graph($flash_chart, $chart_prev, $width, $height/2, $color,
					$legend, $long_index,
					ui_get_full_url("images/image_problem.opaque.png", false, false, false),
					"", $unit, $water_mark, $config['fontpath'],
					$config['font_size'], $unit, $ttl, $homeurl, $backgroundColor);
		}
		else {
			// Color commented not to restrict serie colors
			return
				line_graph($flash_chart, $chart, $width, $height, $color,
					$legend, $long_index,
					ui_get_full_url("images/image_problem.opaque.png", false, false, false),
					$title, $unit, $water_mark, $config['fontpath'],
					$config['font_size'], $unit, $ttl, $homeurl, $backgroundColor);
		}
	}
}


/**
 * Print an area graph with netflow aggregated
 */

function graph_netflow_aggregate_area ($data, $period, $width, $height, $unit = '', $ttl = 1, $only_image = false) {
	global $config;
	global $graphic_type;
	
	if (empty ($data)) {
		echo fs_error_image ();
		return;
	}
	
	
	if ($period <= SECONDS_6HOURS) {
		$chart_time_format = 'H:i:s';
	}
	elseif ($period < SECONDS_1DAY) {
		$chart_time_format = 'H:i';
	}
	elseif ($period < SECONDS_15DAYS) {
		$chart_time_format = 'M d H:i';
	}
	elseif ($period < SECONDS_1MONTH) {
		$chart_time_format = 'M d H\h';
	}
	elseif ($period < SECONDS_6MONTHS) {
		$chart_time_format = "M d H\h";
	}
	else {
		$chart_time_format = "M Y";
	}
	
	// Calculate source indexes
	$i = 0;
	$sources = array ();
	foreach ($data['sources'] as $source => $value) {
		$source_indexes[$source] = $i;
		$sources[$i] = $source;
		$i++;
	}
	
	// Add sources to chart
	$chart = array ();
	foreach ($data['data'] as $timestamp => $data) {
		$chart_date = date ($chart_time_format, $timestamp);
		$chart[$chart_date] = array ();
		foreach ($source_indexes as $source => $index) {
			$chart[$chart_date][$index] = 0;
		}
		foreach ($data as $source => $value) {
			$chart[$chart_date][$source_indexes[$source]] = $value;
		}
	}
	
	
	$flash_chart = $config['flash_charts'];
	if ($only_image) {
		$flash_chart = false;
	}
	
	if ($config['homeurl'] != '') {
		$homeurl = $config['homeurl'];
	}
	else {
		$homeurl = '';
	}
	
	if($config["fixed_graph"] == false){
		$water_mark = array('file' =>
			$config['homedir'] . "/images/logo_vertical_water.png",
			'url' => ui_get_full_url("images/logo_vertical_water.png", false, false, false));
	}
	
	$color = array();
	$color[0] = array('border' => '#000000',
		'color' => $config['graph_color1'],
		'alpha' => CHART_DEFAULT_ALPHA);
	$color[1] = array('border' => '#000000',
		'color' => $config['graph_color2'],
		'alpha' => CHART_DEFAULT_ALPHA);
	$color[2] = array('border' => '#000000',
		'color' => $config['graph_color3'],
		'alpha' => CHART_DEFAULT_ALPHA);
	$color[3] = array('border' => '#000000',
		'color' => $config['graph_color4'],
		'alpha' => CHART_DEFAULT_ALPHA);
	$color[4] = array('border' => '#000000',
		'color' => $config['graph_color5'],
		'alpha' => CHART_DEFAULT_ALPHA);
	$color[5] = array('border' => '#000000',
		'color' => $config['graph_color6'],
		'alpha' => CHART_DEFAULT_ALPHA);
	$color[6] = array('border' => '#000000',
		'color' => $config['graph_color7'],
		'alpha' => CHART_DEFAULT_ALPHA);
	$color[7] = array('border' => '#000000',
		'color' => $config['graph_color8'],
		'alpha' => CHART_DEFAULT_ALPHA);
	$color[8] = array('border' => '#000000',
		'color' => $config['graph_color9'],
		'alpha' => CHART_DEFAULT_ALPHA);
	$color[9] = array('border' => '#000000',
		'color' => $config['graph_color10'],
		'alpha' => CHART_DEFAULT_ALPHA);
	$color[11] = array('border' => '#000000',
		'color' => COL_GRAPH9,
		'alpha' => CHART_DEFAULT_ALPHA);
	$color[12] = array('border' => '#000000',
		'color' => COL_GRAPH10,
		'alpha' => CHART_DEFAULT_ALPHA);
	$color[13] = array('border' => '#000000',
		'color' => COL_GRAPH11,
		'alpha' => CHART_DEFAULT_ALPHA);
	$color[14] = array('border' => '#000000',
		'color' => COL_GRAPH12,
		'alpha' => CHART_DEFAULT_ALPHA);
	$color[15] = array('border' => '#000000',
		'color' => COL_GRAPH13,
		'alpha' => CHART_DEFAULT_ALPHA);
	
	
	return area_graph($flash_chart, $chart, $width, $height, $color, 
		$sources, array (), ui_get_full_url("images/image_problem.opaque.png", false, false, false),
		"", $unit, $homeurl,
		$config['homedir'] .  "/images/logo_vertical_water.png",
		$config['fontpath'], $config['font_size'], $unit, $ttl);
}



/**
 * Print an area graph with netflow total
 */
function graph_netflow_total_area ($data, $period, $width, $height, $unit = '', $ttl = 1, $only_image = false) {
	global $config;
	global $graphic_type;
	
	if (empty ($data)) {
		echo fs_error_image ();
		return;
	}
	
	if ($period <= SECONDS_6HOURS) {
		$chart_time_format = 'H:i:s';
	}
	elseif ($period < SECONDS_1DAY) {
		$chart_time_format = 'H:i';
	}
	elseif ($period < SECONDS_15DAYS) {
		$chart_time_format = 'M d H:i';
	}
	elseif ($period < SECONDS_1MONTH) {
		$chart_time_format = 'M d H\h';
	}
	elseif ($period < SECONDS_6MONTHS) {
		$chart_time_format = "M d H\h";
	}
	else {
		$chart_time_format = "M Y";
	}

	// Calculate min, max and avg values
	$avg = 0;
	foreach ($data as $timestamp => $value) {
		$max = $value['data'];
		$min = $value['data'];
		break;
	}
	
	// Populate chart
	$count = 0;
	$chart = array ();
	foreach ($data as $timestamp => $value) {
		$chart[date ($chart_time_format, $timestamp)] = $value;
		if ($value['data'] > $max) {
			$max = $value['data'];
		}
		if ($value['data'] < $min) {
			$min = $value['data'];
		}
		$avg += $value['data'];
		$count++;
	}
	if ($count > 0) {
		$avg /= $count;
	}

	$flash_chart = $config['flash_charts'];
	if ($only_image) {
		$flash_chart = false;
	}
	
	if ($config['homeurl'] != '') {
		$homeurl = $config['homeurl'];
	}
	else {
		$homeurl = '';
	}
	
	if($config["fixed_graph"] == false){
		$water_mark = array('file' =>
			$config['homedir'] . "/images/logo_vertical_water.png",
			'url' => ui_get_full_url("images/logo_vertical_water.png", false, false, false));
	}
	
	$legend = array (__('Max.') . ' ' . format_numeric($max) . ' ' . __('Min.') . ' ' . format_numeric($min) . ' ' . __('Avg.') . ' ' . format_numeric ($avg));
	return area_graph($flash_chart, $chart, $width, $height, array (), $legend,
		array (), ui_get_full_url("images/image_problem.opaque.png", false, false, false),
		"", "", $homeurl, $water_mark,
		$config['fontpath'], $config['font_size'], $unit, $ttl);
}

/**
 * Print a pie graph with netflow aggregated
 */
function graph_netflow_aggregate_pie ($data, $aggregate, $ttl = 1, $only_image = false) {
	global $config;
	global $graphic_type;
	
	if (empty ($data)) {
		return fs_error_image ();
	}
	
	$i = 0;
	$values = array();
	$agg = '';
	while (isset ($data[$i])) {
		$agg = $data[$i]['agg'];
		if (!isset($values[$agg])) {
			$values[$agg] = $data[$i]['data'];
		}
		else {
			$values[$agg] += $data[$i]['data'];
		}
		$i++;
	}
	
	$flash_chart = $config['flash_charts'];
	if ($only_image) {
		$flash_chart = false;
	}
	
	if($config["fixed_graph"] == false){
		$water_mark = array('file' =>
			$config['homedir'] . "/images/logo_vertical_water.png",
			'url' => ui_get_full_url("images/logo_vertical_water.png", false, false, false));
	}
	
	return pie3d_graph($flash_chart, $values, 370, 200,
		__('Other'), $config['homeurl'], $water_mark,
		$config['fontpath'], $config['font_size'], $ttl);
}

/**
 * Print a circular graph with the data transmitted between IPs
 */
function graph_netflow_circular_mesh ($data, $unit, $radius = 700) {
	global $config;

	if (empty($data) || empty($data['elements']) || empty($data['matrix'])) {
		return fs_error_image ();
	}

	include_once($config['homedir'] . "/include/graphs/functions_d3.php");

	return d3_relationship_graph ($data['elements'], $data['matrix'], $unit, $radius, true);
}

/**
 * Print a rectangular graph with the traffic of the ports for each IP
 */
function graph_netflow_host_traffic ($data, $unit, $width = 700, $height = 700) {
	global $config;

	if (empty ($data)) {
		return fs_error_image ();
	}

	include_once($config['homedir'] . "/include/graphs/functions_d3.php");

	return d3_tree_map_graph ($data, $width, $height, true);
}

/**
 * Draw a graph of Module string data of agent
 * 
 * @param integer id_agent_modulo Agent Module ID
 * @param integer show_event show event (1 or 0)
 * @param integer height graph height
 * @param integer width graph width
 * @param string title graph title
 * @param string unit_name String of unit name
 * @param integer show alerts (1 or 0)
 * @param integer avg_only calcules avg only (1 or 0)
 * @param integer pure Fullscreen (1 or 0)
 * @param integer date date
 */
function grafico_modulo_string ($agent_module_id, $period, $show_events,
	$width, $height, $title, $unit_name, $show_alerts, $avg_only = 0, $pure = 0,
	$date = 0, $only_image = false, $homeurl = '', $adapt_key = '', $ttl = 1, $menu = true) {
	global $config;
	global $graphic_type;
	global $max_value;
	
	
	// Set variables
	if ($date == 0)
		$date = get_system_time();
	$datelimit = $date - $period;
	$search_in_history_db = db_search_in_history_db($datelimit);
	$resolution = $config['graph_res'] * 50; //Number of points of the graph
	$interval = (int) ($period / $resolution);
	$agent_name = modules_get_agentmodule_agent_name ($agent_module_id);
	$agent_id = agents_get_agent_id ($agent_name);
	$module_name = modules_get_agentmodule_name ($agent_module_id);
	$id_module_type = modules_get_agentmodule_type ($agent_module_id);
	$module_type = modules_get_moduletype_name ($id_module_type);
	$uncompressed_module = is_module_uncompressed ($module_type);
	if ($uncompressed_module) {
		$avg_only = 1;
	}
	$search_in_history_db = db_search_in_history_db($datelimit);
	
	// Get event data (contains alert data too)
	if ($show_events == 1 || $show_alerts == 1) {
		$events = db_get_all_rows_filter ('tevento',
			array ('id_agentmodule' => $agent_module_id,
				"utimestamp > $datelimit",
				"utimestamp < $date",
				'order' => 'utimestamp ASC'),
			array ('evento', 'utimestamp', 'event_type'));
		if ($events === false) {
			$events = array ();
		}
	}
	
	// Get module data
	$data = db_get_all_rows_filter ('tagente_datos_string',
		array ('id_agente_modulo' => $agent_module_id,
			"utimestamp > $datelimit",
			"utimestamp < $date",
			'order' => 'utimestamp ASC'),
		array ('datos', 'utimestamp'), 'AND', $search_in_history_db);
	if ($data === false) {
		$data = array ();
	}
	
	// Uncompressed module data
	if ($uncompressed_module) {
		$min_necessary = 1;
	}
	else {
		// Compressed module data
		
		// Get previous data
		$previous_data = modules_get_previous_data ($agent_module_id, $datelimit, 1);
		if ($previous_data !== false) {
			$previous_data['utimestamp'] = $datelimit;
			array_unshift ($data, $previous_data);
		}
		
		// Get next data
		$nextData = modules_get_next_data ($agent_module_id, $date, 1);
		if ($nextData !== false) {
			array_push ($data, $nextData);
		}
		else if (count ($data) > 0) {
			// Propagate the last known data to the end of the interval
			$nextData = array_pop ($data);
			array_push ($data, $nextData);
			$nextData['utimestamp'] = $date;
			array_push ($data, $nextData);
		}
		
		$min_necessary = 2;
	}
	
	// Check available data
	if (count ($data) < $min_necessary) {
		if (!$graphic_type) {
			return fs_error_image ($width, $height);
		}
		graphic_error ();
	}
	
	// Data iterator
	$j = 0;
	
	// Event iterator
	$k = 0;
	
	// Set initial conditions
	$chart = array();
	if ($data[0]['utimestamp'] == $datelimit) {
		$previous_data = 1;
		$j++;
	}
	else {
		$previous_data = 0;
	}
	
	// Calculate chart data
	$last_known = $previous_data;
	for ($i = 0; $i < $resolution; $i++) {
		$timestamp = $datelimit + ($interval * $i);
		
		$count = 0;
		$total = 0;
		// Read data that falls in the current interval
		while (isset($data[$j]) &&
			isset ($data[$j]) !== null &&
			$data[$j]['utimestamp'] >= $timestamp &&
			$data[$j]['utimestamp'] <= ($timestamp + $interval)) {
			
			// ---------------------------------------------------------
			// FIX TICKET #1749
			$last_known = $count;
			// ---------------------------------------------------------
			$count++;
			$j++;
		}
		
		if ($max_value < $count) {
			$max_value = $count;
		}
		
		// Read events and alerts that fall in the current interval
		$event_value = 0;
		$alert_value = 0;
		while (isset ($events[$k]) && $events[$k]['utimestamp'] >= $timestamp && $events[$k]['utimestamp'] <= ($timestamp + $interval)) {
			if ($show_events == 1) {
				$event_value++;
			}
			if ($show_alerts == 1 && substr ($events[$k]['event_type'], 0, 5) == 'alert') {
				$alert_value++;
			}
			$k++;
		}
		
		/////////////////////////////////////////////////////////////////
		// Set the title and time format
		if ($period <= SECONDS_6HOURS) {
			$time_format = 'H:i:s';
		}
		elseif ($period < SECONDS_1DAY) {
			$time_format = 'H:i';
		}
		elseif ($period < SECONDS_15DAYS) {
			$time_format = 'M d H:i';
		}
		elseif ($period < SECONDS_1MONTH) {
			$time_format = 'M d H\h';
		}
		elseif ($period < SECONDS_6MONTHS) {
			$time_format = "M d H\h";
		}
		else {
			$time_format = "M Y";
		}
		
		$timestamp_short = date($time_format, $timestamp);
		$long_index[$timestamp_short] = date(
			html_entity_decode($config['date_format'], ENT_QUOTES, "UTF-8"), $timestamp);
		$timestamp = $timestamp_short;
		/////////////////////////////////////////////////////////////////
		
		// Data in the interval
		//The order in chart array is very important!!!!
		if ($show_events) {
			$chart[$timestamp]['event'] = $event_value;
		}
		
		if ($show_alerts) {
			$chart[$timestamp]['alert'] = $alert_value;
		}
		
		if (!$avg_only) {
			$chart[$timestamp]['max'] = 0;
		}
		
		if ($count > 0) {
			$chart[$timestamp]['sum'] = $count;
		}
		else {
			// Compressed data
			$chart[$timestamp]['sum'] = $last_known;
		}
		
		if (!$avg_only) {
			$chart[$timestamp]['min'] = 0;
		}
	}
	
	$graph_stats = get_statwin_graph_statistics($chart);
	
	// Fix event and alert scale
	$event_max = 2 + (float)$max_value * 1.05;
	foreach ($chart as $timestamp => $chart_data) {
		if (!empty($chart_data['event']) && $chart_data['event'] > 0) {
			$chart[$timestamp]['event'] = $event_max;
		}
		if (!empty($chart_data['alert']) && $chart_data['alert'] > 0) {
			$chart[$timestamp]['alert'] = $event_max;
		}
	}
	
	if (empty($unit_name)) {
		$unit = modules_get_unit($agent_module_id);
	}
	else
		$unit = $unit_name;
	
	/////////////////////////////////////////////////////////////////////////////////////////
	$color = array();
	
	if ($show_events) {
		$color['event'] = array('border' => '#ff0000',
			'color' => '#ff0000', 'alpha' => CHART_DEFAULT_ALPHA);
	}
	if ($show_alerts) {
		$color['alert'] = array('border' => '#ff7f00',
			'color' => '#ff7f00', 'alpha' => CHART_DEFAULT_ALPHA);
	}
	
	if (!$avg_only) {
		$color['max'] = array('border' => '#000000',
			'color' => $config['graph_color3'],
			'alpha' => CHART_DEFAULT_ALPHA);
	}
	$color['sum'] = array('border' => '#000000',
		'color' => $config['graph_color2'],
		'alpha' => CHART_DEFAULT_ALPHA);
	
	if (!$avg_only) {
		$color['min'] = array('border' => '#000000',
			'color' => $config['graph_color1'],
			'alpha' => CHART_DEFAULT_ALPHA);
	}
	
	//$color['baseline'] = array('border' => null, 'color' => '#0097BD', 'alpha' => 10);
	/////////////////////////////////////////////////////////////////////////////////////////
	
	$flash_chart = $config['flash_charts'];
	if ($only_image) {
		$flash_chart = false;
	}
	
	$legend = array();
	
	if ($show_events) {
		$legend['event'] = __('Events');
	}
	
	if ($show_alerts) {
		$legend['alert'] = __('Alerts');
	}
	
	if (!$avg_only) {
		$legend['max'] = __('Max').': '.__('Last').': '.remove_right_zeros(number_format($graph_stats['max']['last'], $config['graph_precision'])).' '.$unit.' ; '.__('Avg').': '.remove_right_zeros(number_format($graph_stats['max']['avg'], $config['graph_precision'])).' '.$unit.' ; '.__('Max').': '.remove_right_zeros(number_format($graph_stats['max']['max'], $config['graph_precision'])).' '.$unit.' ; '.__('Min').': '.remove_right_zeros(number_format($graph_stats['max']['min'], $config['graph_precision'])).' '.$unit;
	}
	
	$legend['sum'] = __('Avg').': '.__('Last').': '.remove_right_zeros(number_format($graph_stats['sum']['last'], $config['graph_precision'])).' '.$unit.' ; '.__('Avg').': '.remove_right_zeros(number_format($graph_stats['sum']['avg'], $config['graph_precision'])).' '.$unit.' ; '.__('Max').': '.remove_right_zeros(number_format($graph_stats['sum']['max'], $config['graph_precision'])).' '.$unit.' ; '.__('Min').': '.remove_right_zeros(number_format($graph_stats['sum']['min'], $config['graph_precision'])).' '.$unit;
	
	if (!$avg_only) {
		$legend['min'] = __('Min').': '.__('Last').': '.remove_right_zeros(number_format($graph_stats['min']['last'], $config['graph_precision'])).' '.$unit.' ; '.__('Avg').': '.remove_right_zeros(number_format($graph_stats['min']['avg'], $config['graph_precision'])).' '.$unit.' ; '.__('Max').': '.remove_right_zeros(number_format($graph_stats['min']['max'], $config['graph_precision'])).' '.$unit.' ; '.__('Min').': '.remove_right_zeros(number_format($graph_stats['min']['min'], $config['graph_precision'])).' '.$unit;
	}
	
	if($config["fixed_graph"] == false){
		$water_mark = array('file' =>
			$config['homedir'] . "/images/logo_vertical_water.png",
			'url' => ui_get_full_url("images/logo_vertical_water.png", false, false, false));
	}
	
	if ($type_graph === 'area') {
		return area_graph($flash_chart, $chart, $width, $height, $color,
			$legend, array(), '', $title, $unit, $homeurl,
			$water_mark, $config['fontpath'], $config['font_size'], $unit,
			1, array(),	array(), 0, 0, $adapt_key, true, '', $menu);
	}
	else {
		return
			line_graph($flash_chart, $chart, $width, $height, $color,
				$legend, $long_index,
				ui_get_full_url("images/image_problem.opaque.png", false, false, false),
				$title, $unit, $water_mark, $config['fontpath'],
				$config['font_size'], $unit, $ttl, $homeurl, $backgroundColor);
	}
}

/**
 * Print a graph with event data of module
 * 
 * @param integer id_module Module ID
 * @param integer width graph width
 * @param integer height graph height
 * @param integer period time period
 * @param string homeurl Home url if the complete path is needed
 * @param int Zoom factor over the graph
 * @param string adaptation width and margin left key (could be adapter_[something] or adapted_[something])
 * @param int date limit of the period
 */
function graphic_module_events ($id_module, $width, $height, $period = 0, $homeurl = '', $zoom = 0, $adapt_key = '', $date = false, $stat_win = false) {
	global $config;
	global $graphic_type;
	
	$data = array ();
	
	$resolution = $config['graph_res'] * ($period * 2 / $width); // Number of "slices" we want in graph
	
	$interval = (int) ($period / $resolution);
	if ($date === false) {
		$date = get_system_time ();
	}
	$datelimit = $date - $period;
	$periodtime = floor ($period / $interval);
	$time = array ();
	$data = array ();
	
	// Set the title and time format
	if ($period <= SECONDS_6HOURS) {
		$time_format = 'H:i:s';
	}
	elseif ($period < SECONDS_1DAY) {
		$time_format = 'H:i';
	}
	elseif ($period < SECONDS_15DAYS) {
		$time_format = 'M d H:i';
	}
	elseif ($period < SECONDS_1MONTH) {
		$time_format = 'M d H\h';
	}
	elseif ($period < SECONDS_6MONTHS) {
		$time_format = "M d H\h";
	}
	else {
		$time_format = "M Y";
	}
	
	$legend = array();
	$cont = 0;
	for ($i = 0; $i < $interval; $i++) {
		$bottom = $datelimit + ($periodtime * $i);
		if (! $graphic_type) {
			$name = date($time_format, $bottom);
			//$name = date('H\h', $bottom);
		}
		else {
			$name = $bottom;
		}
		
		$top = $datelimit + ($periodtime * ($i + 1));
		
		$events = db_get_all_rows_filter ('tevento', 
			array ('id_agentmodule' => $id_module,
				'utimestamp > '.$bottom,
				'utimestamp < '.$top),
			'event_type, utimestamp');

		if (!empty($events)) {
			$status = 'normal';
			foreach($events as $event) {
				if (empty($event['utimestamp'])) {
					continue;
				}
			
				switch($event['event_type']) {
					case 'going_down_normal':
					case 'going_up_normal':
						// The default status is normal. Do nothing
						break;
					case 'going_unknown':
						if ($status == 'normal') {
							$status = 'unknown';
						}
						break;
					case 'going_up_warning':
					case 'going_down_warning':
						if ($status == 'normal' || $status == 'unknown') {
							$status = 'warning';
						}
						break;
					case 'going_up_critical':
					case 'going_down_critical':
						$status = 'critical';
						break;
				}
			}
		}
		
		$data[$cont]['utimestamp'] = $periodtime;
		
		if (!empty($events)) {
			switch ($status) {
				case 'warning':
					$data[$cont]['data'] = 2;
					break;
				case 'critical':
					$data[$cont]['data'] = 3;
					break;
				case 'unknown':
					$data[$cont]['data'] = 4;
					break;
				default:
					$data[$cont]['data'] = 1;
					break;
			}
		}
		else {
			$data[$cont]['data'] = 1;
		}
		$current_timestamp = $bottom;
		
		$legend[] = date($time_format, $current_timestamp);	
		$cont++;
	}
	
	$pixels_between_xdata = 25;
	$max_xdata_display = round($width / $pixels_between_xdata);
	$ndata = count($data);
	if ($max_xdata_display > $ndata) {
		$xdata_display = $ndata;
	}
	else {
		$xdata_display = $max_xdata_display;
	}
	
	$step = round($ndata/$xdata_display);
	
	$colors = array(1 => '#38B800', 2 => '#FFFF00', 3 => '#FF0000', 4 => '#C3C3C3');
	
	// Draw slicebar graph
	if ($config['flash_charts']) {
		echo flot_slicesbar_graph($data, $period, $width, 15, $legend, $colors, $config['fontpath'], $config['round_corner'], $homeurl, '', $adapt_key, $stat_win);
	}
	else {
		echo slicesbar_graph($data, $period, $width, 15, $colors, $config['fontpath'], $config['round_corner'], $homeurl);
	}
}

///Functions for the LOG4X graphs
function grafico_modulo_log4x ($id_agente_modulo, $periodo, $show_event,
	$width, $height , $title, $unit_name, $show_alert, $avg_only = 0, $pure=0,
	$date = 0) {
	
	grafico_modulo_log4x_trace("<pre style='text-align:left;'>");
	
	if ($date == "")
		$now = time ();
	else
		$now = $date;
	
	$fechatope = $now - $periodo; // limit date
	
	$nombre_agente = modules_get_agentmodule_agent_name ($id_agente_modulo);
	$nombre_modulo = modules_get_agentmodule_name ($id_agente_modulo);
	$id_agente = agents_get_agent_id ($nombre_agente);
	
	$adjust_time = SECONDS_1MINUTE;
	

	if ($periodo == SECONDS_1DAY)
		$adjust_time = SECONDS_1HOUR;
	elseif ($periodo == SECONDS_1WEEK)
		$adjust_time = SECONDS_1DAY;
	elseif ($periodo == SECONDS_1HOUR)
		$adjust_time = SECONDS_10MINUTES;
	elseif ($periodo == SECONDS_1MONTH)
		$adjust_time = SECONDS_1WEEK;
	else
		$adjust_time = $periodo / 12.0;
	
	$num_slices = $periodo / $adjust_time;
	
	$fechatope_index = grafico_modulo_log4x_index($fechatope, $adjust_time);
	
	$sql1="SELECT utimestamp, SEVERITY " .
			" FROM tagente_datos_log4x " .
			" WHERE id_agente_modulo = $id_agente_modulo AND utimestamp > $fechatope and utimestamp < $now";
	
	$valores = array();
	
	$max_count = -1;
	$min_count = 9999999;
	
	grafico_modulo_log4x_trace("$sql1");
	
	$rows = 0;
	
	$first = true;
	while ($row = get_db_all_row_by_steps_sql($first, $result, $sql1)) {
		$first = false;
		
		$rows++;
		$utimestamp = $row[0];
		$severity = $row[1];
		$severity_num = $row[2];
		
		if (!isset($valores[$severity]))
			$valores[$severity] = array();
		
		$dest = grafico_modulo_log4x_index($utimestamp, $adjust_time);
		
		$index = (($dest - $fechatope_index) / $adjust_time) - 1;
		
		if (!isset($valores[$severity][$index])) {
			$valores[$severity][$index] = array();
			$valores[$severity][$index]['pivot'] = $dest;
			$valores[$severity][$index]['count'] = 0;
			$valores[$severity][$index]['alerts'] = 0;
		}
		
		$valores[$severity][$index]['count']++;
		
		$max_count = max($max_count, $valores[$severity][$index]['count']);
		$min_count = min($min_count, $valores[$severity][$index]['count']);
	}
	
	grafico_modulo_log4x_trace("$rows rows");
	
	// Create graph
	// *************
	
	grafico_modulo_log4x_trace(__LINE__);
	
	//set_error_handler("myErrorHandler");
	
	grafico_modulo_log4x_trace(__LINE__);
	$ds = DIRECTORY_SEPARATOR;
	set_include_path(get_include_path() . PATH_SEPARATOR . getcwd() . $ds."..".$ds."..".$ds."include");
	
	require_once 'Image/Graph.php';
	
	grafico_modulo_log4x_trace(__LINE__);
	
	$Graph =& Image_Graph::factory('graph', array($width, $height));
	
	grafico_modulo_log4x_trace(__LINE__);
	
	// add a TrueType font
	$Font =& $Graph->addNew('font', $config['fontpath']); // C:\WINNT\Fonts\ARIAL.TTF
	$Font->setSize(7);
	
	$Graph->setFont($Font);
	
	if ($periodo == SECONDS_1DAY)
		$title_period = $lang_label["last_day"];
	elseif ($periodo == SECONDS_1WEEK)
		$title_period = $lang_label["last_week"];
	elseif ($periodo == SECONDS_1HOUR)
		$title_period = $lang_label["last_hour"];
	elseif ($periodo == SECONDS_1MONTH)
		$title_period = $lang_label["last_month"];
	else {
		$suffix = $lang_label["days"];
		$graph_extension = $periodo / SECONDS_1DAY;
		
		if ($graph_extension < 1) {
			$graph_extension = $periodo / SECONDS_1HOUR;
			$suffix = $lang_label["hours"];
		}
		//$title_period = "Last ";
		$title_period = format_numeric($graph_extension,2)." $suffix";
	}
	
	$title_period = html_entity_decode($title_period);
	
	grafico_modulo_log4x_trace(__LINE__);
	
	if ($pure == 0) {
		$Graph->add(
			Image_Graph::horizontal(
				Image_Graph::vertical(
					Image_Graph::vertical(
						$Title = Image_Graph::factory('title', array('   Pandora FMS Graph - '.strtoupper($nombre_agente)." - " .$title_period, 10)),
						$Subtitle = Image_Graph::factory('title', array('     '.$title, 7)),
						90
					),
					$Plotarea = Image_Graph::factory('plotarea', array('Image_Graph_Axis', 'Image_Graph_Axis')),
					15 // If you change this, change the 0.85 below
				),
				Image_Graph::vertical(
					$Legend = Image_Graph::factory('legend'),
					$PlotareaMinMax = Image_Graph::factory('plotarea'),
					65
				),
				85 // If you change this, change the 0.85 below
			)
		);
		
		$Legend->setPlotarea($Plotarea);
		$Title->setAlignment(IMAGE_GRAPH_ALIGN_LEFT);
		$Subtitle->setAlignment(IMAGE_GRAPH_ALIGN_LEFT);
	}
	else { // Pure, without title and legends
		$Graph->add($Plotarea = Image_Graph::factory('plotarea', array('Image_Graph_Axis', 'Image_Graph_Axis')));
	}
	
	grafico_modulo_log4x_trace(__LINE__);
	
	$dataset = array();
	
	$severities = array("FATAL", "ERROR", "WARN", "INFO", "DEBUG", "TRACE");
	$colors = array("black", "red", "orange", "yellow", "#3300ff", 'magenta');
	
	$max_bubble_radius = $height * 0.6 / (count($severities) + 1); // this is the size for the max_count
	$y = count($severities) - 1;
	$i = 0;
	
	foreach($severities as $severity) {
		$dataset[$i] = Image_Graph::factory('dataset');
		$dataset[$i]->setName($severity);
		
		if (isset($valores[$severity])) {
			$data =& $valores[$severity];
			while (list($index, $data2) = each($data)) {
				$count = $data2['count'];
				$pivot = $data2['pivot'];
				
				//$x = $scale * $index;
				$x = 100.0 * ($pivot - $fechatope) / ($now - $fechatope);
				if ($x > 100) $x = 100;
				
				$size = grafico_modulo_log4x_bubble_size($count, $max_count, $max_bubble_radius);
				
				// pivot is the value in the X axis
				// y is the number of steps (from the bottom of the graphics) (zero based)
				// x is the position of the bubble, in % from the left (0% = full left, 100% = full right)
				// size is the radius of the bubble
				// value is the value associated with the bubble (needed to calculate the leyend)
				//
				$dataset[$i]->addPoint($pivot, $y, array("x" => $x, "size" => $size, "value" => $count));
			}
		}
		else {
			// There's a problem when we have no data ...
			// This was the first try.. didnt work
			//$dataset[$i]->addPoint($now, -1, array("x" => 0, "size" => 0));
		}
		
		$y--;
		$i++;
	}
	
	grafico_modulo_log4x_trace(__LINE__);
	
	// create the 1st plot as smoothed area chart using the 1st dataset
	$Plot =& $Plotarea->addNew('bubble', array(&$dataset));
	$Plot->setFont($Font);
	
	$AxisX =& $Plotarea->getAxis(IMAGE_GRAPH_AXIS_X);
	$AxisX->setDataPreprocessor(Image_Graph::factory('Image_Graph_DataPreprocessor_Function', 'grafico_modulo_log4x_format_x_axis'));
	$AxisX->forceMinimum($fechatope);
	$AxisX->forceMaximum($now);
	
	$minIntervalWidth = $Plot->getTextWidth("88/88/8888");
	$interval_x = $adjust_time;
	
	while (true) {
		$intervalWidth = $width * 0.85 * $interval_x/ $periodo;
		if ($intervalWidth >= $minIntervalWidth)
			break;
		
		$interval_x *= 2;
	}
	
	$AxisX->setLabelInterval($interval_x);
	$AxisX->setLabelOption("showtext",true);
	
	//*
	$GridY2 =& $Plotarea->addNew('line_grid');
	$GridY2->setLineColor('gray');
	$GridY2->setFillColor('lightgray@0.05');
	$GridY2->_setPrimaryAxis($AxisX);
	//$GridY2->setLineStyle(Image_Graph::factory('Image_Graph_Line_Dotted', array("white", "gray", "gray", "gray")));
	$GridY2->setLineStyle(Image_Graph::factory('Image_Graph_Line_Formatted', array(array("transparent", "transparent", "transparent", "gray"))));
	//*/
	//grafico_modulo_log4x_trace(print_r($AxisX, true));
	
	$AxisY =& $Plotarea->getAxis(IMAGE_GRAPH_AXIS_Y);
	$AxisY->setDataPreprocessor(Image_Graph::factory('Image_Graph_DataPreprocessor_Function', 'grafico_modulo_log4x_format_y_axis'));
	$AxisY->setLabelOption("showtext",true);
	//$AxisY->setLabelInterval(0);
	//$AxisY->showLabel(IMAGE_GRAPH_LABEL_ZERO);
	
	//*
	$GridY2 =& $Plotarea->addNew('line_grid');
	$GridY2->setLineColor('gray');
	$GridY2->setFillColor('lightgray@0.05');
	$GridY2->_setPrimaryAxis($AxisY);
	$GridY2->setLineStyle(Image_Graph::factory('Image_Graph_Line_Formatted', array(array("transparent", "transparent", "transparent", "gray"))));
	//*/
	
	$AxisY->forceMinimum(0);
	$AxisY->forceMaximum(count($severities) + 1) ;
	
	// set line colors
	$FillArray =& Image_Graph::factory('Image_Graph_Fill_Array');
	
	$Plot->setFillStyle($FillArray);
	foreach($colors as $color)
		$FillArray->addColor($color);
	
	grafico_modulo_log4x_trace(__LINE__);
	
	$FillArray->addColor('green@0.6');
	//$AxisY_Weather =& $Plotarea->getAxis(IMAGE_GRAPH_AXIS_Y);
	
	// Show events !
	if ($show_event == 1) {
		$Plot =& $Plotarea->addNew('Plot_Impulse', array($dataset_event));
		$Plot->setLineColor( 'red' );
		$Marker_event =& Image_Graph::factory('Image_Graph_Marker_Cross');
		$Plot->setMarker($Marker_event);
		$Marker_event->setFillColor( 'red' );
		$Marker_event->setLineColor( 'red' );
		$Marker_event->setSize ( 5 );
	}
	
	$Axis =& $PlotareaMinMax->getAxis(IMAGE_GRAPH_AXIS_X);
	$Axis->Hide();
	$Axis =& $PlotareaMinMax->getAxis(IMAGE_GRAPH_AXIS_Y);
	$Axis->Hide();
	
	$plotMinMax =& $PlotareaMinMax->addNew('bubble', array(&$dataset, true));
	
	grafico_modulo_log4x_trace(__LINE__);
	
	$Graph->done();
	
	grafico_modulo_log4x_trace(__LINE__);
}

function grafico_modulo_log4x_index($x, $interval)
{
	return $x + $interval - (($x - 1) % $interval) - 1;
}

function grafico_modulo_log4x_trace($str)
{
	//echo "$str\n";
}

function grafico_modulo_log4x_bubble_size($count, $max_count, $max_bubble_radius)
{
	//Superformula de ROA
	$r0 = 1.5;
	$r1 = $max_bubble_radius;
	$v2 = pow($max_count,1/2.0);
	
	return $r1*pow($count,1/2.0)/($v2)+$r0;
}

function grafico_modulo_log4x_format_x_axis ( $number , $decimals=2, $dec_point=".", $thousands_sep=",")
{
	// $number is the unix time in the local timezone
	
	//$dtZone = new DateTimeZone(date_default_timezone_get());
	//$d = new DateTime("now", $dtZone);
	//$offset = $dtZone->getOffset($d);
	//$number -= $offset;
	
	return date("d/m", $number) . "\n" . date("H:i", $number);
}

function grafico_modulo_log4x_format_y_axis ( $number , $decimals=2, $dec_point=".", $thousands_sep=",")
{
	
	switch ($number) {
		case 6:
			return "FATAL";
			break;
		case 5:
			return "ERROR";
			break;
		case 4:
			return "WARN";
			break;
		case 3:
			return "INFO";
			break;
		case 2:
			return "DEBUG";
			break;
		case 1:
			return "TRACE";
			break;
		default:
			return "";
			break;
	}
	
}

function graph_nodata_image($width = 300, $height = 110, $type = 'area', $text = '') {
	$image = ui_get_full_url('images/image_problem_' . $type . '.png',
		false, false, false); 
	
	if ($text == '') {
		$text = __('No data to show');
	}
	
	$text_div = '<div class="nodata_text">' . $text . '</div>';
	
	$image_div = '<div class="nodata_container" style="background-image: url(\'' . $image . '\');">' .
		$text_div . '</div>';
	
	$div = '<div style="width:' . $width . 'px; height:' . $height . 'px; border: 1px dotted #ddd; background-color: white; margin: 0 auto;">' .
		$image_div . '</div>';
	
	return $div;
}

function get_criticity_pie_colors ($data_graph) {
	$colors = array();
	foreach (array_keys($data_graph) as $crit) {
		switch ($crit) {
			case __('Maintenance'): 
				$colors[$crit] = COL_MAINTENANCE;
				break;
			case __('Informational'): 
				$colors[$crit] = COL_INFORMATIONAL;
				break;
			case __('Normal'): 
				$colors[$crit] = COL_NORMAL;
				break;
			case __('Warning'): 
				$colors[$crit] = COL_WARNING;
				break;
			case __('Critical'): 
				$colors[$crit] = COL_CRITICAL;
				break;
			case __('Minor'): 
				$colors[$crit] = COL_MINOR;
				break;
			case __('Major'): 
				$colors[$crit] = COL_MAJOR;
				break;
		}
	}
	
	return $colors;
}


/**
 * Print a rectangular graph with the snmptraps received
 */
function graph_snmp_traps_treemap ($data, $width = 700, $height = 700) {
	global $config;

	if (empty ($data)) {
		return fs_error_image ();
	}

	include_once($config['homedir'] . "/include/graphs/functions_d3.php");

	return d3_tree_map_graph ($data, $width, $height, true);
}

/**
 * Print a solarburst graph with a representation of all the groups, agents, module groups and modules grouped
 */
function graph_monitor_wheel ($width = 550, $height = 600, $filter = false) {
	global $config;

	include_once ($config['homedir'] . "/include/functions_users.php");
	include_once ($config['homedir'] . "/include/functions_groups.php");
	include_once ($config['homedir'] . "/include/functions_agents.php");
	include_once ($config['homedir'] . "/include/functions_modules.php");

	$graph_data = array();

	$filter_module_group = (!empty($filter) && !empty($filter['module_group'])) ? $filter['module_group'] : false;

	$groups = users_get_groups(false, "AR", false, true, (!empty($filter) && isset($filter['group']) ? $filter['group'] : null));

	$data_groups = array();
	if (!empty($groups)) {
		$groups_aux = $groups;
		$data_groups = groups_get_tree($groups);
		$groups_aux = null;
	}

	if (!empty($data_groups)) {
		$filter = array('id_grupo' => array_keys($data_groups));
		$fields = array('id_agente', 'id_parent', 'id_grupo', 'nombre');
		$agents = agents_get_agents($filter, $fields);

		if (!empty($agents)) {
			$agents_id = array();
			$agents_aux = array();
			foreach ($agents as $key => $agent) {
				$agents_aux[$agent['id_agente']] = $agent;
			}
			$agents = $agents_aux;
			$agents_aux = null;
			$fields = array('id_agente_modulo', 'id_agente', 'id_module_group', 'nombre');

			$module_groups = modules_get_modulegroups();
			$module_groups[0] = __('Not assigned');
			$modules = agents_get_modules(array_keys($agents), '*');

			$data_agents = array();
			if (!empty($modules)) {
				foreach ($modules as $key => $module) {
					$module_id = (int) $module['id_agente_modulo'];
					$agent_id = (int) $module['id_agente'];
					$module_group_id = (int) $module['id_module_group'];
					$module_name = io_safe_output($module['nombre']);
					$module_status = modules_get_agentmodule_status($module_id);
					$module_value = modules_get_last_value($module_id);
					
					if ($filter_module_group && $filter_module_group != $module_group_id)
						continue;

					if (!isset($data_agents[$agent_id])) {
						$data_agents[$agent_id] = array();
						$data_agents[$agent_id]['id'] = $agent_id;
						$data_agents[$agent_id]['name'] = io_safe_output($agents[$agent_id]['nombre']);
						$data_agents[$agent_id]['group'] = (int) $agents[$agent_id]['id_grupo'];
						$data_agents[$agent_id]['type'] = 'agent';
						$data_agents[$agent_id]['size'] = 30;
						$data_agents[$agent_id]['children'] = array();

						$tooltip_content = __('Agent') . ": <b>" . $data_agents[$agent_id]['name'] . "</b>";
						$data_agents[$agent_id]['tooltip_content'] = io_safe_output($tooltip_content);

						$data_agents[$agent_id]['modules_critical'] = 0;
						$data_agents[$agent_id]['modules_warning'] = 0;
						$data_agents[$agent_id]['modules_normal'] = 0;
						$data_agents[$agent_id]['modules_not_init'] = 0;
						$data_agents[$agent_id]['modules_not_normal'] = 0;
						$data_agents[$agent_id]['modules_unknown'] = 0;

						$data_agents[$agent_id]['color'] = COL_UNKNOWN;

						unset($agents[$agent_id]);
					}
					if (!isset($data_agents[$agent_id]['children'][$module_group_id])) {
						$data_agents[$agent_id]['children'][$module_group_id] = array();
						$data_agents[$agent_id]['children'][$module_group_id]['id'] = $module_group_id;
						$data_agents[$agent_id]['children'][$module_group_id]['name'] = io_safe_output($module_groups[$module_group_id]);
						$data_agents[$agent_id]['children'][$module_group_id]['type'] = 'module_group';
						$data_agents[$agent_id]['children'][$module_group_id]['size'] = 10;
						$data_agents[$agent_id]['children'][$module_group_id]['children'] = array();

						$tooltip_content = __('Module group') . ": <b>" . $data_agents[$agent_id]['children'][$module_group_id]['name'] . "</b>";
						$data_agents[$agent_id]['children'][$module_group_id]['tooltip_content'] = $tooltip_content;

						$data_agents[$agent_id]['children'][$module_group_id]['modules_critical'] = 0;
						$data_agents[$agent_id]['children'][$module_group_id]['modules_warning'] = 0;
						$data_agents[$agent_id]['children'][$module_group_id]['modules_normal'] = 0;
						$data_agents[$agent_id]['children'][$module_group_id]['modules_not_init'] = 0;
						$data_agents[$agent_id]['children'][$module_group_id]['modules_not_normal'] = 0;
						$data_agents[$agent_id]['children'][$module_group_id]['modules_unknown'] = 0;

						$data_agents[$agent_id]['children'][$module_group_id]['color'] = COL_UNKNOWN;
					}
					
					switch ($module_status) {
						case AGENT_MODULE_STATUS_CRITICAL_BAD:
						case AGENT_MODULE_STATUS_CRITICAL_ALERT:
							$data_agents[$agent_id]['modules_critical']++;
							$data_agents[$agent_id]['children'][$module_group_id]['modules_critical']++;
							break;
						
						case AGENT_MODULE_STATUS_WARNING:
						case AGENT_MODULE_STATUS_WARNING_ALERT:
							$data_agents[$agent_id]['modules_warning']++;
							$data_agents[$agent_id]['children'][$module_group_id]['modules_warning']++;
							break;

						case AGENT_MODULE_STATUS_NORMAL:
						case AGENT_MODULE_STATUS_NORMAL_ALERT:
							$data_agents[$agent_id]['modules_normal']++;
							$data_agents[$agent_id]['children'][$module_group_id]['modules_normal']++;
							break;

						case AGENT_MODULE_STATUS_NOT_INIT:
							$data_agents[$agent_id]['modules_not_init']++;
							$data_agents[$agent_id]['children'][$module_group_id]['modules_not_init']++;
							break;

						case AGENT_MODULE_STATUS_NOT_NORMAL:
							$data_agents[$agent_id]['modules_not_normal']++;
							$data_agents[$agent_id]['children'][$module_group_id]['modules_not_normal']++;
							break;

						case AGENT_MODULE_STATUS_NO_DATA:
						case AGENT_MODULE_STATUS_UNKNOWN:
							$data_agents[$agent_id]['modules_unknown']++;
							$data_agents[$agent_id]['children'][$module_group_id]['modules_unknown']++;
							break;
					}

					if ($data_agents[$agent_id]['modules_critical'] > 0) {
						$data_agents[$agent_id]['color'] = COL_CRITICAL;
					}
					else if ($data_agents[$agent_id]['modules_warning'] > 0) {
						$data_agents[$agent_id]['color'] = COL_WARNING;
					}
					else if ($data_agents[$agent_id]['modules_not_normal'] > 0) {
						$data_agents[$agent_id]['color'] = COL_WARNING;
					}
					else if ($data_agents[$agent_id]['modules_unknown'] > 0) {
						$data_agents[$agent_id]['color'] = COL_UNKNOWN;
					}
					else if ($data_agents[$agent_id]['modules_normal'] > 0) {
						$data_agents[$agent_id]['color'] = COL_NORMAL;
					}
					else {
						$data_agents[$agent_id]['color'] = COL_NOTINIT;
					}

					if ($data_agents[$agent_id]['children'][$module_group_id]['modules_critical'] > 0) {
						$data_agents[$agent_id]['children'][$module_group_id]['color'] = COL_CRITICAL;
					}
					else if ($data_agents[$agent_id]['children'][$module_group_id]['modules_warning'] > 0) {
						$data_agents[$agent_id]['children'][$module_group_id]['color'] = COL_WARNING;
					}
					else if ($data_agents[$agent_id]['children'][$module_group_id]['modules_not_normal'] > 0) {
						$data_agents[$agent_id]['children'][$module_group_id]['color'] = COL_WARNING;
					}
					else if ($data_agents[$agent_id]['children'][$module_group_id]['modules_unknown'] > 0) {
						$data_agents[$agent_id]['children'][$module_group_id]['color'] = COL_UNKNOWN;
					}
					else if ($data_agents[$agent_id]['children'][$module_group_id]['modules_normal'] > 0) {
						$data_agents[$agent_id]['children'][$module_group_id]['color'] = COL_NORMAL;
					}
					else {
						$data_agents[$agent_id]['children'][$module_group_id]['color'] = COL_NOTINIT;
					}
					
					$data_module = array();
					$data_module['id'] = $module_id;
					$data_module['name'] = $module_name;
					$data_module['type'] = 'module';
					$data_module['size'] = 10;
					$data_module['link'] = ui_get_full_url("index.php?sec=estado&sec2=operation/agentes/ver_agente&id_agente=$agent_id");

					$tooltip_content = __('Module') . ": <b>" . $module_name . "</b>";
					if (isset($module_value) && $module_value !== false) {
						$tooltip_content .= "<br>";
						$tooltip_content .= __('Value') . ": <b>" . io_safe_output($module_value) . "</b>";
					}
					$data_module['tooltip_content'] = $tooltip_content;

					switch ($module_status) {
						case AGENT_MODULE_STATUS_CRITICAL_BAD:
						case AGENT_MODULE_STATUS_CRITICAL_ALERT:
							$data_module['color'] = COL_CRITICAL;
							break;
						
						case AGENT_MODULE_STATUS_WARNING:
						case AGENT_MODULE_STATUS_WARNING_ALERT:
							$data_module['color'] = COL_WARNING;
							break;

						case AGENT_MODULE_STATUS_NORMAL:
						case AGENT_MODULE_STATUS_NORMAL_ALERT:
							$data_module['color'] = COL_NORMAL;
							break;

						case AGENT_MODULE_STATUS_NOT_INIT:
							$data_module['color'] = COL_NOTINIT;
							break;

						case AGENT_MODULE_STATUS_NOT_NORMAL:
							$data_module['color'] = COL_WARNING;
							break;

						case AGENT_MODULE_STATUS_NO_DATA:
						case AGENT_MODULE_STATUS_UNKNOWN:
						default:
							$data_module['color'] = COL_UNKNOWN;
							break;
					}

					$data_agents[$agent_id]['children'][$module_group_id]['children'][] = $data_module;
					unset($modules[$module_id]);
				}
				function order_module_group_keys ($value, $key) {
					$value['children'] = array_merge($value['children']);
					return $value;
				}
				$data_agents = array_map('order_module_group_keys', $data_agents);
			}
			foreach ($agents as $id => $agent) {
				if (!isset($data_agents[$id])) {
					$data_agents[$id] = array();
					$data_agents[$id]['id'] = (int) $id;
					$data_agents[$id]['name'] = io_safe_output($agent['nombre']);
					$data_agents[$id]['type'] = 'agent';
					$data_agents[$id]['color'] = COL_NOTINIT;
				}
			}
			$agents = null;
		}
	}

	function iterate_group_array ($groups, &$data_agents) {
		
		$data = array();

		foreach ($groups as $id => $group) {

			$group_aux = array();
			$group_aux['id'] = (int) $id;
			$group_aux['name'] = io_safe_output($group['nombre']);
			$group_aux['show_name'] = true;
			$group_aux['parent'] = (int) $group['parent'];
			$group_aux['type'] = 'group';
			$group_aux['size'] = 100;
			$group_aux['status'] = groups_get_status($id);

			switch ($group_aux['status']) {
				case AGENT_STATUS_CRITICAL:
					$group_aux['color'] = COL_CRITICAL;
					break;
				
				case AGENT_STATUS_WARNING:
				case AGENT_STATUS_ALERT_FIRED:
					$group_aux['color'] = COL_WARNING;
					break;

				case AGENT_STATUS_NORMAL:
					$group_aux['color'] = COL_NORMAL;
					break;

				case AGENT_STATUS_UNKNOWN:
				default:
					$group_aux['color'] = COL_UNKNOWN;
					break;
			}

			$tooltip_content = html_print_image("images/groups_small/" . $group['icon'] . ".png", true) . "&nbsp;" . __('Group') . ": <b>" . $group_aux['name'] . "</b>";
			$group_aux['tooltip_content'] = $tooltip_content;

			if (!isset($group['children']))
				$group_aux['children'] = array();
			if (!empty($group['children']))
				$group_aux['children'] = iterate_group_array($group['children'], $data_agents);

			$agents = extract_agents_with_group_id($data_agents, (int) $id);

			if (!empty($agents))
				$group_aux['children'] = array_merge($group_aux['children'], $agents);
			
			$data[] = $group_aux;
		}

		return $data;
	}

	function extract_agents_with_group_id (&$agents, $group_id) {
		$valid_agents = array();
		foreach ($agents as $id => $agent) {
			if (isset($agent['group']) && $agent['group'] == $group_id) {
				$valid_agents[$id] = $agent;
				unset($agents[$id]);
			}
		}
		if (!empty($valid_agents))
			return $valid_agents;
		else
			return false;
	}

	$graph_data = array('name' => __('Main node'), 'children' => iterate_group_array($data_groups, $data_agents), 'color' => '#3F3F3F');
	
	if (empty($graph_data['children']))
		return fs_error_image();

	include_once($config['homedir'] . "/include/graphs/functions_d3.php");

	return d3_sunburst_graph ($graph_data, $width, $height, true);
}

?><|MERGE_RESOLUTION|>--- conflicted
+++ resolved
@@ -822,13 +822,8 @@
 	$only_image = false, $homeurl = '', $ttl = 1, $projection = false,
 	$adapt_key = '', $compare = false, $show_unknown = false,
 	$menu = true, $backgroundColor = 'white', $percentil = null,
-<<<<<<< HEAD
 	$dashboard = false, $vconsole = false, $type_graph = 'area', $fullscale = false) {
 	
-=======
-	$dashboard = false, $vconsole = false, $type_graph = 'area') {
-
->>>>>>> 291ae3a1
 	global $config;
 	global $graphic_type;
 
@@ -3856,7 +3851,6 @@
 		}
 		elseif ($period < SECONDS_1MONTH) {
 			$time_format = 'M d H\h';
-<<<<<<< HEAD
 			if ($fullscale) {
 				$time_format = 'M d H:i';
 			}
@@ -3866,14 +3860,6 @@
 			if ($fullscale) {
 				$time_format = 'M d H:i';
 			}
-=======
-		}
-		elseif ($period < SECONDS_6MONTHS) {
-			$time_format = "M d H\h";
-		}
-		else {
-			$time_format = "M Y";
->>>>>>> 291ae3a1
 		}
 		
 		$timestamp_short = date($time_format, $timestamp);
@@ -3989,14 +3975,10 @@
 		$time_format = "M d H\h";
 	}
 	else {
-<<<<<<< HEAD
 		$time_format = 'M d H\h';
 		if ($fullscale) {
 			$time_format = 'M d H:i';
 		}
-=======
-		$time_format = "M Y";
->>>>>>> 291ae3a1
 	}
 	
 	// Flash chart
