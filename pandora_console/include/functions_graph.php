<?php

// Pandora FMS - http://pandorafms.com
// ==================================================
// Copyright (c) 2011 Artica Soluciones Tecnologicas
// Please see http://pandorafms.org for full contribution list

// This program is free software; you can redistribute it and/or
// modify it under the terms of the  GNU Lesser General Public License
// as published by the Free Software Foundation; version 2

// This program is distributed in the hope that it will be useful,
// but WITHOUT ANY WARRANTY; without even the implied warranty of
// MERCHANTABILITY or FITNESS FOR A PARTICULAR PURPOSE.  See the
// GNU General Public License for more details.

include_once($config['homedir'] . "/include/graphs/fgraph.php");
include_once($config['homedir'] . "/include/functions_reporting.php");
include_once($config['homedir'] . "/include/functions_agents.php");
include_once($config['homedir'] . "/include/functions_modules.php");
include_once($config['homedir'] . "/include/functions_users.php");

function get_graph_statistics ($chart_array) {
	global $config;

	/// IMPORTANT!
	///
	/// The calculus for AVG, MIN and MAX values are in this function
	/// because it must be done based on graph array data not using reporting
	/// function to get coherent data between stats and graph visualization

	$stats = array ();

	$count = 0;

	$size = sizeof($chart_array);

	//Initialize stats array
	$stats = array ("avg" => 0, "min" => null, "max" => null, "last" => 0);

	foreach ($chart_array as $item) {

		//Sum all values later divide by the number of elements
		$stats['avg'] = $stats['avg'] + $item;

		//Get minimum
		if ($stats['min'] == null) {
			$stats['min'] = $item;
		}
		else if ($item < $stats['min']) {
			$stats['min'] = $item;
		}

		//Get maximum
		if ($stats['max'] == null) {
			$stats['max'] = $item;
		}
		else if ($item > $stats['max']) {
			$stats['max'] = $item;
		}

		$count++;

		//Get last data
		if ($count == $size) {
			$stats['last'] = $item;
		}
	}

	//End the calculus for average
	if ($count > 0) {

		$stats['avg'] = $stats['avg'] / $count;
	}

	//Format stat data to display properly
	$stats['last'] = remove_right_zeros(number_format($stats['last'], $config['graph_precision']));
	$stats['avg'] = remove_right_zeros(number_format($stats['avg'], $config['graph_precision']));
	$stats['min'] = remove_right_zeros(number_format($stats['min'], $config['graph_precision']));
	$stats['max'] = remove_right_zeros(number_format($stats['max'], $config['graph_precision']));

	return $stats;
}

function get_statwin_graph_statistics ($chart_array, $series_suffix = '') {

	/// IMPORTANT!
	///
	/// The calculus for AVG, MIN and MAX values are in this function
	/// because it must be done based on graph array data not using reporting
	/// function to get coherent data between stats and graph visualization

	$stats = array ();

	$count = 0;

	$size = sizeof($chart_array);

	//Initialize stats array
	$stats['sum'] = array ("avg" => 0, "min" => null, "max" => null, "last" => 0);
	$stats['min'] = array ("avg" => 0, "min" => null, "max" => null, "last" => 0);
	$stats['max'] = array ("avg" => 0, "min" => null, "max" => null, "last" => 0);

	foreach ($chart_array as $item) {
		if ($series_suffix != '') {
			if (isset($item['sum' . $series_suffix]))
				$item['sum'] = $item['sum' . $series_suffix];
			if (isset($item['min' . $series_suffix]))
				$item['min'] = $item['min' . $series_suffix];
			if (isset($item['max' . $series_suffix]))
				$item['max'] = $item['max' . $series_suffix];
		}

		//Get stats for normal graph
		if (isset($item['sum']) && $item['sum']) {

			//Sum all values later divide by the number of elements
			$stats['sum']['avg'] = $stats['sum']['avg'] + $item['sum'];

			//Get minimum
			if ($stats['sum']['min'] == null) {
				$stats['sum']['min'] = $item['sum'];
			}
			else if ($item['sum'] < $stats['sum']['min']) {
				$stats['sum']['min'] = $item['sum'];
			}

			//Get maximum
			if ($stats['sum']['max'] == null) {
				$stats['sum']['max'] = $item['sum'];
			}
			else if ($item['sum'] > $stats['sum']['max']) {
				$stats['sum']['max'] = $item['sum'];
			}
		}

		//Get stats for min graph
		if (isset($item['min']) && $item['min']) {
			//Sum all values later divide by the number of elements
			$stats['min']['avg'] = $stats['min']['avg'] + $item['min'];

			//Get minimum
			if ($stats['min']['min'] == null) {
				$stats['min']['min'] = $item['min'];
			}
			else if ($item['min'] < $stats['min']['min']) {
				$stats['min']['min'] = $item['min'];
			}

			//Get maximum
			if ($stats['min']['max'] == null) {
				$stats['min']['max'] = $item['min'];
			}
			else if ($item['min'] > $stats['min']['max']) {
				$stats['min']['max'] = $item['min'];
			}
		}

		//Get stats for max graph
		if (isset($item['max']) && $item['max']) {
			//Sum all values later divide by the number of elements
			$stats['max']['avg'] = $stats['max']['avg'] + $item['max'];

			//Get minimum
			if ($stats['max']['min'] == null) {
				$stats['max']['min'] = $item['max'];
			}
			else if ($item['max'] < $stats['max']['min']) {
				$stats['max']['min'] = $item['max'];
			}

			//Get maximum
			if ($stats['max']['max'] == null) {
				$stats['max']['max'] = $item['max'];
			}
			else if ($item['max'] > $stats['max']['max']) {
				$stats['max']['max'] = $item['max'];
			}
		}

		//Count elements
		$count++;

		//Get last data
		if ($count == $size) {
			if (isset($item['sum']) && $item['sum']) {
				$stats['sum']['last'] = $item['sum'];
			}

			if (isset($item['min']) && $item['min']) {
				$stats['min']['last'] = $item['min'];
			}

			if (isset($item['max']) && $item['max']) {
				$stats['max']['last'] = $item['max'];
			}
		}
	}

	//End the calculus for average
	if ($count > 0) {

		$stats['sum']['avg'] = $stats['sum']['avg'] / $count;
		$stats['min']['avg'] = $stats['min']['avg'] / $count;
		$stats['max']['avg'] = $stats['max']['avg'] / $count;
	}

	//Format stat data to display properly
	$stats['sum']['last'] = round($stats['sum']['last'], 2);
	$stats['sum']['avg'] = round($stats['sum']['avg'], 2);
	$stats['sum']['min'] = round($stats['sum']['min'], 2);
	$stats['sum']['max'] = round($stats['sum']['max'], 2);

	$stats['min']['last'] = round($stats['min']['last'], 2);
	$stats['min']['avg'] = round($stats['min']['avg'], 2);
	$stats['min']['min'] = round($stats['min']['min'], 2);
	$stats['min']['max'] = round($stats['min']['max'], 2);

	$stats['max']['last'] = round($stats['max']['last'], 2);
	$stats['max']['avg'] = round($stats['max']['avg'], 2);
	$stats['max']['min'] = round($stats['max']['min'], 2);
	$stats['max']['max'] = round($stats['max']['max'], 2);

	return $stats;
}

function grafico_modulo_sparse_data_chart (
		$agent_module_id,
		$date_array,
		$data_module_graph,
		$params,
		$series_suffix
	) {

	global $config;

	if( $data_module_graph['id_module_type'] == 23 ||
		$data_module_graph['id_module_type'] == 3 ||
		$data_module_graph['id_module_type'] == 17 ||
		$data_module_graph['id_module_type'] == 10 ||
		$data_module_graph['id_module_type'] == 33 ){

//XXXXXXXXXXX
/*
"SELECT count(*) as data, min(utimestamp) as utimestamp
					FROM tagente_datos_string
					WHERE id_agente_modulo = 227
					AND utimestamp > 1527584831
					AND utimestamp < 1527671231
					GROUP by ROUND(utimestamp / 300);"
*/
		$data = db_get_all_rows_filter (
			'tagente_datos_string',
			array ('id_agente_modulo' => (int)$agent_module_id,
					"utimestamp > '". $date_array['start_date']. "'",
					"utimestamp < '". $date_array['final_date'] . "'",
					'group' => "ROUND(utimestamp / 300)",
					'order' => 'utimestamp ASC'),
			array ('count(*) as datos', 'min(utimestamp) as utimestamp'),
			'AND',
			$data_module_graph['history_db']
		);
	}
	else{
		$data = db_get_all_rows_filter (
			'tagente_datos',
			array ('id_agente_modulo' => (int)$agent_module_id,
					"utimestamp > '". $date_array['start_date']. "'",
					"utimestamp < '". $date_array['final_date'] . "'",
					'order' => 'utimestamp ASC'),
			array ('datos', 'utimestamp'),
			'AND',
			$data_module_graph['history_db']
		);
	}

	if($data === false){
		$data = array();
	}

	// Get previous data
	$previous_data = modules_get_previous_data (
		$agent_module_id,
		$date_array['start_date']
	);

	if ($previous_data !== false) {
		$previous_data['utimestamp'] = $date_array['start_date'];
		unset($previous_data['id_agente_modulo']);
		array_unshift ($data, $previous_data);
	}

	// Get next data
	$nextData = modules_get_next_data (
		$agent_module_id,
		$date_array['final_date']
	);

	if ($nextData !== false) {
		unset($nextData['id_agente_modulo']);
		array_push ($data, $nextData);
	}
	else if (count ($data) > 0) {
		// Propagate the last known data to the end of the interval
		$nextData = array(
			'datos'      => $data[count($data)-1]['datos'],
			'utimestamp' => $date_array['final_date'],
		);
		array_push ($data, $nextData);
	}

	// Check available data
	if (count ($data) < 1) {
		//return fs_error_image ();
		return false;
	}

	$array_data = array();
	$min_value = PHP_INT_MAX-1;
	$max_value = PHP_INT_MIN+1;
	$array_percentil = array();

	foreach ($data as $k => $v) {
		//convert array
		if($params['flag_overlapped']){
			$array_data["sum" . $series_suffix]['data'][$k] = array(
				($v['utimestamp'] + $date_array['period']  )* 1000,
				$v['datos']
			);
		}
		else{
			$array_data["sum" . $series_suffix]['data'][$k] = array(
				$v['utimestamp'] * 1000,
				$v['datos']
			);
		}

		//min
		if($min_value > $v['datos']){
			$min_value = $v['datos'];
		}

		//max
		if($max_value < $v['datos']){
			$max_value = $v['datos'];
		}

		//avg
		$sum_data += $v['datos'];
		$count_data++;

		//percentil
		if (!is_null($params['percentil']) && $params['percentil']) {
			$array_percentil[] = $v['datos'];
		}
	}

	$array_data["sum" . $series_suffix]['min']            = $min_value;
	$array_data["sum" . $series_suffix]['max']            = $max_value;
	$array_data["sum" . $series_suffix]['avg']            = $sum_data/$count_data;
	$array_data["sum" . $series_suffix]['agent_module_id']= $agent_module_id;
	$array_data["sum" . $series_suffix]['id_module_type'] = $data_module_graph['id_module_type'];
	$array_data["sum" . $series_suffix]['agent_name']     = $data_module_graph['agent_name'];
	$array_data["sum" . $series_suffix]['module_name']    = $data_module_graph['module_name'];

	if (!is_null($params['percentil']) &&
		$params['percentil'] &&
		!$params['flag_overlapped']) {
		$percentil_result = get_percentile($params['percentil'], $array_percentil);
		$array_data["percentil" . $series_suffix]['data'][0] = array(
			$date_array['start_date'] * 1000,
			$percentil_result
		);
		$array_data["percentil" . $series_suffix]['data'][1] = array(
			$date_array['final_date'] * 1000,
			$percentil_result
		);
		$array_data["percentil" . $series_suffix]['agent_module_id'] = $agent_module_id;
	}
	return $array_data;
}

function grafico_modulo_sparse_data(
	$agent_module_id, $date_array,
	$data_module_graph, $params,
	$series_suffix) {

	global $config;
	global $array_events_alerts;

	if($params['fullscale']){
		$array_data = fullscale_data(
			$agent_module_id,
			$date_array,
			$params['show_unknown'],
			$params['percentil'],
			$series_suffix,
			$params['flag_overlapped']
		);

		$array_data["sum" . $series_suffix]['agent_module_id']= $agent_module_id;
		$array_data["sum" . $series_suffix]['id_module_type'] = $data_module_graph['id_module_type'];
		$array_data["sum" . $series_suffix]['agent_name']     = $data_module_graph['agent_name'];
		$array_data["sum" . $series_suffix]['module_name']    = $data_module_graph['module_name'];
	}
	else{
		$array_data = grafico_modulo_sparse_data_chart (
			$agent_module_id,
			$date_array,
			$data_module_graph,
			$params,
			$series_suffix
		);
	}

	if($array_data === false){
		return false;
	}

	//XXX Para un tipo de reports en concreto habria que optimizar que la tabla que crea coincida con los datos documentar
	if($params['force_interval'] != ''){
		$period_time_interval = $date_array['period'] * 1000;
		$start_period = $date_array['start_date'] * 1000;
		$i = 0;

		$sum_data = 0;
		$count_data = 0;
		$data_last_acum = $array_data['sum1']['data'][0][1];

		while($period_time_interval > 0) {
			foreach ($array_data['sum1']['data'] as $key => $value) {
				if($value[0] >= $start_period && $value[0] < $start_period + $params['time_interval'] * 1000){
					$sum_data = $value[1];
					$array_data_only[] = $value[1];
					$count_data++;
					unset($array_data['sum1']['data'][$key]);
				}
				else{
					if($params['force_interval'] == 'max_only'){
						$acum_array_data[$i][0] = $start_period;
						if(is_array($array_data_only) && count($array_data_only) > 0){
							$acum_array_data[$i][1] = max($array_data_only);
							$data_last_acum = $array_data_only[count($array_data_only) - 1];
						}
						else{
							$acum_array_data[$i][1] = $data_last_acum;
						}
					}

					if($params['force_interval'] == 'min_only'){
						$acum_array_data[$i][0] = $start_period;
						if(is_array($array_data_only) && count($array_data_only) > 0){
							$acum_array_data[$i][1] = min($array_data_only);
							$data_last_acum = $array_data_only[count($array_data_only) - 1];
						}
						else{
							$acum_array_data[$i][1] = $data_last_acum;
						}
					}

					if($params['force_interval'] == 'avg_only'){
						$acum_array_data[$i][0] = $start_period;
						if(is_array($array_data_only) && count($array_data_only) > 0){
							$acum_array_data[$i][1] = $sum_data / $count_data;
						}
						else{
							$acum_array_data[$i][1] = $data_last_acum;
						}
					}

					$start_period = $start_period + $params['time_interval'] * 1000;
					$array_data_only = array();
					$sum_data = 0;
					$count_data = 0;
					$i++;
					break;
				}
			}
			$period_time_interval = $period_time_interval - $params['time_interval'];
		}
		$array_data['sum1']['data'] = $acum_array_data;
	}

	if($params['percentil']){
		$percentil_value = $array_data['percentil' . $series_suffix]['data'][0][1];
	}
	else{
		$percentil_value = 0;
	}

	$events = array();
	if(isset($array_data['sum' . $series_suffix]['max'])){
		$max = $array_data['sum'. $series_suffix]['max'];
		$min = $array_data['sum'. $series_suffix]['min'];
		$avg = $array_data['sum'. $series_suffix]['avg'];
	}

	if(!$params['flag_overlapped']){
		if($params['fullscale']){
			if(	$params['show_unknown'] &&
				isset($array_data['unknown' . $series_suffix]) &&
				is_array($array_data['unknown' . $series_suffix]['data']) ){
				foreach ($array_data['unknown' . $series_suffix]['data'] as $key => $s_date) {
					if ($s_date[1] == 1) {
						$array_data['unknown' . $series_suffix]['data'][$key] = array($s_date[0], $max * 1.05);
					}
				}
			}
		}
		else{
			if(	$params['show_unknown'] ) {
				$unknown_events = db_get_module_ranges_unknown(
					$agent_module_id,
					$date_array['start_date'],
					$date_array['final_date'],
					$data_module_graph['history_db'],
					1 // fix the time ranges to start_date - final_date
				);

				if($unknown_events !== false){
					foreach ($unknown_events as $key => $s_date) {
						if( isset($s_date['time_from'])) {
							$array_data['unknown' . $series_suffix]['data'][] = array(
								($s_date['time_from'] - 1) * 1000,
								0
							);

							$array_data['unknown' . $series_suffix]['data'][] = array(
								$s_date['time_from'] * 1000,
								$max * 1.05
							);
						}
						else{
							$array_data['unknown' . $series_suffix]['data'][] = array(
								$date_array['start_date'] * 1000,
								$max * 1.05
							);
						}

						if( isset($s_date['time_to']) ){
							$array_data['unknown' . $series_suffix]['data'][] = array(
								$s_date['time_to'] * 1000,
								$max * 1.05
							);

							$array_data['unknown' . $series_suffix]['data'][] = array(
								($s_date['time_to'] + 1) * 1000,
								0
							);
						}
						else{
							$array_data['unknown' . $series_suffix]['data'][] = array(
								$date_array['final_date'] * 1000,
								$max * 1.05
							);
						}
					}
				}
			}
		}

		if ($params['show_events']  ||
			$params['show_alerts'] ) {

			$events = db_get_all_rows_filter (
				'tevento',
				array ('id_agentmodule' => $agent_module_id,
						"utimestamp > " . $date_array['start_date'],
						"utimestamp < " . $date_array['final_date'],
						'order' => 'utimestamp ASC'
					),
				false,
				'AND',
				$data_module_graph['history_db']
			);

			$alerts_array = array();
			$events_array = array();

			if($events && is_array($events)){
				$count_events=0;
				$count_alerts=0;
				foreach ($events as $k => $v) {
					if (strpos($v["event_type"], "alert") !== false){
						if($params['flag_overlapped']){
							$alerts_array['data'][$count_alerts] = array(
								($v['utimestamp'] + $date_array['period'] *1000),
								$max * 1.10
							);
						}
						else{
							$alerts_array['data'][$count_alerts] = array(
								($v['utimestamp']*1000),
								$max * 1.10
							);
						}
						$count_alerts++;
					}
					else{
						if($params['flag_overlapped']){
							if( ( strstr($v['event_type'], 'going_up') ) ||
									( strstr($v['event_type'], 'going_down') ) ){
								$events_array['data'][$count_events] = array(
									(($v['utimestamp'] + 1 + $date_array['period']) * 1000),
									$max * 1.15
								);
							}
							else{
								$events_array['data'][$count_events] = array(
									($v['utimestamp'] + $date_array['period'] *1000),
									$max * 1.15
								);
							}
						}
						else{
							if( ( strstr($v['event_type'], 'going_up') ) ||
									( strstr($v['event_type'], 'going_down') ) ){
								$events_array['data'][$count_events] = array(
									(($v['utimestamp'] + 1) *1000),
									$max * 1.15
								);
							}
							else{
								$events_array['data'][$count_events] = array(
									($v['utimestamp']*1000),
									$max * 1.15
								);
							}
						}
						$count_events++;
					}
				}
			}
		}

		if($params['show_events']){
			$array_data['event' . $series_suffix] = $events_array;
		}

		if($params['show_alerts']){
			$array_data['alert' . $series_suffix] = $alerts_array;
		}
	}

	if ($params['return_data'] == 1) {
		return $array_data;
	}

	$color = color_graph_array(
		$series_suffix,
		$params['flag_overlapped']
	);

	foreach ($color as $k => $v) {
		if(is_array($array_data[$k])){
			$array_data[$k]['color'] = $v['color'];
		}
	}

	$array_events_alerts[$series_suffix] = $events;

	return $array_data;
}

/*
	$params =array(
		'agent_module_id'     => $agent_module_id,
		'period'              => $period,
		'show_events'         => false,
		'width'               => $width,
		'height'              => $height,
		'title'               => '',
		'unit_name'           => null,
		'show_alerts'         => false,
		'date'                => 0,
		'unit'                => '',
		'baseline'            => 0,
		'return_data'         => 0,
		'show_title'          => true,
		'only_image'          => false,
		'homeurl'             => $config['homeurl'],
		'ttl'                 => 1,
		'adapt_key'           => '',
		'compare'             => false,
		'show_unknown'        => false,
		'menu'                => true,
		'backgroundColor'     => 'white',
		'percentil'           => null,
		'dashboard'           => false,
		'vconsole'            => false,
		'type_graph'          => 'area',
		'fullscale'           => false,
		'id_widget_dashboard' => false,
		'force_interval'      => '',
		'time_interval'       => 300,
		'array_data_create'   => 0,
		'show_legend'         => true,
		'show_overview'       => true
	);
 */
function grafico_modulo_sparse ($params) {
	global $config;

	/*XXXXXXXXXXXX Documnetar
	*Set all variable
	*/

	if(!isset($params) || !is_array($params)){
		return false;
	}

	if(!isset($params['agent_module_id'])){
		return false;
	}
	else{
		$agent_module_id = $params['agent_module_id'];
	}

	if(!isset($params['period'])){
		return false;
	}

	if(!isset($params['show_events'])){
		$params['show_events'] = false;
	}

	if(!isset($params['width'])){
		$params['width'] = '90%';
	}

	if(!isset($params['height'])){
		$params['height'] = 450;
	}

	if(!isset($params['title'])){
		$params['title'] = '';
	}

	if(!isset($params['unit_name'])){
		$params['unit_name'] = null;
	}

	if(!isset($params['show_alerts'])){
		$params['show_alerts'] = false;
	}

	if(!isset($params['date']) || !$params['date']){
		$params['date'] = get_system_time();
	}

	if(!isset($params['unit'])){
		$params['unit'] = '';
	}

	if(!isset($params['baseline'])){
		$params['baseline'] = 0;
	}

	if(!isset($params['return_data'])){
		$params['return_data'] = 0;
	}

	if(!isset($params['show_title'])){
		$show_title = true;
	}

	if(!isset($params['only_image'])){
		$params['only_image'] = false;
	}

	if(!isset($params['homeurl'])){
		$params['homeurl'] = $config['homeurl'];
	}

	if(!isset($params['ttl'])){
		$params['ttl'] = 1;
	}

	if(!isset($params['adapt_key'])){
		$params['adapt_key'] = '';
	}

	if(!isset($params['compare'])){
		$params['compare'] = false;
	}

	if(!isset($params['show_unknown'])){
		$params['show_unknown'] = false;
	}

	if(!isset($params['menu'])){
		$params['menu'] = true;
	}

	if(!isset($params['show_legend'])){
		$params['show_legend'] = true;
	}

	if(!isset($params['show_overview'])){
		$params['show_overview'] = true;
	}

	if(!isset($params['show_export_csv'])){
		$params['show_export_csv'] = true;
	}

	if(!isset($params['backgroundColor'])){
		$params['backgroundColor'] = 'white';
	}

	if(!isset($params['percentil'])){
		$params['percentil'] = null;
	}

	if(!isset($params['dashboard'])){
		$params['dashboard'] = false;
	}

	if(!isset($params['vconsole']) || $params['vconsole'] == false){
		$params['vconsole'] = false;
	}
	else{
		$params['menu'] = false;
	}

	if(!isset($params['type_graph'])){
		$params['type_graph'] = $config['type_module_charts'];
	}

	if(!isset($params['fullscale'])){
		$params['fullscale'] = false;
	}

	if(!isset($params['id_widget_dashboard'])){
		$params['id_widget_dashboard'] = false;
	}

	if(!isset($params['force_interval'])){
		$params['force_interval'] = '';
	}

	if(!isset($params['time_interval'])){
		$params['time_interval'] = 300;
	}

	if(!isset($params['array_data_create'])){
		$params['array_data_create'] = 0;
	}

	$params['font']       = $config['fontpath'];
	$params['font-size']  = $config['font_size'];

	//XXXXXXXXXXXX se devuelve phantom.js
	if($params['only_image']){
		return generator_chart_to_pdf('sparse', $params);
	}

	global $graphic_type;
	global $array_events_alerts;

	$array_data   = array();
	$legend       = array();
	$array_events_alerts = array();


	$date_array = array();
	$date_array["period"]     = $params['period'];
	$date_array["final_date"] = $params['date'];
	$date_array["start_date"] = $params['date'] - $params['period'];

	if($agent_module_id){
		$module_data = db_get_row_sql (
			'SELECT * FROM tagente_modulo
			WHERE id_agente_modulo = ' .
			$agent_module_id
		);

		$data_module_graph = array();
		$data_module_graph['history_db']     = db_search_in_history_db($date_array["start_date"]);
		$data_module_graph['agent_name']     = modules_get_agentmodule_agent_name ($agent_module_id);
		$data_module_graph['agent_id']       = $module_data['id_agente'];
		$data_module_graph['module_name']    = $module_data['nombre'];
		$data_module_graph['id_module_type'] = $module_data['id_tipo_modulo'];
		$data_module_graph['module_type']    = modules_get_moduletype_name ($data_module_graph['id_module_type']);
		$data_module_graph['uncompressed']   = is_module_uncompressed ($data_module_graph['module_type']);
		$data_module_graph['w_min']    		 = $module_data['min_warning'];
		$data_module_graph['w_max']   		 = $module_data['max_warning'];
		$data_module_graph['w_inv']    		 = $module_data['warning_inverse'];
		$data_module_graph['c_min']    		 = $module_data['min_critical'];
		$data_module_graph['c_max']    		 = $module_data['max_critical'];
		$data_module_graph['c_inv']    		 = $module_data['critical_inverse'];
	}
	else{
		$data_module_graph = false;
	}

	//format of the graph
	if (empty($params['unit'])) {
		$params['unit'] = $module_data['unit'];
		if(modules_is_unit_macro($params['unit'])){
			$params['unit'] = "";
		}
	}

	if(!$params['array_data_create']){
		if ($params['compare'] !== false) {
			$series_suffix = 2;

			$date_array_prev['final_date'] = $date_array['start_date'];
			$date_array_prev['start_date'] = $date_array['start_date'] - $date_array['period'];
			$date_array_prev['period']     = $date_array['period'];

			if ($params['compare'] === 'overlapped') {
				$params['flag_overlapped'] = 1;
			}
			else{
				$params['flag_overlapped'] = 0;
			}

			$array_data = grafico_modulo_sparse_data(
				$agent_module_id,
				$date_array_prev,
				$data_module_graph,
				$params,
				$series_suffix
			);

			switch ($params['compare']) {
				case 'separated':
				case 'overlapped':
					// Store the chart calculated
					$array_data_prev = $array_data;
					$legend_prev     = $legend;
					break;
			}
		}

		$series_suffix = 1;
		$params['flag_overlapped'] = 0;

		$array_data = grafico_modulo_sparse_data(
			$agent_module_id,
			$date_array,
			$data_module_graph,
			$params,
			$series_suffix
		);

		if($params['compare']){
			if ($params['compare'] === 'overlapped') {
				$array_data = array_merge($array_data, $array_data_prev);
				$legend     = array_merge($legend, $legend_prev);
			}
		}
	}
	else{
		$array_data = $params['array_data_create'];
	}

	if($params['return_data']){
		return $array_data;
	}

	//XXX
	//esto lo tenia la bool
	$water_mark = array(
		'file' => $config['homedir'] .  "/images/logo_vertical_water.png",
		'url' => ui_get_full_url(
			"/images/logo_vertical_water.png",
			false,
			false,
			false
		)
	);

	$series_type_array = series_type_graph_array(
		$array_data,
		$params
	);

	$series_type = $series_type_array['series_type'];
	$legend = $series_type_array['legend'];

	//esto la sparse
	//setup_watermark($water_mark, $water_mark_file, $water_mark_url);

	$data_module_graph['series_suffix'] = $series_suffix;

	// Check available data
	if ($params['compare'] === 'separated') {
		if (!empty($array_data)) {
			$return = area_graph(
				$agent_module_id,
				$array_data,
				$legend,
				$series_type,
				$date_array,
				$data_module_graph,
				$params,
				$water_mark,
				$array_events_alerts
			);
		}
		else{
			$return = graph_nodata_image($params['width'], $params['height']);
		}
		$return .= '<br>';
		if (!empty($array_data_prev)) {

			$series_type_array = series_type_graph_array(
				$array_data_prev,
				$params
			);

			$series_type = $series_type_array['series_type'];
			$legend = $series_type_array['legend'];

			$return .= area_graph(
				$agent_module_id,
				$array_data_prev,
				$legend,
				$series_type,
				$date_array,
				$data_module_graph,
				$params,
				$water_mark,
				$array_events_alerts
			);
		}
		else{
			$return .= graph_nodata_image($params['width'], $params['height']);
		}
	}
	else{
		if (!empty($array_data)) {
			$return = area_graph(
				$agent_module_id,
				$array_data,
				$legend,
				$series_type,
				$date_array,
				$data_module_graph,
				$params,
				$water_mark,
				$array_events_alerts
			);
		}
		else{
			$return = graph_nodata_image(
				$params['width'],
				$params['height']
			);
		}
	}

return $return;
}

function graph_get_formatted_date($timestamp, $format1, $format2) {
	global $config;

	if ($config['flash_charts']) {
		$date = date("$format1 $format2", $timestamp);
	}
	else {
		$date = date($format1, $timestamp);
		if ($format2 != '') {
			$date .= "\n".date($format2, $timestamp);
		}
	}

	return $date;
}

/**
 * Produces a combined/user defined graph
 *
 * @param array List of source modules
 * @param array List of weighs for each module
 * @param int Period (in seconds)
 * @param int Width, in pixels
 * @param int Height, in pixels
 * @param string Title for graph
 * @param string Unit name, for render in legend
 * @param int Show events in graph (set to 1)
 * @param int Show alerts in graph (set to 1)
 * @param int Pure mode (without titles) (set to 1)
 * @param int Date to start of getting info.
 * @param mixed If is a projection graph this parameter will be module data with prediction data (the projection)
 * or false in other case.
 * @param array List of names for the items. Should have the same size as the module list.
 * @param array List of units for the items. Should have the same size as the module list.
 * @param bool Show the last value of the item on the list.
 * @param bool Show the max value of the item on the list.
 * @param bool Show the min value of the item on the list.
 * @param bool Show the average value of the item on the list.
 *
 * @return Mixed
 */


/*
	$params =array(
		'period'              => $period,
		'show_events'         => false,
		'width'               => $width,
		'height'              => $height,
		'title'               => '',
		'unit_name'           => null,
		'show_alerts'         => false,
		'date'                => 0,
		'unit'                => '',
		'only_image'          => false,
		'homeurl'             => '',
		'ttl'                 => 1,
		'percentil'           => null,
		'dashboard'           => false,
		'vconsole'            => false,
		'fullscale'           => false,
		'id_widget_dashboard' => false,
	);

	$params_combined = array(
		'weight_list'    => array(),
		'stacked'        => 0,
		'projection'     => false,
		'labels'         => array(),
		'from_interface' => false,
		'summatory'      => 0,
		'average'        => 0,
		'modules_series' => 0,
		'id_graph'       => 0,
		'return'         => 1
	);
 */

function graphic_combined_module (
	$module_list,
	$params,
	$params_combined
) {
	//XXX seteo todos los parametros
	if(!isset($params_combined['from_interface'])){
		$params_combined['from_interface'] = false;
	}

	if(!isset($params_combined['stacked'])){
		if ($params_combined['from_interface']) {
			if ($config["type_interface_charts"] == 'line') {
				$params_combined['stacked'] = CUSTOM_GRAPH_LINE;
			}
			else {
				$params_combined['stacked'] = CUSTOM_GRAPH_AREA;
			}
		}
		else {
			if ($id_graph == 0) {
				$params_combined['stacked'] = CUSTOM_GRAPH_LINE;
			}
			else {
				$params_combined['stacked'] = db_get_row('tgraph', 'id_graph', $id_graph);
			}
		}
	}

	$params['stacked'] = $params_combined['stacked'];

	if(!isset($params_combined['projection'])){
		$params_combined['projection'] = false;
	}
	else{
		$params['stacked'] = 'area';
	}

	if(!isset($params_combined['labels'])){
		$params_combined['labels'] = array();
	}

	if(!isset($params_combined['summatory'])){
		$params_combined['summatory'] = 0;
	}

	if(!isset($params_combined['average'])){
		$params_combined['average'] = 0;
	}

	if(!isset($params_combined['modules_series'])){
		$params_combined['modules_series'] = 0;
	}

	if(!isset($params_combined['return'])){
		$params_combined['return'] = 1;
	}

	if(!isset($params_combined['id_graph'])){
		$params_combined['id_graph'] = 0;
	}

	if(!isset($params['percentil'])){
		$params_combined['percentil'] = null;
	}
	else{
		$params_combined['percentil'] = $params['percentil'];
	}


	//XXX seteo los parametros
	if(!isset($params['period'])){
		return false;
	}

	if(!isset($params['width'])){
		$params['width'] = '90%';
	}

	if(!isset($params['height'])){
		$params['height'] = 450;
	}

	if(!isset($params['title'])){
		$params['title'] = '';
	}

	if(!isset($params['unit_name'])){
		$params['unit_name'] = null;
	}

	if(!isset($params['show_alerts'])){
		$params['show_alerts'] = false;
	}

	if(!isset($params['date']) || !$params['date']){
		$params['date'] = get_system_time();
	}

	if(!isset($params['only_image'])){
		$params['only_image'] = false;
	}

	if(!isset($params['ttl'])){
		$params['ttl'] = 1;
	}

	if(!isset($params['backgroundColor'])){
		$params['backgroundColor'] = 'white';
	}

	if(!isset($params['dashboard'])){
		$params['dashboard'] = false;
	}

	if(!isset($params['menu']) || $params['only_image']){
		$params['menu'] = true;
	}
	else{
		$params['menu'] = false;
	}

	if(!isset($params['vconsole']) || $params['vconsole'] == false){
		$params['vconsole'] = false;
	}
	else{
		$params['menu'] = false;
	}

	if(!isset($params['percentil'])){
		$params['percentil'] = null;
	}

	if(!isset($params['fullscale'])){
		$params['fullscale'] = false;
	}

	if(!isset($params['id_widget_dashboard'])){
		$params['id_widget_dashboard'] = false;
	}

	if(!isset($params['homeurl'])){
		$params['homeurl'] = ui_get_full_url(false, false, false, false);
	}

	if(!isset($params['show_legend'])){
		$params['show_legend'] = true;
	}

	if(!isset($params['show_overview'])){
		$params['show_overview'] = true;
	}

	if(!isset($params['show_export_csv'])){
		$params['show_export_csv'] = true;
	}

	//XXXX
	if($params['only_image']){
		return generator_chart_to_pdf('combined', $params, $params_combined, $module_list);
	}

	global $config;
	global $graphic_type;

	$sources = false;
	if ($params_combined['id_graph'] == 0) {
		$count_modules = count($module_list);

		if(!$params_combined['weight_list']){
			$weights = array_fill(0, $count_modules, 1);
		}

		if ($count_modules > 0){
			$sources = true;
		}
	}
	else {
		$sources = db_get_all_rows_field_filter(
			'tgraph_source',
			'id_graph',
			$params_combined['id_graph']
		);

		$series = db_get_all_rows_sql(
			'SELECT summatory_series,average_series,modules_series 
			FROM tgraph 
			WHERE id_graph = '.
			$params_combined['id_graph']
		);

		$summatory      = $series[0]['summatory_series'];
		$average        = $series[0]['average_series'];
		$modules_series = $series[0]['modules_series'];

		$weights = array ();
		$labels  = array ();
		$modules = array ();

		if(isset($sources) && is_array($sources)){
			foreach ($sources as $source) {
				array_push ($modules, $source['id_agent_module']);
				array_push ($weights, $source['weight']);
				if ($source['label'] != ''){
					$item['type']            = 'custom_graph';
					$item['id_agent']        = agents_get_module_id($source['id_agent_module']);
					$item['id_agent_module'] = $source['id_agent_module'];
					$labels[$source['id_agent_module']] = reporting_label_macro($item, $source['label']);
				}
			}
		}
	}

	if(isset($summatory)){
		$params_combined['summatory'] = $summatory;
	}

	if(isset($average)){
		$params_combined['average'] = $average;
	}

	if(isset($modules_series)){
		$params_combined['modules_series'] = $modules_series;
	}

	if(isset($labels)){
		$params_combined['labels'] = $labels;
	}

	if(isset($weights)){
		$params_combined['weight_list'] = $weights;
	}

	if(!$module_list){
		$module_list = $modules;
	}

	if ($sources === false) {
		if ($params_combined['return']){
			return false;
		}
		else{
			ui_print_info_message (
				array (
					'no_close' => true,
					'message' =>  __('No items.')
				)
			);
			return;
		}
	}

	$width            = $params['width'];
	$height           = $params['height'];
	$homeurl          = $params['homeurl'];
	$ttl              = $params['ttl'];
	$background_color = $params['backgroundColor'];
	$datelimit        = $date_array["start_date"];
	$flash_charts     = false;

	//XXX no se que hacen
	$fixed_font_size = $config['font_size'];
	$water_mark      = '';
	$long_index      = '';
	$color           = array();

	switch ($params_combined['stacked']) {
		default:
		case CUSTOM_GRAPH_STACKED_LINE:
		case CUSTOM_GRAPH_STACKED_AREA:
		case CUSTOM_GRAPH_AREA:
		case CUSTOM_GRAPH_LINE:

			$date_array = array();
			$date_array["period"]     = $params['period'];
			$date_array["final_date"] = $params['date'];
			$date_array["start_date"] = $params['date'] - $params['period'];

			$i=0;
			$array_data = array();
			foreach ($module_list as $key => $agent_module_id) {
				$module_data = db_get_row_sql (
					'SELECT * FROM tagente_modulo
					WHERE id_agente_modulo = ' .
					$agent_module_id
				);

				$data_module_graph = array();
				$data_module_graph['history_db']     = db_search_in_history_db($date_array["start_date"]);
				$data_module_graph['agent_name']     = modules_get_agentmodule_agent_name ($agent_module_id);
				$data_module_graph['agent_id']       = $module_data['id_agente'];
				$data_module_graph['module_name']    = $module_data['nombre'];
				$data_module_graph['id_module_type'] = $module_data['id_tipo_modulo'];
				$data_module_graph['module_type']    = modules_get_moduletype_name ($data_module_graph['id_module_type']);
				$data_module_graph['uncompressed']   = is_module_uncompressed ($data_module_graph['module_type']);
				$data_module_graph['w_min']    		 = $module_data['min_warning'];
				$data_module_graph['w_max']   		 = $module_data['max_warning'];
				$data_module_graph['w_inv']    		 = $module_data['warning_inverse'];
				$data_module_graph['c_min']    		 = $module_data['min_critical'];
				$data_module_graph['c_max']    		 = $module_data['max_critical'];
				$data_module_graph['c_inv']    		 = $module_data['critical_inverse'];
				$data_module_graph['module_id']      = $agent_module_id;

				//stract data
				$array_data_module = grafico_modulo_sparse_data(
					$agent_module_id,
					$date_array,
					$data_module_graph,
					$params,
					$i
				);

				$series_suffix     = $i;

				//convert to array graph and weight
				foreach ($array_data_module as $key => $value) {
					$array_data[$key] = $value;
					if($params_combined['weight_list'][$i] > 1){
						foreach ($value['data'] as $k => $v) {
							$array_data[$key]['data'][$k][1] = $v[1] * $params_combined['weight_list'][$i];
						}
					}
				}

				$max = $array_data['sum' . $i]['max'];
				$min = $array_data['sum' . $i]['min'];
				$avg = $array_data['sum' . $i]['avg'];

				$percentil_value = $array_data['percentil' . $i]['data'][0][1];

				$color = color_graph_array(
					$series_suffix,
					$params['flag_overlapped']
				);

				foreach ($color as $k => $v) {
					if(is_array($array_data[$k])){
						$array_data[$k]['color'] = $v['color'];
					}
				}

				if($config["fixed_graph"] == false){
					$water_mark = array(
						'file' => $config['homedir'] .  "/images/logo_vertical_water.png",
						'url' => ui_get_full_url("images/logo_vertical_water.png", false, false, false));
				}

				//Work around for fixed the agents name with huge size chars.
				$fixed_font_size = $config['font_size'];

				//$array_events_alerts[$series_suffix] = $events;
				$i++;
			}

			if($params_combined['projection'] && is_array($params_combined['projection'])){
				$array_data['projection']['data']= $params_combined['projection'];
			}

			//summatory and average series
			if($params_combined['stacked'] == CUSTOM_GRAPH_AREA  || $params_combined['stacked'] == CUSTOM_GRAPH_LINE) {
				if($params_combined['summatory'] || $params_combined['average']) {
					$array_data = combined_graph_summatory_average (
						$array_data,
						$params_combined['average'],
						$params_combined['summatory'],
						$params_combined['modules_series']
					);
				}
			}

			$series_type_array = series_type_graph_array(
				$array_data,
				$params_combined
			);

			$series_type = $series_type_array['series_type'];
			$legend      = $series_type_array['legend'];

			//XXXXXXREVISAR
			$threshold_data = array();
			if ($params_combined['from_interface']) {
				$yellow_threshold = 0;
				$red_threshold = 0;

				$yellow_up = 0;
				$red_up = 0;

				$yellow_inverse = 0;
				$red_inverse = 0;

				$compare_warning = false;
				$compare_critical = false;

				$do_it_warning_min = true;
				$do_it_critical_min = true;

				$do_it_warning_max = true;
				$do_it_critical_max = true;

				$do_it_warning_inverse = true;
				$do_it_critical_inverse = true;

				foreach ($module_list as $index => $id_module) {
					// Get module warning_min and critical_min
					$warning_min  = db_get_value('min_warning','tagente_modulo','id_agente_modulo',$id_module);
					$critical_min = db_get_value('min_critical','tagente_modulo','id_agente_modulo',$id_module);

					if ($index == 0) {
						$compare_warning = $warning_min;
					}
					else {
						if ($compare_warning != $warning_min) {
							$do_it_warning_min = false;
						}
					}

					if ($index == 0) {
						$compare_critical = $critical_min;
					}
					else {
						if ($compare_critical != $critical_min) {
							$do_it_critical_min = false;
						}
					}
				}

				if ($do_it_warning_min || $do_it_critical_min) {
					foreach ($module_list as $index => $id_module) {
						$warning_max  = db_get_value('max_warning','tagente_modulo','id_agente_modulo',$id_module);
						$critical_max = db_get_value('max_critical','tagente_modulo','id_agente_modulo',$id_module);

						if ($index == 0) {
							$yellow_up = $warning_max;
						}
						else {
							if ($yellow_up != $warning_max) {
								$do_it_warning_max = false;
							}
						}
<<<<<<< HEAD

						if ($index == 0) {
							$red_up = $critical_max;
=======
					}
					$i++;
				}
				break;
				case CUSTOM_GRAPH_THERMOMETER:
					$datelimit = $date - $period;
					$i = 0;
					foreach ($module_list as $module_item) {
						$automatic_custom_graph_meta = false;
						if ($config['metaconsole']) {
							// Automatic custom graph from the report template in metaconsole
							if (is_array($module_list[$i])) {
								$server = metaconsole_get_connection_by_id ($module_item['server']);
								metaconsole_connect($server);
								$automatic_custom_graph_meta = true;
							}
						}
						
						if ($automatic_custom_graph_meta)
							$module = $module_item['module'];
						else
							$module = $module_item;
						
						$temp[$module] = modules_get_agentmodule($module);
						$query_last_value = sprintf('
							SELECT datos
							FROM tagente_datos
							WHERE id_agente_modulo = %d
								AND utimestamp < %d
								ORDER BY utimestamp DESC',
							$module, $date);
						$temp_data = db_get_value_sql($query_last_value);
						if ( $temp_data ) {
							if (is_numeric($temp_data))
								$value = $temp_data;
							else
								$value = count($value);
						}
						else {
							$value = false;
						}
						$temp[$module]['label'] = ($labels[$module] != '') ? $labels[$module] : $temp[$module]['nombre'];
						
						$temp[$module]['value'] = $value;
						$temp[$module]['label'] = ui_print_truncate_text($temp[$module]['label'],"module_small",false,true,false,"..");
						
						if ($temp[$module]['unit'] == '%') {
							$temp[$module]['min'] =	0;
							$temp[$module]['max'] = 100;
						}
						else {
							$min = $temp[$module]['min'];
							if ($temp[$module]['max'] == 0)
								$max = reporting_get_agentmodule_data_max($module,$period,$date);
							else
								$max = $temp[$module]['max'];
							$temp[$module]['min'] = ($min == 0 ) ? 0 : $min;
							$temp[$module]['max'] = ($max == 0 ) ? 100 : $max;
						}
						$temp[$module]['gauge'] = uniqid('gauge_');
						
						if ($config['metaconsole']) {
							// Automatic custom graph from the report template in metaconsole
							if (is_array($module_list[0])) {
								metaconsole_restore_db();
							}
						}
						$i++;
					}
					break;
			default:
				if (!is_null($percentil) && $percentil) {
					foreach ($graph_values as $graph_group => $point) {
						foreach ($point as $timestamp_point => $point_value) {
							$temp[$timestamp_point][$graph_group] = $point_value;
>>>>>>> 3fbdd3d0
						}
						else {
							if ($red_up != $critical_max) {
								$do_it_critical_max = false;
							}
						}
					}
				}

				if ($do_it_warning_min || $do_it_critical_min) {
					foreach ($module_list as $index => $id_module) {
						$warning_inverse  = db_get_value('warning_inverse','tagente_modulo','id_agente_modulo',$id_module);
						$critical_inverse = db_get_value('critical_inverse','tagente_modulo','id_agente_modulo',$id_module);

						if ($index == 0) {
							$yellow_inverse = $warning_inverse;
						}
						else {
							if ($yellow_inverse != $warning_inverse) {
								$do_it_warning_inverse = false;
							}
						}

						if ($index == 0) {
							$red_inverse = $critical_inverse;
						}
						else {
							if ($red_inverse != $critical_inverse) {
								$do_it_critical_inverse = false;
							}
						}
					}
				}

				if ($do_it_warning_min && $do_it_warning_max && $do_it_warning_inverse) {
					$yellow_threshold = $compare_warning;
					$threshold_data['yellow_up']      = $yellow_up;
					$threshold_data['yellow_inverse'] = (bool)$yellow_inverse;
				}

				if ($do_it_critical_min && $do_it_critical_max && $do_it_critical_inverse) {
					$red_threshold = $compare_critical;
					$threshold_data['red_up']      = $red_up;
					$threshold_data['red_inverse'] = (bool)$red_inverse;
				}

				$show_elements_graph['threshold_data'] = $threshold_data;
			}

			$output = area_graph(
				$agent_module_id,
				$array_data,
				$legend,
				$series_type,
				$date_array,
				$data_module_graph,
				$params,
				$water_mark,
				$array_events_alerts
			);

			break;
		case CUSTOM_GRAPH_BULLET_CHART_THRESHOLD:
		case CUSTOM_GRAPH_BULLET_CHART:

			if($params_combined['stacked'] == CUSTOM_GRAPH_BULLET_CHART_THRESHOLD){
				$acumulador = 0;
				foreach ($module_list as $module_item) {
					$module = $module_item;
					$query_last_value = sprintf('
						SELECT datos
						FROM tagente_datos
						WHERE id_agente_modulo = %d
							AND utimestamp < %d
							ORDER BY utimestamp DESC',
						$module, $params['date']);
					$temp_data = db_get_value_sql($query_last_value);
					if ($acumulador < $temp_data){
						$acumulador = $temp_data;
					}
				}
			}

			foreach ($module_list as $module_item) {
				$automatic_custom_graph_meta = false;
				if ($config['metaconsole']) {
					// Automatic custom graph from the report template in metaconsole
					if (is_array($module_list[$i])) {
						$server = metaconsole_get_connection_by_id ($module_item['server']);
						metaconsole_connect($server);
						$automatic_custom_graph_meta = true;
					}
				}

				if ($automatic_custom_graph_meta)
					$module = $module_item['module'];
				else
					$module = $module_item;

				$search_in_history_db = db_search_in_history_db($datelimit);

				$temp[$module] = modules_get_agentmodule($module);
				$query_last_value = sprintf('
					SELECT datos
					FROM tagente_datos
					WHERE id_agente_modulo = %d
						AND utimestamp < %d
						ORDER BY utimestamp DESC',
					$module, $params['date']);
				$temp_data = db_get_value_sql($query_last_value);

				if ($temp_data) {
					if (is_numeric($temp_data))
						$value = $temp_data;
					else
						$value = count($value);
				}
				else {
					$value = false;
				}

				if ( !empty($params_combined['labels']) && isset($params_combined['labels'][$module]) ){
					$label = io_safe_input($params_combined['labels'][$module]);
				}else{
					$alias = db_get_value ("alias","tagente","id_agente",$temp[$module]['id_agente']);
					$label = $alias . ': ' . $temp[$module]['nombre'];
				}

				$temp[$module]['label'] = $label;
				$temp[$module]['value'] = $value;
				$temp_max = reporting_get_agentmodule_data_max($module, $params['period'], $params['date']);
				if ($temp_max < 0)
					$temp_max = 0;
				if (isset($acumulador)){
					$temp[$module]['max'] = $acumulador;
				}else{
					$temp[$module]['max'] = ($temp_max === false) ? 0 : $temp_max;
				}

				$temp_min = reporting_get_agentmodule_data_min($module, $params['period'], $params['date']);
				if ($temp_min < 0)
					$temp_min = 0;
				$temp[$module]['min'] = ($temp_min === false) ? 0 : $temp_min;

				if ($config['metaconsole']) {
					// Automatic custom graph from the report template in metaconsole
					if (is_array($module_list[0])) {
						metaconsole_restore_db();
					}
				}
			}

			//XXXX
			$graph_values = $temp;

			$width = 1024;
			$height = 50;

			$output = stacked_bullet_chart(
				$graph_values,
				$width,
				$height,
				$color,
				$module_name_list,
				$long_index,
				ui_get_full_url("images/image_problem_area_small.png", false, false, false),
				"",
				"",
				$water_mark,
				$config['fontpath'],
				($config['font_size']+1),
				"",
				$ttl,
				$homeurl,
				$background_color
			);

			break;

		case CUSTOM_GRAPH_GAUGE:
			$i = 0;
			foreach ($module_list as $module_item) {
				$automatic_custom_graph_meta = false;
				if ($config['metaconsole']) {
					// Automatic custom graph from the report template in metaconsole
					if (is_array($module_list[$i])) {
						$server = metaconsole_get_connection_by_id ($module_item['server']);
						metaconsole_connect($server);
						$automatic_custom_graph_meta = true;
					}
				}

				if ($automatic_custom_graph_meta)
					$module = $module_item['module'];
				else
					$module = $module_item;

				$temp[$module] = modules_get_agentmodule($module);
				$query_last_value = sprintf('
					SELECT datos
					FROM tagente_datos
					WHERE id_agente_modulo = %d
						AND utimestamp < %d
						ORDER BY utimestamp DESC',
					$module, $params['date']);
				$temp_data = db_get_value_sql($query_last_value);
				if ( $temp_data ) {
					if (is_numeric($temp_data))
						$value = $temp_data;
					else
						$value = count($value);
				}
				else {
					$value = false;
				}
				$temp[$module]['label'] = ($params_combined['labels'][$module] != '') ? $params_combined['labels'][$module] : $temp[$module]['nombre'];

				$temp[$module]['value'] = $value;
				$temp[$module]['label'] = ui_print_truncate_text($temp[$module]['label'],"module_small",false,true,false,"..");

				if ($temp[$module]['unit'] == '%') {
					$temp[$module]['min'] =	0;
					$temp[$module]['max'] = 100;
				}
				else {
					$min = $temp[$module]['min'];
					if ($temp[$module]['max'] == 0)
						$max = reporting_get_agentmodule_data_max($module, $params['period'], $params['date']);
					else
						$max = $temp[$module]['max'];
					$temp[$module]['min'] = ($min == 0 ) ? 0 : $min;
					$temp[$module]['max'] = ($max == 0 ) ? 100 : $max;
				}
				$temp[$module]['gauge'] = uniqid('gauge_');

				if ($config['metaconsole']) {
					// Automatic custom graph from the report template in metaconsole
					if (is_array($module_list[0])) {
						metaconsole_restore_db();
					}
				}
				$i++;
			}

			//XXXX
			$graph_values = $temp;

			$width = 200;
			$height = 200;

			$output = stacked_gauge(
				$graph_values,
				$width,
				$height,
				$color,
				$module_name_list,
				ui_get_full_url("images/image_problem_area_small.png", false, false, false),
				$config['fontpath'],
				$fixed_font_size,
				"",
				$homeurl
			);

			break;
		case CUSTOM_GRAPH_HBARS:
		case CUSTOM_GRAPH_VBARS:
			$label = '';
			foreach ($module_list as $module_item) {
				$automatic_custom_graph_meta = false;
				if ($config['metaconsole']) {
					// Automatic custom graph from the report template in metaconsole
					if (is_array($module_list[$i])) {
						$server = metaconsole_get_connection_by_id ($module_item['server']);
						metaconsole_connect($server);
						$automatic_custom_graph_meta = true;
					}
				}

				if ($automatic_custom_graph_meta)
					$module = $module_item['module'];
				else
					$module = $module_item;

				$module_data = modules_get_agentmodule($module);
				$query_last_value = sprintf('
					SELECT datos
					FROM tagente_datos
					WHERE id_agente_modulo = %d
						AND utimestamp < %d
						ORDER BY utimestamp DESC',
					$module, $params['date']);
				$temp_data = db_get_value_sql($query_last_value);

				$agent_name = io_safe_output(
					modules_get_agentmodule_agent_name ($module));

				if (!empty($params_combined['labels']) && isset($params_combined['labels'][$module]) ){
					$label = $params_combined['labels'][$module];
				}else {
					$alias = db_get_value ("alias","tagente","id_agente",$module_data['id_agente']);
					$label = $alias . " - " .$module_data['nombre'];
				}

				$temp[$label]['g'] = round($temp_data,4);

				if ($config['metaconsole']) {
					// Automatic custom graph from the report template in metaconsole
					if (is_array($module_list[0])) {
						metaconsole_restore_db();
					}
				}
			}

			//XXXX
			$graph_values = $temp;

			$width = 1024;
			$height = 500;
			$flash_charts = true;

			if($params_combined['stacked'] == CUSTOM_GRAPH_HBARS){
				$output = hbar_graph(
					true,
					$graph_values,
					$width,
					$height,
					$color,
					$module_name_list,
					$long_index,
					ui_get_full_url("images/image_problem_area_small.png", false, false, false),
					"",
					"",
					$water_mark,
					$config['fontpath'],
					$fixed_font_size,
					"",
					$ttl,
					$homeurl,
					$background_color,
					'black'
				);
			}

			if($params_combined['stacked'] == CUSTOM_GRAPH_VBARS){
				$output = vbar_graph(
					true,
					$graph_values,
					$width,
					$height,
					$color,
					$module_name_list,
					$long_index,
					ui_get_full_url("images/image_problem_area_small.png", false, false, false),
					"",
					"",
					$water_mark,
					$config['fontpath'],
					$fixed_font_size,
					"",
					$ttl,
					$homeurl,
					$background_color,
					true,
					false,
					"black"
				);
			}

			break;
		case CUSTOM_GRAPH_PIE:
			$total_modules = 0;
			foreach ($module_list as $module_item) {
				$automatic_custom_graph_meta = false;
				if ($config['metaconsole']) {
					// Automatic custom graph from the report template in metaconsole
					if (is_array($module_list[$i])) {
						$server = metaconsole_get_connection_by_id ($module_item['server']);
						metaconsole_connect($server);
						$automatic_custom_graph_meta = true;
					}
				}

				if ($automatic_custom_graph_meta)
					$module = $module_item['module'];
				else
					$module = $module_item;

				$data_module = modules_get_agentmodule($module);
				$query_last_value = sprintf('
					SELECT datos
					FROM tagente_datos
					WHERE id_agente_modulo = %d
						AND utimestamp > %d
						AND utimestamp < %d
						ORDER BY utimestamp DESC',
					$module, $datelimit, $params['date']);
				$temp_data = db_get_value_sql($query_last_value);

				if ( $temp_data ){
					if (is_numeric($temp_data))
						$value = $temp_data;
					else
						$value = count($value);
				}
				else {
					$value = false;
				}
				$total_modules += $value;

				if ( !empty($params_combined['labels']) && isset($params_combined['labels'][$module]) ){
					$label = io_safe_output($params_combined['labels'][$module]);
				}else {
					$alias = db_get_value ("alias","tagente","id_agente",$data_module['id_agente']);
					$label = io_safe_output($alias . ": " . $data_module['nombre']);
				}

				$temp[$label] = array('value'=>$value,
										'unit'=>$data_module['unit']);
				if ($config['metaconsole']) {
					// Automatic custom graph from the report template in metaconsole
					if (is_array($module_list[0])) {
						metaconsole_restore_db();
					}
				}
			}
<<<<<<< HEAD

			$temp['total_modules'] = $total_modules;

			//XXXX
			$graph_values = $temp;

			$width = 1024;
			$height = 500;

			$output = ring_graph(
				true,
				$graph_values,
				$width,
				$height,
				$others_str,
				$homeurl,
				$water_mark,
				$config['fontpath'],
				($config['font_size']+1),
				$ttl,
				false,
				$color,
				false,
				$background_color
			);

=======
		}
	}
	
	switch ($stacked) {
		case CUSTOM_GRAPH_AREA:
			return area_graph($flash_charts, $graph_values, $width,
				$height, $color, $module_name_list, $long_index,
				ui_get_full_url("images/image_problem_area_small.png", false, false, false),
				$title, "", $homeurl, $water_mark, $config['fontpath'],
				$fixed_font_size, $unit, $ttl, array(), array(), $yellow_threshold, $red_threshold,  '',
				false, '', true, $background_color,$dashboard, $vconsole, 0, $percentil_result, $threshold_data);
			break;
		default:
		case CUSTOM_GRAPH_STACKED_AREA: 
			return stacked_area_graph($flash_charts, $graph_values,
				$width, $height, $color, $module_name_list, $long_index,
				ui_get_full_url("images/image_problem_area_small.png", false, false, false),
				$title, "", $water_mark, $config['fontpath'], $fixed_font_size,
				"", $ttl, $homeurl, $background_color,$dashboard, $vconsole);
			break;
		case CUSTOM_GRAPH_LINE:  
			return line_graph($flash_charts, $graph_values, $width,
				$height, $color, $module_name_list, $long_index,
				ui_get_full_url("images/image_problem_area_small.png", false, false, false),
				$title, "", $water_mark, $config['fontpath'], $fixed_font_size,
				$unit, $ttl, $homeurl, $background_color, $dashboard, 
				$vconsole, $series_type, $percentil_result, $yellow_threshold, $red_threshold, $threshold_data); 
			break;
		case CUSTOM_GRAPH_STACKED_LINE:
			return stacked_line_graph($flash_charts, $graph_values,
				$width, $height, $color, $module_name_list, $long_index,
				ui_get_full_url("images/image_problem_area_small.png", false, false, false),
				"", "", $water_mark, $config['fontpath'], $fixed_font_size,
				"", $ttl, $homeurl, $background_color, $dashboard, $vconsole);
			break;
		case CUSTOM_GRAPH_BULLET_CHART_THRESHOLD:
		case CUSTOM_GRAPH_BULLET_CHART:
			return stacked_bullet_chart($flash_charts, $graph_values,
				$width, $height, $color, $module_name_list, $long_index,
				ui_get_full_url("images/image_problem_area_small.png", false, false, false),
				"", "", $water_mark, $config['fontpath'], ($config['font_size']+1),
				"", $ttl, $homeurl, $background_color);
			break;
		case CUSTOM_GRAPH_GAUGE:
			return stacked_gauge($flash_charts, $graph_values,
				$width, $height, $color, $module_name_list, $long_index,
				ui_get_full_url("images/image_problem_area_small.png", false, false, false),
				"", "", $water_mark, $config['fontpath'], $fixed_font_size,
				"", $ttl, $homeurl, $background_color);
			break;
		case CUSTOM_GRAPH_THERMOMETER:
				return stacked_thermometers($flash_charts, $graph_values,
					$width, $height, $color, $module_name_list, $long_index,
					ui_get_full_url("images/image_problem_area_small.png", false, false, false),
					"", "", $water_mark, $config['fontpath'], $fixed_font_size,
					"", $ttl, $homeurl, $background_color);
				break;			
		case CUSTOM_GRAPH_HBARS:
			return hbar_graph($flash_charts, $graph_values,
				$width, $height, $color, $module_name_list, $long_index,
				ui_get_full_url("images/image_problem_area_small.png", false, false, false),
				"", "", $water_mark, $config['fontpath'], $fixed_font_size,
				"", $ttl, $homeurl, $background_color, 'black');
			break;
		case CUSTOM_GRAPH_VBARS:
			return vbar_graph($flash_charts, $graph_values,
				$width, $height, $color, $module_name_list, $long_index,
				ui_get_full_url("images/image_problem_area_small.png", false, false, false),
				"", "", $water_mark, $config['fontpath'], $fixed_font_size,
				"", $ttl, $homeurl, $background_color, true, false, "black");
			break;
		case CUSTOM_GRAPH_PIE:
			return ring_graph($flash_charts, $graph_values, $width, $height,
				$others_str, $homeurl, $water_mark, $config['fontpath'],
				($config['font_size']+1), $ttl, false, $color, false,$background_color);
>>>>>>> 3fbdd3d0
			break;
	}

	if ($params_combined['return']){
		return $output;
	}

	echo $output;
}

function combined_graph_summatory_average ($array_data, $average = false, $summatory = false, $modules_series = false, $baseline = false){
	if(isset($array_data) && is_array($array_data)){
		foreach ($array_data as $key => $value) {
			if(strpos($key, 'sum') !== false){
				$data_array_reverse[$key] = array_reverse($value['data']);
				if(!$modules_series) {
					unset($array_data[$key]);
				}
			}
		}

		if(isset($data_array_reverse) && is_array($data_array_reverse)){
			$array_sum_reverse = array();
			$array_avg_reverse = array();
			$data_array_prev = false;
			$data_array_pop = array();
			$count = 0;

			while(count($data_array_reverse['sum0']) > 0){
				foreach ($data_array_reverse as $key_reverse => $value_reverse) {
					if(is_array($value_reverse) && count($value_reverse) > 0){
						$data_array_pop[$key_reverse] = array_pop($data_array_reverse[$key_reverse]);
					}
				}

				if(isset($data_array_pop) && is_array($data_array_pop)){
					$acum_data  = 0;
					$acum_array = array();
					$sum_data   = 0;
					$count_pop  = 0;
					foreach ($data_array_pop as $key_pop => $value_pop) {
						if( $value_pop[0] > $acum_data ){
							if($acum_data != 0){
								$sum_data = $sum_data + $data_array_prev[$key_pop][1];
								$data_array_reverse[$key_pop][] = $value_pop;
								$data_array_prev[$acum_key] = $acum_array;
							}
							else{
								if($data_array_prev[$key_pop] == false){
									$data_array_prev[$key_pop] = $value_pop;
								}
								$acum_key   = $key_pop;
								$acum_data  = $value_pop[0];
								$acum_array = $value_pop;
								$sum_data   = $value_pop[1];
							}
						}
						elseif($value_pop[0] < $acum_data){
							$sum_data = $sum_data + $data_array_prev[$key_pop][1];
							$data_array_reverse[$acum_key][] = $acum_array;
							$data_array_prev[$key_pop] = $value_pop;
							$acum_key   = $key_pop;
							$acum_data  = $value_pop[0];
							$acum_array = $value_pop;
						}
						elseif($value_pop[0] == $acum_data){
							$data_array_prev[$key_pop] = $value_pop;
							$sum_data += $value_pop[1];
						}
						$count_pop++;
					}
					if($summatory){
						$array_sum_reverse[$count][0] = $acum_data;
						$array_sum_reverse[$count][1] = $sum_data;
					}
					if($average){
						$array_avg_reverse[$count][0] = $acum_data;
						$array_avg_reverse[$count][1] = $sum_data / $count_pop;
					}
				}
				$count++;
			}

			if($summatory && isset($array_sum_reverse) && is_array($array_sum_reverse) && count($array_sum_reverse) > 0){
				$array_data['summatory']['data']  = $array_sum_reverse;
				$array_data['summatory']['color'] = 'purple';
			}

			if($average && isset($array_avg_reverse) && is_array($array_avg_reverse) && count($array_avg_reverse) > 0){
				if($baseline){
					$array_data['baseline']['data']  = $array_avg_reverse;
					$array_data['baseline']['color'] = 'green';
				}
				else{
					$array_data['average']['data']  = $array_avg_reverse;
					$array_data['average']['color'] = 'orange';
				}
			}

		}
		return $array_data;
	}
	else{
		return false;
	}
}



















/**
 * Print a graph with access data of agents
 *
 * @param integer id_agent Agent ID
 * @param integer width pie graph width
 * @param integer height pie graph height
 * @param integer period time period
 * @param bool return or echo the result flag
 */
function graphic_agentaccess ($id_agent, $width, $height, $period = 0, $return = false, $tree = false) {
	global $config;
	global $graphic_type;

	$date       = get_system_time();
	$datelimit  = $date - $period;
	$data_array = array ();

	$data = db_get_all_rows_sql(
		"SELECT count(*) as data, min(utimestamp) as utimestamp
		FROM tagent_access
		WHERE id_agent = $id_agent
		AND utimestamp > $datelimit
		AND utimestamp < $date
		GROUP by ROUND(utimestamp / 300)"
	);

	if(isset($data) && is_array($data)){
		foreach ($data as $key => $value) {
			$data_array['Agent access']['data'][$key][0] = $value['utimestamp'] * 1000;
			$data_array['Agent access']['data'][$key][1] = $value['data'];
		}
		$data_array['Agent access']['color'] = 'green';
	}
	else{
		if ($return) {
			return graph_nodata_image($width, $height);
		}
		else{
			echo graph_nodata_image($width, $height);
		}
	}

	//XXXXX
	if($config["fixed_graph"] == false){
		$water_mark = array('file' =>
			$config['homedir'] . "/images/logo_vertical_water.png",
			'url' => ui_get_full_url("images/logo_vertical_water.png", false, false, false));
	}

	$params =array(
		'agent_module_id'     => false,
		'period'              => $period,
		'width'               => $width,
		'height'              => $height,
		'unit'                => $unit,
		'only_image'          => $only_image,
		'homeurl'             => $homeurl,
		'menu'                => true,
		'backgroundColor'     => 'white',
		'type_graph'          => 'area',
		'font'                => $config['fontpath'],
		'font-size'           => $config['font_size'],
		'array_data_create'   => $data_array,
		'show_overview'       => false,
		'show_export_csv'     => false,
		'vconsole'            => $tree
	);

	if ($return) {
		return grafico_modulo_sparse($params);
	}
	else {
		echo grafico_modulo_sparse($params);
	}
}

/**
 * Print a pie graph with alerts defined/fired data
 * 
 * @param integer Number of defined alerts
 * @param integer Number of fired alerts
 * @param integer width pie graph width
 * @param integer height pie graph height
 * @param bool return or echo flag
 */
function graph_alert_status ($defined_alerts, $fired_alerts, $width = 300, $height = 200, $return = false) {
	global $config;
	
	$data = array(__('Not fired alerts') => $defined_alerts - $fired_alerts, __('Fired alerts') => $fired_alerts);
	$colors = array(COL_NORMAL, COL_ALERTFIRED);
	
	if($config["fixed_graph"] == false){
		$water_mark = array('file' =>
			$config['homedir'] . "/images/logo_vertical_water.png",
			'url' => ui_get_full_url("images/logo_vertical_water.png", false, false, false));
	}
	
	$out = pie2d_graph($config['flash_charts'], $data, $width, $height, __("other"),
		'', '', $config['fontpath'], $config['font_size'], 1, "hidden", $colors);
	
	if ($return) {
		return $out;
	}
	else {
		echo $out;
	}
}

// If any value is negative, truncate it to 0
function truncate_negatives(&$element) {
	if ($element < 0) {
		$element = 0;
	}
}

/**
 * Print a pie graph with events data of agent or all agents (if id_agent = false)
 * 
 * @param integer id_agent Agent ID
 * @param integer width pie graph width
 * @param integer height pie graph height
 * @param bool return or echo flag
 * @param bool show_not_init flag
 */
function graph_agent_status ($id_agent = false, $width = 300, $height = 200, $return = false, $show_not_init = false, $data_agents=false) {
	global $config;

	if ($data_agents == false) {
		$groups = implode(',', array_keys(users_get_groups(false, 'AR', false)));
		$data = db_get_row_sql(sprintf('SELECT
				SUM(critical_count) AS Critical,
				SUM(warning_count) AS Warning,
				SUM(normal_count) AS Normal,
				SUM(unknown_count) AS Unknown
				%s
			FROM tagente ta LEFT JOIN tagent_secondary_group tasg
				ON ta.id_agente = tasg.id_agent
			WHERE
				ta.disabled = 0 AND
				%s
				(ta.id_grupo IN (%s) OR tasg.id_group IN (%s))',
			$show_not_init ? ', SUM(notinit_count) "Not init"' : '',
			empty($id_agent) ? '' : "ta.id_agente = $id_agent AND",
			$groups,
			$groups
		));
	} else {
		$data = $data_agents;
	}

	if (empty($data)) {
		$data = array();
	}
	
	array_walk($data, 'truncate_negatives');
	
	if($config["fixed_graph"] == false){
		$water_mark = array('file' =>
			$config['homedir'] . "/images/logo_vertical_water.png",
			'url' => ui_get_full_url("images/logo_vertical_water.png", false, false, false));
	}
	
	//$colors = array(COL_CRITICAL, COL_WARNING, COL_NORMAL, COL_UNKNOWN);
	$colors[__('Critical')] = COL_CRITICAL;
	$colors[__('Warning')] = COL_WARNING;
	$colors[__('Normal')] = COL_NORMAL;
	$colors[__('Unknown')] = COL_UNKNOWN;
	
	if ($show_not_init) {
		$colors[__('Not init')] = COL_NOTINIT;
	}
	
	if (array_sum($data) == 0) {
		$data = array();
	}
	
	$out = pie2d_graph($config['flash_charts'], $data, $width, $height,
		__("other"), ui_get_full_url(false, false, false, false), '',
		$config['fontpath'], $config['font_size'], 1, "hidden", $colors);
	
	if ($return) {
		return $out;
	}
	else {
		echo $out;
	}
}


/**
 * Print a pie graph with events data of agent
 * 
 * @param integer width pie graph width
 * @param integer height pie graph height
 * @param integer id_agent Agent ID
 */
function graph_event_module ($width = 300, $height = 200, $id_agent) {
	global $config;
	global $graphic_type;

	// Fix: tag filters implemented! for tag functionality groups have to be all user_groups (propagate ACL funct!)
	$groups = users_get_groups($config["id_user"]);
	$tags_condition = tags_get_acl_tags($config['id_user'], array_keys($groups), 'ER', 'event_condition', 'AND');
	
	$data = array ();
	$max_items = 6;
	switch ($config["dbtype"]) {
		case "mysql":
		case "postgresql":
			$sql = sprintf ('SELECT COUNT(id_evento) AS count_number,
					id_agentmodule
				FROM tevento
				WHERE tevento.id_agente = %d %s
				GROUP BY id_agentmodule ORDER BY count_number DESC LIMIT %d', $id_agent, $tags_condition, $max_items);
			break;
		case "oracle":
			$sql = sprintf ('SELECT COUNT(id_evento) AS count_number,
					id_agentmodule
				FROM tevento
				WHERE tevento.id_agente = %d AND rownum <= %d
				GROUP BY id_agentmodule ORDER BY count_number DESC', $id_agent, $max_items);
			break;
	}
	
	$events = db_get_all_rows_sql ($sql);
	if ($events === false) {
		if (! $graphic_type) {
			return fs_error_image ();
		}
		graphic_error ();
		return;
	}
	
	foreach ($events as $event) {
		if ($event['id_agentmodule'] == 0) {
			$key = __('System') . ' ('.$event['count_number'].')';
		}
		else {
			$key = modules_get_agentmodule_name ($event['id_agentmodule']) .
				' ('.$event['count_number'].')';
		}
		
		$data[$key] = $event["count_number"];
	}
	
	if($config["fixed_graph"] == false){
		$water_mark = array('file' =>
			$config['homedir'] . "/images/logo_vertical_water.png",
			'url' => ui_get_full_url("images/logo_vertical_water.png", false, false, false));
	}
	return pie3d_graph($config['flash_charts'], $data, $width, $height, __("other"),
		'', $water_mark, $config['fontpath'], $config['font_size'], 1, "bottom");
}

function progress_bar($progress, $width, $height, $title = '', $mode = 1, $value_text = false, $color = false, $options = false) {
	global $config;
	
	$out_of_lim_str = io_safe_output(__("Out of limits"));
	
	$title = "";
	
	if ($value_text === false) {
		$value_text = $progress . "%";
	}
	
	$colorRGB = '';
	if ($color !== false) {
		$colorRGB = html_html2rgb($color);
		$colorRGB = implode('|', $colorRGB);
	}
	
	$class_tag = '';
	$id_tag = '';
	if ($options !== false) {
		foreach ($options as $option_type => $option_value) {
			if ($option_type == 'class')
				$class_tag = ' class="' . $option_value . '" ';
			else if ($option_type == 'id')
				$id_tag = ' id="' . $option_value . '" ';
		}
	}
	
	require_once("include_graph_dependencies.php");
	include_graphs_dependencies($config['homedir'].'/');
	$src = ui_get_full_url(
		"/include/graphs/fgraph.php?graph_type=progressbar" .
		"&width=".$width."&height=".$height."&progress=".$progress.
		"&mode=" . $mode . "&out_of_lim_str=".$out_of_lim_str .
		"&title=".$title."&value_text=". $value_text . 
		"&colorRGB=". $colorRGB, false, false, false
		);
	
	return "<img title='" . $title . "' alt='" . $title . "'" . $class_tag . $id_tag . 
		" src='" . $src . "' />";
}

function progress_bubble($progress, $width, $height, $title = '', $mode = 1, $value_text = false, $color = false) {
	global $config;
	
	$hack_metaconsole = '';
	if (defined('METACONSOLE'))
		$hack_metaconsole = '../../';
	
	$out_of_lim_str = io_safe_output(__("Out of limits"));
	$title = "";
	
	if ($value_text === false) {
		$value_text = $progress . "%";
	}
	
	$colorRGB = '';
	if ($color !== false) {
		$colorRGB = html_html2rgb($color);
		$colorRGB = implode('|', $colorRGB);
	}
	
	require_once("include_graph_dependencies.php");
	include_graphs_dependencies($config['homedir'].'/');
	
	return "<img title='" . $title . "' alt='" . $title . "'" .
		" src='" . $config['homeurl'] . $hack_metaconsole . "/include/graphs/fgraph.php?graph_type=progressbubble" .
		"&width=".$width."&height=".$height."&progress=".$progress.
		"&mode=" . $mode . "&out_of_lim_str=".$out_of_lim_str .
		"&title=".$title."&value_text=". $value_text . 
		"&colorRGB=". $colorRGB . "' />";
}

function graph_sla_slicebar ($id, $period, $sla_min, $sla_max, $date, $daysWeek = null, $time_from = null, $time_to = null, $width, $height, $home_url, $ttl = 1, $data = false, $round_corner = null) {
	global $config;
	
	if ($round_corner === null) {
		$round_corner = $config['round_corner'];
	}
	
	// If the data is not provided, we got it
	if ($data === false) {
		$data = reporting_get_agentmodule_sla_array ($id, $period,
			$sla_min, $sla_max, $date, $daysWeek, null, null);
	}
	
	$col_planned_downtime = '#20973F';
	
	$colors = array(1 => COL_NORMAL,
		2 => COL_WARNING,
		3 => COL_CRITICAL,
		4 => COL_UNKNOWN,
		5 => COL_DOWNTIME,
		6 => COL_NOTINIT,
		7 => COL_IGNORED);
	
	return slicesbar_graph($data, $period, $width, $height, $colors,
		$config['fontpath'], $round_corner, $home_url, $ttl);
}

/**
 * Print a pie graph with purge data of agent
 * 
 * @param integer id_agent ID of agent to show
 * @param integer width pie graph width
 * @param integer height pie graph height
 */
function grafico_db_agentes_purge ($id_agent, $width = 380, $height = 300) {
	global $config;
	global $graphic_type;
	
	$filter = array();
	
	if ($id_agent < 1) {
		$query = "";
	}
	else {
		$modules = agents_get_modules($id_agent);
		$module_ids = array_keys($modules);
		
		if (!empty($module_ids))
			$filter['id_agente_modulo'] = $module_ids;
	}
	
	// All data (now)
	$time_now = time();
	
	// 1 day ago
	$time_1day = $time_now - SECONDS_1DAY;
	
	// 1 week ago
	$time_1week = $time_now - SECONDS_1WEEK;
	
	// 1 month ago
	$time_1month = $time_now - SECONDS_1MONTH;
	
	// Three months ago
	$time_3months = $time_now - SECONDS_3MONTHS;
	
	$query_error = false;
	
	// Data from 1 day ago
	$num_1day = 0;
	$num_1day += (int) db_get_sql('SELECT COUNT(*)
										FROM tagente_datos
										WHERE utimestamp > ' . $time_1day);
	$num_1day += (int) db_get_sql('SELECT COUNT(*)
										FROM tagente_datos_string
										WHERE utimestamp > ' . $time_1day);
	$num_1day += (int) db_get_sql('SELECT COUNT(*)
										FROM tagente_datos_log4x
										WHERE utimestamp > ' . $time_1day);
	if ($num_1day >= 0) {
		// Data from 1 week ago
		$num_1week = 0;
		$num_1week += (int) db_get_sql('SELECT COUNT(*)
											FROM tagente_datos
											WHERE utimestamp > ' . $time_1week . '
											AND utimestamp < ' . $time_1day);
		$num_1week += (int) db_get_sql('SELECT COUNT(*)
											FROM tagente_datos_string
											WHERE utimestamp > ' . $time_1week . '
											AND utimestamp < ' . $time_1day);
		$num_1week += (int) db_get_sql('SELECT COUNT(*)
											FROM tagente_datos_log4x
											WHERE utimestamp > ' . $time_1week . '
											AND utimestamp < ' . $time_1day);
		if ($num_1week >= 0) {
			if ($num_1week > 0) {
				$num_1week = 0;
				$num_1week += (int) db_get_sql('SELECT COUNT(*)
													FROM tagente_datos
													WHERE utimestamp > ' . $time_1week);
				$num_1week += (int) db_get_sql('SELECT COUNT(*)
													FROM tagente_datos_string
													WHERE utimestamp > ' . $time_1week);
				$num_1week += (int) db_get_sql('SELECT COUNT(*)
													FROM tagente_datos_log4x
													WHERE utimestamp > ' . $time_1week);
			}
			// Data from 1 month ago
			$num_1month = 0;
			$num_1month += (int) db_get_sql('SELECT COUNT(*)
												FROM tagente_datos
												WHERE utimestamp > ' . $time_1month . '
												AND utimestamp < ' . $time_1week);
			$num_1month += (int) db_get_sql('SELECT COUNT(*)
												FROM tagente_datos_string
												WHERE utimestamp > ' . $time_1month . '
												AND utimestamp < ' . $time_1week);
			$num_1month += (int) db_get_sql('SELECT COUNT(*)
												FROM tagente_datos_log4x
												WHERE utimestamp > ' . $time_1month . '
												AND utimestamp < ' . $time_1week);
			if ($num_1month >= 0) {
				if ($num_1month > 0) {
					$num_1month = 0;
					$num_1month += (int) db_get_sql('SELECT COUNT(*)
														FROM tagente_datos
														WHERE utimestamp > ' . $time_1month);
					$num_1month += (int) db_get_sql('SELECT COUNT(*)
														FROM tagente_datos_string
														WHERE utimestamp > ' . $time_1month);
					$num_1month += (int) db_get_sql('SELECT COUNT(*)
														FROM tagente_datos_log4x
														WHERE utimestamp > ' . $time_1month);
				}
				// Data from 3 months ago
				$num_3months = 0;
				$num_3months += (int) db_get_sql('SELECT COUNT(*)
													FROM tagente_datos
													WHERE utimestamp > ' . $time_3months . '
													AND utimestamp < ' . $time_1month);
				$num_3months += (int) db_get_sql('SELECT COUNT(*)
													FROM tagente_datos
													WHERE utimestamp > ' . $time_3months . '
													AND utimestamp < ' . $time_1month);
				$num_3months += (int) db_get_sql('SELECT COUNT(*)
													FROM tagente_datos
													WHERE utimestamp > ' . $time_3months . '
													AND utimestamp < ' . $time_1month);
				if ($num_3months >= 0) {
					if ($num_3months > 0) {
						$num_3months = 0;
						$num_3months += (int) db_get_sql('SELECT COUNT(*)
															FROM tagente_datos
															WHERE utimestamp > ' . $time_3months);
						$num_3months += (int) db_get_sql('SELECT COUNT(*)
															FROM tagente_datos
															WHERE utimestamp > ' . $time_3months);
						$num_3months += (int) db_get_sql('SELECT COUNT(*)
															FROM tagente_datos
															WHERE utimestamp > ' . $time_3months);
					}
					// All data
					$num_all = 0;
					$num_all += (int) db_get_sql('SELECT COUNT(*)
														FROM tagente_datos
														WHERE utimestamp < ' . $time_3months);
					$num_all += (int) db_get_sql('SELECT COUNT(*)
														FROM tagente_datos
														WHERE utimestamp < ' . $time_3months);
					$num_all += (int) db_get_sql('SELECT COUNT(*)
														FROM tagente_datos
														WHERE utimestamp < ' . $time_3months);
					if ($num_all >= 0) {
						$num_older = $num_all - $num_3months;
						if ($config['history_db_enabled'] == 1) {
							// All data in common and history database
							$num_all_w_history = 0;
							$num_all_w_history += (int) db_get_sql('SELECT COUNT(*)
																FROM tagente_datos
																WHERE utimestamp < ' . $time_3months);
							$num_all_w_history += (int) db_get_sql('SELECT COUNT(*)
																FROM tagente_datos
																WHERE utimestamp < ' . $time_3months);
							$num_all_w_history += (int) db_get_sql('SELECT COUNT(*)
																FROM tagente_datos
																WHERE utimestamp < ' . $time_3months);
							if ($num_all_w_history >= 0) {
								$num_history = $num_all_w_history - $num_all;
							}
						}
					}
				}
			}
		}
	}
	else if (($num_1day == 0) && ($num_1week == 0) && ($num_1month == 0) && ($num_3months == 0) && ($num_all == 0)) {
		//If no data, returns empty
		$query_error = true;
	}
	
	// Error
	if ($query_error || $num_older < 0 || ($config['history_db_enabled'] == 1 && $num_history < 0)
			|| (empty($num_1day) && empty($num_1week) && empty($num_1month)
				&& empty($num_3months) && empty($num_all) 
				&& ($config['history_db_enabled'] == 1 && empty($num_all_w_history)))) {
		return html_print_image('images/image_problem_area_small.png', true);
	}

	// Data indexes
	$str_1day = __("Today");
	$str_1week = "1 ".__("Week");
	$str_1month = "1 ".__("Month");
	$str_3months = "3 ".__("Months");
	$str_older = "> 3 ".__("Months");
	
	// Filling the data array
	$data = array();
	if (!empty($num_1day))
		$data[$str_1day] = $num_1day;
	if (!empty($num_1week))
		$data[$str_1week] = $num_1week;
	if (!empty($num_1month))
		$data[$str_1month] = $num_1month;
	if (!empty($num_3months))
		$data[$str_3months] = $num_3months;
	if (!empty($num_older))
		$data[$str_older] = $num_older;
	if ($config['history_db_enabled'] == 1 && !empty($num_history)) {
		// In this pie chart only 5 elements are shown, so we need to remove
		// an element. With a history db enabled the >3 months element are dispensable
		if (count($data) >= 5 && isset($data[$str_3months]))
			unset($data[$str_3months]);

		$time_historic_db = time() - ((int)$config['history_db_days'] * SECONDS_1DAY);
		$date_human = human_time_comparation($time_historic_db);
		$str_history = "> $date_human (".__("History db").")";
		$data[$str_history] = $num_history;
	}

	$water_mark = array(
			'file' => $config['homedir'] . "/images/logo_vertical_water.png", 
			'url' => ui_get_full_url("images/logo_vertical_water.png", false, false, false)
		);
	
	return pie3d_graph($config['flash_charts'], $data, $width, $height,
		__('Other'), '', $water_mark, $config['fontpath'], $config['font_size']);
}

/**
 * Print a horizontal bar graph with packets data of agents
 * 
 * @param integer width pie graph width
 * @param integer height pie graph height
 */
function grafico_db_agentes_paquetes($width = 380, $height = 300) {
	global $config;
	global $graphic_type;
	
	
	$data = array ();
	$legend = array ();
	
	$agents = agents_get_group_agents (array_keys (users_get_groups (false, 'RR')), false, "none");
	$count = agents_get_modules_data_count (array_keys ($agents));
	unset ($count["total"]);
	arsort ($count, SORT_NUMERIC);
	$count = array_slice ($count, 0, 8, true);
	
	foreach ($count as $agent_id => $value) {
		$data[$agents[$agent_id]]['g'] = $value;
	}
	
	if($config["fixed_graph"] == false){
		$water_mark = array('file' =>
			$config['homedir'] . "/images/logo_vertical_water.png",
			'url' => ui_get_full_url("images/logo_vertical_water.png", false, false, false));
	}
	
	return hbar_graph($config['flash_charts'], $data, $width, $height, array(),
		$legend, "", "", true, "", $water_mark,
		$config['fontpath'], $config['font_size'], false, 1, $config['homeurl'],
					'white',
					'black');
}

/**
 * Print a horizontal bar graph with modules data of agents
 * 
 * @param integer height graph height
 * @param integer width graph width
 */
function graph_db_agentes_modulos($width, $height) {
	global $config;
	global $graphic_type;
	
	
	$data = array ();
	
	switch ($config['dbtype']) {
		case "mysql":
		case "postgresql":
			$modules = db_get_all_rows_sql ('
				SELECT COUNT(id_agente_modulo), id_agente
				FROM tagente_modulo
				WHERE delete_pending = 0
				GROUP BY id_agente
				ORDER BY 1 DESC LIMIT 10');
			break;
		case "oracle":
			$modules = db_get_all_rows_sql ('
				SELECT COUNT(id_agente_modulo), id_agente
				FROM tagente_modulo
				WHERE rownum <= 10
				AND delete_pending = 0
				GROUP BY id_agente
				ORDER BY 1 DESC');
			break;
	}
	if ($modules === false)
		$modules = array ();
	
	$data = array();
	foreach ($modules as $module) {
		$agent_name = agents_get_name ($module['id_agente'], "none");
		
		if (empty($agent_name)) {
			continue;
		}
		switch ($config['dbtype']) {
			case "mysql":
			case "postgresql":
				$data[$agent_name]['g'] = $module['COUNT(id_agente_modulo)'];
				break;
			case "oracle":
				$data[$agent_name]['g'] = $module['count(id_agente_modulo)'];
				break;
		}
	}
	
	if($config["fixed_graph"] == false){
		$water_mark = array('file' =>
			$config['homedir'] . "/images/logo_vertical_water.png",
			'url' => ui_get_full_url("images/logo_vertical_water.png", false, false, false));
	}
	
	return hbar_graph($config['flash_charts'],
		$data, $width, $height, array(),
		array(), "", "", true, "",
		$water_mark,
		$config['fontpath'], $config['font_size'], false, 1, $config['homeurl'],
					'white',
					'black');
}

/**
 * Print a pie graph with users activity in a period of time
 * 
 * @param integer width pie graph width
 * @param integer height pie graph height
 * @param integer period time period
 */
function graphic_user_activity ($width = 350, $height = 230) {
	global $config;
	global $graphic_type;
	
	$data = array ();
	$max_items = 5;
	switch ($config['dbtype']) {
		case "mysql":
		case "postgresql":
			$sql = sprintf ('SELECT COUNT(id_usuario) n_incidents, id_usuario
				FROM tsesion
				GROUP BY id_usuario
				ORDER BY 1 DESC LIMIT %d', $max_items);
			break;
		case "oracle":
			$sql = sprintf ('SELECT COUNT(id_usuario) n_incidents, id_usuario
				FROM tsesion 
				WHERE rownum <= %d
				GROUP BY id_usuario
				ORDER BY 1 DESC', $max_items);
			break;
	}
	$logins = db_get_all_rows_sql ($sql);
	
	if ($logins == false) {
		$logins = array();
	}
	foreach ($logins as $login) {
		$data[$login['id_usuario']] = $login['n_incidents'];
	}
	
	if($config["fixed_graph"] == false){
		$water_mark = array('file' =>
			$config['homedir'] . "/images/logo_vertical_water.png",
			'url' => ui_get_full_url("images/logo_vertical_water.png", false, false, false));
	}
	
	return pie3d_graph($config['flash_charts'], $data, $width, $height,
		__('Other'), '', $water_mark,
		$config['fontpath'], $config['font_size']);
}

/**
 * Print a pie graph with priodity incident
 */
function grafico_incidente_prioridad () {
	global $config;
	global $graphic_type;
	
	$data_tmp = array (0, 0, 0, 0, 0, 0);
	$sql = 'SELECT COUNT(id_incidencia) n_incidents, prioridad
		FROM tincidencia
		GROUP BY prioridad
		ORDER BY 2 DESC';
	$incidents = db_get_all_rows_sql ($sql);
	
	if ($incidents == false) {
		$incidents = array();
	}
	foreach ($incidents as $incident) {
		if ($incident['prioridad'] < 5)
			$data_tmp[$incident['prioridad']] = $incident['n_incidents'];
		else
			$data_tmp[5] += $incident['n_incidents'];
	}
	$data = array (__('Informative') => $data_tmp[0],
		__('Low') => $data_tmp[1],
		__('Medium') => $data_tmp[2],
		__('Serious') => $data_tmp[3],
		__('Very serious') => $data_tmp[4],
		__('Maintenance') => $data_tmp[5]);
	
		if($config["fixed_graph"] == false){
			$water_mark = array('file' =>
				$config['homedir'] . "/images/logo_vertical_water.png",
				'url' => ui_get_full_url("images/logo_vertical_water.png", false, false, false));
		}
	
	return pie3d_graph($config['flash_charts'], $data, 320, 200,
		__('Other'), '', $water_mark,
		$config['fontpath'], $config['font_size']);
}

/**
 * Print a pie graph with incidents data
 */
function graph_incidents_status () {
	global $config;
	global $graphic_type;
	$data = array (0, 0, 0, 0);
	
	$data = array ();
	$data[__('Open incident')] = 0;
	$data[__('Closed incident')] = 0;
	$data[__('Outdated')] = 0;
	$data[__('Invalid')] = 0;
	
	$incidents = db_get_all_rows_filter ('tincidencia',
		array ('estado' => array (0, 2, 3, 13)),
		array ('estado'));
	if ($incidents === false)
		$incidents = array ();
	foreach ($incidents as $incident) {
		if ($incident["estado"] == 0)
			$data[__("Open incident")]++;
		if ($incident["estado"] == 2)
			$data[__("Closed incident")]++;
		if ($incident["estado"] == 3)
			$data[__("Outdated")]++;
		if ($incident["estado"] == 13)
			$data[__("Invalid")]++;
	}
	
	if($config["fixed_graph"] == false){
		$water_mark = array('file' =>
			$config['homedir'] . "/images/logo_vertical_water.png",
			'url' => ui_get_full_url("images/logo_vertical_water.png", false, false, false));
	}
	
	return pie3d_graph($config['flash_charts'], $data, 320, 200,
		__('Other'), '', $water_mark,
		$config['fontpath'], $config['font_size']);
}

/**
 * Print a pie graph with incident data by group
 */
function graphic_incident_group () {
	global $config;
	global $graphic_type;
	
	$data = array ();
	$max_items = 5;
	switch ($config["dbtype"]) {
		case 'mysql':
			$sql = sprintf ('SELECT COUNT(id_incidencia) n_incidents, nombre
				FROM tincidencia,tgrupo
				WHERE tgrupo.id_grupo = tincidencia.id_grupo
				GROUP BY tgrupo.id_grupo, nombre ORDER BY 1 DESC LIMIT %d',
				$max_items);
			break;
		case 'oracle':
			$sql = sprintf ('SELECT COUNT(id_incidencia) n_incidents, nombre
				FROM tincidencia,tgrupo
				WHERE tgrupo.id_grupo = tincidencia.id_grupo
				AND rownum <= %d
				GROUP BY tgrupo.id_grupo, nombre ORDER BY 1 DESC',
				$max_items);
			break;
	}
	$incidents = db_get_all_rows_sql ($sql);
	
	$sql = sprintf ('SELECT COUNT(id_incidencia) n_incidents
		FROM tincidencia
		WHERE tincidencia.id_grupo = 0');
	
	$incidents_all = db_get_value_sql($sql);
	
	if ($incidents == false) {
		$incidents = array();
	}
	foreach ($incidents as $incident) {
		$data[$incident['nombre']] = $incident['n_incidents'];
	}
	
	if ($incidents_all > 0) {
		$data[__('All')] = $incidents_all;
	}
	
	if($config["fixed_graph"] == false){
		$water_mark = array('file' =>
			$config['homedir'] . "/images/logo_vertical_water.png",
			'url' => ui_get_full_url("images/logo_vertical_water.png", false, false, false));
	}
	
	return pie3d_graph($config['flash_charts'], $data, 320, 200,
		__('Other'), '', $water_mark,
		$config['fontpath'], $config['font_size']);
}

/**
 * Print a graph with access data of agents
 * @param integer id_agent Agent ID
 * @param integer width pie graph width
 * @param integer height pie graph height
 * @param integer period time period
 */
function graphic_incident_user () {
	global $config;
	global $graphic_type;
	
	$data = array ();
	$max_items = 5;
	switch ($config["dbtype"]) {
		case 'mysql':
			$sql = sprintf ('SELECT COUNT(id_incidencia) n_incidents, id_usuario
				FROM tincidencia
				GROUP BY id_usuario
				ORDER BY 1 DESC LIMIT %d', $max_items);
			break;
		case 'oracle':
			$sql = sprintf ('SELECT COUNT(id_incidencia) n_incidents, id_usuario
				FROM tincidencia
				WHERE rownum <= %d
				GROUP BY id_usuario
				ORDER BY 1 DESC', $max_items);
			break;
	}
	$incidents = db_get_all_rows_sql ($sql);
	
	if ($incidents == false) {
		$incidents = array();
	}
	foreach ($incidents as $incident) {
		if ($incident['id_usuario'] == false) {
			$name = __('System');
		}
		else {
			$name = $incident['id_usuario'];
		}
		
		$data[$name] = $incident['n_incidents'];
	}
	
	if($config["fixed_graph"] == false){
		$water_mark = array('file' =>
			$config['homedir'] . "/images/logo_vertical_water.png",
			'url' => ui_get_full_url("images/logo_vertical_water.png", false, false, false));
	}
	
	return pie3d_graph($config['flash_charts'], $data, 320, 200,
		__('Other'), '', $water_mark,
		$config['fontpath'], $config['font_size']);
}

/**
 * Print a pie graph with access data of incidents source
 * 
 * @param integer width pie graph width
 * @param integer height pie graph height
 */
function graphic_incident_source($width = 320, $height = 200) {
	global $config;
	global $graphic_type;
	
	$data = array ();
	$max_items = 5;
	
	switch ($config["dbtype"]) {
		case "mysql":
			$sql = sprintf ('SELECT COUNT(id_incidencia) n_incident, origen 
				FROM tincidencia
				GROUP BY `origen`
				ORDER BY 1 DESC LIMIT %d', $max_items);
			break;
		case "postgresql":
			$sql = sprintf ('SELECT COUNT(id_incidencia) n_incident, origen 
				FROM tincidencia
				GROUP BY "origen"
				ORDER BY 1 DESC LIMIT %d', $max_items);
			break;
		case "oracle":
			$sql = sprintf ('SELECT COUNT(id_incidencia) n_incident, origen 
				FROM tincidencia
				WHERE rownum <= %d
				GROUP BY origen
				ORDER BY 1 DESC', $max_items);
			break;
	}
	$origins = db_get_all_rows_sql ($sql);
	
	if ($origins == false) {
		$origins = array();
	}
	foreach ($origins as $origin) {
		$data[$origin['origen']] = $origin['n_incident'];
	}
	
	if($config["fixed_graph"] == false){
		$water_mark = array('file' =>
			$config['homedir'] . "/images/logo_vertical_water.png",
			'url' => ui_get_full_url("images/logo_vertical_water.png", false, false, false));
	}
	
	return pie3d_graph($config['flash_charts'], $data, $width, $height,
		__('Other'), '', $water_mark,
		$config['fontpath'], $config['font_size']);
}

function graph_events_validated($width = 300, $height = 200, $extra_filters = array(), $meta = false, $history = false) {
	global $config;
	global $graphic_type;
	
	$event_type = false;
	if (array_key_exists('event_type', $extra_filters))
		$event_type = $extra_filters['event_type'];
	
	$event_severity = false;
	if (array_key_exists('event_severity', $extra_filters))
		$event_severity = $extra_filters['event_severity'];
	
	$event_status = false;
	if (array_key_exists('event_status', $extra_filters))
		$event_status = $extra_filters['event_status'];
	
	$event_filter_search = false;
	if (array_key_exists('event_filter_search', $extra_filters))
		$event_filter_search = $extra_filters['event_filter_search'];
	
	$data_graph = events_get_count_events_validated(
		array('id_group' => array_keys(users_get_groups())), null, null, 
		$event_severity, $event_type, $event_status, $event_filter_search);
	
	$colors = array();
	foreach ($data_graph as $k => $v) {
		if ($k == __('Validated')) {
			$colors[$k] = COL_NORMAL;
		}
		else {
			$colors[$k] = COL_CRITICAL;
		}
	}
	
	if($config["fixed_graph"] == false){
		$water_mark = array('file' =>
			$config['homedir'] . "/images/logo_vertical_water.png",
			'url' => ui_get_full_url("images/logo_vertical_water.png", false, false, false));
	}
	
	echo pie3d_graph(
		true, $data_graph, $width, $height, __("other"), "",
		$water_mark,
		$config['fontpath'], $config['font_size'], 1, false, $colors);
}

/**
 * Print a pie graph with events data of group
 * 
 * @param integer width pie graph width
 * @param integer height pie graph height
 * @param string url
 * @param bool if the graph required is or not for metaconsole
 * @param bool if the graph required is or not for history table
 */
function grafico_eventos_grupo ($width = 300, $height = 200, $url = "", $meta = false, $history = false, $noWaterMark = true) {
	global $config;
	global $graphic_type;
	
	//It was urlencoded, so we urldecode it
	$url = html_entity_decode (rawurldecode ($url), ENT_QUOTES);
	$data = array ();
	$loop = 0;
	define ('NUM_PIECES_PIE', 6);
	
	
	//Hotfix for the id_agente_modulo
	$url = str_replace(
		'SELECT id_agente_modulo', 'SELECT_id_agente_modulo', $url);
	
	
	$badstrings = array (";",
		"SELECT ",
		"DELETE ",
		"UPDATE ",
		"INSERT ",
		"EXEC");
	//remove bad strings from the query so queries like ; DELETE FROM  don't pass
	$url = str_ireplace ($badstrings, "", $url);
	
	
	//Hotfix for the id_agente_modulo
	$url = str_replace(
		'SELECT_id_agente_modulo', 'SELECT id_agente_modulo', $url);
	
	
	// Choose the table where search if metaconsole or not
	if ($meta) {
		if ($history) {
			$event_table = 'tmetaconsole_event_history';
		}
		else {
			$event_table = 'tmetaconsole_event';
		}
		$field_extra = ', agent_name';
		$groupby_extra = ', server_id';
	}
	else {
		$event_table = 'tevento';
		$field_extra = '';
		$groupby_extra = '';
	}
	
	// Add tags condition to filter
	$tags_condition = tags_get_acl_tags($config['id_user'], 0, 'ER', 'event_condition', 'AND');
	
	//This will give the distinct id_agente, give the id_grupo that goes
	//with it and then the number of times it occured. GROUP BY statement
	//is required if both DISTINCT() and COUNT() are in the statement 
	$sql = sprintf ('SELECT DISTINCT(id_agente) AS id_agente,
					COUNT(id_agente) AS count'.$field_extra.'
				FROM '.$event_table.' te LEFT JOIN tagent_secondary_group tasg
					ON te.id_grupo = tasg.id_group
				WHERE 1=1 %s %s
				GROUP BY id_agente'.$groupby_extra.'
				ORDER BY count DESC LIMIT 8', $url, $tags_condition);
	
	$result = db_get_all_rows_sql ($sql, false, false);
	if ($result === false) {
		$result = array();
	}
	
	$system_events = 0;
	$other_events = 0;
	
	foreach ($result as $row) {
		$row["id_grupo"] = agents_get_agent_group ($row["id_agente"]);
		if (!check_acl ($config["id_user"], $row["id_grupo"], "ER") == 1)
			continue;
		
		if ($loop >= NUM_PIECES_PIE) {
			$other_events += $row["count"];
		}
		else {
			if ($row["id_agente"] == 0) {
				$system_events += $row["count"];
			}
			else {
				if ($meta) {
					$name = mb_substr (io_safe_output($row['agent_name']), 0, 25)." (".$row["count"].")";
				}
				else {
					$alias = agents_get_alias($row["id_agente"]);
					$name = mb_substr($alias, 0, 25)." #".$row["id_agente"]." (".$row["count"].")";
				}
				$data[$name] = $row["count"];
			}
		}
		$loop++;
	}
	
	if ($system_events > 0) {
		$name = __('SYSTEM')." (".$system_events.")";
		$data[$name] = $system_events;
	}
	
	/*
	if ($other_events > 0) {
		$name = __('Other')." (".$other_events.")";
		$data[$name] = $other_events;
	}
	*/
	
	// Sort the data
	arsort($data);
	if ($noWaterMark) {
		$water_mark = array('file' => $config['homedir'] .  "/images/logo_vertical_water.png",
			'url' => ui_get_full_url("images/logo_vertical_water.png", false, false, false));
	}
	else
	{
		$water_mark = array();
	}
	
	return pie3d_graph($config['flash_charts'], $data, $width, $height,
		__('Other'), '', $water_mark,
		$config['fontpath'], $config['font_size'], 1, 'bottom');
}

function grafico_eventos_agente ($width = 300, $height = 200, $result = false, $meta = false, $history = false) {
	global $config;
	global $graphic_type;
	
	//It was urlencoded, so we urldecode it
	//$url = html_entity_decode (rawurldecode ($url), ENT_QUOTES);
	$data = array ();
	$loop = 0;
	
	if ($result === false) {
		$result = array();
	}
	
	$system_events = 0;
	$other_events = 0;
	$total = array();
	$i = 0;
	
	foreach ($result as $row) {
		if ($meta) {
			$count[] = $row["agent_name"];
		}
		else {
			if ($row["id_agente"] == 0) {
				$count[] = __('SYSTEM');
			}
			else
				$count[] = agents_get_alias($row["id_agente"]) ;
		}
		
	}
	
	$total = array_count_values($count);
	
	foreach ($total as $key => $total) {
		if ($meta) {
			$name = $key." (".$total.")";
		}
		else {
			$name = $key." (".$total.")";
		}
		$data[$name] = $total;
	}
	
	/*
	if ($other_events > 0) {
		$name = __('Other')." (".$other_events.")";
		$data[$name] = $other_events;
	}
	*/
	
	// Sort the data
	arsort($data);
	if($config["fixed_graph"] == false){
		$water_mark = array('file' =>
			$config['homedir'] . "/images/logo_vertical_water.png",
			'url' => ui_get_full_url("images/logo_vertical_water.png", false, false, false));
	}
	
	return pie3d_graph($config['flash_charts'], $data, $width, $height,
		__('Others'), '', $water_mark,
		$config['fontpath'], $config['font_size'], 1, 'bottom');
}

/**
 * Print a pie graph with events data in 320x200 size
 * 
 * @param string filter Filter for query in DB
 */
function grafico_eventos_total($filter = "", $width = 320, $height = 200, $noWaterMark = true) {
	global $config;
	global $graphic_type;
	
	$filter = str_replace  ( "\\" , "", $filter);
	
	// Add tags condition to filter
	$tags_condition = tags_get_acl_tags($config['id_user'], 0, 'ER', 'event_condition', 'AND');
	$filter .= $tags_condition;
	
	$data = array ();
	$legend = array ();
	$total = 0;
	
	$where = '';
	if (!users_is_admin()) {
		$where = 'WHERE event_type NOT IN (\'recon_host_detected\', \'system\',\'error\', \'new_agent\', \'configuration_change\')';
	}
	
	$sql = sprintf("SELECT criticity, COUNT(id_evento) events
		FROM tevento %s 
		GROUP BY criticity ORDER BY events DESC", $where);
	
	$criticities = db_get_all_rows_sql ($sql, false, false);
	
	if (empty($criticities)) {
		$criticities = array();
		$colors = array();
	}
	
	foreach ($criticities as $cr) {
		switch ($cr['criticity']) {
			case EVENT_CRIT_MAINTENANCE:
				$data[__('Maintenance')] = $cr['events'];
				$colors[__('Maintenance')] = COL_MAINTENANCE;
				break;
			case EVENT_CRIT_INFORMATIONAL:
				$data[__('Informational')] = $cr['events'];
				$colors[__('Informational')] = COL_INFORMATIONAL;
				break;
			case EVENT_CRIT_NORMAL:
				$data[__('Normal')] = $cr['events'];
				$colors[__('Normal')] = COL_NORMAL;
				break;
			case EVENT_CRIT_MINOR:
				$data[__('Minor')] = $cr['events'];
				$colors[__('Minor')] = COL_MINOR;
				break;
			case EVENT_CRIT_WARNING:
				$data[__('Warning')] = $cr['events'];
				$colors[__('Warning')] = COL_WARNING;
				break;
			case EVENT_CRIT_MAJOR:
				$data[__('Major')] = $cr['events'];
				$colors[__('Major')] = COL_MAJOR;
				break;
			case EVENT_CRIT_CRITICAL:
				$data[__('Critical')] = $cr['events'];
				$colors[__('Critical')] = COL_CRITICAL;
				break;
		}
	}
	if ($noWaterMark) {
		$water_mark = array(
			'file' => $config['homedir'] . "/images/logo_vertical_water.png",
			'url' => ui_get_full_url("/images/logo_vertical_water.png", false, false, false));
	}
	else {
		$water_mark = array();
	}
	
	return pie3d_graph($config['flash_charts'], $data, $width, $height,
		__('Other'), '', $water_mark,
		$config['fontpath'], $config['font_size'], 1, 'bottom', $colors);
}

/**
 * Print a pie graph with events data of users
 * 
 * @param integer height pie graph height
 * @param integer period time period
 */
function grafico_eventos_usuario ($width, $height) {
	global $config;
	global $graphic_type;
	
	$data = array ();
	$max_items = 5;
	
	$where = '';
	if (!users_is_admin()) {
		$where = 'WHERE event_type NOT IN (\'recon_host_detected\', \'system\',\'error\', \'new_agent\', \'configuration_change\')';
	}
	
	$sql = sprintf ('SELECT COUNT(id_evento) events, id_usuario
				FROM tevento %s
				GROUP BY id_usuario
				ORDER BY 1 DESC LIMIT %d', $where, $max_items);
	
	$events = db_get_all_rows_sql ($sql);
	
	if ($events === false) {
		$events = array();
	}
	
	foreach($events as $event) {
		if ($event['id_usuario'] == '0') {
			$data[__('System')] = $event['events'];
		}
		elseif ($event['id_usuario'] == '') {
			$data[__('System')] = $event['events'];
		}
		else {
			$data[$event['id_usuario']] = $event['events'];
		}
	}
	
	$water_mark = array(
		'file' => $config['homedir'] .  "/images/logo_vertical_water.png",
		'url' => ui_get_full_url("/images/logo_vertical_water.png", false, false, false));
	
	return pie3d_graph($config['flash_charts'], $data, $width, $height,
		__('Other'), '', $water_mark,
		$config['fontpath'], $config['font_size']);
}

/**
 * Print a custom SQL-defined graph 
 * 
 * @param integer ID of report content, used to get SQL code to get information for graph
 * @param integer height graph height
 * @param integer width graph width
 * @param integer Graph type 1 vbar, 2 hbar, 3 pie
 */
function graph_custom_sql_graph ($id, $width, $height,
	$type = 'sql_graph_vbar', $only_image = false, $homeurl = '',
	$ttl = 1, $max_num_elements = 8) {
	
	global $config;
	$SQL_GRAPH_MAX_LABEL_SIZE = 20;
	
	$report_content = db_get_row ('treport_content', 'id_rc', $id);
	if($id != null){
		$historical_db = db_get_value_sql("SELECT historical_db from treport_content where id_rc =".$id);
	}
	else{
		$historical_db = $content['historical_db'];
	}
	if ($report_content["external_source"] != "") {
		$sql = io_safe_output ($report_content["external_source"]);
	}
	else {
		$sql = db_get_row('treport_custom_sql', 'id', $report_content["treport_custom_sql_id"]);
		$sql = io_safe_output($sql['sql']);
	}
	
	if (($config['metaconsole'] == 1) && defined('METACONSOLE')) {
		$metaconsole_connection = enterprise_hook('metaconsole_get_connection', array($report_content['server_name']));
		
		if ($metaconsole_connection === false) {
			return false;
		}
		
		if (enterprise_hook('metaconsole_load_external_db', array($metaconsole_connection)) != NOERR) {
			//ui_print_error_message ("Error connecting to ".$server_name);
			return false;
		}
	}
	
	
	switch ($config["dbtype"]) {
		case "mysql":
		case "postgresql":
			break;
		case "oracle":
			$sql = str_replace(";", "", $sql);
			break;
	}
	
	$data_result = db_get_all_rows_sql ($sql,$historical_db);
	
	
	
	if (($config['metaconsole'] == 1) && defined('METACONSOLE'))
		enterprise_hook('metaconsole_restore_db');
	
	if ($data_result === false)
		$data_result = array ();
	
	$data = array ();
	
	$count = 0;
	foreach ($data_result as $data_item) {
		$count++;
		$value = 0;
		if (!empty($data_item["value"])) {
			$value = $data_item["value"];
		}
		if ($count <= $max_num_elements) {
			$label = __('Data');
			if (!empty($data_item["label"])) {
				$label = io_safe_output($data_item["label"]);
				if (strlen($label) > $SQL_GRAPH_MAX_LABEL_SIZE) {
					$first_label = $label;
					$label = substr($first_label, 0, floor($SQL_GRAPH_MAX_LABEL_SIZE/2));
					$label .= '...';
					$label .= substr($first_label, floor(-$SQL_GRAPH_MAX_LABEL_SIZE/2));
				}
			}
			switch ($type) {
				case 'sql_graph_vbar': // vertical bar
				case 'sql_graph_hbar': // horizontal bar
					$data[$label."_".$count]['g'] = $value;
					break;
				case 'sql_graph_pie': // Pie
					$data[$label."_".$count] = $value;
					break;
			}
		} else {
			switch ($type) {
				case 'sql_graph_vbar': // vertical bar
				case 'sql_graph_hbar': // horizontal bar
					if (!isset($data[__('Other')]['g'])) $data[__('Other')]['g'] = 0;
					$data[__('Other')]['g'] += $value;
					break;
				case 'sql_graph_pie': // Pie
					if (!isset($data[__('Other')])) $data[__('Other')] = 0;
					$data[__('Other')] += $value;
					break;
			}
		}
	}
	
	$flash_charts = $config['flash_charts'];
		
	if ($only_image) {
		$flash_charts = false;
	}
	
	if($config["fixed_graph"] == false){
		$water_mark = array('file' =>
			$config['homedir'] . "/images/logo_vertical_water.png",
			'url' => ui_get_full_url("images/logo_vertical_water.png", false, false, false));
	}
	
	switch ($type) {
		case 'sql_graph_vbar': // vertical bar
			return vbar_graph(
				$flash_charts,
				$data,
				$width,
				$height,
				array(),
				array(),
				"",
				"",
				"",
				"",
				$water_mark,
				$config['fontpath'],
				$config['font_size'],
				"",
				$ttl,
				$homeurl,
				"white",
				false,
				false,
				"black"
			);
			break;
		case 'sql_graph_hbar': // horizontal bar
			return hbar_graph(
				$flash_charts,
				$data,
				$width,
				$height,
				array(),
				array(),
				"",
				"",
				"",
				"",
				$water_mark,
				$config['fontpath'],
				$config['font_size'],
				false,
				$ttl,
				$homeurl,
				'white',
				'black'
			);
			break;
		case 'sql_graph_pie': // Pie
			return pie3d_graph($flash_charts, $data, $width, $height, __("other"), $homeurl,
				$water_mark, $config['fontpath'], '', $ttl);
			break;
	}
}

/**
 * Print a static graph with event data of agents
 * 
 * @param integer id_agent Agent ID
 * @param integer width pie graph width
 * @param integer height pie graph height
 * @param integer period time period
 * @param string homeurl
 * @param bool return or echo the result
 */
function graph_graphic_agentevents ($id_agent, $width, $height, $period = 0, $homeurl, $return = false, $from_agent_view = false) {
	global $config;
	global $graphic_type;
	
	
	$data = array ();
	
	$resolution = $config['graph_res'] * ($period * 2 / $width); // Number of "slices" we want in graph
	
	$interval = (int) ($period / $resolution);
	$date = get_system_time ();
	$datelimit = $date - $period;
	$periodtime = floor ($period / $interval);
	$time = array ();
	$data = array ();
	$legend = array();
	$full_legend = array();
	$full_legend_date = array();
	
	$cont = 0;
	for ($i = 0; $i < $interval; $i++) {
		$bottom = $datelimit + ($periodtime * $i);
		if (! $graphic_type) {
			if ($config['flash_charts']) {
				$name = date('H:i', $bottom);
			}
			else {
				$name = date('H\h', $bottom);
			}
		}
		else {
			$name = $bottom;
		}
		
		// Show less values in legend
		if ($cont == 0 or $cont % 2)
			$legend[$cont] = $name;
		
		if ($from_agent_view) {
			$full_date = date('Y/m/d', $bottom);
			$full_legend_date[$cont] = $full_date;
		}

		$full_legend[$cont] = $name;
		
		$top = $datelimit + ($periodtime * ($i + 1));
		$event = db_get_row_filter ('tevento',
			array ('id_agente' => $id_agent,
				'utimestamp > '.$bottom,
				'utimestamp < '.$top), 'criticity, utimestamp');
		
		if (!empty($event['utimestamp'])) {
			$data[$cont]['utimestamp'] = $periodtime;
			switch ($event['criticity']) {
				case EVENT_CRIT_WARNING:
					$data[$cont]['data'] = 2;
					break;
				case EVENT_CRIT_CRITICAL:
					$data[$cont]['data'] = 3;
					break;
				default:
					$data[$cont]['data'] = 1;
					break;
			}
		}
		else {
			$data[$cont]['utimestamp'] = $periodtime;
			$data[$cont]['data'] = 1;
		}
		$cont++;
	}

	$colors = array(1 => COL_NORMAL, 2 => COL_WARNING, 3 => COL_CRITICAL, 4 => COL_UNKNOWN);
	
	// Draw slicebar graph
	if ($config['flash_charts']) {
		$out = flot_slicesbar_graph($data, $period, $width, $height, $full_legend, $colors, $config['fontpath'], $config['round_corner'], $homeurl, '', '', false, $id_agent, $full_legend_date);
	}
	else {
		$out = slicesbar_graph($data, $period, $width, $height, $colors, $config['fontpath'], $config['round_corner'], $homeurl);
		
		// Draw legend
		$out .=  "<br>";
		$out .=  "&nbsp;";
		foreach ($legend as $hour) {
			$out .=  "<span style='font-size: 6pt'>" . $hour . "</span>";
			$out .=  "&nbsp;";
		}
	}
	
	if ($return) {
		return $out;
	}
	else {
		echo $out;
	}
}

/**
 * Print a static graph with event data of agents
 * 
 * @param integer id_agent Agent ID
 * @param integer width pie graph width
 * @param integer height pie graph height
 * @param integer period time period
 * @param string homeurl
 * @param bool return or echo the result
 */
function graph_graphic_moduleevents ($id_agent, $id_module, $width, $height, $period = 0, $homeurl, $return = false) {
	global $config;
	global $graphic_type;

	$data = array ();

	$resolution = $config['graph_res'] * ($period * 2 / $width); // Number of "slices" we want in graph
	$interval = (int) ($period / $resolution);
	$date = get_system_time ();
	$datelimit = $date - $period;
	$periodtime = floor ($period / $interval);
	$time = array ();
	$data = array ();
	$legend = array();
	$full_legend = array();

	$cont = 0;
	for ($i = 0; $i < $interval; $i++) {
		$bottom = $datelimit + ($periodtime * $i);
		if (! $graphic_type) {
			if ($config['flash_charts']) {
				$name = date('H:i:s', $bottom);
			}
			else {
				$name = date('H\h', $bottom);
			}
		}
		else {
			$name = $bottom;
		}

		// Show less values in legend
		if ($cont == 0 or $cont % 2)
			$legend[$cont] = $name;

		$full_legend[$cont] = $name;

		$top = $datelimit + ($periodtime * ($i + 1));

		$event_filter = array ('id_agente' => $id_agent,
			'utimestamp > '.$bottom,
			'utimestamp < '.$top);
		if ((int)$id_module !== 0) {
			$event_filter['id_agentmodule'] = $id_module;
		}
		$event = db_get_row_filter ('tevento', $event_filter, 'criticity, utimestamp');

		if (!empty($event['utimestamp'])) {
			$data[$cont]['utimestamp'] = $periodtime;
			switch ($event['criticity']) {
				case EVENT_CRIT_WARNING:
					$data[$cont]['data'] = 2;
					break;
				case EVENT_CRIT_CRITICAL:
					$data[$cont]['data'] = 3;
					break;
				default:
					$data[$cont]['data'] = 1;
					break;
			}
		}
		else {
			$data[$cont]['utimestamp'] = $periodtime;
			$data[$cont]['data'] = 1;
		}
		$cont++;
	}

	$colors = array(1 => COL_NORMAL, 2 => COL_WARNING, 3 => COL_CRITICAL, 4 => COL_UNKNOWN);

	// Draw slicebar graph
	if ($config['flash_charts']) {
		$out = flot_slicesbar_graph($data, $period, $width, $height, $full_legend, $colors, $config['fontpath'], $config['round_corner'], $homeurl, '', '', false, $id_agent);
	}
	else {
		$out = slicesbar_graph($data, $period, $width, $height, $colors, $config['fontpath'], $config['round_corner'], $homeurl);

		// Draw legend
		$out .=  "<br>";
		$out .=  "&nbsp;";
		foreach ($legend as $hour) {
			$out .=  "<span style='font-size: 6pt'>" . $hour . "</span>";
			$out .=  "&nbsp;";
		}
	}

	if ($return) {
		return $out;
	}
	else {
		echo $out;
	}
}

// Prints an error image
function fs_error_image ($width = 300, $height = 110) {
	global $config;
	return graph_nodata_image($width, $height, 'area');
}

function fullscale_data (
	$agent_module_id, $date_array,
	$show_unknown = 0, $show_percentil = 0,
	$series_suffix,
	$compare = false){

	global $config;
	$data_uncompress =
		db_uncompress_module_data(
			$agent_module_id,
			$date_array['start_date'],
			$date_array['final_date']
		);

	$data = array();
	$previous_data = 0;
	$min_value = PHP_INT_MAX-1;
	$max_value = PHP_INT_MIN+1;
	$flag_unknown  = 0;
	$array_percentil = array();
	foreach ($data_uncompress as $k) {
		foreach ($k["data"] as $v) {
			if (isset($v["type"]) && $v["type"] == 1) { # skip unnecesary virtual data
				continue;
			}
			if($compare){ // * 1000 need js utimestam mlsecond
				$real_date = ($v['utimestamp'] + $date_array['period']) * 1000;
			}
			else{
				$real_date = $v['utimestamp'] * 1000;
			}

			if ($v["datos"] === NULL) {
				// Unknown
				if(!$compare){
					if($flag_unknown){
						$data["unknown" . $series_suffix]['data'][] = array($real_date , 1);
					}
					else{
						$data["unknown" . $series_suffix]['data'][] = array( ($real_date - 1) , 0);
						$data["unknown" . $series_suffix]['data'][] = array($real_date , 1);
						$flag_unknown = 1;
					}
				}

				$data["sum" . $series_suffix]['data'][] = array($real_date , $previous_data);
			}
			else {
				//normal
				$previous_data = $v["datos"];
				$data["sum" . $series_suffix]['data'][] = array($real_date , $v["datos"]);
				if(!$compare){
					if($flag_unknown){
						$data["unknown" . $series_suffix]['data'][] = array($real_date , 0);
						$flag_unknown = 0;
					}
				}
			}

			if(isset($v["datos"]) && $v["datos"]){
				//max
				if($v['datos'] >= $max_value){
					$max_value = $v['datos'];
				}
				//min
				if($v['datos'] <= $min_value){
					$min_value = $v['datos'];
				}
				//avg sum
				$sum_data += $v["datos"];
			}
			//avg count
			$count_data++;

			if($show_percentil && !$compare){
				$array_percentil[] = $v["datos"];
			}

			$last_data = $v["datos"];
		}
	}

	if($show_percentil && !$compare){
		$percentil_result = get_percentile($show_percentil, $array_percentil);
		if($compare){
			$data["percentil" . $series_suffix]['data'][] = array(
				($date_array['start_date'] + $date_array['period']) * 1000,
				$percentil_result
			);
			$data["percentil" . $series_suffix]['data'][] = array(
				($date_array['final_date'] + $date_array['period']) * 1000,
				$percentil_result
			);
		}
		else{
			$data["percentil" . $series_suffix]['data'][] = array(
				$date_array['start_date'] * 1000,
				$percentil_result
			);
			$data["percentil" . $series_suffix]['data'][] = array(
				$date_array['final_date'] * 1000,
				$percentil_result
			);
		}
	}
	// Add missed last data
	if($compare){
		$data["sum" . $series_suffix]['data'][] = array(
			($date_array['final_date'] + $date_array['period']) * 1000,
			$last_data
		);
	}
	else{
		$data["sum" . $series_suffix]['data'][] = array(
			$date_array['final_date'] * 1000,
			$last_data
		);
	}

	$data["sum" . $series_suffix]['min'] = $min_value;
	$data["sum" . $series_suffix]['max'] = $max_value;
	$data["sum" . $series_suffix]['avg'] = $sum_data/$count_data;

	return $data;
}

/**
 * Print an area graph with netflow aggregated
 */
function graph_netflow_aggregate_area ($data, $period, $width, $height, $unit = '', $ttl = 1, $only_image = false) {
	global $config;
	global $graphic_type;

	if (empty ($data)) {
		echo fs_error_image ();
		return;
	}

	// Calculate source indexes
	foreach ($data['sources'] as $key => $value) {
		$i = 0;
		foreach($data['data'] as $k => $v){
			$chart['netflow_' . $key]['data'][$i][0] = $k * 1000;
			$chart['netflow_' . $key]['data'][$i][1] = $v[$key];
			$i++;
		}
	}

	if ($config['homeurl'] != '') {
		$homeurl = $config['homeurl'];
	}
	else {
		$homeurl = '';
	}

	if($config["fixed_graph"] == false){
		$water_mark = array('file' =>
			$config['homedir'] . "/images/logo_vertical_water.png",
			'url' => ui_get_full_url("images/logo_vertical_water.png", false, false, false));

			$water_mark = 	$config['homedir'] .  "/images/logo_vertical_water.png";
	}

	if($ttl >= 2){
		$only_image = true;
	}
	else{
		$only_image = false;
	}

	$params =array(
		'agent_module_id'     => false,
		'period'              => $period,
		'width'               =>'90%',
		'height'              => 450,
		'unit'                => $unit,
		'only_image'          => $only_image,
		'homeurl'             => $homeurl,
		'menu'                => true,
		'backgroundColor'     => 'white',
		'type_graph'          => 'area',
		'font'                => $config['fontpath'],
		'font-size'           => $config['font_size'],
		'array_data_create'   => $chart
	);

	return grafico_modulo_sparse($params);
}

/**
 * Print an area graph with netflow total
 */
function graph_netflow_total_area ($data, $period, $width, $height, $unit = '', $ttl = 1, $only_image = false) {
	global $config;
	global $graphic_type;

	if (empty ($data)) {
		echo fs_error_image ();
		return;
	}

	// Calculate source indexes
	$i=0;
	foreach ($data as $key => $value) {
		$chart['netflow']['data'][$i][0] = $key * 1000;
		$chart['netflow']['data'][$i][1] = $value['data'];
		$i++;
	}

	if ($config['homeurl'] != '') {
		$homeurl = $config['homeurl'];
	}
	else {
		$homeurl = '';
	}

	if($config["fixed_graph"] == false){
		$water_mark = array('file' =>
			$config['homedir'] . "/images/logo_vertical_water.png",
			'url' => ui_get_full_url("images/logo_vertical_water.png", false, false, false));

			$water_mark = 	$config['homedir'] .  "/images/logo_vertical_water.png";
	}

	if($ttl >= 2){
		$only_image = true;
	}
	else{
		$only_image = false;
	}

	$params =array(
		'agent_module_id'     => false,
		'period'              => $period,
		'width'               =>'90%',
		'height'              => 450,
		'unit'                => $unit,
		'only_image'          => $only_image,
		'homeurl'             => $homeurl,
		'menu'                => true,
		'backgroundColor'     => 'white',
		'type_graph'          => 'area',
		'font'                => $config['fontpath'],
		'font-size'           => $config['font_size'],
		'array_data_create'   => $chart
	);

	return grafico_modulo_sparse($params);
}

/**
 * Print a pie graph with netflow aggregated
 */
function graph_netflow_aggregate_pie ($data, $aggregate, $ttl = 1, $only_image = false) {
	global $config;
	global $graphic_type;

	if (empty ($data)) {
		return fs_error_image ();
	}

	$date_array = array();
	$date_array["period"]     = 300;
	$date_array["final_date"] = time();
	$date_array["start_date"] = time() - 300;

	$i = 0;
	$values = array();
	$agg = '';
	while (isset ($data[$i])) {
		$agg = $data[$i]['agg'];
		if (!isset($values[$agg])) {
			$values[$agg] = $data[$i]['data'];
		}
		else {
			$values[$agg] += $data[$i]['data'];
		}
		$i++;
	}

	$flash_chart = $config['flash_charts'];
	if ($only_image) {
		$flash_chart = false;
	}

	if($config["fixed_graph"] == false){
		$water_mark = array('file' =>
			$config['homedir'] . "/images/logo_vertical_water.png",
			'url' => ui_get_full_url("images/logo_vertical_water.png", false, false, false));
	}

	return pie3d_graph($flash_chart, $values, 370, 200,
		__('Other'), $config['homeurl'], $water_mark,
		$config['fontpath'], $config['font_size'], $ttl);
}

/**
 * Print a circular graph with the data transmitted between IPs
 */
function graph_netflow_circular_mesh ($data, $unit, $radius = 700) {
	global $config;

	if (empty($data) || empty($data['elements']) || empty($data['matrix'])) {
		return fs_error_image ();
	}

	include_once($config['homedir'] . "/include/graphs/functions_d3.php");

	return d3_relationship_graph ($data['elements'], $data['matrix'], $unit, $radius, true);
}

/**
 * Print a rectangular graph with the traffic of the ports for each IP
 */
function graph_netflow_host_traffic ($data, $unit, $width = 700, $height = 700) {
	global $config;

	if (empty ($data)) {
		return fs_error_image ();
	}

	include_once($config['homedir'] . "/include/graphs/functions_d3.php");

	return d3_tree_map_graph ($data, $width, $height, true);
}

/**
 * Print a graph with event data of module
 * 
 * @param integer id_module Module ID
 * @param integer width graph width
 * @param integer height graph height
 * @param integer period time period
 * @param string homeurl Home url if the complete path is needed
 * @param int Zoom factor over the graph
 * @param string adaptation width and margin left key (could be adapter_[something] or adapted_[something])
 * @param int date limit of the period
 */
function graphic_module_events ($id_module, $width, $height, $period = 0, $homeurl = '', $zoom = 0, $adapt_key = '', $date = false, $stat_win = false) {
	global $config;
	global $graphic_type;

	$data = array ();
$width = 90;
$height = 100;
	$resolution = $config['graph_res'] * ($period * 2 / $width); // Number of "slices" we want in graph

	$interval = (int) ($period / $resolution);
	if ($date === false) {
		$date = get_system_time ();
	}
	$datelimit = $date - $period;
	$periodtime = floor ($period / $interval);
	$time = array ();
	$data = array ();

	// Set the title and time format
	if ($period <= SECONDS_6HOURS) {
		$time_format = 'H:i:s';
	}
	elseif ($period < SECONDS_1DAY) {
		$time_format = 'H:i';
	}
	elseif ($period < SECONDS_15DAYS) {
		$time_format = 'M d H:i';
	}
	elseif ($period < SECONDS_1MONTH) {
		$time_format = 'M d H\h';
	}
	elseif ($period < SECONDS_6MONTHS) {
		$time_format = "M d H\h";
	}
	else {
		$time_format = "Y M d H\h";
	}

	$legend = array();
	$cont = 0;
	for ($i = 0; $i < $interval; $i++) {
		$bottom = $datelimit + ($periodtime * $i);
		if (! $graphic_type) {
			$name = date($time_format, $bottom);
			//$name = date('H\h', $bottom);
		}
		else {
			$name = $bottom;
		}

		$top = $datelimit + ($periodtime * ($i + 1));

		$events = db_get_all_rows_filter ('tevento',
			array ('id_agentmodule' => $id_module,
				'utimestamp > '.$bottom,
				'utimestamp < '.$top),
			'event_type, utimestamp');

		if (!empty($events)) {
			$status = 'normal';
			foreach($events as $event) {
				if (empty($event['utimestamp'])) {
					continue;
				}
				switch($event['event_type']) {
					case 'going_down_normal':
					case 'going_up_normal':
						// The default status is normal. Do nothing
						break;
					case 'going_unknown':
						if ($status == 'normal') {
							$status = 'unknown';
						}
						break;
					case 'going_up_warning':
					case 'going_down_warning':
						if ($status == 'normal' || $status == 'unknown') {
							$status = 'warning';
						}
						break;
					case 'going_up_critical':
					case 'going_down_critical':
						$status = 'critical';
						break;
				}
			}
		}

		$data[$cont]['utimestamp'] = $periodtime;

		if (!empty($events)) {
			switch ($status) {
				case 'warning':
					$data[$cont]['data'] = 2;
					break;
				case 'critical':
					$data[$cont]['data'] = 3;
					break;
				case 'unknown':
					$data[$cont]['data'] = 4;
					break;
				default:
					$data[$cont]['data'] = 1;
					break;
			}
		}
		else {
			$data[$cont]['data'] = 1;
		}
		$current_timestamp = $bottom;

		$legend[] = date($time_format, $current_timestamp);
		$cont++;
	}

	$pixels_between_xdata = 25;
	$max_xdata_display = round($width / $pixels_between_xdata);
	$ndata = count($data);
	if ($max_xdata_display > $ndata) {
		$xdata_display = $ndata;
	}
	else {
		$xdata_display = $max_xdata_display;
	}

	$step = round($ndata/$xdata_display);

	$colors = array(1 => '#38B800', 2 => '#FFFF00', 3 => '#FF0000', 4 => '#C3C3C3');

	// Draw slicebar graph
	if ($config['flash_charts']) {
		echo flot_slicesbar_graph($data, $period, $width, 50, $legend, $colors, $config['fontpath'], $config['round_corner'], $homeurl, '', $adapt_key, $stat_win);
	}
	else {
		echo slicesbar_graph($data, $period, $width, 15, $colors, $config['fontpath'], $config['round_corner'], $homeurl);
	}
}

function graph_nodata_image($width = 300, $height = 110, $type = 'area', $text = '') {
	$image = ui_get_full_url('images/image_problem_area_small.png',
		false, false, false); 
	
	// if ($text == '') {
	// 	$text = __('No data to show');
	// }
	
	$text_div = '<div class="nodata_text">' . $text . '</div>';
	
	$image_div = '<div class="nodata_container" style="width:80%;height:80%;background-size: 80% 80%;background-image: url(\'' . $image . '\');">' .
		$text_div . '</div>';
	
	$div = '<div style="width:' . $width . 'px; height:' . $height . 'px; border: 1px dotted #ddd; background-color: white; margin: 0 auto;">' .
		$image_div . '</div>';
	
	return $div;
}

function get_criticity_pie_colors ($data_graph) {
	$colors = array();
	foreach (array_keys($data_graph) as $crit) {
		switch ($crit) {
			case __('Maintenance'): 
				$colors[$crit] = COL_MAINTENANCE;
				break;
			case __('Informational'): 
				$colors[$crit] = COL_INFORMATIONAL;
				break;
			case __('Normal'): 
				$colors[$crit] = COL_NORMAL;
				break;
			case __('Warning'): 
				$colors[$crit] = COL_WARNING;
				break;
			case __('Critical'): 
				$colors[$crit] = COL_CRITICAL;
				break;
			case __('Minor'): 
				$colors[$crit] = COL_MINOR;
				break;
			case __('Major'): 
				$colors[$crit] = COL_MAJOR;
				break;
		}
	}
	
	return $colors;
}


/**
 * Print a rectangular graph with the snmptraps received
 */
function graph_snmp_traps_treemap ($data, $width = 700, $height = 700) {
	global $config;

	if (empty ($data)) {
		return fs_error_image ();
	}

	include_once($config['homedir'] . "/include/graphs/functions_d3.php");

	return d3_tree_map_graph ($data, $width, $height, true);
}

/**
 * Print a solarburst graph with a representation of all the groups, agents, module groups and modules grouped
 */
function graph_monitor_wheel ($width = 550, $height = 600, $filter = false) {
	global $config;

	include_once ($config['homedir'] . "/include/functions_users.php");
	include_once ($config['homedir'] . "/include/functions_groups.php");
	include_once ($config['homedir'] . "/include/functions_agents.php");
	include_once ($config['homedir'] . "/include/functions_modules.php");

	$graph_data = array();

	$filter_module_group = (!empty($filter) && !empty($filter['module_group'])) ? $filter['module_group'] : false;

	if ($filter['group'] != 0) {
		$filter_subgroups = "";
		if (!$filter['dont_show_subgroups']) {
			$filter_subgroups = " || parent = " . $filter['group'];
		}

		$groups = db_get_all_rows_sql ("SELECT * FROM tgrupo where id_grupo = " . $filter['group'] . $filter_subgroups);

		$groups_ax = array();
		foreach ($groups as $g) {
			$groups_ax[$g['id_grupo']] = $g;
		}

		$groups = $groups_ax;
	}
	else {
		$groups = users_get_groups(false, "AR", false, true, (!empty($filter) && isset($filter['group']) ? $filter['group'] : null));
	}

	$data_groups = array();
	if (!empty($groups)) {
		$groups_aux = $groups;
		
		$childrens = array();
		$data_groups = groups_get_tree_good($groups, false, $childrens);

		// When i want only one group
		if (count($data_groups) > 1) {
			foreach ($childrens as $id_c) {
				unset($data_groups[$id_c]);
			}
		}
		$data_groups_keys = array();
		groups_get_tree_keys($data_groups, $data_groups_keys);

		$groups_aux = null;
	}

	if (!empty($data_groups)) {
		$filter = array('id_grupo' => array_keys($data_groups_keys));

		$fields = array('id_agente', 'id_parent', 'id_grupo', 'alias');
		$agents = agents_get_agents($filter, $fields);

		if (!empty($agents)) {
			$agents_id = array();
			$agents_aux = array();
			foreach ($agents as $key => $agent) {
				$agents_aux[$agent['id_agente']] = $agent;
			}
			$agents = $agents_aux;
			$agents_aux = null;
			$fields = array('id_agente_modulo', 'id_agente', 'id_module_group', 'nombre');

			$module_groups = modules_get_modulegroups();
			$module_groups[0] = __('Not assigned');
			$modules = agents_get_modules(array_keys($agents), '*');

			$data_agents = array();
			if (!empty($modules)) {
				foreach ($modules as $key => $module) {
					$module_id = (int) $module['id_agente_modulo'];
					$agent_id = (int) $module['id_agente'];
					$module_group_id = (int) $module['id_module_group'];
					$module_name = io_safe_output($module['nombre']);
					$module_status = modules_get_agentmodule_status($module_id);
					$module_value = modules_get_last_value($module_id);
					
					if ($filter_module_group && $filter_module_group != $module_group_id)
						continue;

					if (!isset($data_agents[$agent_id])) {
						$data_agents[$agent_id] = array();
						$data_agents[$agent_id]['id'] = $agent_id;
						$data_agents[$agent_id]['name'] = io_safe_output($agents[$agent_id]['alias']);
						$data_agents[$agent_id]['group'] = (int) $agents[$agent_id]['id_grupo'];
						$data_agents[$agent_id]['type'] = 'agent';
						$data_agents[$agent_id]['size'] = 30;
						$data_agents[$agent_id]['show_name'] = true;
						$data_agents[$agent_id]['children'] = array();

						$tooltip_content = __('Agent') . ": <b>" . $data_agents[$agent_id]['name'] . "</b>";
						$data_agents[$agent_id]['tooltip_content'] = io_safe_output($tooltip_content);

						$data_agents[$agent_id]['modules_critical'] = 0;
						$data_agents[$agent_id]['modules_warning'] = 0;
						$data_agents[$agent_id]['modules_normal'] = 0;
						$data_agents[$agent_id]['modules_not_init'] = 0;
						$data_agents[$agent_id]['modules_not_normal'] = 0;
						$data_agents[$agent_id]['modules_unknown'] = 0;

						$data_agents[$agent_id]['color'] = COL_UNKNOWN;

						unset($agents[$agent_id]);
					}
					if (!isset($data_agents[$agent_id]['children'][$module_group_id])) {
						$data_agents[$agent_id]['children'][$module_group_id] = array();
						$data_agents[$agent_id]['children'][$module_group_id]['id'] = $module_group_id;
						$data_agents[$agent_id]['children'][$module_group_id]['name'] = io_safe_output($module_groups[$module_group_id]);
						$data_agents[$agent_id]['children'][$module_group_id]['type'] = 'module_group';
						$data_agents[$agent_id]['children'][$module_group_id]['size'] = 10;
						$data_agents[$agent_id]['children'][$module_group_id]['children'] = array();

						$tooltip_content = __('Module group') . ": <b>" . $data_agents[$agent_id]['children'][$module_group_id]['name'] . "</b>";
						$data_agents[$agent_id]['children'][$module_group_id]['tooltip_content'] = $tooltip_content;

						$data_agents[$agent_id]['children'][$module_group_id]['modules_critical'] = 0;
						$data_agents[$agent_id]['children'][$module_group_id]['modules_warning'] = 0;
						$data_agents[$agent_id]['children'][$module_group_id]['modules_normal'] = 0;
						$data_agents[$agent_id]['children'][$module_group_id]['modules_not_init'] = 0;
						$data_agents[$agent_id]['children'][$module_group_id]['modules_not_normal'] = 0;
						$data_agents[$agent_id]['children'][$module_group_id]['modules_unknown'] = 0;

						$data_agents[$agent_id]['children'][$module_group_id]['color'] = COL_UNKNOWN;
					}
					
					switch ($module_status) {
						case AGENT_MODULE_STATUS_CRITICAL_BAD:
						case AGENT_MODULE_STATUS_CRITICAL_ALERT:
							$data_agents[$agent_id]['modules_critical']++;
							$data_agents[$agent_id]['children'][$module_group_id]['modules_critical']++;
							break;
						
						case AGENT_MODULE_STATUS_WARNING:
						case AGENT_MODULE_STATUS_WARNING_ALERT:
							$data_agents[$agent_id]['modules_warning']++;
							$data_agents[$agent_id]['children'][$module_group_id]['modules_warning']++;
							break;

						case AGENT_MODULE_STATUS_NORMAL:
						case AGENT_MODULE_STATUS_NORMAL_ALERT:
							$data_agents[$agent_id]['modules_normal']++;
							$data_agents[$agent_id]['children'][$module_group_id]['modules_normal']++;
							break;

						case AGENT_MODULE_STATUS_NOT_INIT:
							$data_agents[$agent_id]['modules_not_init']++;
							$data_agents[$agent_id]['children'][$module_group_id]['modules_not_init']++;
							break;

						case AGENT_MODULE_STATUS_NOT_NORMAL:
							$data_agents[$agent_id]['modules_not_normal']++;
							$data_agents[$agent_id]['children'][$module_group_id]['modules_not_normal']++;
							break;

						case AGENT_MODULE_STATUS_NO_DATA:
						case AGENT_MODULE_STATUS_UNKNOWN:
							$data_agents[$agent_id]['modules_unknown']++;
							$data_agents[$agent_id]['children'][$module_group_id]['modules_unknown']++;
							break;
					}

					if ($data_agents[$agent_id]['modules_critical'] > 0) {
						$data_agents[$agent_id]['color'] = COL_CRITICAL;
					}
					else if ($data_agents[$agent_id]['modules_warning'] > 0) {
						$data_agents[$agent_id]['color'] = COL_WARNING;
					}
					else if ($data_agents[$agent_id]['modules_not_normal'] > 0) {
						$data_agents[$agent_id]['color'] = COL_WARNING;
					}
					else if ($data_agents[$agent_id]['modules_unknown'] > 0) {
						$data_agents[$agent_id]['color'] = COL_UNKNOWN;
					}
					else if ($data_agents[$agent_id]['modules_normal'] > 0) {
						$data_agents[$agent_id]['color'] = COL_NORMAL;
					}
					else {
						$data_agents[$agent_id]['color'] = COL_NOTINIT;
					}

					if ($data_agents[$agent_id]['children'][$module_group_id]['modules_critical'] > 0) {
						$data_agents[$agent_id]['children'][$module_group_id]['color'] = COL_CRITICAL;
					}
					else if ($data_agents[$agent_id]['children'][$module_group_id]['modules_warning'] > 0) {
						$data_agents[$agent_id]['children'][$module_group_id]['color'] = COL_WARNING;
					}
					else if ($data_agents[$agent_id]['children'][$module_group_id]['modules_not_normal'] > 0) {
						$data_agents[$agent_id]['children'][$module_group_id]['color'] = COL_WARNING;
					}
					else if ($data_agents[$agent_id]['children'][$module_group_id]['modules_unknown'] > 0) {
						$data_agents[$agent_id]['children'][$module_group_id]['color'] = COL_UNKNOWN;
					}
					else if ($data_agents[$agent_id]['children'][$module_group_id]['modules_normal'] > 0) {
						$data_agents[$agent_id]['children'][$module_group_id]['color'] = COL_NORMAL;
					}
					else {
						$data_agents[$agent_id]['children'][$module_group_id]['color'] = COL_NOTINIT;
					}
					
					$data_module = array();
					$data_module['id'] = $module_id;
					$data_module['name'] = $module_name;
					$data_module['type'] = 'module';
					$data_module['size'] = 10;
					$data_module['link'] = ui_get_full_url("index.php?sec=estado&sec2=operation/agentes/ver_agente&id_agente=$agent_id");

					$tooltip_content = __('Module') . ": <b>" . $module_name . "</b>";
					if (isset($module_value) && $module_value !== false) {
						$tooltip_content .= "<br>";
						$tooltip_content .= __('Value') . ": <b>" . io_safe_output($module_value) . "</b>";
					}
					$data_module['tooltip_content'] = $tooltip_content;

					switch ($module_status) {
						case AGENT_MODULE_STATUS_CRITICAL_BAD:
						case AGENT_MODULE_STATUS_CRITICAL_ALERT:
							$data_module['color'] = COL_CRITICAL;
							break;
						
						case AGENT_MODULE_STATUS_WARNING:
						case AGENT_MODULE_STATUS_WARNING_ALERT:
							$data_module['color'] = COL_WARNING;
							break;

						case AGENT_MODULE_STATUS_NORMAL:
						case AGENT_MODULE_STATUS_NORMAL_ALERT:
							$data_module['color'] = COL_NORMAL;
							break;

						case AGENT_MODULE_STATUS_NOT_INIT:
							$data_module['color'] = COL_NOTINIT;
							break;

						case AGENT_MODULE_STATUS_NOT_NORMAL:
							$data_module['color'] = COL_WARNING;
							break;

						case AGENT_MODULE_STATUS_NO_DATA:
						case AGENT_MODULE_STATUS_UNKNOWN:
						default:
							$data_module['color'] = COL_UNKNOWN;
							break;
					}

					$data_agents[$agent_id]['children'][$module_group_id]['children'][] = $data_module;
					unset($modules[$module_id]);
				}
				function order_module_group_keys ($value, $key) {
					$value['children'] = array_merge($value['children']);
					return $value;
				}
				$data_agents = array_map('order_module_group_keys', $data_agents);
			}
			foreach ($agents as $id => $agent) {
				if (!isset($data_agents[$id])) {
					$data_agents[$id] = array();
					$data_agents[$id]['id'] = (int) $id;
					$data_agents[$id]['name'] = io_safe_output($agent['alias']);
					$data_agents[$id]['type'] = 'agent';
					$data_agents[$id]['color'] = COL_NOTINIT;
					$data_agents[$id]['show_name'] = true;
				}
			}
			$agents = null;
		}
	}

	function iterate_group_array ($groups, &$data_agents) {
		$data = array();

		foreach ($groups as $id => $group) {

			$group_aux = array();
			$group_aux['id'] = (int) $id;
			$group_aux['name'] = io_safe_output($group['nombre']);
			$group_aux['show_name'] = true;
			$group_aux['parent'] = (int) $group['parent'];
			$group_aux['type'] = 'group';
			$group_aux['size'] = 100;
			$group_aux['status'] = groups_get_status($id);

			switch ($group_aux['status']) {
				case AGENT_STATUS_CRITICAL:
					$group_aux['color'] = COL_CRITICAL;
					break;
				
				case AGENT_STATUS_WARNING:
				case AGENT_STATUS_ALERT_FIRED:
					$group_aux['color'] = COL_WARNING;
					break;

				case AGENT_STATUS_NORMAL:
					$group_aux['color'] = COL_NORMAL;
					break;

				case AGENT_STATUS_UNKNOWN:
				default:
					$group_aux['color'] = COL_UNKNOWN;
					break;
			}

			$tooltip_content = html_print_image("images/groups_small/" . $group['icon'] . ".png", true) . "&nbsp;" . __('Group') . ": <b>" . $group_aux['name'] . "</b>";
			$group_aux['tooltip_content'] = $tooltip_content;

			$group_aux['children'] = array();
			
			if (!empty($group['children']))
				$group_aux['children'] = iterate_group_array($group['children'], $data_agents);

			$agents = extract_agents_with_group_id($data_agents, (int) $id);

			if (!empty($agents))
				$group_aux['children'] = array_merge($group_aux['children'], $agents);

			$data[] = $group_aux;
		}

		return $data;
	}

	function extract_agents_with_group_id (&$agents, $group_id) {
		$valid_agents = array();
		foreach ($agents as $id => $agent) {
			if (isset($agent['group']) && $agent['group'] == $group_id) {
				$valid_agents[$id] = $agent;
				unset($agents[$id]);
			}
		}
		
		if (!empty($valid_agents))
			return $valid_agents;
		else
			return false;
	}

	$graph_data = array('name' => __('Main node'), 'type' => 'center_node', 'children' => iterate_group_array($data_groups, $data_agents), 'color' => '#3F3F3F');

	if (empty($graph_data['children']))
		return fs_error_image();

	include_once($config['homedir'] . "/include/graphs/functions_d3.php");

	return d3_sunburst_graph ($graph_data, $width, $height, true);
}

?><|MERGE_RESOLUTION|>--- conflicted
+++ resolved
@@ -1573,87 +1573,9 @@
 								$do_it_warning_max = false;
 							}
 						}
-<<<<<<< HEAD
 
 						if ($index == 0) {
 							$red_up = $critical_max;
-=======
-					}
-					$i++;
-				}
-				break;
-				case CUSTOM_GRAPH_THERMOMETER:
-					$datelimit = $date - $period;
-					$i = 0;
-					foreach ($module_list as $module_item) {
-						$automatic_custom_graph_meta = false;
-						if ($config['metaconsole']) {
-							// Automatic custom graph from the report template in metaconsole
-							if (is_array($module_list[$i])) {
-								$server = metaconsole_get_connection_by_id ($module_item['server']);
-								metaconsole_connect($server);
-								$automatic_custom_graph_meta = true;
-							}
-						}
-						
-						if ($automatic_custom_graph_meta)
-							$module = $module_item['module'];
-						else
-							$module = $module_item;
-						
-						$temp[$module] = modules_get_agentmodule($module);
-						$query_last_value = sprintf('
-							SELECT datos
-							FROM tagente_datos
-							WHERE id_agente_modulo = %d
-								AND utimestamp < %d
-								ORDER BY utimestamp DESC',
-							$module, $date);
-						$temp_data = db_get_value_sql($query_last_value);
-						if ( $temp_data ) {
-							if (is_numeric($temp_data))
-								$value = $temp_data;
-							else
-								$value = count($value);
-						}
-						else {
-							$value = false;
-						}
-						$temp[$module]['label'] = ($labels[$module] != '') ? $labels[$module] : $temp[$module]['nombre'];
-						
-						$temp[$module]['value'] = $value;
-						$temp[$module]['label'] = ui_print_truncate_text($temp[$module]['label'],"module_small",false,true,false,"..");
-						
-						if ($temp[$module]['unit'] == '%') {
-							$temp[$module]['min'] =	0;
-							$temp[$module]['max'] = 100;
-						}
-						else {
-							$min = $temp[$module]['min'];
-							if ($temp[$module]['max'] == 0)
-								$max = reporting_get_agentmodule_data_max($module,$period,$date);
-							else
-								$max = $temp[$module]['max'];
-							$temp[$module]['min'] = ($min == 0 ) ? 0 : $min;
-							$temp[$module]['max'] = ($max == 0 ) ? 100 : $max;
-						}
-						$temp[$module]['gauge'] = uniqid('gauge_');
-						
-						if ($config['metaconsole']) {
-							// Automatic custom graph from the report template in metaconsole
-							if (is_array($module_list[0])) {
-								metaconsole_restore_db();
-							}
-						}
-						$i++;
-					}
-					break;
-			default:
-				if (!is_null($percentil) && $percentil) {
-					foreach ($graph_values as $graph_group => $point) {
-						foreach ($point as $timestamp_point => $point_value) {
-							$temp[$timestamp_point][$graph_group] = $point_value;
->>>>>>> 3fbdd3d0
 						}
 						else {
 							if ($red_up != $critical_max) {
@@ -2023,6 +1945,94 @@
 			}
 
 			break;
+		case CUSTOM_GRAPH_THERMOMETER:
+			$datelimit = $params['date'] - $params['period'];
+			$i = 0;
+			foreach ($module_list as $module_item) {
+				$automatic_custom_graph_meta = false;
+				if ($config['metaconsole']) {
+					// Automatic custom graph from the report template in metaconsole
+					if (is_array($module_list[$i])) {
+						$server = metaconsole_get_connection_by_id ($module_item['server']);
+						metaconsole_connect($server);
+						$automatic_custom_graph_meta = true;
+					}
+				}
+
+				if ($automatic_custom_graph_meta)
+					$module = $module_item['module'];
+				else
+					$module = $module_item;
+
+				$temp[$module] = modules_get_agentmodule($module);
+				$query_last_value = sprintf('
+					SELECT datos
+					FROM tagente_datos
+					WHERE id_agente_modulo = %d
+						AND utimestamp < %d
+						ORDER BY utimestamp DESC',
+					$module, $params['date']);
+				$temp_data = db_get_value_sql($query_last_value);
+				if ( $temp_data ) {
+					if (is_numeric($temp_data))
+						$value = $temp_data;
+					else
+						$value = count($value);
+				}
+				else {
+					$value = false;
+				}
+				$temp[$module]['label'] = ($labels[$module] != '') ? $labels[$module] : $temp[$module]['nombre'];
+				$temp[$module]['value'] = $value;
+				$temp[$module]['label'] = ui_print_truncate_text($temp[$module]['label'],"module_small",false,true,false,"..");
+
+				if ($temp[$module]['unit'] == '%') {
+					$temp[$module]['min'] =	0;
+					$temp[$module]['max'] = 100;
+				}
+				else {
+					$min = $temp[$module]['min'];
+					if ($temp[$module]['max'] == 0)
+						$max = reporting_get_agentmodule_data_max($module,$params['period'],$params['date']);
+					else
+						$max = $temp[$module]['max'];
+					$temp[$module]['min'] = ($min == 0 ) ? 0 : $min;
+					$temp[$module]['max'] = ($max == 0 ) ? 100 : $max;
+				}
+				$temp[$module]['gauge'] = uniqid('gauge_');
+
+				if ($config['metaconsole']) {
+					// Automatic custom graph from the report template in metaconsole
+					if (is_array($module_list[0])) {
+						metaconsole_restore_db();
+					}
+				}
+				$i++;
+
+				//XXXX
+				$graph_values = $temp;
+
+				return stacked_thermometers(
+					$flash_charts,
+					$graph_values,
+					$width,
+					$height,
+					$color,
+					$module_name_list,
+					$long_index,
+					ui_get_full_url("images/image_problem_area_small.png", false, false, false),
+					"",
+					"",
+					$water_mark,
+					$config['fontpath'],
+					$fixed_font_size,
+					"",
+					$ttl,
+					$homeurl,
+					$background_color
+				);
+			}
+			break;
 		case CUSTOM_GRAPH_PIE:
 			$total_modules = 0;
 			foreach ($module_list as $module_item) {
@@ -2079,7 +2089,6 @@
 					}
 				}
 			}
-<<<<<<< HEAD
 
 			$temp['total_modules'] = $total_modules;
 
@@ -2106,83 +2115,6 @@
 				$background_color
 			);
 
-=======
-		}
-	}
-	
-	switch ($stacked) {
-		case CUSTOM_GRAPH_AREA:
-			return area_graph($flash_charts, $graph_values, $width,
-				$height, $color, $module_name_list, $long_index,
-				ui_get_full_url("images/image_problem_area_small.png", false, false, false),
-				$title, "", $homeurl, $water_mark, $config['fontpath'],
-				$fixed_font_size, $unit, $ttl, array(), array(), $yellow_threshold, $red_threshold,  '',
-				false, '', true, $background_color,$dashboard, $vconsole, 0, $percentil_result, $threshold_data);
-			break;
-		default:
-		case CUSTOM_GRAPH_STACKED_AREA: 
-			return stacked_area_graph($flash_charts, $graph_values,
-				$width, $height, $color, $module_name_list, $long_index,
-				ui_get_full_url("images/image_problem_area_small.png", false, false, false),
-				$title, "", $water_mark, $config['fontpath'], $fixed_font_size,
-				"", $ttl, $homeurl, $background_color,$dashboard, $vconsole);
-			break;
-		case CUSTOM_GRAPH_LINE:  
-			return line_graph($flash_charts, $graph_values, $width,
-				$height, $color, $module_name_list, $long_index,
-				ui_get_full_url("images/image_problem_area_small.png", false, false, false),
-				$title, "", $water_mark, $config['fontpath'], $fixed_font_size,
-				$unit, $ttl, $homeurl, $background_color, $dashboard, 
-				$vconsole, $series_type, $percentil_result, $yellow_threshold, $red_threshold, $threshold_data); 
-			break;
-		case CUSTOM_GRAPH_STACKED_LINE:
-			return stacked_line_graph($flash_charts, $graph_values,
-				$width, $height, $color, $module_name_list, $long_index,
-				ui_get_full_url("images/image_problem_area_small.png", false, false, false),
-				"", "", $water_mark, $config['fontpath'], $fixed_font_size,
-				"", $ttl, $homeurl, $background_color, $dashboard, $vconsole);
-			break;
-		case CUSTOM_GRAPH_BULLET_CHART_THRESHOLD:
-		case CUSTOM_GRAPH_BULLET_CHART:
-			return stacked_bullet_chart($flash_charts, $graph_values,
-				$width, $height, $color, $module_name_list, $long_index,
-				ui_get_full_url("images/image_problem_area_small.png", false, false, false),
-				"", "", $water_mark, $config['fontpath'], ($config['font_size']+1),
-				"", $ttl, $homeurl, $background_color);
-			break;
-		case CUSTOM_GRAPH_GAUGE:
-			return stacked_gauge($flash_charts, $graph_values,
-				$width, $height, $color, $module_name_list, $long_index,
-				ui_get_full_url("images/image_problem_area_small.png", false, false, false),
-				"", "", $water_mark, $config['fontpath'], $fixed_font_size,
-				"", $ttl, $homeurl, $background_color);
-			break;
-		case CUSTOM_GRAPH_THERMOMETER:
-				return stacked_thermometers($flash_charts, $graph_values,
-					$width, $height, $color, $module_name_list, $long_index,
-					ui_get_full_url("images/image_problem_area_small.png", false, false, false),
-					"", "", $water_mark, $config['fontpath'], $fixed_font_size,
-					"", $ttl, $homeurl, $background_color);
-				break;			
-		case CUSTOM_GRAPH_HBARS:
-			return hbar_graph($flash_charts, $graph_values,
-				$width, $height, $color, $module_name_list, $long_index,
-				ui_get_full_url("images/image_problem_area_small.png", false, false, false),
-				"", "", $water_mark, $config['fontpath'], $fixed_font_size,
-				"", $ttl, $homeurl, $background_color, 'black');
-			break;
-		case CUSTOM_GRAPH_VBARS:
-			return vbar_graph($flash_charts, $graph_values,
-				$width, $height, $color, $module_name_list, $long_index,
-				ui_get_full_url("images/image_problem_area_small.png", false, false, false),
-				"", "", $water_mark, $config['fontpath'], $fixed_font_size,
-				"", $ttl, $homeurl, $background_color, true, false, "black");
-			break;
-		case CUSTOM_GRAPH_PIE:
-			return ring_graph($flash_charts, $graph_values, $width, $height,
-				$others_str, $homeurl, $water_mark, $config['fontpath'],
-				($config['font_size']+1), $ttl, false, $color, false,$background_color);
->>>>>>> 3fbdd3d0
 			break;
 	}
 
