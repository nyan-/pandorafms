--- conflicted
+++ resolved
@@ -3184,6 +3184,7 @@
  *        'class' => th class.
  *        'style' => th style.
  *        'text' => 'column1'.
+ *        'title'  => 'column title'.
  *      ]
  *   ],
  *   'columns' => [
@@ -3219,12 +3220,15 @@
  *             'option2'
  *             ...
  *          ]
+ *       'no_toggle' => Pint form withouth UI toggle.
  *      ]
  *   ],
  *   'extra_html' => HTML content to be placed after 'filter' section.
  *   'drawCallback' => function to be called after draw. Sample in:
  *            https://datatables.net/examples/advanced_init/row_grouping.html
  * ]
+ *   'zeroRecords' => Message when zero records obtained from filter.(Leave blank for default).
+ *   'emptyTable' => Message when table data empty.(Leave blank for default).
  * End.
  *
  * @return string HTML code with datatable.
@@ -3429,11 +3433,6 @@
     }
 
     // Languages.
-<<<<<<< HEAD
-    $processing = __('Processing');
-    $zeroRecords = isset($parameters['zeroRecords']) === true ? $parameters['zeroRecords'] : __('No matching records found');
-    $emptyTable = isset($parameters['emptyTable']) === true ? $parameters['emptyTable'] : __('No data available in table');
-=======
     $processing = '<div class=\'processing-datatables-inside\'>';
     $processing .= '<i>'.__('Processing').'</i> ';
     $processing .= str_replace(
@@ -3445,7 +3444,9 @@
         )
     );
     $processing .= '</div>';
->>>>>>> 93e9992b
+
+    $zeroRecords = isset($parameters['zeroRecords']) === true ? $parameters['zeroRecords'] : __('No matching records found');
+    $emptyTable = isset($parameters['emptyTable']) === true ? $parameters['emptyTable'] : __('No data available in table');
 
     // Extra html.
     $extra = '';
