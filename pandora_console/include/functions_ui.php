<?php
/**
 * Library. User interface functions.
 *
 * @category   Library.
 * @package    Pandora FMS
 * @subpackage User interface.
 * @version    1.0.0
 * @license    See below
 *
 *    ______                 ___                    _______ _______ ________
 *   |   __ \.-----.--.--.--|  |.-----.----.-----. |    ___|   |   |     __|
 *  |    __/|  _  |     |  _  ||  _  |   _|  _  | |    ___|       |__     |
 * |___|   |___._|__|__|_____||_____|__| |___._| |___|   |__|_|__|_______|
 *
 * ============================================================================
 * Copyright (c) 2005-2019 Artica Soluciones Tecnologicas
 * Please see http://pandorafms.org for full contribution list
 * This program is free software; you can redistribute it and/or
 * modify it under the terms of the GNU General Public License
 * as published by the Free Software Foundation for version 2.
 * This program is distributed in the hope that it will be useful,
 * but WITHOUT ANY WARRANTY; without even the implied warranty of
 * MERCHANTABILITY or FITNESS FOR A PARTICULAR PURPOSE.  See the
 * GNU General Public License for more details.
 * ============================================================================
 */

// Begin.
// Check to avoid error when load this library in error screen situations.
if (isset($config['homedir'])) {
    include_once $config['homedir'].'/include/functions_agents.php';
    include_once $config['homedir'].'/include/functions_modules.php';
    include_once $config['homedir'].'/include/functions.php';
    include_once $config['homedir'].'/include/functions_groups.php';
    include_once $config['homedir'].'/include/functions_users.php';
    include_once $config['homedir'].'/include/functions_html.php';
}


/**
 * Transform bbcode to HTML.
 *
 * @param string $text         Text.
 * @param array  $allowed_tags Allowed_tags.
 *
 * @return string HTML.
 */
function ui_bbcode_to_html($text, $allowed_tags=['[url]'])
{
    $return = $text;

    if (array_search('[url]', $allowed_tags) !== false) {
        $return = preg_replace(
            '/\[url=([^\]]*)\]/',
            '<a target="_blank" rel="noopener noreferrer" href="$1">',
            $return
        );
        $return = str_replace('[/url]', '</a>', $return);
    }

    return $return;
}


/**
 * Truncate a text to num chars (pass as parameter) and if flag show tooltip is
 * true the html artifal to show the tooltip with rest of text.
 *
 * @param string  $text               The text to truncate.
 * @param mixed   $numChars           Number chars (-3 for char "[...]") max the text. Or the strings "agent_small", "agent_medium", "module_small", "module_medium", "description" or "generic" for to take the values from user config.
 * @param boolean $showTextInAToopTip Flag to show the tooltip.
 * @param boolean $return             Flag to return as string or not.
 * @param boolean $showTextInTitle    Flag to show the text on title.
 * @param string  $suffix             String at the end of a strimmed string.
 * @param string  $style              Style associated to the text.
 *
 * @return string Truncated text.
 */
function ui_print_truncate_text($text, $numChars=GENERIC_SIZE_TEXT, $showTextInAToopTip=true, $return=true, $showTextInTitle=true, $suffix='&hellip;', $style=false)
{
    global $config;

    if (is_string($numChars)) {
        switch ($numChars) {
            case 'agent_small':
                $numChars = $config['agent_size_text_small'];
            break;

            case 'agent_medium':
                $numChars = $config['agent_size_text_medium'];
            break;

            case 'module_small':
                $numChars = $config['module_size_text_small'];
            break;

            case 'module_medium':
                $numChars = $config['module_size_text_medium'];
            break;

            case 'description':
                $numChars = $config['description_size_text'];
            break;

            case 'item_title':
                $numChars = $config['item_title_size_text'];
            break;

            default:
                $numChars = (int) $numChars;
            break;
        }
    }

    if ($numChars == 0) {
        if ($return == true) {
            return $text;
        } else {
            echo $text;
        }
    }

    $text_html_decoded = io_safe_output($text);
    $text_has_entities = $text != $text_html_decoded;

    if (mb_strlen($text_html_decoded, 'UTF-8') > ($numChars)) {
        // '/2' because [...] is in the middle of the word.
        $half_length = intval(($numChars - 3) / 2);

        // Depending on the strange behavior of mb_strimwidth() itself,
        // the 3rd parameter is not to be $numChars but the length of
        // original text (just means 'large enough').
        $truncateText2 = mb_strimwidth(
            $text_html_decoded,
            (mb_strlen($text_html_decoded, 'UTF-8') - $half_length),
            mb_strlen($text_html_decoded, 'UTF-8'),
            '',
            'UTF-8'
        );

        $truncateText = mb_strimwidth(
            $text_html_decoded,
            0,
            ($numChars - $half_length),
            '',
            'UTF-8'
        );

        // Recover the html entities to avoid XSS attacks.
        $truncateText = ($text_has_entities) ? io_safe_input($truncateText).$suffix.io_safe_input($truncateText2) : $truncateText.$suffix.$truncateText2;

        if ($showTextInTitle) {
            if ($style === null) {
                $truncateText = $truncateText;
            } else if ($style !== false) {
                $truncateText = '<span style="'.$style.'" title="'.$text.'">'.$truncateText.'</span>';
            } else {
                $truncateText = '<span title="'.$text.'">'.$truncateText.'</span>';
            }
        }

        if ($showTextInAToopTip) {
            $truncateText = $truncateText.ui_print_help_tip(htmlspecialchars($text), true);
        } else {
            if ($style !== false) {
                $truncateText = '<span style="'.$style.'">'.$truncateText.'</span>';
            }
        }
    } else {
        if ($style !== false) {
            $truncateText = '<span style="'.$style.'">'.$text.'</span>';
        } else {
            $truncateText = $text;
        }
    }

    if ($return == true) {
        return $truncateText;
    } else {
        echo $truncateText;
    }
}


/**
 * Print a string with a smaller font depending on its size.
 *
 * @param string  $string String to be display with a smaller font.
 * @param boolean $return Flag to return as string or not.
 *
 * @return string HTML.
 */
function printSmallFont($string, $return=true)
{
    $str = io_safe_output($string);
    $length = strlen($str);
    if ($length >= 30) {
        $size = 0.7;
    } else if ($length >= 20) {
        $size = 0.8;
    } else if ($length >= 10) {
        $size = 0.9;
    } else if ($length < 10) {
        $size = 1;
    }

    $s = '<span style="font-size: '.$size.'em;">';
    $s .= $string;
    $s .= '</span>';
    if ($return) {
        return $s;
    } else {
        echo $s;
    }
}


/**
 * Prints a generic message between tags.
 *
 * @param mixed   $message    The string message or array [
 *      'title', 'message', 'icon', 'no_close', 'force_style'] to be displayed.
 * @param string  $class      The class to be used.
 * @param string  $attributes Any other attributes to be set for the tag.
 * @param boolean $return     Whether to output the string or return it.
 * @param string  $tag        What tag to use (you could specify something else
 *      than h3 like div or h2).
 *
 * @return string HTML code if return parameter is true.
 */
function ui_print_message($message, $class='', $attributes='', $return=false, $tag='h3')
{
    static $first_execution = true;

    $text_title = '';
    $text_message = '';
    $icon_image = '';
    $no_close_bool = false;
    $force_style = '';
    if (is_array($message)) {
        if (!empty($message['title'])) {
            $text_title = $message['title'];
        }

        if (!empty($message['message'])) {
            $text_message = $message['message'];
        }

        if (!empty($message['icon'])) {
            $icon_image = $message['icon'];
        }

        if (!empty($message['no_close'])) {
            $no_close_bool = $message['no_close'];
        }

        if (!empty($message['force_style'])) {
            $force_style = $message['force_style'];
        }
    } else {
        $text_message = $message;
    }

    if (empty($text_title)) {
        switch ($class) {
            default:
            case 'info':
                $text_title = __('Information');
            break;
            case 'error':
                $text_title = __('Error');
            break;

            case 'suc':
                $text_title = __('Success');
            break;

            case 'warning':
                $text_title = __('Warning');
            break;
        }
    }

    if (empty($icon_image)) {
        switch ($class) {
            default:
            case 'info':
                $icon_image = 'images/information_big.png';
            break;
            case 'error':
                $icon_image = 'images/err.png';
            break;

            case 'suc':
                $icon_image = 'images/suc.png';
            break;

            case 'warning':
                $icon_image = 'images/warning_big.png';
            break;
        }

        $icon_image = $icon_image;
    }

    $id = 'info_box_'.uniqid();

    // Use the no_meta parameter because this image is only in the base console.
    $output = '<table cellspacing="0" cellpadding="0" id="'.$id.'" '.$attributes.'
		class="info_box '.$id.' '.$class.' textodialogo" style="'.$force_style.'">
		<tr>
			<td class="icon" rowspan="2" style="padding-right: 10px; padding-top: 3px;">'.html_print_image($icon_image, true, false, false, false, true).'</td>
			<td class="title" style="text-transform: uppercase; padding-top: 10px;"><b>'.$text_title.'</b></td>
			<td class="icon" style="text-align: right; padding-right: 3px;">';
    if (!$no_close_bool) {
        // Use the no_meta parameter because this image is only in
        // the base console.
        $output .= '<a href="javascript: close_info_box(\''.$id.'\')">'.html_print_image('images/blade.png', true, false, false, false, true).'</a>';
    }

    $output .= '</td>
		</tr>
		<tr>
			<td style="color:#333;padding-top:10px">'.$text_message.'</td>
			<td></td>
		</tr>
		</table>';

    if (($first_execution) && (!$no_close_bool)) {
        $first_execution = false;

        $output .= '
			<script type="text/javascript">
				function close_info_box(id) {
					$("." + id).hide();
				}
			</script>
		';
    }

    if ($return) {
        return $output;
    } else {
        echo $output;
    }

    return '';
}


/**
 * Prints an error message.
 *
 * @param mixed   $message    The string error message or array
 *         ('title', 'message', 'icon', 'no_close') to be displayed.
 * @param string  $attributes Any other attributes to be set for the tag.
 * @param boolean $return     Whether to output the string or return it.
 * @param string  $tag        What tag to use (you could specify something else
 *         than h3 like div or h2).
 *
 * @return string HTML code if return parameter is true.
 */
function ui_print_error_message($message, $attributes='', $return=false, $tag='h3')
{
    return ui_print_message($message, 'error', $attributes, $return, $tag);
}


/**
 * Prints an operation success message.
 *
 * @param mixed   $message    The string message or array
 *         ('title', 'message', 'icon', 'no_close') to be displayed.
 * @param string  $attributes Any other attributes to be set for the tag.
 * @param boolean $return     Whether to output the string or return it.
 * @param string  $tag        What tag to use (you could specify something else
 *         than h3 like div or h2).
 *
 * @return string HTML code if return parameter is true.
 */
function ui_print_success_message($message, $attributes='', $return=false, $tag='h3')
{
    return ui_print_message($message, 'suc', $attributes, $return, $tag);
}


/**
 * Prints an operation info message.
 *
 * @param mixed   $message    The string message or array
 *         ('title', 'message', 'icon', 'no_close') to be displayed.
 * @param string  $attributes Any other attributes to be set for the tag.
 * @param boolean $return     Whether to output the string or return it.
 * @param string  $tag        What tag to use (you could specify something else
 *         than h3 like div or h2).
 *
 * @return string HTML code if return parameter is true.
 */
function ui_print_info_message($message, $attributes='', $return=false, $tag='h3')
{
    return ui_print_message($message, 'info', $attributes, $return, $tag);
}


/**
 * Prints an operation info message - empty data.
 *
 * @param mixed   $message    The string message or array
 *         ('title', 'message', 'icon', 'no_close') to be displayed.
 * @param string  $attributes Any other attributes to be set for the tag.
 * @param boolean $return     Whether to output the string or return it.
 * @param string  $tag        What tag to use (you could specify something else
 *         than h3 like div or h2).
 *
 * @return string HTML code if return parameter is true.
 */
function ui_print_empty_data($message, $attributes='', $return=false, $tag='h3')
{
    return ui_print_message($message, 'info', $attributes, $return, $tag);
}


/**
 * Evaluates a result using empty() and then prints an error or success message
 *
 * @param mixed   $result     The results to evaluate. 0, NULL, false, '' or
 *                            array() is bad, the rest is good.
 * @param mixed   $good       The string or array ('title', 'message') to be
 *                            displayed if the result was good.
 * @param mixed   $bad        The string or array ('title', 'message') to be
 *                            displayed if the result was bad.
 * @param string  $attributes Any other attributes to be set for the h3.
 * @param boolean $return     Whether to output the string or return it.
 * @param string  $tag        What tag to use (you could specify something else
 *                            than h3 like div or h2).
 *
 * @return string HTML code if return parameter is true.
 */
function ui_print_result_message($result, $good='', $bad='', $attributes='', $return=false, $tag='h3')
{
    if ($good == '' || $good === false) {
        $good = __('Request successfully processed');
    }

    if ($bad == '' || $bad === false) {
        $bad = __('Error processing request');
    }

    if (empty($result)) {
        return ui_print_error_message($bad, $attributes, $return, $tag);
    } else {
        return ui_print_success_message($good, $attributes, $return, $tag);
    }
}


/**
 * Prints an warning message.
 *
 * @param mixed   $message    The string message or array
 *         ('title', 'message', 'icon', 'no_close') to be displayed.
 * @param string  $attributes Any other attributes to be set for the tag.
 * @param boolean $return     Whether to output the string or return it.
 * @param string  $tag        What tag to use (you could specify something else
 *         than h3 like div or h2).
 *
 * @return string HTML code if return parameter is true.
 */
function ui_print_warning_message($message, $attributes='', $return=false, $tag='h3')
{
    return ui_print_message($message, 'warning', $attributes, $return, $tag);
}


/**
 * Evaluates a unix timestamp and returns a span (or whatever tag specified)
 * with as title the correctly formatted full timestamp and a time comparation
 * in the tag
 *
 * @param integer $unixtime Any type of timestamp really, but we prefer unixtime.
 * @param boolean $return   Whether to output the string or return it.
 * @param array   $option   An array with different options for this function
 *        Key html_attr: which html attributes to add (defaults to none)
 *        Key tag: Which html tag to use (defaults to span)
 *        Key prominent: Overrides user preference and display "comparation" or "timestamp"
 *        key units: The type of units.
 *
 * @return string HTML code if return parameter is true.
 */
function ui_print_timestamp($unixtime, $return=false, $option=[])
{
    global $config;

    // TODO: Add/use a javascript timer for the seconds so it automatically
    // updates as time passes by.
    if (isset($option['html_attr'])) {
        $attributes = $option['html_attr'];
    } else {
        $attributes = '';
    }

    if (isset($option['tag'])) {
        $tag = $option['tag'];
    } else {
        $tag = 'span';
    }

    if (empty($option['style'])) {
        $style = 'style="white-space:nowrap;"';
    } else {
        $style = 'style="'.$option['style'].'"';
    }

    if (!empty($option['prominent'])) {
        $prominent = $option['prominent'];
    } else {
        $prominent = $config['prominent_time'];
    }

    if (!is_numeric($unixtime)) {
        $unixtime = time_w_fixed_tz($unixtime);
    }

    // Prominent_time is either timestamp or comparation.
    if ($unixtime <= 0) {
        $title = __('Unknown').'/'.__('Never');
        $data = __('Unknown');
    } else if ($prominent == 'timestamp') {
        pandora_setlocale();

        $title = human_time_comparation($unixtime);
        $data = strftime(
            date2strftime_format($config['date_format']),
            $unixtime
        );
    } else {
        $title = date($config['date_format'], $unixtime);
        $units = 'large';
        if (isset($option['units'])) {
            $units = $option['units'];
        }

        $data = human_time_comparation($unixtime, $units);
    }

    $output = '<'.$tag;
    switch ($tag) {
        default:
            // Usually tags have title attributes, so by default we add,
            // then fall through to add attributes and data.
            $output .= ' title="'.$title.'" '.$style.'>'.$data.'</'.$tag.'>';
        break;
        case 'h1':
        case 'h2':
        case 'h3':
            // Above tags don't have title attributes.
            $output .= ' '.$attributes.' '.$style.'>'.$data.'</'.$tag.'>';
        break;
    }

    if ($return) {
        return $output;
    }

    echo $output;
}


/**
 * Prints a username with real name, link to the user_edit page etc.
 *
 * @param string  $username The username to render.
 * @param boolean $return   Whether to return or print.
 *
 * @return string HTML code if return parameter is true.
 */
function ui_print_username($username, $return=false)
{
    $string = '<a href="index.php?sec=usuario&amp;sec2=operation/users/user_edit&amp;id='.$username.'">'.get_user_fullname($username).'</a>';

    if ($return) {
        return $string;
    }

    echo $string;
}


/**
 * Show a notification.
 *
 * @param boolean $return Return or direct echo.
 *
 * @return string HTML.
 */
function ui_print_tags_warning($return=false)
{
    $msg = '<div id="notify_conf" class="notify">';
    $msg .= __('Is possible that this view uses part of information which your user has not access');
    $msg .= '</div>';

    if ($return) {
        return $msg;
    } else {
        echo $msg;
    }
}


/**
 * Print group icon within a link
 *
 * @param integer $id_group         Group id.
 * @param boolean $return           Whether to return or print.
 * @param string  $path             What path to use (relative to images/).
 *                                  Defaults to groups_small.
 * @param string  $style            Style for group image.
 * @param boolean $link             Whether the group have link or not.
 * @param boolean $force_show_image Force show image.
 * @param boolean $show_as_image    Show as image.
 *
 * @return string HTML code if return parameter is true.
 */
function ui_print_group_icon($id_group, $return=false, $path='groups_small', $style='', $link=true, $force_show_image=false, $show_as_image=false)
{
    global $config;

    if ($id_group > 0) {
        $icon = (string) db_get_value('icon', 'tgrupo', 'id_grupo', (int) $id_group);
    } else {
        $icon = 'world';
    }

    $output = '';

    // Don't show link in metaconsole.
    if (defined('METACONSOLE')) {
        $link = false;
    }

    if ($link) {
        $output = '<a href="'.$config['homeurl'].'index.php?sec=estado&amp;sec2=operation/agentes/estado_agente&amp;refr=60&amp;group_id='.$id_group.'">';
    }

    if ($config['show_group_name']) {
        $output .= '<span title="'.groups_get_name($id_group, true).'">'.groups_get_name($id_group, true).'&nbsp;</span>';
    } else {
        if (empty($icon)) {
            $output .= '<span title="'.groups_get_name($id_group, true).'">&nbsp;&nbsp;</span>';
        } else {
            $output .= html_print_image(
                'images/'.$path.'/'.$icon.'.png',
                true,
                [
                    'style' => $style,
                    'class' => 'bot',
                    'alt'   => groups_get_name($id_group, true),
                    'title' => groups_get_name($id_group, true),
                ],
                false,
                false,
                false,
                true
            );
        }
    }

    if ($link) {
        $output .= '</a>';
    }

    if (!$return) {
        echo $output;
    }

    return $output;
}


/**
 * Print group icon within a link. Other version.
 *
 * @param integer $id_group Group id.
 * @param boolean $return   Whether to return or print.
 * @param string  $path     What path to use (relative to images/).
 *                          Defaults to groups_small.
 * @param string  $style    Extra styles.
 * @param boolean $link     Add anchor.
 *
 * @return string HTML code if return parameter is true.
 */
function ui_print_group_icon_path($id_group, $return=false, $path='images/groups_small', $style='', $link=true)
{
    if ($id_group > 0) {
        $icon = (string) db_get_value('icon', 'tgrupo', 'id_grupo', (int) $id_group);
    } else {
        $icon = 'world';
    }

    if ($style == '') {
        $style = 'width: 16px; height: 16px;';
    }

    $output = '';
    if ($link) {
        $output = '<a href="index.php?sec=estado&amp;sec2=operation/agentes/estado_agente&amp;refr=60&amp;group_id='.$id_group.'">';
    }

    if (empty($icon)) {
        $output .= '<span title="'.groups_get_name($id_group, true).'">&nbsp;-&nbsp</span>';
    } else {
        $output .= '<img style="'.$style.'" class="bot" src="'.$path.'/'.$icon.'.png" alt="'.groups_get_name($id_group, true).'" title="'.groups_get_name($id_group, true).'" />';
    }

    if ($link) {
        $output .= '</a>';
    }

    if (!$return) {
        echo $output;
    }

    return $output;
}


/**
 * Get the icon of an operating system.
 *
 * @param integer $id_os      Operating system id.
 * @param boolean $name       Whether to also append the name of OS after icon.
 * @param boolean $return     Whether to return or echo the result.
 * @param boolean $apply_skin Whether to apply skin or not.
 * @param boolean $networkmap Networkmap.
 * @param boolean $only_src   Only_src.
 * @param boolean $relative   Relative.
 * @param boolean $options    Options.
 * @param boolean $big_icons  Big_icons.
 *
 * @return string HTML with icon of the OS
 */
function ui_print_os_icon(
    $id_os,
    $name=true,
    $return=false,
    $apply_skin=true,
    $networkmap=false,
    $only_src=false,
    $relative=false,
    $options=false,
    $big_icons=false
) {
    $subfolder = 'os_icons';
    if ($networkmap) {
        $subfolder = 'networkmap';
    }

    if ($big_icons) {
        $subfolder .= '/so_big_icons';
    }

    if (is_metaconsole()) {
        $no_in_meta = true;
    } else {
        $no_in_meta = false;
    }

    $icon = (string) db_get_value('icon_name', 'tconfig_os', 'id_os', (int) $id_os);
    $os_name = get_os_name($id_os);
    if (empty($icon)) {
        if ($only_src) {
            $output = html_print_image(
                'images/'.$subfolder.'/unknown.png',
                true,
                $options,
                true,
                $relative,
                $no_in_meta,
                true
            );
        } else {
            return '-';
        }
    } else if ($apply_skin) {
        if ($only_src) {
            $output = html_print_image('images/'.$subfolder.'/'.$icon, true, $options, true, $relative, $no_in_meta, true);
        } else {
            if (!isset($options['title'])) {
                $options['title'] = $os_name;
            }

            $output = html_print_image('images/'.$subfolder.'/'.$icon, true, $options, false, $relative, $no_in_meta, true);
        }
    } else {
        // $output = "<img src='images/os_icons/" . $icon . "' alt='" . $os_name . "' title='" . $os_name . "'>";
        $output = 'images/'.$subfolder.'/'.$icon;
    }

    if ($name === true) {
        $output .= '&nbsp;&nbsp;'.$os_name;
    }

    if (!$return) {
        echo $output;
    }

    return $output;
}


/**
 * Print type agent icon.
 *
 * @param boolean $id_os          Id_os.
 * @param boolean $remote_contact Remote_contact.
 * @param boolean $contact        Contact.
 * @param boolean $return         Return.
 * @param integer $remote         Remote.
 * @param string  $version        Version.
 *
 * @return string HTML.
 */
function ui_print_type_agent_icon(
    $id_os=false,
    $remote_contact=false,
    $contact=false,
    $return=false,
    $remote=0,
    $version=''
) {
    if ($id_os == 19) {
        // Satellite.
        $options['title'] = __('Satellite');
        $output = html_print_image('images/op_satellite.png', true, $options, false, false, false, true);
    } else if ($remote_contact == $contact && $remote == 0 && $version == '') {
        // Network.
        $options['title'] = __('Network');
        $output = html_print_image('images/network.png', true, $options, false, false, false, true);
    } else {
        // Software.
        $options['title'] = __('Software');
        $output = html_print_image('images/data.png', true, $options, false, false, false, true);
    }

    return $output;
}


/**
 * Prints an agent name with the correct link
 *
 * @param integer $id_agent         Agent id.
 * @param boolean $return           Whether to return the string or echo it too.
 * @param integer $cutoff           Now uses styles to accomplish this.
 * @param string  $style            Style of name in css.
 * @param boolean $cutname          Cut names.
 * @param string  $server_url       Server url to concatenate at the begin of the link.
 * @param string  $extra_params     Extra parameters to concatenate in the link.
 * @param string  $known_agent_name Name of the agent to avoid the query in some cases.
 * @param boolean $link             If the agent will provided with link or not.
 * @param boolean $alias            Use the agent alias or the name.
 *
 * @return string HTML with agent name and link
 */
function ui_print_agent_name(
    $id_agent,
    $return=false,
    $cutoff='agent_medium',
    $style='',
    $cutname=false,
    $server_url='',
    $extra_params='',
    $known_agent_name=false,
    $link=true,
    $alias=true
) {
    if ($known_agent_name === false) {
        if ($alias) {
            $agent_name = (string) agents_get_alias($id_agent);
        } else {
            $agent_name = (string) agents_get_name($id_agent);
        }
    } else {
        $agent_name = $known_agent_name;
    }

    if ($alias) {
        $agent_name_full = (string) agents_get_name($id_agent);
    } else {
        $agent_name_full = $agent_name;
    }

    if ($cutname) {
        $agent_name = ui_print_truncate_text($agent_name, $cutoff, true, true, true, '[&hellip;]', $style);
    }

    if ($link) {
        $url = $server_url.'index.php?sec=estado&amp;sec2=operation/agentes/ver_agente&amp;id_agente='.$id_agent.$extra_params;

        $output = '<a style="'.$style.'" href="'.$url.'" title="'.$agent_name_full.'"><b><span style="'.$style.'">'.$agent_name.'</span></b></a>';
    } else {
        $output = '<b><span style="'.$style.'">'.$agent_name.'</span></b>';
    }

    // TODO: Add a pretty javascript (using jQuery) popup-box with agent details.
    if ($return) {
        return $output;
    }

    echo $output;
}


/**
 * Formats a row from the alert table and returns an array usable in the table function
 *
 * @param array   $alert       A valid (non empty) row from the alert table.
 * @param boolean $agent       Whether or not this is a combined alert.
 * @param string  $url         Tab where the function was called from (used for urls).
 * @param mixed   $agent_style Style for agent name or default (false).
 *
 * @return array A formatted array with proper html for use in $table->data (6 columns)
 */
function ui_format_alert_row(
    $alert,
    $agent=true,
    $url='',
    $agent_style=false
) {
    global $config;

    if (!isset($alert['server_data'])) {
        $server_name = '';
        $server_id = '';
        $url_hash = '';
        $console_url = '';
    } else {
        $server_data = $alert['server_data'];
        $server_name = $server_data['server_name'];
        $server_id = $server_data['id'];
        $console_url = $server_data['server_url'].'/';
        $url_hash = metaconsole_get_servers_url_hash($server_data);
    }

    $actionText = '';
    include_once $config['homedir'].'/include/functions_alerts.php';
    $isFunctionPolicies = enterprise_include_once('include/functions_policies.php');
    $id_group = (int) get_parameter('ag_group', 0);
    // 0 is the All group (selects all groups).
    if ($isFunctionPolicies !== ENTERPRISE_NOT_HOOK) {
        if ($agent) {
            $index = [
                'policy'          => 0,
                'standby'         => 1,
                'force_execution' => 2,
                'agent_name'      => 3,
                'module_name'     => 4,
                'description'     => 5,
                'template'        => 5,
                'action'          => 6,
                'last_fired'      => 7,
                'status'          => 8,
                'validate'        => 9,
            ];
        } else {
            $index = [
                'policy'          => 0,
                'standby'         => 1,
                'force_execution' => 2,
                'agent_name'      => 3,
                'module_name'     => 3,
                'description'     => 4,
                'template'        => 4,
                'action'          => 5,
                'last_fired'      => 6,
                'status'          => 7,
                'validate'        => 8,
            ];
        }
    } else {
        if ($agent) {
            $index = [
                'standby'         => 0,
                'force_execution' => 1,
                'agent_name'      => 2,
                'module_name'     => 3,
                'description'     => 4,
                'template'        => 4,
                'action'          => 5,
                'last_fired'      => 6,
                'status'          => 7,
                'validate'        => 8,
            ];
        } else {
            $index = [
                'standby'         => 0,
                'force_execution' => 1,
                'agent_name'      => 2,
                'module_name'     => 2,
                'description'     => 3,
                'template'        => 3,
                'action'          => 4,
                'last_fired'      => 5,
                'status'          => 6,
                'validate'        => 7,
            ];
        }
    }

    if ($alert['disabled']) {
        $disabledHtmlStart = '<span style="font-style: italic; color: #aaaaaa;">';
        $disabledHtmlEnd = '</span>';
        $styleDisabled = 'font-style: italic; color: #aaaaaa;';
    } else {
        $disabledHtmlStart = '';
        $disabledHtmlEnd = '';
        $styleDisabled = '';
    }

    if (empty($alert)) {
        if ($isFunctionPolicies !== ENTERPRISE_NOT_HOOK) {
            return [
                '',
                '',
                '',
                '',
                '',
                '',
                '',
                '',
            ];
        } else {
            return [
                '',
                '',
                '',
                '',
                '',
                '',
                '',
            ];
        }
    }

    if (defined('METACONSOLE')) {
        $server = db_get_row('tmetaconsole_setup', 'id', $alert['server_data']['id']);

        if (metaconsole_connect($server) == NOERR) {
            // Get agent data from node.
            $agente = db_get_row('tagente', 'id_agente', $alert['id_agent']);

            metaconsole_restore_db();
        }
    } else {
        // Get agent id.
        $id_agent = modules_get_agentmodule_agent($alert['id_agent_module']);
        $agente = db_get_row('tagente', 'id_agente', $id_agent);
    }

    $template = alerts_get_alert_template($alert['id_alert_template']);
    $description = io_safe_output($template['name']);

    $data = [];

    // Validate checkbox.
    if (!defined('METACONSOLE')) {
        if (check_acl($config['id_user'], $id_group, 'LW')
            || check_acl($config['id_user'], $id_group, 'LM')
        ) {
            $data[$index['validate']] = '';

            $data[$index['validate']] .= html_print_checkbox(
                'validate[]',
                $alert['id'],
                false,
                true,
                false,
                '',
                true
            );
        }
    }

    if ($isFunctionPolicies !== ENTERPRISE_NOT_HOOK) {
        if (is_metaconsole()) {
            $node = metaconsole_get_connection_by_id($alert['server_data']['id']);
            if (metaconsole_load_external_db($node) !== NOERR) {
                // Restore the default connection.
                metaconsole_restore_db();
                $errors++;
                return false;
            }
        }

        $policyInfo = policies_is_alert_in_policy2($alert['id'], false);
        if ($policyInfo === false) {
            $data[$index['policy']] = '';
        } else {
            $img = 'images/policies.png';
            if (!is_metaconsole()) {
                $data[$index['policy']] = '<a href="?sec=gmodules&amp;sec2=enterprise/godmode/policies/policies&amp;id='.$policyInfo['id'].'">'.html_print_image($img, true, ['title' => $policyInfo['name']]).'</a>';
            } else {
                $data[$index['policy']] = '<a href="?sec=gmodules&amp;sec2=advanced/policymanager&amp;id='.$policyInfo['id'].'">'.html_print_image($img, true, ['title' => $policyInfo['name']]).'</a>';
            }
        }

        if (is_metaconsole()) {
            metaconsole_restore_db();
        }
    }

    // Standby.
    $data[$index['standby']] = '';
    if (isset($alert['standby']) && $alert['standby'] == 1) {
        $data[$index['standby']] = html_print_image('images/bell_pause.png', true, ['title' => __('Standby on')]);
    }

    if (!defined('METACONSOLE')) {
        // Force alert execution.
        if (check_acl($config['id_user'], $id_group, 'AW') || check_acl($config['id_user'], $id_group, 'LM')) {
            if ($alert['force_execution'] == 0) {
                $data[$index['force_execution']] = '<a href="'.$url.'&amp;id_alert='.$alert['id'].'&amp;force_execution=1&refr=60">'.html_print_image('images/target.png', true, ['border' => '0', 'title' => __('Force')]).'</a>';
            } else {
                $data[$index['force_execution']] = '<a href="'.$url.'&amp;id_alert='.$alert['id'].'&amp;refr=60">'.html_print_image('images/refresh.png', true).'</a>';
            }
        }
    }

    $data[$index['agent_name']] = $disabledHtmlStart;
    if ($agent == 0) {
        $data[$index['module_name']] .= ui_print_truncate_text(isset($alert['agent_module_name']) ? $alert['agent_module_name'] : modules_get_agentmodule_name($alert['id_agent_module']), 'module_small', false, true, true, '[&hellip;]', 'font-size: 7.2pt');
    } else {
        if (defined('METACONSOLE')) {
            $agent_name = $alert['agent_name'];
            $id_agent = $alert['id_agent'];
        } else {
            $agent_name = false;
            $id_agent = modules_get_agentmodule_agent($alert['id_agent_module']);
        }

        if (defined('METACONSOLE') || !can_user_access_node()) {
            $data[$index['agent_name']] = ui_print_truncate_text($agent_name, 'agent_small', false, true, false, '[&hellip;]', 'font-size:7.5pt;');
        } else {
            if ($agent_style !== false) {
                $data[$index['agent_name']] .= '<a href="index.php?sec=estado&sec2=operation/agentes/ver_agente&id_agente='.$id_agent.'"> <span style="font-size: 7pt;font-weight:bold" title ="'.$agente['nombre'].'">'.$agente['alias'].'</span></a>';
            } else {
                $data[$index['agent_name']] .= '<a href="index.php?sec=estado&sec2=operation/agentes/ver_agente&id_agente='.$id_agent.'"> <span style="font-size: 7pt;font-weight:bold" title ="'.$agente['nombre'].'">'.$agente['alias'].'</span></a>';
            }
        }

        $data[$index['module_name']] = ui_print_truncate_text(isset($alert['agent_module_name']) ? $alert['agent_module_name'] : modules_get_agentmodule_name($alert['id_agent_module']), 'module_small', false, true, true, '[&hellip;]', 'font-size: 7.2pt');
    }

    $data[$index['agent_name']] .= $disabledHtmlEnd;

    $data[$index['description']] = '';

    if (defined('METACONSOLE')) {
        $data[$index['template']] .= '<a class="template_details" href="'.ui_get_full_url('/', false, false, false).'/ajax.php?page=enterprise/meta/include/ajax/tree_view.ajax&action=get_template_tooltip&id_template='.$template['id'].'&server_name='.$alert['server_data']['server_name'].'">';
    } else {
        $data[$index['template']] .= '<a class="template_details" href="ajax.php?page=godmode/alerts/alert_templates&get_template_tooltip=1&id_template='.$template['id'].'">';
    }

    $data[$index['template']] .= html_print_image('images/zoom.png', true);
    $data[$index['template']] .= '</a> ';
    $actionDefault = db_get_value_sql(
        'SELECT id_alert_action
		FROM talert_templates WHERE id = '.$alert['id_alert_template']
    );

    $data[$index['description']] .= $disabledHtmlStart.ui_print_truncate_text(io_safe_output($description), 'description', false, true, true, '[&hellip;]', 'font-size: 7.1pt').$disabledHtmlEnd;

    $actions = alerts_get_alert_agent_module_actions($alert['id'], false, $alert['server_data']['id']);

    if (!empty($actions)) {
        $actionText = '<div><ul class="action_list">';
        foreach ($actions as $action) {
            $actionText .= '<div style="margin-bottom: 5px;" ><span class="action_name"><li>'.$action['name'];
            if ($action['fires_min'] != $action['fires_max']) {
                $actionText .= ' ('.$action['fires_min'].' / '.$action['fires_max'].')';
            }

            $actionText .= '</li></span></div>';
        }

        $actionText .= '</ul></div>';
    } else {
        if ($actionDefault != '') {
            $actionText = db_get_sql(
                sprintf(
                    'SELECT name FROM talert_actions WHERE id = %d',
                    $actionDefault
                )
            ).' <i>('.__('Default').')</i>';
        }
    }

    $data[$index['action']] = $actionText;

    $data[$index['last_fired']] = $disabledHtmlStart.ui_print_timestamp($alert['last_fired'], true).$disabledHtmlEnd;

    $status = STATUS_ALERT_NOT_FIRED;
    $title = '';

    if ($alert['times_fired'] > 0) {
        $status = STATUS_ALERT_FIRED;
        $title = __('Alert fired').' '.$alert['internal_counter'].' '.__('time(s)');
    } else if ($alert['disabled'] > 0) {
        $status = STATUS_ALERT_DISABLED;
        $title = __('Alert disabled');
    } else {
        $status = STATUS_ALERT_NOT_FIRED;
        $title = __('Alert not fired');
    }

    $data[$index['status']] = ui_print_status_image($status, $title, true);

    return $data;
}


/**
 * Prints a substracted string, length specified by cutoff, the full string will be in a rollover.
 *
 * @param string  $string   The string to be cut..
 * @param integer $cutoff   At how much characters to cut.
 * @param boolean $return   Whether to return or print it out.
 * @param integer $fontsize Size font (fixed) in px, applyed as CSS style (optional).
 *
 * @return string HTML string.
 */
function ui_print_string_substr($string, $cutoff=16, $return=false, $fontsize=0)
{
    if (empty($string)) {
        return '';
    }

    $string2 = io_safe_output($string);
    if (mb_strlen($string2, 'UTF-8') > $cutoff) {
        $string3 = '...';
    } else {
        $string3 = '';
    }

    $font_size_mod = '';

    if ($fontsize > 0) {
        $font_size_mod = "style='font-size: ".$fontsize."pt'";
    }

    $string = '<span '.$font_size_mod.' title="'.io_safe_input($string2).'">';
    $string .= mb_substr($string2, 0, $cutoff, 'UTF-8').$string3.'</span>';

    if ($return === false) {
        echo $string;
    }

    return $string;
}


/**
 * Gets a helper text explaining the requirement needs for an alert template
 * to get it fired.
 *
 * @param integer $id_alert_template Alert template id.
 * @param boolean $return            Wheter to return or print it out.
 * @param boolean $print_values      Wheter to put the values in the string or not.
 *
 * @return An HTML string if return was true.
 */
function ui_print_alert_template_example($id_alert_template, $return=false, $print_values=true)
{
    $output = '';

    $output .= html_print_image('images/information.png', true);
    $output .= '<span id="example">';
    $template = alerts_get_alert_template($id_alert_template);

    switch ($template['type']) {
        case 'equal':
            // Do not translate the HTML attributes.
            $output .= __('The alert would fire when the value is <span id="value"></span>');
        break;

        case 'not_equal':
            // Do not translate the HTML attributes.
            $output .= __('The alert would fire when the value is not <span id="value"></span>');
        break;

        case 'regex':
            if ($template['matches_value']) {
                // Do not translate the HTML attributes.
                $output .= __('The alert would fire when the value matches <span id="value"></span>');
            } else {
                // End if.
                $output .= __('The alert would fire when the value doesn\'t match <span id="value"></span>');
            }

            $value = $template['value'];
        break;

        case 'max_min':
            if ($template['matches_value']) {
                // Do not translate the HTML attributes.
                $output .= __('The alert would fire when the value is between <span id="min"></span> and <span id="max"></span>');
            } else {
                // End if.
                $output .= __('The alert would fire when the value is not between <span id="min"></span> and <span id="max"></span>');
            }
        break;

        case 'max':
            // Do not translate the HTML attributes.
            $output .= __('The alert would fire when the value is over <span id="max"></span>');
        break;

        case 'min':
            // Do not translate the HTML attributes.
            $output .= __('The alert would fire when the value is under <span id="min"></span>');
        break;

        case 'warning':
            // Do not translate the HTML attributes.
            $output .= __('The alert would fire when the module is in warning status');
        break;

        case 'critical':
            // Do not translate the HTML attributes.
            $output .= __('The alert would fire when the module is in critical status');
        break;

        default:
            // Do nothing.
            $output .= __('Unknown option.');
        break;
    }

    if ($print_values) {
        /*
         *   Replace span elements with real values. This is done in such way to avoid
         * duplicating strings and make it easily modificable via Javascript.
         */

        $output = str_replace('<span id="value"></span>', $template['value'], $output);
        $output = str_replace('<span id="max"></span>', $template['max_value'], $output);
        $output = str_replace('<span id="min"></span>', $template['min_value'], $output);
    }

    $output .= '</span>';
    if ($return) {
        return $output;
    }

    echo $output;
}


/**
 * Prints a help tip icon.
 *
 * @param string  $help_id     Id of the help article.
 * @param boolean $return      Whether to return or output the result.
 * @param string  $home_url    Home url if its necessary.
 * @param string  $image       Image path.
 * @param boolean $is_relative Route is relative or not.
 * @param string  $id          Target id.
 *
 * @return string The help tip
 */
function ui_print_help_icon(
    $help_id,
    $return=false,
    $home_url='',
    $image='images/help_green.png',
    $is_relative=false,
    $id=''
) {
    global $config;

    // Do not display the help icon if help is disabled.
    if ($config['disable_help']) {
        return '';
    }

    if (empty($home_url)) {
        $home_url = '';
    }

    if (defined('METACONSOLE')) {
        $home_url = '../../'.$home_url;
    }

    $url = get_help_info($help_id);

    $output = html_print_image(
        $image,
        true,
        [
            'class'   => 'img_help',
            'title'   => __('Help'),
            'onclick' => "open_help ('".$url."')",
            'id'      => $id,
        ],
        false,
        $is_relative && is_metaconsole()
    );
    if (!$return) {
        echo $output;
    }

    return $output;
}


/**
 * Add a CSS file to the HTML head tag.
 *
 * To make a CSS file available just put it in include/styles. The
 * file name should be like "name.css". The "name" would be the value
 * needed to pass to this function.
 *
 * @param string $name Script name to add without the "jquery." prefix and the ".js"
 * suffix. Example:
 * <code>
 * ui_require_css_file ('pandora');
 * // Would include include/styles/pandora.js
 * </code>.
 * @param string $path Path where script is placed.
 *
 * @return boolean True if the file was added. False if the file doesn't exist.
 */
function ui_require_css_file($name, $path='include/styles/')
{
    global $config;

    $filename = $path.$name.'.css';

    if (! isset($config['css'])) {
        $config['css'] = [];
    }

    if (isset($config['css'][$name])) {
        return true;
    }

    if (! file_exists($filename)
        && ! file_exists($config['homedir'].'/'.$filename)
        && ! file_exists($config['homedir'].'/'.ENTERPRISE_DIR.'/'.$filename)
    ) {
        return false;
    }

    if (is_metaconsole()) {
        $config['css'][$name] = '/../../'.$filename;
    } else {
        $config['css'][$name] = $filename;
    }

    return true;
}


/**
 * Add a javascript file to the HTML head tag.
 *
 * To make a javascript file available just put it in include/javascript. The
 * file name should be like "name.js". The "name" would be the value
 * needed to pass to this function.
 *
 * @param string  $name     Script name to add without the "jquery." prefix and the ".js"
 *      suffix. Example:
 *      <code>
 *      ui_require_javascript_file ('pandora');
 *      // Would include include/javascript/pandora.js
 *      </code>.
 * @param string  $path     Path where script is placed.
 * @param boolean $echo_tag Just echo the script tag of the file.
 *
 * @return boolean True if the file was added. False if the file doesn't exist.
 */
function ui_require_javascript_file($name, $path='include/javascript/', $echo_tag=false)
{
    global $config;

    $filename = $path.$name.'.js';

    if ($echo_tag) {
        echo '<script type="text/javascript" src="'.ui_get_full_url(false, false, false, false).$filename.'"></script>';
        return null;
    }

    if (! isset($config['js'])) {
        $config['js'] = [];
    }

    if (isset($config['js'][$name])) {
        return true;
    }

    // We checks two paths because it may fails on enterprise.
    if (! file_exists($filename) && ! file_exists($config['homedir'].'/'.$filename)) {
        return false;
    }

    if (defined('METACONSOLE')) {
        $config['js'][$name] = '../../'.$filename;
    } else {
        $config['js'][$name] = $filename;
    }

    return true;
}


/**
 * Add a enteprise javascript file to the HTML head tag.
 *
 * To make a javascript file available just put it in <ENTERPRISE_DIR>/include/javascript. The
 * file name should be like "name.js". The "name" would be the value
 * needed to pass to this function.
 *
 * @param string  $name                 Script name to add without the "jquery."
 *                                      prefix and the ".js"
 *                  suffix. Example:
 *                  <code>
 *                  ui_require_javascript_file ('pandora');
 *                  // Would include include/javascript/pandora.js
 *                  </code>.
 * @param boolean $disabled_metaconsole Disabled metaconsole.
 *
 * @return boolean True if the file was added. False if the file doesn't exist.
 */
function ui_require_javascript_file_enterprise($name, $disabled_metaconsole=false)
{
    global $config;

    $metaconsole_hack = '';
    if ($disabled_metaconsole) {
        $metaconsole_hack = '../../';
    }

    $filename = $metaconsole_hack.ENTERPRISE_DIR.'/include/javascript/'.$name.'.js';

    if (! isset($config['js'])) {
        $config['js'] = [];
    }

    if (isset($config['js'][$name])) {
        return true;
    }

    // We checks two paths because it may fails on enterprise.
    if (!file_exists($filename)
        && !file_exists($config['homedir'].'/'.$filename)
    ) {
        return false;
    }

    $config['js'][$name] = $filename;

    return true;
}


/**
 * Add a jQuery file to the HTML head tag.
 *
 * To make a jQuery script available just put it in include/javascript. The
 * file name should be like "jquery.name.js". The "name" would be the value
 * needed to pass to this function. Notice that this function does not manage
 * jQuery denpendencies.
 *
 * @param string  $name     Script name to add without the "jquery." prefix and the ".js"
 *      suffix. Example:
 *      <code>
 *      ui_require_jquery_file ('form');
 *      // Would include include/javascript/jquery.form.js
 *      </code>.
 * @param string  $path     Path where script is placed.
 * @param boolean $echo_tag Just echo the script tag of the file.
 *
 * @return boolean True if the file was added. False if the file doesn't exist.
 */
function ui_require_jquery_file($name, $path='include/javascript/', $echo_tag=false)
{
    global $config;

    $filename = $path.'jquery.'.$name.'.js';

    if ($echo_tag) {
        echo '<script type="text/javascript" src="'.ui_get_full_url(false, false, false, false).$filename.'"></script>';
        return null;
    }

    if (! isset($config['jquery'])) {
        $config['jquery'] = [];
    }

    if (isset($config['jquery'][$name])) {
        return true;
    }

    // We checks two paths because it may fails on enterprise.
    if (! file_exists($filename)
        && ! file_exists($config['homedir'].'/'.$filename)
    ) {
        return false;
    }

    $config['jquery'][$name] = $filename;

    return true;
}


/**
 * Callback function to add stuff to the head. This allows us to add scripts
 * to the header after the fact as well as extensive validation.
 *
 * DO NOT CALL print_f, echo, ob_start, ob_flush, ob_end functions here.
 *
 * To add css just put them in include/styles and then add them to the
 * $config['css'] array
 *
 * @param string $string   Callback will fill this with the current buffer.
 * @param mixed  $bitfield Callback will fill this with a bitfield (see ob_start).
 *
 * @return string String to return to the browser
 */
function ui_process_page_head($string, $bitfield)
{
    global $config;
    global $vc_public_view;

    if (isset($config['ignore_callback']) && $config['ignore_callback'] == true) {
        return '';
    }

    $output = '';

    $config_refr = -1;
    if (isset($config['refr'])) {
        $config_refr = $config['refr'];
    }

    // If user is logged or displayed view is the public view of visual console.
    if ($config_refr > 0
        && (isset($config['id_user']) || $vc_public_view == 1)
    ) {
        if ($config['enable_refr']
            || $_GET['sec2'] == 'operation/agentes/estado_agente'
            || $_GET['sec2'] == 'operation/agentes/tactical'
            || $_GET['sec2'] == 'operation/agentes/group_view'
            || $_GET['sec2'] == 'operation/events/events'
            || $_GET['sec2'] == 'operation/snmpconsole/snmp_view'
            || $_GET['sec2'] == 'enterprise/dashboard/main_dashboard'
        ) {
            $query = ui_get_url_refresh(false, false);

            /*
             * $output .= '<meta http-equiv="refresh" content="' .
             * $config_refr . '; URL=' . $query . '" />';
             */

            // End.
        }
    }

    $output .= "\n\t";
    $output .= '<title>'.get_product_name().' - '.__('the Flexible Monitoring System').'</title>
		<meta http-equiv="expires" content="never" />
		<meta http-equiv="content-type" content="text/html; charset=utf-8" />
		<meta http-equiv="Content-Style-Type" content="text/css" />
		<meta name="resource-type" content="document" />
		<meta name="distribution" content="global" />
		<meta name="author" content="'.get_copyright_notice().'" />
		<meta name="copyright" content="(c) '.get_copyright_notice().'" />
		<meta name="robots" content="index, follow" />';
        $output .= '<link rel="icon" href="'.ui_get_favicon().'" type="image/ico" />';
        $output .= '	
		<link rel="shortcut icon" href="'.ui_get_favicon().'" type="image/x-icon" />
		<link rel="alternate" href="operation/events/events_rss.php" title="Pandora RSS Feed" type="application/rss+xml" />';

    if ($config['language'] != 'en') {
        // Load translated strings - load them last so they overload all
        // the objects.
        ui_require_javascript_file('time_'.$config['language']);
        ui_require_javascript_file('date'.$config['language']);
        ui_require_javascript_file('countdown_'.$config['language']);
    }

    $output .= "\n\t";

    /*
     * Load CSS
     */

    if (empty($config['css'])) {
        $config['css'] = [];
    }

    $login_ok = true;
    if (! isset($config['id_user']) && isset($_GET['login'])) {
        if (isset($_POST['nick']) && isset($_POST['pass'])) {
            $nick = get_parameter_post('nick');
            // This is the variable with the login.
            $pass = get_parameter_post('pass');
            // This is the variable with the password.
            $nick = db_escape_string_sql($nick);
            $pass = db_escape_string_sql($pass);

            // Process_user_login is a virtual function which should be defined
            // in each auth file.
            // It accepts username and password. The rest should be internal to
            // the auth file.
            // The auth file can set $config["auth_error"] to an informative
            // error output or reference their internal error messages to it
            // process_user_login should return false in case of errors or
            // invalid login, the nickname if correct.
            $nick_in_db = process_user_login($nick, $pass);

            if ($nick_in_db === false) {
                $login_ok = false;
            }
        }
    }

    // First, if user has assigned a skin then try to use css files of
    // skin subdirectory.
    $isFunctionSkins = enterprise_include_once('include/functions_skins.php');
    if (!$login_ok) {
        if ($isFunctionSkins !== ENTERPRISE_NOT_HOOK) {
            enterprise_hook('skins_cleanup');
        }
    }

    $exists_css = false;
    if ($login_ok && $isFunctionSkins !== ENTERPRISE_NOT_HOOK) {
        // Checks if user's skin is available.
        $exists_skin = enterprise_hook('skins_is_path_set');
        if ($exists_skin) {
            $skin_path = enterprise_hook('skins_get_skin_path');
            $skin_styles = themes_get_css($skin_path.'include/styles/');
            $exists_css = !empty($skin_styles);
        }
    }

    // Add the jquery UI styles CSS.
    $config['css']['jquery-UI'] = 'include/styles/js/jquery-ui.min.css';
    $config['css']['jquery-UI-custom'] = 'include/styles/js/jquery-ui_custom.css';
    // Add the dialog styles CSS.
    $config['css']['dialog'] = 'include/styles/dialog.css';
    // Add the dialog styles CSS.
    $config['css']['dialog'] = 'include/styles/js/introjs.css';

    // If skin's css files exists then add them.
    if ($exists_css) {
        foreach ($skin_styles as $filename => $name) {
            $style = substr($filename, 0, (strlen($filename) - 4));
            $config['css'][$style] = $skin_path.'include/styles/'.$filename;
        }
    } else {
        // Otherwise assign default and user's css.
        // User style should go last so it can rewrite common styles.
        $config['css'] = array_merge(
            [
                'common'         => 'include/styles/common.css',
                'menu'           => 'include/styles/menu.css',
                'tables'         => 'include/styles/tables.css',
                $config['style'] => 'include/styles/'.$config['style'].'.css',
            ],
            $config['css']
        );
    }

    // We can't load empty and we loaded (conditionally) ie.
    $loaded = [
        '',
        'ie',
    ];

    foreach ($config['css'] as $name => $filename) {
        if (in_array($name, $loaded)) {
            continue;
        }

        array_push($loaded, $name);

        $url_css = ui_get_full_url($filename);
        $output .= '<link rel="stylesheet" href="'.$url_css.'" type="text/css" />'."\n\t";
    }

    /*
     * End load CSS
     */

    /*
     * Load jQuery
     */

    if (empty($config['jquery'])) {
        $config['jquery'] = [];
        // If it's empty, false or not init set array to empty just in case.
    }

    // Pandora specific jquery should go first.
    $black_list_pages_old_jquery = ['operation/gis_maps/index'];
    if (in_array(get_parameter('sec2'), $black_list_pages_old_jquery)) {
        $config['jquery'] = array_merge(
            [
                'jquery'  => 'include/javascript/jquery.js',
                'ui'      => 'include/javascript/jquery.ui.core.js',
                'dialog'  => 'include/javascript/jquery.ui.dialog.js',
                'pandora' => 'include/javascript/jquery.pandora.js',
            ],
            $config['jquery']
        );
    } else {
        $config['jquery'] = array_merge(
            [
                'jquery'    => 'include/javascript/jquery-3.3.1.min.js',
                'pandora'   => 'include/javascript/jquery.pandora.js',
                'jquery-ui' => 'include/javascript/jquery-ui.min.js',
            ],
            $config['jquery']
        );
    }

    // Include the datapicker language if exists.
    if (file_exists('include/languages/datepicker/jquery.ui.datepicker-'.$config['language'].'.js')) {
        $config['jquery']['datepicker_language'] = 'include/languages/datepicker/jquery.ui.datepicker-'.$config['language'].'.js';
    }

    // Include countdown library.
    $config['jquery']['countdown'] = 'include/javascript/jquery.countdown.js';

    // Then add each script as necessary.
    $loaded = [''];
    foreach ($config['jquery'] as $name => $filename) {
        if (in_array($name, $loaded)) {
            continue;
        }

        array_push($loaded, $name);

        $url_js = ui_get_full_url($filename);
        $output .= '<script type="text/javascript" src="'.$url_js.'"></script>'."\n\t";
    }

    /*
     * End load JQuery
     */

    /*
     * Load JS
     */

    if (empty($config['js'])) {
        $config['js'] = [];
        // If it's empty, false or not init set array to empty just in case.
    }

    // Pandora specific JavaScript should go first.
    $config['js'] = array_merge(['pandora' => 'include/javascript/pandora.js'], $config['js']);
    // Load base64 javascript library.
    $config['js']['base64'] = 'include/javascript/encode_decode_base64.js';
    // Load webchat javascript library.
    $config['js']['webchat'] = 'include/javascript/webchat.js';
    // Load qrcode library.
    $config['js']['qrcode'] = 'include/javascript/qrcode.js';
    // Load intro.js library (for bubbles and clippy).
    $config['js']['intro'] = 'include/javascript/intro.js';
    $config['js']['clippy'] = 'include/javascript/clippy.js';
    // Load Underscore.js library.
    $config['js']['underscore'] = 'include/javascript/underscore-min.js';

    // Load other javascript.
    // We can't load empty.
    $loaded = [''];
    foreach ($config['js'] as $name => $filename) {
        if (in_array($name, $loaded)) {
            continue;
        }

        array_push($loaded, $name);

        $url_js = ui_get_full_url($filename);
        $output .= '<script type="text/javascript" src="'.$url_js.'"></script>'."\n\t";
    }

    /*
     * End load JS
     */

    include_once __DIR__.'/graphs/functions_flot.php';
    $output .= include_javascript_dependencies_flot_graph(true);

    $output .= '<!--[if gte IE 6]>
		<link rel="stylesheet" href="include/styles/ie.css" type="text/css"/>
		<![endif]-->';

    $output .= $string;

    return $output;
}


/**
 * Callback function to add stuff to the body
 *
 * @param string $string   Callback will fill this with the current buffer.
 * @param mixed  $bitfield Callback will fill this with a bitfield (see ob_start).
 *
 * @return string String to return to the browser
 */
function ui_process_page_body($string, $bitfield)
{
    global $config;

    if (isset($config['ignore_callback'])
        && $config['ignore_callback'] == true
    ) {
        return null;
    }

    // Show custom background.
    $output = '<body'.(($config['pure']) ? ' class="pure"' : '').'>';

    $output .= $string;

    $output .= '</body>';

    return $output;
}


/**
 * Prints a pagination menu to browse into a collection of data.
 *
 * @param integer $count             Number of elements in the collection.
 * @param string  $url               URL of the pagination links. It must include all form
 *                values as GET form.
 * @param integer $offset            Current offset for the pagination. Default value would be
 *                taken from $_REQUEST['offset'].
 * @param integer $pagination        Current pagination size. If a user requests a larger
 *            pagination than config["block_size"].
 * @param boolean $return            Whether to return or print this.
 * @param string  $offset_name       The name of parameter for the offset.
 * @param boolean $print_total_items Show the text with the total items. By default true.
 * @param mixed   $other_class       Other_class.
 * @param mixed   $script            Script.
 * @param mixed   $parameter_script  Parameter_script.
 * @param string  $set_id            Set id of div.
 *
 * @return string The pagination div or nothing if no pagination needs to be done
 */
function ui_pagination(
    $count,
    $url=false,
    $offset=0,
    $pagination=0,
    $return=false,
    $offset_name='offset',
    $print_total_items=true,
    $other_class='',
    $script='',
    $parameter_script=[
        'count'  => '',
        'offset' => 'offset_param',
    ],
    $set_id=''
) {
    global $config;

    if (empty($pagination)) {
        $pagination = (int) $config['block_size'];
    }

    if (is_string($offset)) {
        $offset_name = $offset;
        $offset = (int) get_parameter($offset_name);
    }

    if (empty($offset)) {
        $offset = (int) get_parameter($offset_name);
    }

    if (empty($url)) {
        $url = ui_get_url_refresh([$offset_name => false]);
    }

    if (!empty($set_id)) {
        $set_id = " id = '".$set_id."'";
    }

    // Pagination links for users include delete, create and other params,
    // now not use these params, and not retry the previous action when go to
    // pagination link.
    $remove = [
        'user_del',
        'disable_user',
        'delete_user',
    ];
    $url = explode('&', $url);

    $finalUrl = [];
    foreach ($url as $key => $value) {
        if (strpos($value, $remove[0]) === false
            && strpos($value, $remove[1]) === false
            && strpos($value, $remove[2]) === false
        ) {
            array_push($finalUrl, $value);
        }
    }

    $url = implode('&', $finalUrl);

    /*
        URL passed render links with some parameter
        &offset - Offset records passed to next page
        &counter - Number of items to be blocked
        Pagination needs $url to build the base URL to render links, its a base url, like
        " http://pandora/index.php?sec=godmode&sec2=godmode/admin_access_logs "
    */

    $block_limit = PAGINATION_BLOCKS_LIMIT;
    // Visualize only $block_limit blocks.
    if ($count <= $pagination) {
        if ($print_total_items) {
            $output = "<div class='pagination ".$other_class."' ".$set_id.'>';
            // Show the count of items.
            $output .= '<div class="total_pages">'.sprintf(__('Total items: %s'), $count).'</div>';
            // End div and layout.
            $output .= '</div>';

            if ($return === false) {
                echo $output;
            }

            return $output;
        }

        return false;
    }

    $number_of_pages = ceil($count / $pagination);
    $actual_page = floor($offset / $pagination);
    $ini_page = (floor($actual_page / $block_limit) * $block_limit);
    $end_page = ($ini_page + $block_limit - 1);
    if ($end_page > $number_of_pages) {
        $end_page = ($number_of_pages - 1);
    }

    $output = "<div class='pagination ".$other_class."' ".$set_id.'>';

    // Show the count of items.
    if ($print_total_items) {
        $output .= '<div class="total_pages">'.sprintf(__('Total items: %s'), $count).'</div>';
    }

    $output .= "<div class='total_number'>";

    // Show GOTO FIRST PAGE button.
    if ($number_of_pages > $block_limit) {
        if (!empty($script)) {
            $script_modified = $script;
            $script_modified = str_replace(
                $parameter_script['count'],
                $count,
                $script_modified
            );
            $script_modified = str_replace(
                $parameter_script['offset'],
                0,
                $script_modified
            );

            $output .= "<a class='pagination-arrows ".$other_class." offset_0'
				href='javascript: ".$script_modified.";'>".html_print_image('images/go_first_g.png', true, ['class' => 'bot']).'</a>';
        } else {
            $output .= "<a class='pagination-arrows ".$other_class." offset_0' href='".$url.'&amp;'.$offset_name."=0'>".html_print_image('images/go_first_g.png', true, ['class' => 'bot']).'</a>';
        }
    }

    /*
     * Show PREVIOUS PAGE GROUP OF PAGES
     * For example
     * You are in the 12 page with a block of 5 pages
     * << < 10 - 11 - [12] - 13 - 14 > >>
     * Click in <
     * Result << < 5 - 6 - 7 - 8 - [9] > >>
     */

    if ($ini_page >= $block_limit) {
        $offset_previous_page = (($ini_page - 1) * $pagination);

        if (!empty($script)) {
            $script_modified = $script;
            $script_modified = str_replace(
                $parameter_script['count'],
                $count,
                $script_modified
            );
            $script_modified = str_replace(
                $parameter_script['offset'],
                $offset_previous_page,
                $script_modified
            );

            $output .= "<a class='pagination-arrows ".$other_class.' offset_'.$offset_previous_page."'
				href='javacript: ".$script_modified.";'>".html_print_image('images/go_previous_g.png', true, ['class' => 'bot']).'</a>';
        } else {
            $output .= "<a class='pagination-arrows ".$other_class.' offset_'.$offset_previous_page."' href='".$url.'&amp;'.$offset_name.'='.$offset_previous_page."'>".html_print_image('images/go_previous_g.png', true, ['class' => 'bot']).'</a>';
        }
    }

    // Show pages.
    for ($iterator = $ini_page; $iterator <= $end_page; $iterator++) {
        $actual_page = (int) ($offset / $pagination);

        if ($iterator == $actual_page) {
            $output .= "<div class='page_number page_number_active'>";
        } else {
            $output .= "<div class='page_number'>";
        }

        $offset_page = ($iterator * $pagination);

        if (!empty($script)) {
            $script_modified = $script;
            $script_modified = str_replace(
                $parameter_script['count'],
                $count,
                $script_modified
            );
            $script_modified = str_replace(
                $parameter_script['offset'],
                $offset_page,
                $script_modified
            );

            $output .= "<a class='pagination ".$other_class.' offset_'.$offset_page."'
				href='javascript: ".$script_modified.";'>";
        } else {
            $output .= "<a class='pagination ".$other_class.' offset_'.$offset_page."' href='".$url.'&amp;'.$offset_name.'='.$offset_page."'>";
        }

        $output .= $iterator;

        $output .= '</a></div>';
    }

    /*
     * Show NEXT PAGE GROUP OF PAGES
     * For example
     * You are in the 12 page with a block of 5 pages
     * << < 10 - 11 - [12] - 13 - 14 > >>
     * Click in >
     * Result << < [15] - 16 - 17 - 18 - 19 > >>
     */

    if (($number_of_pages - $ini_page) > $block_limit) {
        $offset_next_page = (($end_page + 1) * $pagination);

        if (!empty($script)) {
            $script_modified = $script;
            $script_modified = str_replace(
                $parameter_script['count'],
                $count,
                $script_modified
            );
            $script_modified = str_replace(
                $parameter_script['offset'],
                $offset_next_page,
                $script_modified
            );

            $output .= "<a class='pagination-arrows ".$other_class.' offset_'.$offset_next_page."'
				href='javascript: ".$script_modified.";'>".html_print_image('images/go_next_g.png', true, ['class' => 'bot']).'</a>';
        } else {
            $output .= "<a class='pagination-arrows ".$other_class.' offset_'.$offset_next_page."' href='".$url.'&amp;'.$offset_name.'='.$offset_next_page."'>".html_print_image('images/go_next_g.png', true, ['class' => 'bot']).'</a>';
        }
    }

    // Show GOTO LAST PAGE button.
    if ($number_of_pages > $block_limit) {
        $offset_lastpage = (($number_of_pages - 1) * $pagination);

        if (!empty($script)) {
            $script_modified = $script;
            $script_modified = str_replace(
                $parameter_script['count'],
                $count,
                $script_modified
            );
            $script_modified = str_replace(
                $parameter_script['offset'],
                $offset_lastpage,
                $script_modified
            );

            $output .= "<a class='pagination-arrows ".$other_class.' offset_'.$offset_lastpage."'
				href='javascript: ".$script_modified.";'>".html_print_image('images/go_last_g.png', true, ['class' => 'bot']).'</a>';
        } else {
            $output .= "<a class='pagination-arrows ".$other_class.' offset_'.$offset_lastpage."' href='".$url.'&amp;'.$offset_name.'='.$offset_lastpage."'>".html_print_image('images/go_last_g.png', true, ['class' => 'bot']).'</a>';
        }
    }

    $output .= '</div>';
    // End div and layout
    // total_number.
    $output .= '</div>';

    if ($return === false) {
        echo $output;
    }

    return $output;
}


/**
 * Prints only a tip button which shows a text when the user puts the mouse over it.
 *
 * @param string  $action Complete text to show in the tip.
 * @param boolean $return Whether to return an output string or echo now.
 *
 * @return string HTML code if return parameter is true.
 */
function ui_print_session_action_icon($action, $return=false)
{
    $key_icon = [
        'acl'             => 'images/delete.png',
        'agent'           => 'images/agent.png',
        'module'          => 'images/module.png',
        'alert'           => 'images/bell.png',
        'incident'        => 'images/default_list.png',
        'logon'           => 'images/house.png',
        'logoff'          => 'images/house.png',
        'massive'         => 'images/config.png',
        'hack'            => 'images/application_edit.png',
        'event'           => 'images/lightning_go.png',
        'policy'          => 'images/policies.png',
        'report'          => 'images/reporting.png',
        'file collection' => 'images/collection_col.png',
        'user'            => 'images/user_green.png',
        'password'        => 'images/lock.png',
        'session'         => 'images/heart_col.png',
        'snmp'            => 'images/snmp.png',
        'command'         => 'images/bell.png',
        'category'        => 'images/category_col.png',
        'dashboard'       => 'images/dashboard_col.png',
        'api'             => 'images/eye.png',
        'db'              => 'images/database.png',
        'setup'           => 'images/cog.png',
    ];

    $output = '';
    foreach ($key_icon as $key => $icon) {
        if (stristr($action, $key) !== false) {
            $output = html_print_image($icon, true, ['title' => $action], false, false, false, true).' ';
            break;
        }
    }

    if ($return) {
        return $output;
    }

    echo $output;
}


/**
 * Prints only a tip button which shows a text when the user puts the mouse over it.
 *
 * @param string  $text        Complete text to show in the tip.
 * @param boolean $return      Whether to return an output string or echo now.
 * @param string  $img         Displayed image.
 * @param boolean $is_relative Print image in relative way.
 * @param string  $style       Specific style.
 *
 * @return string HTML code if return parameter is true.
 */
function ui_print_help_tip(
    $text,
    $return=false,
    $img='images/tip_help.png',
    $is_relative=false,
    $style=''
) {
    $output = '<a href="javascript:" class="tip" style="'.$style.'" >';
    $output .= html_print_image(
        $img,
        true,
        ['title' => $text],
        false,
        $is_relative && is_metaconsole()
    ).'</a>';

    if ($return) {
        return $output;
    }

    echo $output;
}


/**
 * Prints link to show something.
 *
 * @param string  $text        Complete text to show in the tip.
 * @param boolean $return      Whether to return an output string or echo now.
 * @param string  $img         Displayed image.
 * @param boolean $is_relative Print image in relative way.
 *
 * @return string HTML.
 */
function ui_print_help_tip_border(
    $text,
    $return=false,
    $img='images/tip_border.png',
    $is_relative=false
) {
    $output = '<a href="javascript:" class="tip" >'.html_print_image(
        $img,
        true,
        ['title' => $text],
        false,
        $is_relative && is_metaconsole()
    ).'</a>';

    if ($return) {
        return $output;
    }

    echo $output;
}


/**
 * Powerful debug function that also shows a backtrace.
 *
 * This functions need to have active $config['debug'] variable to work.
 *
 * @param mixed   $var       Variable name to debug.
 * @param boolean $backtrace Wheter to print the backtrace or not.
 *
 * @return boolean Tru if the debug was actived. False if not.
 */
function ui_debug($var, $backtrace=true)
{
    global $config;
    if (! isset($config['debug'])) {
        return false;
    }

    static $id = 0;
    static $trace_id = 0;

    $id++;

    if ($backtrace) {
        echo '<div class="debug">';
        echo '<a href="#" onclick="$(\'#trace-'.$id.'\').toggle ();return false;">Backtrace</a>';
        echo '<div id="trace-'.$id.'" class="backtrace invisible">';
        echo '<ol>';
        $traces = debug_backtrace();
        // Ignore debug function.
        unset($traces[0]);
        foreach ($traces as $trace) {
            $trace_id++;

            /*
             *   Many classes are used to allow better customization.
             * Please, do not remove them
             */

            echo '<li>';
            if (isset($trace['class'])) {
                echo '<span class="class">'.$trace['class'].'</span>';
            }

            if (isset($trace['type'])) {
                echo '<span class="type">'.$trace['type'].'</span>';
            }

            echo '<span class="function">';
            echo '<a href="#" onclick="$(\'#args-'.$trace_id.'\').toggle ();return false;">'.$trace['function'].'()</a>';
            echo '</span>';
            if (isset($trace['file'])) {
                echo ' - <span class="filename">';
                echo str_replace($config['homedir'].'/', '', $trace['file']);
                echo ':'.$trace['line'].'</span>';
            } else {
                echo ' - <span class="filename"><em>Unknown file</em></span>';
            }

            echo '<pre id="args-'.$trace_id.'" class="invisible">';
            echo '<div class="parameters">Parameter values:</div>';
            echo '<ol>';
            foreach ($trace['args'] as $arg) {
                echo '<li>';
                print_r($arg);
                echo '</li>';
            }

            echo '</ol>';
            echo '</pre>';
            echo '</li>';
        }

        echo '</ol>';
        echo '</div></div>';
    }

    // Actually print the variable given.
    echo '<pre class="debug">';
    print_r($var);
    echo '</pre>';

    return true;
}


/**
 * Prints icon of a module type
 *
 * @param integer $id_moduletype Module Type ID.
 * @param boolean $return        Whether to return or print.
 * @param boolean $relative      Whether to use relative path to image or not (i.e. $relative= true : /pandora/<img_src>).
 * @param boolean $options       Whether to use image options like style, border or title on the icon.
 * @param boolean $src           Src.
 *
 * @return string An HTML string with the icon. Printed if return is false
 */
function ui_print_moduletype_icon(
    $id_moduletype,
    $return=false,
    $relative=false,
    $options=true,
    $src=false
) {
    global $config;

    $type = db_get_row(
        'ttipo_modulo',
        'id_tipo',
        (int) $id_moduletype,
        [
            'descripcion',
            'icon',
        ]
    );
    if ($type === false) {
        $type = [];
        $type['descripcion'] = __('Unknown type');
        $type['icon'] = 'b_down.png';
    }

    $imagepath = 'images/'.$type['icon'];
    if (! file_exists($config['homedir'].'/'.$imagepath)) {
        $imagepath = ENTERPRISE_DIR.'/'.$imagepath;
    }

    if ($src) {
        return $imagepath;
    }

    if ($options) {
        return html_print_image(
            $imagepath,
            $return,
            [
                'border' => 0,
                'title'  => $type['descripcion'],
            ],
            false,
            $relative
        );
    } else {
        return html_print_image(
            $imagepath,
            $return,
            false,
            false,
            $relative
        );
    }
}


/**
 * Print module max/min values for warning/critical state
 *
 * @param float  $max_warning  Max value for warning state.
 * @param float  $min_warning  Min value for warning state.
 * @param string $str_warning  String warning state.
 * @param float  $max_critical Max value for critical state.
 * @param float  $min_critical Min value for critical state.
 * @param string $str_critical String for critical state.
 *
 * @return string HTML string
 */
function ui_print_module_warn_value(
    $max_warning,
    $min_warning,
    $str_warning,
    $max_critical,
    $min_critical,
    $str_critical
) {
    $data = "<span title='".__('Warning').': '.__('Max').$max_warning.'/'.__('Min').$min_warning.' - '.__('Critical').': '.__('Max').$max_critical.'/'.__('Min').$min_critical."'>";

    if ($max_warning != $min_warning) {
        $data .= format_for_graph($max_warning).'/'.format_for_graph($min_warning);
    } else {
        $data .= __('N/A');
    }

    $data .= ' - ';

    if ($max_critical != $min_critical) {
        $data .= format_for_graph($max_critical).'/'.format_for_graph($min_critical);
    } else {
        $data .= __('N/A');
    }

    $data .= '</span>';
    return $data;
}


/**
 * Format a file size from bytes to a human readable meassure.
 *
 * @param integer $bytes File size in bytes.
 *
 * @return string Bytes converted to a human readable meassure.
 */
function ui_format_filesize($bytes)
{
    $bytes = (int) $bytes;
    $strs = [
        'B',
        'kB',
        'MB',
        'GB',
        'TB',
    ];
    if ($bytes <= 0) {
        return '0 '.$strs[0];
    }

    $con = 1024;
    $log = (int) (log($bytes, $con));

    return format_numeric(($bytes / pow($con, $log)), 1).' '.$strs[$log];
}


/**
 * Returns the current path to the selected image set to show the
 * status of agents and alerts.
 *
 * @return array An array with the image path, image width and image height.
 */
function ui_get_status_images_path()
{
    global $config;

    $imageset = $config['status_images_set'];

    if (strpos($imageset, ',') === false) {
        $imageset .= ',40x18';
    }

    $array_split = preg_split('/\,/', $imageset);
    $imageset = $array_split[0];
    $sizes    = $array_split[1];

    if (strpos($sizes, 'x') === false) {
        $sizes .= 'x18';
    }

    $array_split_size = preg_split('/x/', $sizes);
    $imagewidth  = $array_split_size[0];
    $imageheight = $array_split_size[1];

    $imagespath = 'images/status_sets/'.$imageset;

    return [$imagespath];
}


/**
 * Prints an image representing a status.
 *
 * @param string  $type          Type.
 * @param string  $title         Title.
 * @param boolean $return        Whether to return an output string or echo now (optional, echo by default).
 * @param array   $options       Options to set image attributes: I.E.: style.
 * @param string  $path          Path of the image, if not provided use the status path.
 * @param boolean $rounded_image Round.
 *
 * @return string HTML code if return parameter is true.
 */
function ui_print_status_image(
    $type,
    $title='',
    $return=false,
    $options=false,
    $path=false,
    $rounded_image=false
) {
    // This is for the List of Modules in Agent View.
    if ($rounded_image === true) {
        switch ($type) {
            case 'module_ok.png':
                $type = 'module_ok_rounded.png';
            break;

            case 'module_critical.png':
                $type = 'module_critical_rounded.png';
            break;

            case 'module_warning.png':
                $type = 'module_warning_rounded.png';
            break;

            case 'module_no_data.png':
                $type = 'module_no_data_rounded.png';
            break;

            case 'module_unknown.png':
                $type = 'module_unknown_rounded.png';
            break;

            default:
                $type = $type;
            break;
        }
    }

    if ($path === false) {
        $imagepath_array = ui_get_status_images_path();
        $imagepath = $imagepath_array[0];
    } else {
        $imagepath = $path;
    }

    $imagepath .= '/'.$type;

    if ($options === false) {
        $options = [];
    }

    $options['title'] = $title;

    return html_print_image($imagepath, $return, $options, false, false, false, true);
}


/**
 * Prints an image representing a status.
 *
 * @param string  $status        Module status.
 * @param string  $title         Title.
 * @param boolean $return        Whether to return an output string or echo now (optional, echo by default).
 * @param array   $options       Options to set image attributes: I.E.: style.
 * @param boolean $rounded_image Round.
 *
 * @return string HTML.
 */
function ui_print_module_status(
    $status,
    $title='',
    $return=false,
    $options=false,
    $rounded_image=false
) {
    global $config;

    if ($options === false) {
        $options = [];
    }

    $options['style'] .= 'width: 50px;';
    $options['style'] .= 'height: 2em;';
    $options['style'] .= 'display: inline-block;';

    include_once __DIR__.'/functions_modules.php';
    $options['style'] .= 'background: '.modules_get_color_status($status).';';

    if ($rounded_image === true) {
        $options['style'] .= 'border-radius: 5px;';
    }

    $options['title'] = $title;
    $options['data-title'] = $title;
    $options['data-use_title_for_force_title'] = 1;
    $options['class'] = 'forced_title';

    $output = '<div ';
    foreach ($options as $k => $v) {
        $output .= $k.'="'.$v.'"';
    }

    $output .= '>';
    $output .= '</div>';

    if ($return === false) {
        echo $output;
    }

    return $output;

}


/**
 * Generates a progress bar CSS based.
 * Requires css progress.css
 *
 * @param integer $progress Progress.
 * @param string  $width    Width.
 * @param integer $height   Height in 'em'.
 * @param string  $color    Color.
 * @param boolean $return   Return or paint (if false).
 * @param boolean $text     Text to be displayed,by default progress %.
 * @param array   $ajax     Ajax: [ 'page' => 'page', 'data' => 'data' ] Sample:
 *   [
 *       'page'     => 'operation/agentes/ver_agente', Target page.
 *       'interval' => 100 / $agent["intervalo"], Ask every interval seconds.
 *       'data'     => [ Data to be sent to target page.
 *           'id_agente'       => $id_agente,
 *           'refresh_contact' => 1,
 *       ],
 *   ].
 *
 * @return string HTML code.
 */
function ui_progress(
    $progress,
    $width='100%',
    $height='2.5',
    $color='#82b92e',
    $return=true,
    $text='',
    $ajax=false
) {
    if (!$progress) {
        $progress = 0;
    }

    if ($progress > 100) {
        $progress = 100;
    }

    if ($progress < 0) {
        $progress = 0;
    }

    if (empty($text)) {
        $text = $progress.'%';
    }

    ui_require_css_file('progress');
    $output .= '<span class="progress_main" data-label="'.$text;
    $output .= '" style="width: '.$width.'; height: '.$height.'em; border: 1px solid '.$color.'">';
    $output .= '<span class="progress" style="width: '.$progress.'%; background: '.$color.'"></span>';
    $output .= '</span>';

    if ($ajax !== false && is_array($ajax)) {
        $output .= '<script type="text/javascript">
    $(document).ready(function() {
        setInterval(() => {
                last = $(".progress_main").attr("data-label").split(" ")[0]*1;
                width = $(".progress").width() / $(".progress").parent().width() * 100;
                width_interval = '.$ajax['interval'].';
                if (last % 10 == 0) {
                    $.post({
                        url: "'.ui_get_full_url('ajax.php').'",
                        data: {';
        if (is_array($ajax['data'])) {
            foreach ($ajax['data'] as $token => $value) {
                $output .= '
                            '.$token.':"'.$value.'",';
            }
        }

        $output .= '
                            page: "'.$ajax['page'].'"
                        },
                        success: function(data) {
                            try {
                                val = JSON.parse(data);
                                $(".progress_main").attr("data-label", val["last_contact"]+" s");
                                $(".progress").width(val["progress"]+"%");
                            } catch (e) {
                                console.error(e);
                                $(".progress_text").attr("data-label", (last -1) + " s");
                                if (width < 100) {
                                    $(".progress").width((width+width_interval) + "%");
                                }
                            }
                        }
                    });
                } else {
                    $(".progress_main").attr("data-label", (last -1) + " s");
                    if (width < 100) {
                        $(".progress").width((width+width_interval) + "%");
                    }
                }
            }, 1000);
    });
    </script>';
    }

    if (!$return) {
        echo $output;
    }

    return $output;
}


/**
 * Generate needed code to print a datatables jquery plugin.
 *
 * @param array $parameters All desired data using following format:
 * [
 *   'print' => true (by default printed)
 *   'id' => datatable id.
 *   'class' => datatable class.
 *   'style' => datatable style.
 *   'order' => [
 *      'field' => column name
 *      'direction' => asc or desc
 *    ],
 *   'default_pagination' => integer, default pagination is set to block_size
 *   'ajax_url' => 'include/ajax.php'  ajax_url.
 *   'ajax_data' => [ operation => 1 ] extra info to be sent.
 *   'ajax_postprocess' => a javscript function to postprocess data received
 *                         by ajax call. It is applied foreach row and must
 *                         use following format:
 * * [code]
 * * function (item) {
 * *       // Process received item, for instance, name:
 * *       tmp = '<span class=label>' + item.name + '</span>';
 * *       item.name = tmp;
 * *   }
 * * [/code]
 *   'columns_names' => [
 *      'column1'  :: Used as th text. Direct text entry. It could be array:
 *      OR
 *      [
 *        'id' => th id.
 *        'class' => th class.
 *        'style' => th style.
 *        'text' => 'column1'.
 *      ]
 *   ],
 *   'columns' => [
 *      'column1',
 *      'column2',
 *      ...
 *   ],
 *   'no_sortable_columns' => [ indexes ] 1,2... -1 etc. Avoid sorting.
 *   'form' => [
 *      'html' => 'html code' a directly defined inputs in HTML.
 *      'extra_buttons' => [
 *          [
 *              'id' => button id,
 *              'class' => button class,
 *              'style' => button style,
 *              'text' => button text,
 *              'onclick' => button onclick,
 *          ]
 *      ],
 *      'search_button_class' => search button class.
 *      'class' => form class.
 *      'id' => form id.
 *      'style' => form style.
 *      'js' => optional extra actions onsubmit.
 *      'inputs' => [
 *          'label' => Input label.
 *          'type' => Input type.
 *          'value' => Input value.
 *          'name' => Input name.
 *          'id' => Input id.
 *          'options' => [
 *             'option1'
 *             'option2'
 *             ...
 *          ]
 *      ]
 *   ],
 *   'extra_html' => HTML content to be placed after 'filter' section.
 *   'drawCallback' => function to be called after draw. Sample in:
 *            https://datatables.net/examples/advanced_init/row_grouping.html
 * ]
 * End.
 *
 * @return string HTML code with datatable.
 * @throws Exception On error.
 */
function ui_print_datatable(array $parameters)
{
    global $config;

    if (isset($parameters['id'])) {
        $table_id = $parameters['id'];
        $form_id = 'form_'.$parameters['id'];
    } else {
        $table_id = uniqid('datatable_');
        $form_id = uniqid('datatable_filter_');
    }

    if (!isset($parameters['columns']) || !is_array($parameters['columns'])) {
        throw new Exception('[ui_print_datatable]: You must define columns for datatable');
    }

    if (!isset($parameters['ajax_url'])) {
        throw new Exception('[ui_print_datatable]: Parameter ajax_url is required');
    }

    if (!isset($parameters['default_pagination'])) {
        $parameters['default_pagination'] = $config['block_size'];
    }

    $no_sortable_columns = [];
    if (isset($parameters['no_sortable_columns'])) {
        $no_sortable_columns = json_encode($parameters['no_sortable_columns']);
    }

    if (!is_array($parameters['order'])) {
        $order = '0, "asc"';
    } else {
        if (!isset($parameters['order']['direction'])) {
            $direction = 'asc';
        }

        if (!isset($parameters['order']['field'])) {
            $order = 0;
        } else {
            $order = array_search(
                $parameters['order']['field'],
                $parameters['columns']
            );

            if ($order === false) {
                $order = 0;
            }
        }

        $order .= ', "'.$parameters['order']['direction'].'"';
    }

    if (!isset($parameters['ajax_data'])) {
        $parameters['ajax_data'] = '';
    }

    $search_button_class = 'sub filter';
    if (isset($parameters['search_button_class'])) {
        $search_button_class = $parameters['search_button_class'];
    }

    if (isset($parameters['pagination_options'])) {
        $pagination_options = $parameters['pagination_options'];
    } else {
        $pagination_options = [
            [
                $parameters['default_pagination'],
                10,
                25,
                100,
                200,
                500,
                1000,
                -1,
            ],
            [
                $parameters['default_pagination'],
                10,
                25,
                100,
                200,
                500,
                1000,
                'All',
            ],
        ];
    }

    if (!is_array($parameters['datacolumns'])) {
        $parameters['datacolumns'] = $parameters['columns'];
    }

    // Datatable filter.
    if (isset($parameters['form']) && is_array($parameters['form'])) {
        if (isset($parameters['form']['id'])) {
            $form_id = $parameters['form']['id'];
        }

        if (isset($parameters['form']['class'])) {
            $form_class = $parameters['form']['class'];
        } else {
            $form_class = '';
        }

        if (isset($parameters['form']['style'])) {
            $form_style = $parameters['form']['style'];
        } else {
            $form_style = '';
        }

        if (isset($parameters['form']['js'])) {
            $form_js = $parameters['form']['js'];
        } else {
            $form_js = '';
        }

        $filter = '<form class="'.$form_class.'" ';
        $filter .= ' id="'.$form_id.'" ';
        $filter .= ' style="'.$form_style.'" ';
        $filter .= ' onsubmit="'.$form_js.';return false;">';

        if (isset($parameters['form']['html'])) {
            $filter .= $parameters['form']['html'];
        }

        $filter .= '<ul class="datatable_filter content">';

        foreach ($parameters['form']['inputs'] as $input) {
            $filter .= '<li>';
            $filter .= '<label>'.$input['label'].'</label>';
            if ($input['type'] != 'select') {
                $filter .= '<input type="'.$input['type'].'" ';
                $filter .= ' style="'.$input['style'].'" ';
                $filter .= ' class="'.$input['class'].'" ';
                $filter .= ' value="'.$input['value'].'" ';
                $filter .= ' name="'.$input['name'].'" id="'.$input['id'].'" />';
            } else {
                // Select.
                $filter .= '<select class="'.$input['class'].'"';
                $filter .= ' style="'.$input['style'].'" ';
                $filter .= ' name="'.$input['name'].'" ';
                $filter .= 'id="'.$input['id'].'">';

                foreach ($input['options'] as $key => $opt) {
                    if (is_array($opt)) {
                        $filter .= '<option value="'.$opt['value'].'"';
                        if ($opt['selected']) {
                            $filter .= ' selected="yes" >';
                        }

                        $filter .= __($opt['text']).'</option>';
                    } else {
                        $filter .= '<option value="'.$key.'">'.$opt.'</option>';
                    }
                }

                $filter .= '</select>';
            }

            $filter .= '</li>';
        }

        $filter .= '<li>';
        // Search button.
        $filter .= '<input type="submit" class="'.$search_button_class.'" ';
        $filter .= ' id="'.$form_id.'_search_bt" value="'.__('Filter').'"/>';

        // Extra buttons.
        if (is_array($parameters['form']['extra_buttons'])) {
            foreach ($parameters['form']['extra_buttons'] as $button) {
                $filter .= '<button id="'.$button['id'].'" ';
                $filter .= ' class="'.$button['class'].'" ';
                $filter .= ' style="'.$button['style'].'" ';
                $filter .= ' onclick="'.$button['onclick'].'" >';
                $filter .= $button['text'];
                $filter .= '</button>';
            }
        }

        $filter .= '</li>';

        $filter .= '</ul><div style="clear:both"></div></form>';
        $filter = ui_toggle(
            $filter,
            __('Filter'),
            '',
            '',
            true,
            false,
            'white_box white_box_opened',
            'no-border'
        );
    } else if (isset($parameters['form_html'])) {
        $filter = ui_toggle(
            $parameters['form_html'],
            __('Filter'),
            '',
            '',
            true,
            false,
            'white_box white_box_opened',
            'no-border'
        );
    }

    // Extra html.
    $extra = '';
    if (isset($parameters['extra_html']) && !empty($parameters['extra_html'])) {
        $extra = $parameters['extra_html'];
    }

    // Base table.
    $table = '<table id="'.$table_id.'" ';
    $table .= 'class="'.$parameters['class'].'"';
    $table .= 'style="'.$parameters['style'].'">';
    $table .= '<thead><tr>';

    if (isset($parameters['column_names'])
        && is_array($parameters['column_names'])
    ) {
        $names = $parameters['column_names'];
    } else {
        $names = $parameters['columns'];
    }

    foreach ($names as $column) {
        if (is_array($column)) {
            $table .= '<th id="'.$column['id'].'" class="'.$column['class'].'" ';
            $table .= ' style="'.$column['style'].'">'.__($column['text']);
            $table .= $column['extra'];
            $table .= '</th>';
        } else {
            $table .= '<th>'.__($column).'</th>';
        }
    }

    $table .= '</tr></thead>';
    $table .= '</table>';

    $pagination_class = 'pandora_pagination';
    if (!empty($parameters['pagination_class'])) {
        $pagination_class = $parameters['pagination_class'];
    }

    // Javascript controller.
    $js = '<script type="text/javascript">
    $(document).ready(function(){
        $.fn.dataTable.ext.errMode = "none";
        $.fn.dataTable.ext.classes.sPageButton = "'.$pagination_class.'";
        dt_'.$table_id.' = $("#'.$table_id.'").DataTable({
            ';
    if (isset($parameters['drawCallback'])) {
        $js .= 'drawCallback: function(settings) {
                    '.$parameters['drawCallback'].'
                },';
    }

    $js .= '
            processing: true,
            serverSide: true,
            paging: true,
            pageLength: '.$parameters['default_pagination'].',
            searching: false,
            responsive: true,
            dom: "plfrtiBp",
            buttons: [
                {
                    extend: "csv",
                    text : "'.__('Export current page to CSV').'",
                    exportOptions : {
                        modifier : {
                            // DataTables core
                            order : "current",
                            page : "All",
                            search : "applied"
                        }
                    }
                }
            ],
            lengthMenu: '.json_encode($pagination_options).',
            ajax: {
                url: "'.ui_get_full_url('ajax.php').'",
                type: "POST",
                dataSrc: function (json) {
                    if (json.error) {
                        console.log(json.error);
                        $("#error-'.$table_id.'").html(json.error);
                        $("#error-'.$table_id.'").dialog({
                            title: "Filter failed",
                            width: 630,
                            resizable: true,
                            draggable: true,
                            modal: false,
                            closeOnEscape: true,
                            buttons: {
                                "Ok" : function () {
                                    $(this).dialog("close");
                                }
                            }
                        }).parent().addClass("ui-state-error");
                    } else {';
    if (isset($parameters['ajax_postprocess'])) {
        $js .= '
                    if (json.data) {
                        json.data.forEach(function(item) {
                            '.$parameters['ajax_postprocess'].'
                        });
                    } else {
                        json.data = {};
                    }';
    }

    $js .= '
                        return json.data;
                    }
                },
                data: function (data) {
                    inputs = $("#'.$form_id.' :input");

                    values = {};
                    inputs.each(function() {
                        values[this.name] = $(this).val();
                    })

                    $.extend(data, {
                        filter: values,'."\n";

    if (is_array($parameters['ajax_data'])) {
        foreach ($parameters['ajax_data'] as $k => $v) {
            $js .= $k.':'.json_encode($v).",\n";
        }
    }

    $js .= 'page: "'.$parameters['ajax_url'].'"
                    });

                    return data;
                }
            },
            "columnDefs": [
                { className: "no-class", targets: "_all" },
                { bSortable: false, targets: '.$no_sortable_columns.' }
            ],
            columns: [';

    foreach ($parameters['datacolumns'] as $data) {
        if (is_array($data)) {
            $js .= '{data : "'.$data['text'].'",className: "'.$data['class'].'"},';
        } else {
            $js .= '{data : "'.$data.'",className: "no-class"},';
        }
    }

            $js .= '
            ],
            order: [[ '.$order.' ]]
        });

        $("#'.$form_id.'_search_bt").click(function (){
            dt_'.$table_id.'.draw().page(0)
        });
    });
</script>';

    // Order.
    $err_msg = '<div id="error-'.$table_id.'"></div>';
    $output = $err_msg.$filter.$extra.$table.$js;

    ui_require_css_file('datatables.min', 'include/styles/js/');
    ui_require_javascript_file('datatables.min');
    ui_require_javascript_file('buttons.dataTables.min');
    ui_require_javascript_file('dataTables.buttons.min');
    ui_require_javascript_file('buttons.html5.min');
    ui_require_javascript_file('buttons.print.min');

    $output = $include.$output;

    // Print datatable if needed.
    if (!(isset($parameters['print']) && $parameters['print'] === false)) {
        echo $output;
    }

    return $output;
}


/**
 * Returns a div wich represents the type received.
 *
 * Requires ui_require_css_file('events');.
 *
 * @param integer $type   Event type.
 * @param boolean $return Or print.
 * @param boolean $mini   Show mini div.
 *
 * @return string HTML.
 */
function ui_print_event_type(
    $type,
    $return=false,
    $mini=false
) {
    global $config;

    $output = '';
    switch ($type) {
        case EVENTS_ALERT_FIRED:
        case EVENTS_ALERT_RECOVERED:
        case EVENTS_ALERT_CEASED:
        case EVENTS_ALERT_MANUAL_VALIDATION:
            $text = __('ALERT');
            $color = COL_ALERTFIRED;
        break;

        case EVENTS_RECON_HOST_DETECTED:
        case EVENTS_SYSTEM:
        case EVENTS_ERROR:
        case EVENTS_NEW_AGENT:
        case EVENTS_CONFIGURATION_CHANGE:
            $text = __('SYSTEM');
            $color = COL_MAINTENANCE;
        break;

        case EVENTS_GOING_UP_WARNING:
        case EVENTS_GOING_DOWN_WARNING:
            $color = COL_WARNING;
            $text = __('WARNING');
        break;

        case EVENTS_GOING_DOWN_NORMAL:
        case EVENTS_GOING_UP_NORMAL:
            $color = COL_NORMAL;
            $text = __('NORMAL');
        break;

        case EVENTS_GOING_DOWN_CRITICAL:
        case EVENTS_GOING_UP_CRITICAL:
            $color = COL_CRITICAL;
            $text = __('CRITICAL');
        break;

        case EVENTS_UNKNOWN:
        case EVENTS_GOING_UNKNOWN:
        default:
            $color = COL_UNKNOWN;
            $text = __('UNKNOWN');
        break;
    }

    if ($mini === false) {
        $output = '<div class="criticity" style="background: '.$color.'">';
        $output .= $text;
        $output .= '</div>';
    } else {
        $output = '<div data-title="';
        $output .= $text;
        $output .= '" data-use_title_for_force_title="1" ';
        $output .= 'class="forced_title mini-criticity" ';
        $output .= 'style="background: '.$color.'">';
        $output .= '</div>';
    }

    return $output;
}


/**
 * Returns a div wich represents the priority received.
 *
 * Requires ui_require_css_file('events');.
 *
 * @param integer $priority Priority level.
 * @param boolean $return   Or print.
 * @param boolean $mini     Show mini div.
 *
 * @return string HTML.
 */
function ui_print_event_priority(
    $priority,
    $return=false,
    $mini=false
) {
    global $config;

    $output = '';
    switch ($priority) {
        case EVENT_CRIT_MAINTENANCE:
            $color = COL_MAINTENANCE;
            $criticity = __('MAINTENANCE');
        break;

        case EVENT_CRIT_INFORMATIONAL:
            $color = COL_INFORMATIONAL;
            $criticity = __('INFORMATIONAL');
        break;

        case EVENT_CRIT_NORMAL:
            $color = COL_NORMAL;
            $criticity = __('NORMAL');
        break;

        case EVENT_CRIT_WARNING:
            $color = COL_WARNING;
            $criticity = __('WARNING');
        break;

        case EVENT_CRIT_CRITICAL:
            $color = COL_CRITICAL;
            $criticity = __('CRITICAL');
        break;

        case EVENT_CRIT_MINOR:
            $color = COL_MINOR;
            $criticity = __('MINOR');
        break;

        case EVENT_CRIT_MAJOR:
            $color = COL_MAJOR;
            $criticity = __('MAJOR');
        break;

        default:
            $color = COL_UNKNOWN;
            $criticity = __('UNKNOWN');
        break;
    }

    if ($mini === false) {
        $output = '<div class="criticity" style="background: '.$color.'">';
        $output .= $criticity;
        $output .= '</div>';
    } else {
        $output = '<div data-title="';
        $output .= $criticity;
        $output .= '" data-use_title_for_force_title="1" ';
        $output .= 'class="forced_title mini-criticity" ';
        $output .= 'style="background: '.$color.'">';
        $output .= '</div>';
    }

    return $output;
}


/**
 * Print a code into a DIV and enable a toggle to show and hide it.
 *
 * @param string  $code            Html code.
 * @param string  $name            Name of the link.
 * @param string  $title           Title of the link.
 * @param string  $id              Block id.
 * @param boolean $hidden_default  If the div will be hidden by default (default: true).
 * @param boolean $return          Whether to return an output string or echo now (default: true).
 * @param string  $toggle_class    Toggle class.
 * @param string  $container_class Container class.
 * @param string  $main_class      Main object class.
 *
 * @return string HTML.
 */
function ui_toggle(
    $code,
    $name,
    $title='',
    $id='',
    $hidden_default=true,
    $return=false,
    $toggle_class='',
    $container_class='white-box-content',
    $main_class='box-shadow white_table_graph'
) {
    // Generate unique Id.
    $uniqid = uniqid('');

    $image_a = html_print_image('images/arrow_down_green.png', true, false, true);
    $image_b = html_print_image('images/arrow_right_green.png', true, false, true);
    // Options.
    if ($hidden_default) {
        $style = 'display:none';
        $original = 'images/arrow_right_green.png';
    } else {
        $style = '';
        $original = 'images/arrow_down_green.png';
    }

    // Link to toggle.
    $output = '<div class="'.$main_class.'" id="'.$id.'">';
    $output .= '<div class="white_table_graph_header" style="cursor: pointer;" id="tgl_ctrl_'.$uniqid.'">'.html_print_image(
        $original,
        true,
        [
            'title' => $title,
            'id'    => 'image_'.$uniqid,
        ]
    ).'&nbsp;&nbsp;<b>'.$name.'</b></div>';
    // $output .= '<br />';
    // if (!defined("METACONSOLE"))
        // $output .= '<br />';
    // Code into a div
    $output .= "<div id='tgl_div_".$uniqid."' style='".$style.";margin-top: -1px;' class='".$toggle_class."'>\n";
    $output .= '<div class="'.$container_class.'">';
    $output .= $code;
    $output .= '</div>';
    $output .= '</div>';

    // JQuery Toggle.
    $output .= '<script type="text/javascript">'."\n";
    $output .= '	var hide_tgl_ctrl_'.$uniqid.' = '.(int) $hidden_default.";\n";
    $output .= '	/* <![CDATA[ */'."\n";
    $output .= "	$(document).ready (function () {\n";
    $output .= "		$('#tgl_ctrl_".$uniqid."').click(function() {\n";
    $output .= '			if (hide_tgl_ctrl_'.$uniqid.") {\n";
    $output .= '				hide_tgl_ctrl_'.$uniqid." = 0;\n";
    $output .= "				$('#tgl_div_".$uniqid."').toggle();\n";
    $output .= "				$('#image_".$uniqid."').attr({src: '".$image_a."'});\n";
    $output .= "			}\n";
    $output .= "			else {\n";
    $output .= '				hide_tgl_ctrl_'.$uniqid." = 1;\n";
    $output .= "				$('#tgl_div_".$uniqid."').toggle();\n";
    $output .= "				$('#image_".$uniqid."').attr({src: '".$image_b."'});\n";
    $output .= "			}\n";
    $output .= "		});\n";
    $output .= "	});\n";
    $output .= '/* ]]> */';
    $output .= '</script>';
    $output .= '</div>';

    if (!$return) {
        echo $output;
    } else {
        return $output;
    }
}


/**
 * Construct and return the URL to be used in order to refresh the current page correctly.
 *
 * @param array   $params   Extra parameters to be added to the URL. It has prevalence over
 *     GET and POST. False values will be ignored.
 * @param boolean $relative Whether to return the relative URL or the absolute URL. Returns
 *    relative by default.
 * @param boolean $add_post Whether to add POST values to the URL.
 *
 * @return string Url.
 */
function ui_get_url_refresh($params=false, $relative=true, $add_post=true)
{
    // Agent selection filters and refresh.
    global $config;

    // Slerena, 8/Ene/2015 - Need to put index.php on URL which have it.
    if (strpos($_SERVER['REQUEST_URI'], 'index.php') === false) {
        $url = '';
    } else {
        $url = 'index.php';
    }

    if (count($_REQUEST)) {
        // Some (old) browsers don't like the ?&key=var.
        $url .= '?';
    }

    if (! is_array($params)) {
        $params = [];
    }

    // Avoid showing login info.
    $params['pass'] = false;
    $params['nick'] = false;
    $params['unnamed'] = false;

    // We don't clean these variables up as they're only being passed along.
    foreach ($_GET as $key => $value) {
        if (isset($params[$key])) {
            continue;
        }

        if (strstr($key, 'create')) {
            continue;
        }

        if (strstr($key, 'update')) {
            continue;
        }

        if (strstr($key, 'new')) {
            continue;
        }

        if (strstr($key, 'delete')) {
            continue;
        }

        if (is_array($value)) {
            foreach ($value as $k => $v) {
                $url .= $key.'['.$k.']='.$v.'&';
            }
        } else {
            $url .= $key.'='.$value.'&';
        }
    }

    if ($add_post) {
        foreach ($_POST as $key => $value) {
            if (isset($params[$key])) {
                continue;
            }

            if (strstr($key, 'create')) {
                continue;
            }

            if (strstr($key, 'update')) {
                continue;
            }

            if (strstr($key, 'new')) {
                continue;
            }

            if (strstr($key, 'delete')) {
                continue;
            }

            if (is_array($value)) {
                foreach ($value as $k => $v) {
                    $url .= $key.'['.$k.']='.$v.'&';
                }
            } else {
                $url .= $key.'='.$value.'&';
            }
        }
    }

    foreach ($params as $key => $value) {
        if ($value === false) {
            continue;
        }

        if (is_array($value)) {
            foreach ($value as $k => $v) {
                $url .= $key.'['.$k.']='.$v.'&';
            }
        } else {
            $url .= $key.'='.$value.'&';
        }
    }

    // Removes final &.
    $pos = strrpos($url, '&', 0);
    if ($pos) {
        $url = substr_replace($url, '', $pos, 5);
    }

    $url = htmlspecialchars($url);

    if (! $relative) {
        return ui_get_full_url($url);
    }

    return $url;
}


/**
 * Returns a full URL in Pandora. (with the port and https in some systems)
 *
 * An example of full URL is http:/localhost/pandora_console/index.php?sec=gsetup&sec2=godmode/setup/setup
 *
 * @param mixed   $url               If provided, it will be added after the index.php, but it is false boolean value, put the homeurl in the url.
 * @param boolean $no_proxy          To avoid the proxy checks, by default it is false.
 * @param boolean $add_name_php_file Something.
 * @param boolean $metaconsole_root  Set the root to the metaconsole dir if the metaconsole is enabled, true by default.
 *
 * @return string A full URL in Pandora.
 */
<<<<<<< HEAD
function ui_get_full_url($url='', $no_proxy=false, $add_name_php_file=false, $metaconsole_root=true)
{
    global $config;

    $port = null;
    // Null means 'use the starndard port'.
    $proxy = false;
    // By default Pandora FMS doesn't run across proxy.
    if (isset($_SERVER['HTTP_X_FORWARDED_PROTO'])
        && $_SERVER['HTTP_X_FORWARDED_PROTO'] == 'https'
    ) {
        $_SERVER['HTTPS'] = 'on';
    }

    if (isset($_SERVER['HTTPS'])
        && ($_SERVER['HTTPS'] === true
        || $_SERVER['HTTPS'] == 'on')
    ) {
        $protocol = 'https';
        if ($_SERVER['SERVER_PORT'] != 443) {
            $port = $_SERVER['SERVER_PORT'];
        }
    } else if ($config['https']) {
        // When $config["https"] is set, enforce https.
        $protocol = 'https';
    } else {
        $protocol = 'http';

        if ($_SERVER['SERVER_PORT'] != 80) {
            $port = $_SERVER['SERVER_PORT'];
        }
    }

    if (!$no_proxy) {
        // Check if the PandoraFMS runs across the proxy like as
        // mod_proxy of Apache
        // and check if public_url is set.
        if (!empty($config['public_url'])
            && (!empty($_SERVER['HTTP_X_FORWARDED_HOST']))
        ) {
            $fullurl = $config['public_url'];
            $proxy = true;
        } else {
            $fullurl = $protocol.'://'.$_SERVER['SERVER_NAME'];
        }
    } else {
        $fullurl = $protocol.'://'.$_SERVER['SERVER_NAME'];
    }

    // Using a different port than the standard.
    if (!$proxy) {
        // Using a different port than the standard.
        if ($port != null) {
            $fullurl .= ':'.$port;
        }
    }

    if ($url === '') {
        if ($proxy) {
            $url = '';
        } else {
            $url = $_SERVER['REQUEST_URI'];
        }
    } else if ($url === false) {
        if ($proxy) {
            $url = '';
        } else {
            // Only add the home url.
            $url = $config['homeurl_static'].'/';
        }

        if (defined('METACONSOLE') && $metaconsole_root) {
            $url .= 'enterprise/meta/';
        }
    } else if (!strstr($url, '.php')) {
        if ($proxy) {
            $fullurl .= '/';
        } else {
            $fullurl .= $config['homeurl_static'].'/';
        }

        if (defined('METACONSOLE') && $metaconsole_root) {
            $fullurl .= 'enterprise/meta/';
        }
    } else {
        if ($proxy) {
            $fullurl .= '/';
        } else {
            if ($add_name_php_file) {
                $fullurl .= $_SERVER['SCRIPT_NAME'];
            } else {
                $fullurl .= $config['homeurl_static'].'/';

                if (defined('METACONSOLE') && $metaconsole_root) {
                    $fullurl .= 'enterprise/meta/';
                }
            }
        }
    }

    if (substr($fullurl, -1, 1) === substr($url, 0, 1)) {
        if (substr($fullurl, -1, 1) === '/') {
            $url = substr($url, 1);
        }
    }

    return $fullurl.$url;
=======
function ui_get_full_url ($url = '', $no_proxy = false, $add_name_php_file = false, $metaconsole_root = true) {
	global $config;
	
	$port = null;   // null means 'use the starndard port'
	$proxy = false; //By default Pandora FMS doesn't run across proxy.
	
	if(isset ($_SERVER['HTTP_X_FORWARDED_PROTO'])
		&& $_SERVER['HTTP_X_FORWARDED_PROTO'] == 'https') {
		$_SERVER['HTTPS'] = 'on';
	}
	if (isset ($_SERVER['HTTPS'])
		&& ($_SERVER['HTTPS'] === true
		|| $_SERVER['HTTPS'] == 'on')) {
		$protocol = 'https';
		if ( $_SERVER['SERVER_PORT'] != 443) {
			$port = $_SERVER['SERVER_PORT'];
		}
	}
	elseif ($config['https']) {
		//When $config["https"] is set, enforce https
		$protocol = 'https';
	}
	else {
		$protocol = 'http';
		
		if ( $_SERVER['SERVER_PORT'] != 80) {
			$port = $_SERVER['SERVER_PORT'];
		}
	}

	if (!empty($config['public_url'])) {
		$fullurl = $config['public_url'];
		$proxy = true;
		$fullurl .= '/';
	} else {
		
		if (!$no_proxy) {
			//Check if the PandoraFMS runs across the proxy like as
			//mod_proxy of Apache
			//and check if public_url is set
			if (!empty($config['public_url'])
				&& (!empty($_SERVER['HTTP_X_FORWARDED_HOST']))) {
				$fullurl = $config['public_url'];
				$proxy = true;
			}
			else {
				$fullurl = $protocol.'://' . $_SERVER['SERVER_NAME'];
			}
		}
		else {
			$fullurl = $protocol.'://' . $_SERVER['SERVER_NAME'];
		}

		// using a different port than the standard
		if (!$proxy) {
			// using a different port than the standard
			if ( $port != null ) {
				$fullurl .= ":" . $port;
			}
		}
	}
	
	if ($url === '') {
		if ($proxy) {
			$url = '';
		}
		else {
			$url = $_SERVER['REQUEST_URI'];
		}
	}
	elseif ($url === false) {
		if ($proxy) {
			$url = '';
		}
		else {
			//Only add the home url
			$url = $config['homeurl_static'] . '/';
		}
		
		if (defined('METACONSOLE') && $metaconsole_root) {
			$url .= 'enterprise/meta/';
		}
	}
	elseif (!strstr($url, ".php")) {
		if ($proxy) {
			$fullurl .= '/';
		}
		else {
			$fullurl .= $config['homeurl_static'] . '/';
		}
		
		if (defined('METACONSOLE') && $metaconsole_root) {
			$fullurl .= 'enterprise/meta/';
		}
	}
	else {
		if ($proxy) {
			$fullurl .= '/';
		}
		else {
			if ($add_name_php_file) {
				$fullurl .= $_SERVER['SCRIPT_NAME'];
			}
			else {
				$fullurl .= $config['homeurl_static'] . '/';
				
				if (defined('METACONSOLE') && $metaconsole_root) {
					$fullurl .= 'enterprise/meta/';
				}
			}
		}
	}
	
	if (substr($fullurl, -1, 1) === substr($url, 0, 1)) {
		if (substr($fullurl, -1, 1) === '/') {
			$url = substr($url, 1);
		}
	}
	
	return $fullurl . $url;
>>>>>>> 1b7f3b72
}


/**
 * Return a standard page header (Pandora FMS 3.1 version)
 *
 * @param string  $title       Title.
 * @param string  $icon        Icon path.
 * @param boolean $return      Return (false will print using a echo).
 * @param boolean $help        Help (Help ID to print the Help link).
 * @param boolean $godmode     Godmode (false = operation mode).
 * @param string  $options     Options (HTML code for make tabs or just a brief
 * info string.
 * @param mixed   $modal       Modal.
 * @param mixed   $message     Message.
 * @param mixed   $numChars    NumChars.
 * @param mixed   $alias       Alias.
 * @param mixed   $breadcrumbs Breadcrumbs.
 *
 * @return string Header HTML
 */
function ui_print_page_header(
    $title,
    $icon='',
    $return=false,
    $help='',
    $godmode=false,
    $options='',
    $modal=false,
    $message='',
    $numChars=GENERIC_SIZE_TEXT,
    $alias='',
    $breadcrumbs=''
) {
    $title = io_safe_input_html($title);
    if (($icon == '') && ($godmode == true)) {
        $icon = 'images/gm_setup.png';
    }

    if (($icon == '') && ($godmode == false)) {
        $icon = '';
    }

    if ($godmode == true) {
        $type = 'view';
        $type2 = 'menu_tab_frame_view';
        $separator_class = 'separator';
    } else {
        $type = 'view';
        $type2 = 'menu_tab_frame_view';
        $separator_class = 'separator_view';
    }

    $buffer = '<div id="'.$type2.'" style="">';

    if (!empty($breadcrumbs)) {
        $buffer .= '<div class="menu_tab_left_bc">';
        $buffer .= '<div class="breadcrumbs_container">'.$breadcrumbs.'</div>';
    }

    $buffer .= '<div id="menu_tab_left">';

    $buffer .= '<ul class="mn"><li class="'.$type.'">';

    if (strpos($title, 'Monitoring » Services »') != -1) {
        $title = str_replace('Monitoring » Services » Service Map » ', '', $title);
    }

    $buffer .= '<span>';
    if (empty($alias)) {
        $buffer .= ui_print_truncate_text($title, $numChars);
    } else {
        $buffer .= ui_print_truncate_text($alias, $numChars);
    }

    if ($modal && !enterprise_installed()) {
        $buffer .= "
		<div id='".$message."' class='publienterprise' title='Community version' style='float: right;margin-top: -2px !important;'><img data-title='Enterprise version' class='img_help forced_title' data-use_title_for_force_title='1' src='images/alert_enterprise.png'></div>
		";
    }

    if (!is_metaconsole()) {
        if ($help != '') {
            $buffer .= "<div class='head_help head_tip'>".ui_print_help_icon($help, true, '', 'images/help_g.png').'</div>';
        }
    }

    $buffer .= '</span>';

    if (is_metaconsole()) {
        if ($help != '') {
            $buffer .= "<div class='head_help'>".ui_print_help_icon($help, true, '', 'images/help_30.png').'</div>';
        }
    }

    $buffer .= '</li></ul></div>';

    if (!empty($breadcrumbs)) {
        $buffer .= '</div>';
    }

    if (is_array($options)) {
        $buffer .= '<div id="menu_tab"><ul class="mn">';
        foreach ($options as $key => $option) {
            if (empty($option)) {
                continue;
            } else if ($key === 'separator') {
                continue;
                // $buffer .= '<li class='.$separator_class.'>';
                // $buffer .= '</li>';
            } else {
                if (is_array($option)) {
                    $class = 'nomn';
                    if (isset($option['active'])) {
                        if ($option['active']) {
                            $class = 'nomn_high';
                        }
                    }

                    // Tabs forced to other styles.
                    if (isset($option['godmode']) && $option['godmode']) {
                        $class .= ' tab_godmode';
                    } else if (isset($option['operation']) && ($option['operation'])) {
                        $class .= ' tab_operation';
                    } else {
                        $class .= ($godmode) ? ' tab_godmode' : ' tab_operation';
                    }

                    $buffer .= '<li class="'.$class.'">';
                    $buffer .= $option['text'];
                    if (isset($option['sub_menu'])) {
                        $buffer .= $option['sub_menu'];
                    }

                    $buffer .= '</li>';
                } else {
                    $buffer .= '<li class="nomn">';
                    $buffer .= $option;
                    $buffer .= '</li>';
                }
            }
        }

        $buffer .= '</ul></div>';
    } else {
        if ($options != '') {
            $buffer .= '<div id="menu_tab"><ul class="mn"><li>';
            $buffer .= $options;
            $buffer .= '</li></ul></div>';
        }
    }

    $buffer .= '</div>';

    if (!$return) {
        echo $buffer;
    }

    return $buffer;
}


/**
 * Print a input for agent autocomplete, this input search into your
 * pandora DB (or pandoras DBs when you have metaconsole) for agents
 * that have name near to equal that you are writing into the input.
 *
 * This generate a lot of lines of html and javascript code.
 *
 * @param array $parameters Array with several properties:
 * - $parameters['return'] boolean, by default is false
 *   true  - return as html string the code (html and js)
 *   false - print the code.
 *
 * - $parameters['input_name'] the input name (needs to get the value)
 *   string  - The name.
 *   default - "agent_autocomplete_<aleatory_uniq_raw_letters/numbers>"
 *
 * - $parameters['input_id'] the input id (needs to get the value)
 *   string  - The ID.
 *   default - "text-<input_name>"
 *
 * - $parameters['selectbox_group'] the id of selectbox with the group
 *   string  - The ID of selectbox.
 *   default - "" empty string
 *
 * - $parameters['icon_image'] the small icon to show into the input in
 *   the right side.
 *   string  - The url for the image.
 *   default - "images/lightning.png"
 *
 * - $parameters['value'] The initial value to set the input.
 *   string  - The value.
 *   default - "" emtpy string
 *
 * - $parameters['show_helptip'] boolean, by  default is false
 *   true  - print the icon out the field in side right the tiny star
 *           for tip.
 *   false - does not print
 *
 * - $parameters['helptip_text'] The text to show in the tooltip.
 *   string  - The text to show into the tooltip.
 *   default - "Type at least two characters to search." (translate)
 *
 * - $parameters['use_hidden_input_idagent'] boolean, Use a field for
 *   store the id of agent from the ajax query. By default is false.
 *   true  - Use the field for id agent and the sourcecode work with
 *           this.
 *   false - Doesn't use the field (maybe this doesn't exist outer)
 *
 * - $parameters['print_hidden_input_idagent'] boolean, Print a field
 *   for store the id of agent from the ajax query. By default is
 *   false.
 *   true  - Print the field for id agent and the sourcecode work with
 *           this.
 *   false - Doesn't print the field (maybe this doesn't exist outer)
 *
 * - $parameters['hidden_input_idagent_name'] The name of hidden input
 *   for to store the id agent.
 *   string  - The name of hidden input.
 *   default - "agent_autocomplete_idagent_<aleatory_uniq_raw_letters/numbers>"
 *
 * - $parameters['hidden_input_idagent_id'] The id of hidden input
 *   for to store the id agent.
 *   string  - The id of hidden input.
 *   default - "hidden-<hidden_input_idagent_name>"
 *
 * - $parameters['hidden_input_idagent_value'] The initial value to set
 *   the input id agent for store the id agent.
 *   string  - The value.
 *   default - 0
 *
 * - $parameters['size'] The size in characters for the input of agent.
 *   string  - A number of characters.
 *   default - 30
 *
 * - $parameters['maxlength'] The max characters that can store the
 *   input of agent.
 *   string  - A number of characters max to store
 *   default - 100
 *
 * - $parameters['disabled'] Set as disabled the input of agent. By
 *   default is false
 *   true  - Set disabled the input of agent.
 *   false - Set enabled the input of agent.
 *
 * - $parameters['selectbox_id'] The id of select box that stores the
 *   list of modules of agent select.
 *   string - The id of select box.
 *   default - "id_agent_module"
 *
 * - $parameters['add_none_module'] Boolean, add the list of modules
 *   the "none" entry, with value 0. By default is true
 *   true  - add the none entry.
 *   false - does not add the none entry.
 *
 * - $parameters['none_module_text'] Boolean, add the list of modules
 *   the "none" entry, with value 0.
 *   string  - The text to put for none module for example "select a
 *             module"
 *   default - "none" (translate)
 *
 * - $parameters['print_input_server'] Boolean, print the hidden field
 *   to store the server (metaconsole). By default false.
 *   true  - Print the hidden input for the server.
 *   false - Does not print.
 *
 * - $parameters['use_input_server'] Boolean, use the hidden field
 *   to store the server (metaconsole). By default false.
 *   true  - Use the hidden input for the server.
 *   false - Does not print.
 *
 * - $parameters['input_server_name'] The name for hidden field to
 *   store the server.
 *   string  - The name of field for server.
 *   default - "server_<aleatory_uniq_raw_letters/numbers>"
 *
 * - $parameters['input_server_id'] The id for hidden field to store
 *   the server.
 *   string  - The id of field for server.
 *   default - "hidden-<input_server_name>"
 *
 * - $parameters['input_server_value'] The value to store into the
 *   field server.
 *   string  - The name of server.
 *   default - "" empty string
 *
 * - $parameters['metaconsole_enabled'] Boolean, set the sourcecode for
 *   to make some others things that run of without metaconsole. By
 *   default false.
 *   true  - Set the gears for metaconsole.
 *   false - Run as without metaconsole.
 *
 * - $parameters['javascript_ajax_page'] The page to send the ajax
 *   queries.
 *   string  - The url to ajax page, remember the url must be into your
 *             domain (ajax security).
 *   default - "ajax.php"
 *
 * - $parameters['javascript_function_action_after_select'] The name of
 *   function to call after the user select a agent into the list in
 *   the autocomplete field.
 *   string  - The name of function.
 *   default - ""
 *
 * - $parameters['javascript_function_action_after_select_js_call'] The
 *   call of this function to call after user select a agent into the
 *   list in the autocomplete field. Instead the
 *   $parameters['javascript_function_action_after_select'], this is
 *   overwrite the previous element. And this is necesary when you need
 *   to set some params in your custom function.
 *   string  - The call line as javascript code.
 *   default - ""
 *
 * - $parameters['javascript_function_action_into_source'] The source
 *   code as block string to call when the autocomplete starts to get
 *   the data from ajax.
 *   string  - A huge string with your function as javascript.
 *   default - ""
 *
 * - $parameters['javascript'] Boolean, set the autocomplete agent to
 *   use javascript or enabled javascript. By default true.
 *   true  - Enabled the javascript.
 *   false - Disabled the javascript.
 *
 * - $parameters['javascript_is_function_select'] Boolean, set to
 *   enable to call a function when user select a agent in the
 *   autocomplete list. By default false.
 *   true  - Enabled this feature.
 *   false - Disabled this feature.
 *
 * - $parameters['javascript_code_function_select'] The name of
 *   function to call when user select a agent in the autocomplete
 *   list.
 *   string  - The name of function but remembers this function pass
 *             the parameter agent_name.
 *   default - "function_select_<input_name>"
 *
 * - $parameters['javascript_name_function_select'] The source
 *   code as block string to call when user select a agent into the
 *   list in the autocomplete field. Althought use this element, you
 *   need use the previous parameter to set name of your custom
 *   function or call line.
 *   string  - A huge string with your function as javascript.
 *   default - A lot of lines of source code into a string, please this
 *             lines you can read in the source code of function.
 *
 * - $parameters['javascript_change_ajax_params'] The params to pass in
 *   the ajax query for the list of agents.
 *   array   - The associative array with the key and value to pass in
 *             the ajax query.
 *   default - A lot of lines of source code into a string, please this
 *             lines you can read in the source code of function.
 *
 * - $parameters['javascript_function_change'] The source code as block
 *   string with all javascript code to run autocomplete field.
 *   string - The source code javascript into a string.
 *   default - A lot of lines of source code into a string, please this
 *             lines you can read in the source code of function.
 *
 * - $parameters['javascript_document_ready'] Boolean, set the
 *   javascript sourcecode to run with the document is ready. By
 *   default is true.
 *   true  - Set to run when document is ready.
 *   false - Not set to run.
 *
 * - $parameters['javascript_tags'] Boolean, print the html tags for
 *   javascript. By default is true.
 *   true  - Print the javascript tags.
 *   false - Doesn't print the tags.
 *
 * - $parameters['javascript_tags'] Boolean, print the html tags for
 *   javascript. By default is true.
 *   true  - Print the javascript tags.
 *   false - Doesn't print the tags.
 *
 * @return string HTML code if return parameter is true.
 */
function ui_print_agent_autocomplete_input($parameters)
{
    global $config;

    // Normalize and extract the data from $parameters
    // ------------------------------------------------------------------.
    $return = false;
    // Default value.
    if (isset($parameters['return'])) {
        $return = $parameters['return'];
    }

    $input_name = uniqid('agent_autocomplete_');
    // Default value.
    if (isset($parameters['input_name'])) {
        $input_name = $parameters['input_name'];
    }

    $input_id = 'text-'.$input_name;
    // Default value.
    if (isset($parameters['input_id'])) {
        $input_id = $parameters['input_id'];
    }

    $selectbox_group = '';
    // Default value.
    if (isset($parameters['selectbox_group'])) {
        $selectbox_group = $parameters['selectbox_group'];
    }

    // Default value.
    $icon_image = html_print_image('images/search_agent.png', true, false, true);
    if (isset($parameters['icon_image'])) {
        $icon_image = $parameters['icon_image'];
    }

    $value = '';
    // Default value.
    if (isset($parameters['value'])) {
        $value = $parameters['value'];
    }

    $show_helptip = true;
    // Default value.
    if (isset($parameters['show_helptip'])) {
        $show_helptip = $parameters['show_helptip'];
    }

    $helptip_text = __('Type at least two characters to search.');
    // Default value.
    if (isset($parameters['helptip_text'])) {
        $helptip_text = $parameters['helptip_text'];
    }

    $use_hidden_input_idagent = false;
    // Default value.
    if (isset($parameters['use_hidden_input_idagent'])) {
        $use_hidden_input_idagent = $parameters['use_hidden_input_idagent'];
    }

    $print_hidden_input_idagent = false;
    // Default value.
    if (isset($parameters['print_hidden_input_idagent'])) {
        $print_hidden_input_idagent = $parameters['print_hidden_input_idagent'];
    }

    $hidden_input_idagent_name = uniqid('agent_autocomplete_idagent_');
    // Default value.
    if (isset($parameters['hidden_input_idagent_name'])) {
        $hidden_input_idagent_name = $parameters['hidden_input_idagent_name'];
    }

    $hidden_input_idagent_id = 'hidden-'.$input_name;
    // Default value.
    if (isset($parameters['hidden_input_idagent_id'])) {
        $hidden_input_idagent_id = $parameters['hidden_input_idagent_id'];
    }

    $hidden_input_idagent_value = (int) get_parameter($hidden_input_idagent_name, 0);
    // Default value.
    if (isset($parameters['hidden_input_idagent_value'])) {
        $hidden_input_idagent_value = $parameters['hidden_input_idagent_value'];
    }

    $size = 30;
    // Default value.
    if (isset($parameters['size'])) {
        $size = $parameters['size'];
    }

    $maxlength = 100;
    // Default value.
    if (isset($parameters['maxlength'])) {
        $maxlength = $parameters['maxlength'];
    }

    $disabled = false;
    // Default value.
    if (isset($parameters['disabled'])) {
        $disabled = $parameters['disabled'];
    }

    $selectbox_id = 'id_agent_module';
    // Default value.
    if (isset($parameters['selectbox_id'])) {
        $selectbox_id = $parameters['selectbox_id'];
    }

    $add_none_module = true;
    // Default value.
    if (isset($parameters['add_none_module'])) {
        $add_none_module = $parameters['add_none_module'];
    }

    $none_module_text = '--';
    // Default value.
    if (isset($parameters['none_module_text'])) {
        $none_module_text = $parameters['none_module_text'];
    }

    $print_input_server = false;
    // Default value.
    if (isset($parameters['print_input_server'])) {
        $print_input_server = $parameters['print_input_server'];
    }

    $print_input_id_server = false;
    // Default value.
    if (isset($parameters['print_input_id_server'])) {
        $print_input_id_server = $parameters['print_input_id_server'];
    }

    $use_input_server = false;
    // Default value.
    if (isset($parameters['use_input_server'])) {
        $use_input_server = $parameters['use_input_server'];
    }

    $use_input_id_server = false;
    // Default value.
    if (isset($parameters['use_input_id_server'])) {
        $use_input_id_server = $parameters['use_input_id_server'];
    }

    $input_server_name = uniqid('server_');
    // Default value.
    if (isset($parameters['input_server_name'])) {
        $input_server_name = $parameters['input_server_name'];
    }

    $input_id_server_name = uniqid('server_');
    // Default value.
    if (isset($parameters['input_id_server_name'])) {
        $input_id_server_name = $parameters['input_id_server_name'];
    }

    $input_server_id = 'hidden-'.$input_server_name;
    // Default value.
    if (isset($parameters['input_server_id'])) {
        $input_server_id = $parameters['input_server_id'];
    }

    $input_id_server_id = 'hidden-'.$input_id_server_name;
    // Default value.
    if (isset($parameters['input_id_server_id'])) {
        $input_id_server_id = $parameters['input_id_server_id'];
    }

    $input_server_value = '';
    // Default value.
    if (isset($parameters['input_server_value'])) {
        $input_server_value = $parameters['input_server_value'];
    }

    $input_id_server_value = '';
    // Default value.
    if (isset($parameters['input_id_server_value'])) {
        $input_id_server_value = $parameters['input_id_server_value'];
    }

    $from_ux_transaction = '';
    // Default value.
    if (isset($parameters['from_ux'])) {
        $from_ux_transaction = $parameters['from_ux'];
    }

    $from_wux_transaction = '';
    // Default value.
    if (isset($parameters['from_wux'])) {
        $from_wux_transaction = $parameters['from_wux'];
    }

    $cascade_protection = false;
    // Default value.
    if (isset($parameters['cascade_protection'])) {
        $cascade_protection = $parameters['cascade_protection'];
    }

    $metaconsole_enabled = false;
    // Default value.
    if (isset($parameters['metaconsole_enabled'])) {
        $metaconsole_enabled = $parameters['metaconsole_enabled'];
    } else {
        // If metaconsole_enabled param is not setted then pick source configuration.
        if (defined('METACONSOLE')) {
            $metaconsole_enabled = true;
        } else {
            $metaconsole_enabled = false;
        }
    }

    $get_only_string_modules = false;
    if (isset($parameters['get_only_string_modules'])) {
        $get_only_string_modules = true;
    }

    $spinner_image = html_print_image('images/spinner.gif', true, false, true);
    if (isset($parameters['spinner_image'])) {
        $spinner_image = $parameters['spinner_image'];
    }

    // Javascript configurations
    // ------------------------------------------------------------------.
    $javascript_ajax_page = ui_get_full_url('ajax.php', false, false, false, false);
    // Default value.
    if (isset($parameters['javascript_ajax_page'])) {
        $javascript_ajax_page = $parameters['javascript_ajax_page'];
    }

    $javascript_function_action_after_select = '';
    // Default value.
    $javascript_function_action_after_select_js_call = '';
    // Default value.
    if (isset($parameters['javascript_function_action_after_select'])) {
        $javascript_function_action_after_select = $parameters['javascript_function_action_after_select'];
        $javascript_function_action_after_select_js_call = $javascript_function_action_after_select.'();';
    }

    if (isset($parameters['javascript_function_action_after_select_js_call'])) {
        if ($javascript_function_action_after_select_js_call != $parameters['javascript_function_action_after_select_js_call']
        ) {
            $javascript_function_action_after_select_js_call = $parameters['javascript_function_action_after_select_js_call'];
        }
    }

    $javascript_function_action_into_source = '';
    // Default value.
    $javascript_function_action_into_source_js_call = '';
    // Default value.
    if (isset($parameters['javascript_function_action_into_source'])) {
        $javascript_function_action_into_source = $parameters['javascript_function_action_into_source'];
        $javascript_function_action_into_source_js_call = $javascript_function_action_into_source.'();';
    }

    if (isset($parameters['javascript_function_action_into_source_js_call'])) {
        if ($javascript_function_action_into_source_js_call != $parameters['javascript_function_action_into_source_js_call']
        ) {
            $javascript_function_action_into_source_js_call = $parameters['javascript_function_action_into_source_js_call'];
        }
    }

    $javascript = true;
    // Default value.
    if (isset($parameters['javascript'])) {
        $javascript = $parameters['javascript'];
    }

    $get_order_json = false;
    if (isset($parameters['get_order_json'])) {
        $get_order_json = true;
    }

    $javascript_is_function_select = false;
    // Default value.
    if (isset($parameters['javascript_is_function_select'])) {
        $javascript_is_function_select = $parameters['javascript_is_function_select'];
    }

    $javascript_name_function_select = 'function_select_'.$input_name;
    // Default value.
    if (isset($parameters['javascript_name_function_select'])) {
        $javascript_name_function_select = $parameters['javascript_name_function_select'];
    }

    if ($from_ux_transaction != '') {
        $javascript_code_function_select = '
		function function_select_'.$input_name.'(agent_name) {
			$("#'.$selectbox_id.'").empty();
			
			var inputs = [];
			inputs.push ("id_agent=" + $("#'.$hidden_input_idagent_id.'").val());
			inputs.push ("get_agent_transactions=1");
			inputs.push ("page=enterprise/include/ajax/ux_transaction.ajax");
			
			jQuery.ajax ({
				data: inputs.join ("&"),
				type: "POST",
				url: action="'.$javascript_ajax_page.'",
				dataType: "json",
				success: function (data) {
					if (data) {
						$("#'.$selectbox_id.'").append ($("<option value=0>None</option>"));
						jQuery.each (data, function (id, value) {
							$("#'.$selectbox_id.'").append ($("<option value=" + id + ">" + value + "</option>"));
						});
					}
				}
			});
			
			return false;
		}
		';
    } else if ($from_wux_transaction != '') {
        $javascript_code_function_select = '
		function function_select_'.$input_name.'(agent_name) {
			$("#'.$selectbox_id.'").empty();
			
			var inputs = [];
			inputs.push ("id_agent=" + $("#'.$hidden_input_idagent_id.'").val());
			inputs.push ("get_agent_transactions=1");
			inputs.push ("page=enterprise/include/ajax/wux_transaction.ajax");
			
			jQuery.ajax ({
				data: inputs.join ("&"),
				type: "POST",
				url: action="'.$javascript_ajax_page.'",
				dataType: "json",
				success: function (data) {
					if (data) {
						$("#'.$selectbox_id.'").append ($("<option value=0>None</option>"));
						jQuery.each (data, function (id, value) {
							$("#'.$selectbox_id.'").append ($("<option value=" + id + ">" + value + "</option>"));
						});
					}
				}
			});
			
			return false;
		}
		';
    } else {
        $javascript_code_function_select = '
		function function_select_'.$input_name.'(agent_name) {
			
			$("#'.$selectbox_id.'").empty ();
			
			var inputs = [];
			inputs.push ("agent_name=" + agent_name);
			inputs.push ("delete_pending=0");
			inputs.push ("get_agent_modules_json=1");
			inputs.push ("page=operation/agentes/ver_agente");
			
			if ('.((int) !$metaconsole_enabled).') {
				inputs.push ("force_local_modules=1");
			}

			if ('.((int) $get_order_json).') {
				inputs.push ("get_order_json=1");
			}

			if ('.((int) $get_only_string_modules).') {
				inputs.push ("get_only_string_modules=1");
			}
			
			if ('.((int) $metaconsole_enabled).') {
				if (('.((int) $use_input_server).')
						|| ('.((int) $print_input_server).')) {
					inputs.push ("server_name=" + $("#'.$input_server_id.'").val());
				}
				
				if (('.((int) $use_input_id_server).')
						|| ('.((int) $print_input_id_server).')) {
					inputs.push ("server_id=" + $("#'.$input_id_server_id.'").val());
				}
				
			}
			
			if (('.((int) $print_hidden_input_idagent).')
				|| ('.((int) $use_hidden_input_idagent).')) {
				
				inputs.push ("id_agent=" + $("#'.$hidden_input_idagent_id.'").val());
			}
			
			jQuery.ajax ({
				data: inputs.join ("&"),
				type: "POST",
				url: action="'.$javascript_ajax_page.'",
				dataType: "json",
				success: function (data) {
					if ('.((int) $add_none_module).') {
						$("#'.$selectbox_id.'")
							.append($("<option></option>")
							.attr("value", 0).text("'.$none_module_text.'"));
					}
					
					jQuery.each (data, function(i, val) {
						s = js_html_entity_decode(val["nombre"]);
						$("#'.$selectbox_id.'")
							.append ($("<option></option>")
							.attr("value", val["id_agente_modulo"]).text (s));
					});
					if('.(int) $cascade_protection.' == 0){
						$("#'.$selectbox_id.'").enable();
					}
					$("#'.$selectbox_id.'").fadeIn ("normal");
				}
			});
			
			return false;
		}
		';
    }

    if (isset($parameters['javascript_code_function_select'])) {
        $javascript_code_function_select = $parameters['javascript_code_function_select'];
    }

    // ============ INIT javascript_change_ajax_params ==================
    // Default value.
    $javascript_page = 'include/ajax/agent';
    if (isset($parameters['javascript_page'])) {
        $javascript_page = $parameters['javascript_page'];
    }

    $javascript_change_ajax_params_original = [
        'page'          => '"'.$javascript_page.'"',
        'search_agents' => 1,
        'id_group'      => 'function() {
				var group_id = 0;
				
				if ('.((int) !empty($selectbox_group)).') {
					group_id = $("#'.$selectbox_group.'").val();
				}
				
				return group_id;
			}',
        'q'             => 'term',
    ];

    if (!$metaconsole_enabled) {
        $javascript_change_ajax_params_original['force_local'] = 1;
    }

    if (isset($parameters['javascript_change_ajax_params'])) {
        $javascript_change_ajax_params = [];

        $found_page = false;
        foreach ($parameters['javascript_change_ajax_params'] as $key => $param_ajax) {
            if ($key == 'page') {
                $found_page = true;
                if ($javascript_page != $param_ajax) {
                    $javascript_change_ajax_params['page'] = $param_ajax;
                } else {
                    $javascript_change_ajax_params['page'] = $javascript_page;
                }
            } else {
                $javascript_change_ajax_params[$key] = $param_ajax;
            }
        }

        if (!$found_page) {
            $javascript_change_ajax_params['page'] = $javascript_page;
        }
    } else {
        $javascript_change_ajax_params = $javascript_change_ajax_params_original;
    }

    $first = true;
    $javascript_change_ajax_params_text = 'var data_params = {';
    foreach ($javascript_change_ajax_params as $key => $param_ajax) {
        if (!$first) {
            $javascript_change_ajax_params_text .= ",\n";
        } else {
            $first = false;
        }

        $javascript_change_ajax_params_text .= '"'.$key.'":'.$param_ajax;
    }

    $javascript_change_ajax_params_text .= '};';
    // ============ END javascript_change_ajax_params ===================
    $javascript_function_change = '';
    // Default value.
    $javascript_function_change .= '
		function set_functions_change_autocomplete_'.$input_name.'() {
			var cache_'.$input_name.' = {};
			
			$("#'.$input_id.'").autocomplete({
				minLength: 2,
				source: function( request, response ) {
					var term = request.term; //Word to search
					'.$javascript_change_ajax_params_text.'
					var groupId = data_params.id_group();

					// Index cache by group Id
					if (cache_'.$input_name.'[groupId] == null) {
						cache_'.$input_name.'[groupId] = {};
					}
					
					//Set loading
					$("#'.$input_id.'")
						.css("background","url(\"'.$spinner_image.'\") right center no-repeat");
					
					//Function to call when the source
					if ('.((int) !empty($javascript_function_action_into_source_js_call)).') {
						'.$javascript_function_action_into_source_js_call.'
					}
					
					//==== CACHE CODE ==================================
					//Check the cache
					var found = false;
					if (term in cache_'.$input_name.'[groupId]) {
						response(cache_'.$input_name.'[groupId][term]);
						
						//Set icon
						$("#'.$input_id.'")
							.css("background","url(\"'.$icon_image.'\") right center no-repeat");
						return;
					}
					else {
						//Check if other terms cached start with same
						//letters.
						//TODO: At the moment DISABLED CODE.
						/*
						for (i = 1; i < term.length; i++) {
							var term_match = term.substr(0, term.length - i);
							
							$.each(cache_'.$input_name.'[groupId], function (oldterm, olddata) {
								var pattern = new RegExp("^" + term_match + ".*","gi");
								
								if (oldterm.match(pattern)) {
									response(cache_'.$input_name.'[groupId][oldterm]);
									
									found = true;
									
									return;
								}
							});
							
							if (found) {
								break;
							}
						}
						*/
					}
					//==================================================
					
					
					if (found) {
						//Set icon
						$("#'.$input_id.'")
							.css("background","url(\"'.$icon_image.'\") right center no-repeat");
						
						select_item_click = 0;
						
						return;
					}
					
					jQuery.ajax ({
						data: data_params,
						type: "POST",
						url: action="'.$javascript_ajax_page.'",
						dataType: "json",
						success: function (data) {
								cache_'.$input_name.'[groupId][term] = data; //Save the cache
								
								response(data);
								
								//Set icon
								$("#'.$input_id.'")
									.css("background",
										"url(\"'.$icon_image.'\") right center no-repeat");
								
								select_item_click = 0;
								
								return;
							}
						});
					
					return;
				},
				//---END source-----------------------------------------
				
				
				select: function( event, ui ) {
					var agent_name = ui.item.alias;
					var agent_id = ui.item.id;
					var server_name = "";
					var server_id = "";
					
					
					if ('.((int) $metaconsole_enabled).') {
						server_name = ui.item.server;
					}
					else {
						server_name = ui.item.ip;
					}
					
					
					if (('.((int) $use_input_id_server).')
						|| ('.((int) $print_input_id_server).')) {
						server_id = ui.item.id_server;
					}
					
					
					
					//Put the name
					$(this).val(agent_name);
					
					if (('.((int) $print_hidden_input_idagent).')
						|| ('.((int) $use_hidden_input_idagent).')) {
						$("#'.$hidden_input_idagent_id.'").val(agent_id);
					}
					
					//Put the server id into the hidden input
					if (('.((int) $use_input_server).')
						|| ('.((int) $print_input_server).')) {
						$("#'.$input_server_id.'").val(server_name);
					}
					
					//Put the server id into the hidden input
					if (('.((int) $use_input_id_server).')
						|| ('.((int) $print_input_id_server).')) {
						$("#'.$input_id_server_id.'").val(server_id);
					}
					
					//Call the function to select (example fill the modules)
					if ('.((int) $javascript_is_function_select).') {
						'.$javascript_name_function_select.'(agent_name);
					}
					
					//Function to call after the select
					if ('.((int) !empty($javascript_function_action_after_select_js_call)).') {
						'.$javascript_function_action_after_select_js_call.'
					}
					
					select_item_click = 1;
					
					return false;
				}
				})
			.data("ui-autocomplete")._renderItem = function( ul, item ) {
				if (item.ip == "") {
					text = "<a>" + item.alias+ "</a>";
				}
				else {
					text = "<a>" + item.alias
						+ "<br><span style=\"font-size: 70%; font-style: italic;\">IP:" + item.ip + "</span></a>";
				}
				
				switch (item.filter) {
					default:
					case \'agent\':
						return $("<li style=\'background: #DFFFC4;\'></li>")
							.data("item.autocomplete", item)
							.append(text)
							.appendTo(ul);
						break;
					case \'address\':
						return $("<li style=\'background: #F7CFFF;\'></li>")
							.data("item.autocomplete", item)
							.append(text)
							.appendTo(ul);
						break;
					case \'description\':
						return $("<li style=\'background: #FEFCC6;\'></li>")
							.data("item.autocomplete", item)
							.append(text)
							.appendTo(ul);
						break;
					case \'alias\':
						return $("<li style=\'background: #a8e7eb;\'></li>")
							.data("item.autocomplete", item)
							.append(text)
							.appendTo(ul);
						break;
				}
				
				
			};
			
			//Force the size of autocomplete
			$(".ui-autocomplete").css("max-height", "100px");
			$(".ui-autocomplete").css("overflow-y", "auto");
			/* prevent horizontal scrollbar */
			$(".ui-autocomplete").css("overflow-x", "hidden");
			/* add padding to account for vertical scrollbar */
			$(".ui-autocomplete").css("padding-right", "20px");
			
			//Force to style of items
			$(".ui-autocomplete").css("text-align", "left");
		}';

    if (isset($parameters['javascript_function_change'])) {
        $javascript_function_change = $parameters['javascript_function_change'];
    }

    $javascript_document_ready = true;
    // Default value.
    if (isset($parameters['javascript_document_ready'])) {
        $javascript_document_ready = $parameters['javascript_document_ready'];
    }

    $javascript_tags = true;
    // Default value.
    if (isset($parameters['javascript_tags'])) {
        $javascript_tags = $parameters['javascript_tags'];
    }

    $disabled_javascript_on_blur_function = false;
    // Default value.
    if (isset($parameters['disabled_javascript_on_blur_function'])) {
        $disabled_javascript_on_blur_function = $parameters['disabled_javascript_on_blur_function'];
    }

    $javascript_on_blur_function_name = 'function_on_blur_'.$input_name;
    // Default value.
    if (isset($parameters['javascript_on_blur_function_name'])) {
        $javascript_on_blur_function_name = $parameters['javascript_on_blur_function_name'];
    }

    $check_only_empty_javascript_on_blur_function = false;
    // Default value.
    if (isset($parameters['check_only_empty_javascript_on_blur_function'])) {
        $check_only_empty_javascript_on_blur_function = $parameters['check_only_empty_javascript_on_blur_function'];
    }

    // Default value.
    $javascript_on_blur = '
		/*
		This function is a callback when the autocomplete agent
		input lost the focus.
		*/
		function '.$javascript_on_blur_function_name.'() {
			input_value = $("#'.$input_id.'").val();
			
			if (input_value.length < 2) {
				if (('.((int) $print_hidden_input_idagent).')
					|| ('.((int) $use_hidden_input_idagent).')) {
					$("#'.$hidden_input_idagent_id.'").val(0);
				}
				
				//Put the server id into the hidden input
				if (('.((int) $use_input_server).')
					|| ('.((int) $print_input_server).')) {
					$("#'.$input_server_id.'").val("");
				}
				
				//Put the server id into the hidden input
				if (('.((int) $use_input_id_server).')
					|| ('.((int) $print_input_id_server).')) {
					$("#'.$input_id_server_id.'").val("");
				}
				
				return;
			}
			
			if ('.((int) $check_only_empty_javascript_on_blur_function).') {
				return
			}
			
			
			if (select_item_click) {
				return;
			}
			
			//Set loading
			$("#'.$input_id.'")
				.css("background",
					"url(\"'.$spinner_image.'\") right center no-repeat");
			
			
			
			var term = input_value; //Word to search
			
			'.$javascript_change_ajax_params_text.'
			
			if ('.((int) !$metaconsole_enabled).') {
				data_params[\'force_local\'] = 1;
			}
			
			jQuery.ajax ({
				data: data_params,
				type: "POST",
				url: action="'.$javascript_ajax_page.'",
				dataType: "json",
				success: function (data) {
						if (data.length < 2) {
							//Set icon
							$("#'.$input_id.'")
								.css("background",
									"url(\"'.$icon_image.'\") right center no-repeat");
							
							return;
						}
						
						var agent_name = data[0].name;
						var agent_id = data[0].id;
						var server_name = "";
						var server_id = "";
						
						if ('.((int) $metaconsole_enabled).') {
							server_name = data[0].server;
						}
						else {
							server_name = data[0].ip;
						}
						
						if (('.((int) $use_input_id_server).')
						|| ('.((int) $print_input_id_server).')) {
							server_id = data[0].id_server;
						}
						
						if (('.((int) $print_hidden_input_idagent).')
							|| ('.((int) $use_hidden_input_idagent).')) {
							$("#'.$hidden_input_idagent_id.'").val(agent_id);
						}
						
						//Put the server id into the hidden input
						if (('.((int) $use_input_server).')
							|| ('.((int) $print_input_server).')) {
							$("#'.$input_server_id.'").val(server_name);
						}
						
						//Put the server id into the hidden input
						if (('.((int) $use_input_id_server).')
							|| ('.((int) $print_input_id_server).')) {
							$("#'.$input_id_server_id.'").val(server_id);
						}
						
						//Call the function to select (example fill the modules)
						if ('.((int) $javascript_is_function_select).') {
							'.$javascript_name_function_select.'(agent_name);
						}
						
						//Function to call after the select
						if ('.((int) !empty($javascript_function_action_after_select_js_call)).') {
							'.$javascript_function_action_after_select_js_call.'
						}
						
						//Set icon
						$("#'.$input_id.'")
							.css("background",
								"url(\"'.$icon_image.'\") right center no-repeat");
						
						return;
					}
				});
		}
		';
    if (isset($parameters['javascript_on_blur'])) {
        $javascript_on_blur = $parameters['javascript_on_blur'];
    }

    // ------------------------------------------------------------------.
    $html = '';

    $attrs = [];
    $attrs['style'] = 'background: url('.$icon_image.') no-repeat right;';

    if (!$disabled_javascript_on_blur_function) {
        $attrs['onblur'] = $javascript_on_blur_function_name.'()';
    }

    $html = html_print_input_text_extended(
        $input_name,
        $value,
        $input_id,
        $helptip_text,
        $size,
        $maxlength,
        $disabled,
        '',
        $attrs,
        true
    );
    if ($show_helptip) {
        $html .= ui_print_help_tip($helptip_text, true);
    }

    if ($print_hidden_input_idagent) {
        $html .= html_print_input_hidden_extended(
            $hidden_input_idagent_name,
            $hidden_input_idagent_value,
            $hidden_input_idagent_id,
            true
        );
    }

    if ($print_input_server) {
        $html .= html_print_input_hidden_extended(
            $input_server_name,
            $input_server_value,
            $input_server_id,
            true
        );
    }

    if ($print_input_id_server) {
        $html .= html_print_input_hidden_extended(
            $input_id_server_name,
            $input_id_server_value,
            $input_id_server_id,
            true
        );
    }

    // Write the javascript.
    if ($javascript) {
        if ($javascript_tags) {
            $html .= '<script type="text/javascript">
				/* <![CDATA[ */';
        }

        $html .= 'var select_item_click = 0;'."\n";

        $html .= $javascript_function_change;
        if ($javascript_is_function_select) {
            $html .= $javascript_code_function_select;
        }

        $html .= $javascript_on_blur;

        if ($javascript_document_ready) {
            $html .= '$(document).ready (function () {
				set_functions_change_autocomplete_'.$input_name.'();
				});';
        }

        if ($javascript_tags) {
            $html .= '/* ]]> */
				</script>';
        }
    }

    if ($return) {
        return $html;
    } else {
        echo $html;
    }
}


/**
 * Return error strings (title and message) for each error code
 *
 * @param string $error_code Error code.
 *
 * @return array.
 */
function ui_get_error($error_code='')
{
    // XXX: Deprecated. Pandora shouldn't go inside this.
    return [
        'title'   => __('Unhandled error'),
        'message' => __('An unhandled error occurs'),
    ];
}


/**
 * Include time picker.
 *
 * @param boolean $echo_tags Tags.
 *
 * @return void
 */
function ui_include_time_picker($echo_tags=false)
{
    if (is_ajax() || $echo_tags) {
        echo '<script type="text/javascript" src="'.ui_get_full_url(false, false, false, false).'include/javascript/jquery.ui-timepicker-addon.js"></script>';
    } else {
        ui_require_jquery_file('ui-timepicker-addon');
    }

    if (file_exists('include/javascript/i18n/jquery-ui-timepicker-'.substr(get_user_language(), 0, 2).'.js')) {
        echo '<script type="text/javascript" src="'.ui_get_full_url('include/javascript/i18n/jquery-ui-timepicker-'.substr(get_user_language(), 0, 2).'.js', false, false, false).'"></script>';
    }
}


/**
 * Print string value.
 *
 * @param string  $value            Value.
 * @param integer $id_agente_module Id_agente_module.
 * @param integer $current_interval Current_interval.
 * @param string  $module_name      Module_name.
 *
 * @return string HTML.
 */
function ui_print_module_string_value(
    $value,
    $id_agente_module,
    $current_interval,
    $module_name=null
) {
    global $config;

    if ($module_name == null) {
        $module_name = modules_get_agentmodule_name($id_agente_module);
    }

    $id_type_web_content_string = db_get_value(
        'id_tipo',
        'ttipo_modulo',
        'nombre',
        'web_content_string'
    );

    $is_web_content_string = (bool) db_get_value_filter(
        'id_agente_modulo',
        'tagente_modulo',
        [
            'id_agente_modulo' => $id_agente_module,
            'id_tipo_modulo'   => $id_type_web_content_string,
        ]
    );

    // Fixed the goliat sends the strings from web
    // without HTML entities.
    if ($is_web_content_string) {
        $value = io_safe_input($value);
    }

    $is_snapshot = is_snapshot_data($module['datos']);
    $is_large_image = is_text_to_black_string($module['datos']);
    if (($config['command_snapshot']) && ($is_snapshot || $is_large_image)) {
        $row[7] = ui_get_snapshot_image($link, $is_snapshot).'&nbsp;&nbsp;';
    }

    $is_snapshot = is_snapshot_data($value);
    $is_large_image = is_text_to_black_string($value);
    if (($config['command_snapshot']) && ($is_snapshot || $is_large_image)) {
        $link = ui_get_snapshot_link(
            [
                'id_module'   => $id_agente_module,
                'last_data'   => $value,
                'interval'    => $current_interval,
                'module_name' => $module_name,
            ]
        );
        $salida = ui_get_snapshot_image($link, $is_snapshot).'&nbsp;&nbsp;';
    } else {
        $sub_string = substr(io_safe_output($value), 0, 12);
        if ($value == $sub_string) {
            if ($value == 0 && !$sub_string) {
                $salida = 0;
            } else {
                $salida = $value;
            }
        } else {
            // Fixed the goliat sends the strings from web
            // without HTML entities.
            if ($is_web_content_string) {
                $sub_string = substr($value, 0, 12);
            } else {
                // Fixed the data from Selenium Plugin.
                if ($value != strip_tags($value)) {
                    $value = io_safe_input($value);
                    $sub_string = substr($value, 0, 12);
                } else {
                    $sub_string = substr(io_safe_output($value), 0, 12);
                }
            }

            if ($value == $sub_string) {
                $salida = $value;
            } else {
                $value = preg_replace('/</', '&lt;', $value);
                $value = preg_replace('/>/', '&gt;', $value);
                $value = preg_replace('/\n/i', '<br>', $value);
                $value = preg_replace('/\s/i', '&nbsp;', $value);

                $title_dialog = modules_get_agentmodule_agent_alias($id_agente_module).' / '.$module_name;
                $salida = '<div '."id='hidden_value_module_".$id_agente_module."'
					style='display: none; width: 100%; height: 100%; overflow: auto; padding: 10px; font-size: 14px; line-height: 16px; font-family: mono,monospace; text-align: left' title='".$title_dialog."'>".$value.'</div><span '."id='value_module_".$id_agente_module."'
					style='white-space: nowrap;'>".'<span id="value_module_text_'.$id_agente_module.'">'.$sub_string.'</span> '."<a href='javascript: toggle_full_value(".$id_agente_module.")'>".html_print_image('images/zoom.png', true).'</a></span>';
            }
        }
    }

    return $salida;
}


/**
 * Displays a tag list.
 *
 * @param string $title Title.
 * @param array  $tags  Tags.
 *
 * @return void
 */
function ui_print_tags_view($title='', $tags=[])
{
    if (!empty($title)) {
        $tv .= '<div class="tag-wrapper">';
        $tv .= '<h3>'.$title.'</h3>';
    } else {
        $tv .= '<div class="tag-wrapper" style="padding-top: 10px">';
    }

    foreach ($tags as $tag) {
        $tv .= '<div class=pandora-tag>';
            $tv .= '<span class=pandora-tag-title>';
                $tv .= $tag['title'];
            $tv .= '</span>';

            $tv .= '<span class=pandora-tag-value>';
                $tv .= $tag['value'];
            $tv .= '</span>';
        $tv .= '</div>';
    }

    $tv .= '</div>';
    echo $tv;
}


/**
 * Gets the link to open a snapshot into a new page.
 *
 * @param array   $params      Params to build the link (see  $default_params).
 * @param boolean $only_params Flag to choose de return value:
 *            true: Get the four params required in the function of pandora.js winopen_var (js use)
 *            false: Get an inline winopen_var function call (php user).
 *
 * @return string Link.
 */
function ui_get_snapshot_link($params, $only_params=false)
{
    global $config;

    $default_params = [
        // Id_agente_modulo.
        'id_module'   => 0,
        'module_name' => '',
        'interval'    => 300,
        'timestamp'   => 0,
        'id_node'     => 0,
    ];

    // Merge default params with passed params.
    $params = array_merge($default_params, $params);

    // First parameter of js winopeng_var.
    $page = $config['homeurl_static'].'/operation/agentes/snapshot_view.php';

    $url = $page.'?id='.$params['id_module'].'&label='.rawurlencode(urlencode(io_safe_output($params['module_name']))).'&id_node='.$params['id_node'];

    if ($params['timestamp'] != 0) {
        $url .= '&timestamp='.$params['timestamp'];
    }

    if ($params['interval'] != 0) {
        $url .= '&refr='.$params['interval'];
    }

    // Second parameter of js winopeng_var.
    $win_handle = dechex(crc32('snapshot_'.$params['id_module']));

    $link_parts = [
        $url,
        $win_handle,
        700,
        480,
    ];

    // Return only the params to js execution.
    if ($only_params) {
        return $link_parts;
    }

    // Return the function call to inline js execution.
    return "winopeng_var('".implode("', '", $link_parts)."')";
}


/**
 * Get the snapshot image with the link to open a snapshot into a new page
 *
 * @param string  $link     Built link.
 * @param boolean $is_image Picture image or list image.
 *
 * @return string HTML anchor link with image.
 */
function ui_get_snapshot_image($link, $is_image)
{
    $image_name = ($is_image) ? 'photo.png' : 'default_list.png';

    $link = '<a href="javascript:'.$link.'">'.html_print_image(
        'images/'.$image_name,
        true,
        [
            'border' => '0',
            'alt'    => '',
            'title'  => __('Snapshot view'),
        ]
    ).'</a>';

    return $link;
}


/**
 * Show warning timezone missmatch.
 *
 * @param string  $tag    Tag.
 * @param boolean $return Return.
 *
 * @return string HTML.
 */
function ui_get_using_system_timezone_warning($tag='h3', $return=true)
{
    global $config;

    $user_offset = ((-get_fixed_offset() / 60) / 60);

    if ($config['timezone'] != date_default_timezone_get()) {
        $message = sprintf(
            __('These controls are using the timezone of the system (%s) instead of yours (%s). The difference with your time zone in hours is %s.'),
            $config['timezone'],
            date_default_timezone_get(),
            ($user_offset > 0) ? '+'.$user_offset : $user_offset
        );
        return ui_print_info_message($message, '', $return, $tag);
    } else {
        return '';
    }

}


/**
 * Get the custom docs logo
 *
 * @return string with the path to logo. False if it should not be displayed.
 */
function ui_get_docs_logo()
{
    global $config;

    // Default logo to open version (enterprise_installed function only works in login status).
    if (!file_exists(ENTERPRISE_DIR.'/load_enterprise.php')) {
        return 'images/icono_docs.png';
    }

    if (empty($config['custom_docs_logo'])) {
        return false;
    }

    return 'enterprise/images/custom_general_logos/'.$config['custom_docs_logo'];
}


/**
 * Get the custom support logo
 *
 * @return string with the path to logo. False if it should not be displayed.
 */
function ui_get_support_logo()
{
    global $config;

    // Default logo to open version (enterprise_installed function only works in login status).
    if (!file_exists(ENTERPRISE_DIR.'/load_enterprise.php')) {
        return 'images/icono_support.png';
    }

    if (empty($config['custom_support_logo'])) {
        return false;
    }

    return 'enterprise/images/custom_general_logos/'.$config['custom_support_logo'];
}


/**
 * Get the custom header logo
 *
 * @param boolean $white_bg Using white bg or not.
 *
 * @return string with the path to logo. If it is not set, return the default value.
 */
function ui_get_custom_header_logo($white_bg=false)
{
    global $config;

    if (empty($config['enterprise_installed'])) {
        return 'images/pandora_tinylogo_open.png';
    }

    $stored_logo = (is_metaconsole()) ? (($white_bg) ? $config['meta_custom_logo_white_bg'] : $config['meta_custom_logo']) : (($white_bg) ? $config['custom_logo_white_bg'] : $config['custom_logo']);
    if (empty($stored_logo)) {
        return 'images/pandora_tinylogo.png';
    }

    return 'enterprise/images/custom_logo/'.$stored_logo;
}


/**
 * Get the central networkmap logo
 *
 * @return string with the path to logo. If it is not set, return the default.
 */
function ui_get_logo_to_center_networkmap()
{
    global $config;

    if ((!enterprise_installed()) || empty($config['custom_network_center_logo'])) {
        return 'images/networkmap/bola_pandora_network_maps.png';
    }

    return 'enterprise/images/custom_general_logos/'.$config['custom_support_logo'];
}


/**
 * Get the mobile console login logo
 *
 * @return string with the path to logo. If it is not set, return the default.
 */
function ui_get_mobile_login_icon()
{
    global $config;

    if ((!enterprise_installed()) || empty($config['custom_mobile_console_logo'])) {
        return is_metaconsole() ? 'mobile/images/metaconsole_mobile.png' : 'mobile/images/pandora_mobile_console.png';
    }

    return 'enterprise/images/custom_general_logos/'.$config['custom_mobile_console_logo'];
}


/**
 * Get the favicon
 *
 * @return string with the path to logo. If it is not set, return the default.
 */
function ui_get_favicon()
{
    global $config;

    if (empty($config['custom_favicon'])) {
        return (!is_metaconsole()) ? 'images/pandora.ico' : 'enterprise/meta/images/favicon_meta.ico';
    }

    return 'images/custom_favicon/'.$config['custom_favicon'];
}


/**
 * Show sorting arrows for tables
 *
 * @param string $url_up     Url_up.
 * @param string $url_down   Url_down.
 * @param string $selectUp   SelectUp.
 * @param string $selectDown SelectDown.
 *
 * @return string  HTML anchor link with the arrow icon.
 */
function ui_get_sorting_arrows($url_up, $url_down, $selectUp, $selectDown)
{
    $arrow_up = 'images/sort_up_black.png';
    $arrow_down = 'images/sort_down_black.png';

    // Green arrows for the selected.
    if ($selectUp === true) {
        $arrow_up = 'images/sort_up_green.png';
    }

    if ($selectDown === true) {
        $arrow_down = 'images/sort_down_green.png';
    }

    if (is_metaconsole()) {
        $arrow_up = 'images/sort_up.png';
        $arrow_down = 'images/sort_down.png';
    }

    return '<span class="sort_arrow">
                <a href="'.$url_up.'">'.html_print_image($arrow_up, true, ['alt' => 'up']).'</a>
                <a href="'.$url_down.'">'.html_print_image($arrow_down, true, ['alt' => 'down']).'</a>
            </span>';
}


/**
 * Show breadcrums in the page titles
 *
 * @param string $tab_name Tab name.
 *
 * @return string  HTML anchor with the name of the section.
 */
function ui_print_breadcrums($tab_name)
{
    if (is_array($tab_name)) {
        return join(' / ', $tab_name);
    } else if ($tab_name != '') {
        $section = str_replace('_', ' ', $tab_name);
        $section = ucwords($section);
        $section = ' / '.___($section);
    }

    return $section;
}<|MERGE_RESOLUTION|>--- conflicted
+++ resolved
@@ -3672,6 +3672,24 @@
 
 
 /**
+ * Checks if public_url usage is being forced to target 'visitor'.
+ *
+ * @return boolean
+ */
+function ui_forced_public_url()
+{
+    global $config;
+    $exclusions = preg_split("/[\n\s,]+/", $config['public_url_exclusions']);
+
+    if (in_array($_SERVER['REMOTE_ADDR'], $exclusions)) {
+        return false;
+    }
+
+    return (bool) $config['force_public_url'];
+}
+
+
+/**
  * Returns a full URL in Pandora. (with the port and https in some systems)
  *
  * An example of full URL is http:/localhost/pandora_console/index.php?sec=gsetup&sec2=godmode/setup/setup
@@ -3683,7 +3701,6 @@
  *
  * @return string A full URL in Pandora.
  */
-<<<<<<< HEAD
 function ui_get_full_url($url='', $no_proxy=false, $add_name_php_file=false, $metaconsole_root=true)
 {
     global $config;
@@ -3718,12 +3735,15 @@
     }
 
     if (!$no_proxy) {
-        // Check if the PandoraFMS runs across the proxy like as
-        // mod_proxy of Apache
-        // and check if public_url is set.
-        if (!empty($config['public_url'])
+        // Check proxy.
+        $proxy = false;
+        if (ui_forced_public_url()) {
+            $proxy = true;
+            $fullurl = $config['public_url'];
+        } else if (!empty($config['public_url'])
             && (!empty($_SERVER['HTTP_X_FORWARDED_HOST']))
         ) {
+            // Forced to use public url when being forwarder by a reverse proxy.
             $fullurl = $config['public_url'];
             $proxy = true;
         } else {
@@ -3755,7 +3775,7 @@
             $url = $config['homeurl_static'].'/';
         }
 
-        if (defined('METACONSOLE') && $metaconsole_root) {
+        if (is_metaconsole() && $metaconsole_root) {
             $url .= 'enterprise/meta/';
         }
     } else if (!strstr($url, '.php')) {
@@ -3765,7 +3785,7 @@
             $fullurl .= $config['homeurl_static'].'/';
         }
 
-        if (defined('METACONSOLE') && $metaconsole_root) {
+        if (is_metaconsole() && $metaconsole_root) {
             $fullurl .= 'enterprise/meta/';
         }
     } else {
@@ -3777,7 +3797,7 @@
             } else {
                 $fullurl .= $config['homeurl_static'].'/';
 
-                if (defined('METACONSOLE') && $metaconsole_root) {
+                if (is_metaconsole() && $metaconsole_root) {
                     $fullurl .= 'enterprise/meta/';
                 }
             }
@@ -3791,128 +3811,6 @@
     }
 
     return $fullurl.$url;
-=======
-function ui_get_full_url ($url = '', $no_proxy = false, $add_name_php_file = false, $metaconsole_root = true) {
-	global $config;
-	
-	$port = null;   // null means 'use the starndard port'
-	$proxy = false; //By default Pandora FMS doesn't run across proxy.
-	
-	if(isset ($_SERVER['HTTP_X_FORWARDED_PROTO'])
-		&& $_SERVER['HTTP_X_FORWARDED_PROTO'] == 'https') {
-		$_SERVER['HTTPS'] = 'on';
-	}
-	if (isset ($_SERVER['HTTPS'])
-		&& ($_SERVER['HTTPS'] === true
-		|| $_SERVER['HTTPS'] == 'on')) {
-		$protocol = 'https';
-		if ( $_SERVER['SERVER_PORT'] != 443) {
-			$port = $_SERVER['SERVER_PORT'];
-		}
-	}
-	elseif ($config['https']) {
-		//When $config["https"] is set, enforce https
-		$protocol = 'https';
-	}
-	else {
-		$protocol = 'http';
-		
-		if ( $_SERVER['SERVER_PORT'] != 80) {
-			$port = $_SERVER['SERVER_PORT'];
-		}
-	}
-
-	if (!empty($config['public_url'])) {
-		$fullurl = $config['public_url'];
-		$proxy = true;
-		$fullurl .= '/';
-	} else {
-		
-		if (!$no_proxy) {
-			//Check if the PandoraFMS runs across the proxy like as
-			//mod_proxy of Apache
-			//and check if public_url is set
-			if (!empty($config['public_url'])
-				&& (!empty($_SERVER['HTTP_X_FORWARDED_HOST']))) {
-				$fullurl = $config['public_url'];
-				$proxy = true;
-			}
-			else {
-				$fullurl = $protocol.'://' . $_SERVER['SERVER_NAME'];
-			}
-		}
-		else {
-			$fullurl = $protocol.'://' . $_SERVER['SERVER_NAME'];
-		}
-
-		// using a different port than the standard
-		if (!$proxy) {
-			// using a different port than the standard
-			if ( $port != null ) {
-				$fullurl .= ":" . $port;
-			}
-		}
-	}
-	
-	if ($url === '') {
-		if ($proxy) {
-			$url = '';
-		}
-		else {
-			$url = $_SERVER['REQUEST_URI'];
-		}
-	}
-	elseif ($url === false) {
-		if ($proxy) {
-			$url = '';
-		}
-		else {
-			//Only add the home url
-			$url = $config['homeurl_static'] . '/';
-		}
-		
-		if (defined('METACONSOLE') && $metaconsole_root) {
-			$url .= 'enterprise/meta/';
-		}
-	}
-	elseif (!strstr($url, ".php")) {
-		if ($proxy) {
-			$fullurl .= '/';
-		}
-		else {
-			$fullurl .= $config['homeurl_static'] . '/';
-		}
-		
-		if (defined('METACONSOLE') && $metaconsole_root) {
-			$fullurl .= 'enterprise/meta/';
-		}
-	}
-	else {
-		if ($proxy) {
-			$fullurl .= '/';
-		}
-		else {
-			if ($add_name_php_file) {
-				$fullurl .= $_SERVER['SCRIPT_NAME'];
-			}
-			else {
-				$fullurl .= $config['homeurl_static'] . '/';
-				
-				if (defined('METACONSOLE') && $metaconsole_root) {
-					$fullurl .= 'enterprise/meta/';
-				}
-			}
-		}
-	}
-	
-	if (substr($fullurl, -1, 1) === substr($url, 0, 1)) {
-		if (substr($fullurl, -1, 1) === '/') {
-			$url = substr($url, 1);
-		}
-	}
-	
-	return $fullurl . $url;
->>>>>>> 1b7f3b72
 }
 
 
