--- conflicted
+++ resolved
@@ -1552,200 +1552,6 @@
         $output .= '	
 		<link rel="shortcut icon" href="'.ui_get_favicon().'" type="image/x-icon" />
 		<link rel="alternate" href="operation/events/events_rss.php" title="Pandora RSS Feed" type="application/rss+xml" />';
-<<<<<<< HEAD
-	
-	if ($config["language"] != "en") {
-		//Load translated strings - load them last so they overload all the objects
-		ui_require_javascript_file ("time_".$config["language"]);
-		ui_require_javascript_file ("date".$config["language"]);
-		ui_require_javascript_file ("countdown_".$config["language"]);
-	}
-	$output .= "\n\t";
-	
-	
-	
-	
-	
-	////////////////////////////////////////////////////////////////////
-	//Load CSS
-	////////////////////////////////////////////////////////////////////
-	if (empty ($config['css'])) {
-		$config['css'] = array ();
-	}
-	
-	$login_ok = true;
-	if (! isset ($config['id_user']) && isset ($_GET["login"])) {
-		if (isset($_POST['nick']) and isset($_POST['pass'])) {
-			$nick = get_parameter_post ("nick"); //This is the variable with the login
-			$pass = get_parameter_post ("pass"); //This is the variable with the password
-			$nick = db_escape_string_sql($nick);
-			$pass = db_escape_string_sql($pass);
-			
-			// process_user_login is a virtual function which should be defined in each auth file.
-			// It accepts username and password. The rest should be internal to the auth file.
-			// The auth file can set $config["auth_error"] to an informative error output or reference their internal error messages to it
-			// process_user_login should return false in case of errors or invalid login, the nickname if correct
-			$nick_in_db = process_user_login ($nick, $pass);
-			
-			if ($nick_in_db === false) {
-				$login_ok = false;
-			}
-		}
-	}
-	
-	//First, if user has assigned a skin then try to use css files of
-	//skin subdirectory
-	$isFunctionSkins = enterprise_include_once ('include/functions_skins.php');
-	if (!$login_ok) {
-		if ($isFunctionSkins !== ENTERPRISE_NOT_HOOK) {
-			enterprise_hook('skins_cleanup');
-		}
-	}
-	
-	
-	$exists_css = false;
-	if ($login_ok and $isFunctionSkins !== ENTERPRISE_NOT_HOOK) {
-		//Checks if user's skin is available
-		$exists_skin = enterprise_hook('skins_is_path_set');
-		if ($exists_skin) {
-			$skin_path = enterprise_hook('skins_get_skin_path');
-			$skin_styles = themes_get_css ($skin_path . 'include/styles/');
-			$exists_css = !empty($skin_styles);
-		}
-	}
-
-// Add the jquery UI styles CSS
-$config['css']['jquery-UI'] = "include/styles/js/jquery-ui.min.css";
-// Add the dialog styles CSS
-$config['css']['dialog'] = "include/styles/dialog.css";
-// Add the dialog styles CSS
-$config['css']['dialog'] = "include/styles/js/introjs.css";
-
-	//If skin's css files exists then add them
-	if ($exists_css) {
-		foreach ($skin_styles as $filename => $name) {
-			$style = substr ($filename, 0, strlen ($filename) - 4);
-			$config['css'][$style] = $skin_path . 'include/styles/' . $filename;
-		}
-	}
-	//Otherwise assign default and user's css
-	else {
-		//User style should go last so it can rewrite common styles
-		$config['css'] = array_merge (array (
-			"common" => "include/styles/common.css",
-			"menu" => "include/styles/menu.css",
-			$config['style'] => "include/styles/" . $config['style'] . ".css"),
-			$config['css']);
-	}
-
-	//We can't load empty and we loaded (conditionally) ie
-	$loaded = array ('', 'ie');
-	
-	foreach ($config['css'] as $name => $filename) {
-		if (in_array ($name, $loaded))
-			continue;
-		
-		array_push ($loaded, $name);
-		
-		$url_css = ui_get_full_url($filename);
-		$output .= '<link rel="stylesheet" href="' . $url_css . '" type="text/css" />'."\n\t";
-		
-	}
-	////////////////////////////////////////////////////////////////////
-	//End load CSS
-	////////////////////////////////////////////////////////////////////
-
-	////////////////////////////////////////////////////////////////////
-	//Load JS
-	////////////////////////////////////////////////////////////////////
-	if (empty ($config['js'])) {
-		$config['js'] = array (); //If it's empty, false or not init set array to empty just in case
-	}
-
-	//Pandora specific JavaScript should go first
-	$config['js'] = array_merge (array ("pandora" => "include/javascript/pandora.js"), $config['js']);
-	//Load base64 javascript library
-	$config['js']['base64'] = "include/javascript/encode_decode_base64.js";
-	//Load webchat javascript library
-	$config['js']['webchat'] = "include/javascript/webchat.js";
-	//Load qrcode library
-	$config['js']['qrcode'] = "include/javascript/qrcode.js";
-	//Load intro.js library (for bubbles and clippy)
-	$config['js']['intro'] = "include/javascript/intro.js";
-	$config['js']['clippy'] = "include/javascript/clippy.js";
-	//Load Underscore.js library
-	$config['js']['underscore'] = "include/javascript/underscore-min.js";
-
-	//Load other javascript
-	//We can't load empty
-	$loaded = array ('');
-	foreach ($config['js'] as $name => $filename) {
-		if (in_array ($name, $loaded))
-			continue;
-		array_push ($loaded, $name);
-
-		$url_js = ui_get_full_url($filename);
-		$output .= '<script type="text/javascript" src="' . $url_js . '"></script>'."\n\t";
-	}
-	////////////////////////////////////////////////////////////////////
-	//End load JS
-	////////////////////////////////////////////////////////////////////
-
-	////////////////////////////////////////////////////////////////////
-	//Load jQuery
-	////////////////////////////////////////////////////////////////////
-	if (empty ($config['jquery'])) {
-		$config['jquery'] = array (); //If it's empty, false or not init set array to empty just in case
-	}
-	
-	//Pandora specific jquery should go first
-	$black_list_pages_old_jquery = array('operation/gis_maps/index');
-	if (in_array(get_parameter('sec2'), $black_list_pages_old_jquery)) {
-		$config['jquery'] = array_merge (
-			array ("jquery" => "include/javascript/jquery.js",
-				"ui" => "include/javascript/jquery.ui.core.js",
-				"dialog" => "include/javascript/jquery.ui.dialog.js",
-				"pandora" => "include/javascript/jquery.pandora.js"),
-			$config['jquery']);
-	}
-	else {
-		$config['jquery'] = array_merge(
-			array ("jquery" => "include/javascript/jquery-3.3.1.min.js",
-				"pandora" => "include/javascript/jquery.pandora.js",
-				'jquery-ui' => 'include/javascript/jquery-ui.min.js'),
-			$config['jquery']);
-	}
-	
-	// Include the datapicker language if exists
-	if (file_exists('include/languages/datepicker/jquery.ui.datepicker-'.$config['language'].'.js')) {
-		$config['jquery']['datepicker_language'] = 'include/languages/datepicker/jquery.ui.datepicker-'.$config['language'].'.js';
-	}
-	
-	
-	// Include countdown library
-	$config['jquery']['countdown'] = 'include/javascript/jquery.countdown.js';
-	
-	
-	//Then add each script as necessary
-	$loaded = array ('');
-	foreach ($config['jquery'] as $name => $filename) {
-		if (in_array ($name, $loaded))
-			continue;
-		
-		array_push ($loaded, $name);
-		
-		$url_js = ui_get_full_url($filename);
-		$output .= '<script type="text/javascript" src="' . $url_js . '"></script>'."\n\t";
-	}
-	////////////////////////////////////////////////////////////////////
-	//End load JQuery
-	////////////////////////////////////////////////////////////////////
-
-	include_once($config["homedir"] . '/include/graphs/functions_flot.php');
-	$output .= include_javascript_dependencies_flot_graph(true);
-
-	$output .= '<!--[if gte IE 6]>
-=======
 
     if ($config['language'] != 'en') {
         // Load translated strings - load them last so they overload all the objects
@@ -1806,11 +1612,11 @@
     }
 
     // Add the jquery UI styles CSS
-    $config['css']['jquery-UI'] = 'include/styles/jquery-ui.min.css';
+    $config['css']['jquery-UI'] = 'include/styles/js/jquery-ui.min.css';
     // Add the dialog styles CSS
     $config['css']['dialog'] = 'include/styles/dialog.css';
     // Add the dialog styles CSS
-    $config['css']['dialog'] = 'include/javascript/introjs.css';
+    $config['css']['dialog'] = 'include/styles/js/introjs.css';
 
     // If skin's css files exists then add them
     if ($exists_css) {
@@ -1950,7 +1756,6 @@
     $output .= include_javascript_dependencies_flot_graph(true);
 
     $output .= '<!--[if gte IE 6]>
->>>>>>> 67ab08fc
 		<link rel="stylesheet" href="include/styles/ie.css" type="text/css"/>
 		<![endif]-->';
 
