<?php
/**
 * Library. User interface functions.
 *
 * @category   Library.
 * @package    Pandora FMS
 * @subpackage User interface.
 * @version    1.0.0
 * @license    See below
 *
 *    ______                 ___                    _______ _______ ________
 *   |   __ \.-----.--.--.--|  |.-----.----.-----. |    ___|   |   |     __|
 *  |    __/|  _  |     |  _  ||  _  |   _|  _  | |    ___|       |__     |
 * |___|   |___._|__|__|_____||_____|__| |___._| |___|   |__|_|__|_______|
 *
 * ============================================================================
 * Copyright (c) 2005-2019 Artica Soluciones Tecnologicas
 * Please see http://pandorafms.org for full contribution list
 * This program is free software; you can redistribute it and/or
 * modify it under the terms of the GNU General Public License
 * as published by the Free Software Foundation for version 2.
 * This program is distributed in the hope that it will be useful,
 * but WITHOUT ANY WARRANTY; without even the implied warranty of
 * MERCHANTABILITY or FITNESS FOR A PARTICULAR PURPOSE.  See the
 * GNU General Public License for more details.
 * ============================================================================
 */

// Begin.
// Check to avoid error when load this library in error screen situations.
if (isset($config['homedir'])) {
    include_once $config['homedir'].'/include/functions_agents.php';
    include_once $config['homedir'].'/include/functions_modules.php';
    include_once $config['homedir'].'/include/functions.php';
    include_once $config['homedir'].'/include/functions_groups.php';
    include_once $config['homedir'].'/include/functions_users.php';
    include_once $config['homedir'].'/include/functions_html.php';
}


/**
 * Transform bbcode to HTML and truncate log.
 *
 * @param string $text         Text.
 * @param array  $allowed_tags Allowed_tags.
 *
 * @return string HTML.
 */
function ui_bbcode_to_html($text, $allowed_tags=['[url]'])
{
    if (array_search('[url]', $allowed_tags) !== false || a) {
        // Replace bbcode format [url=www.example.org] String [/url] with or without http and slashes
        preg_match('/\[url(?|](((?:https?:\/\/)?[^[]+))|(?:=[\'"]?((?:https?:\/\/)?[^]]+?)[\'"]?)](.+?))\[\/url]/', $text, $matches);
        if ($matches) {
            $url = $matches[1];
            // Truncate text
            $t_text = ui_print_truncate_text($matches[2]);
             // If link hasn't http, add it.
            if (preg_match('/https?:\/\//', $text)) {
                $return = '<a target="_blank" rel="noopener noreferrer" href="'.$matches[1].'">'.$t_text.'</a>';
            } else {
                $return = '<a target="_blank" rel="noopener noreferrer" href="http://'.$matches[1].'">'.$t_text.'</a>';
            }
        } else {
            $return = ui_print_truncate_text($text);
        }
<<<<<<< HEAD

        // Replace bbcode format [url=www.example.org] String [/url] with or without http and slashes.
        $return = preg_replace('/\[url(?|](((?:https?:\/\/)?[^[]+))|(?:=[\'"]?((?:https?:\/\/)?[^]]+?)[\'"]?)](.+?))\[\/url]/', $html_bbcode, $text);
=======
>>>>>>> 6f3e42e7
    }

    return $return;
}


/**
 * Truncate a text to num chars (pass as parameter) and if flag show tooltip is
 * true the html artifal to show the tooltip with rest of text.
 *
 * @param string  $text               The text to truncate.
 * @param mixed   $numChars           Number chars (-3 for char "[...]") max the text. Or the strings "agent_small", "agent_medium", "module_small", "module_medium", "description" or "generic" for to take the values from user config.
 * @param boolean $showTextInAToopTip Flag to show the tooltip.
 * @param boolean $return             Flag to return as string or not.
 * @param boolean $showTextInTitle    Flag to show the text on title.
 * @param string  $suffix             String at the end of a strimmed string.
 * @param string  $style              Style associated to the text.
 *
 * @return string Truncated text.
 */
function ui_print_truncate_text($text, $numChars=GENERIC_SIZE_TEXT, $showTextInAToopTip=true, $return=true, $showTextInTitle=true, $suffix='&hellip;', $style=false)
{
    global $config;

    if (is_string($numChars)) {
        switch ($numChars) {
            case 'agent_small':
                $numChars = $config['agent_size_text_small'];
            break;

            case 'agent_medium':
                $numChars = $config['agent_size_text_medium'];
            break;

            case 'module_small':
                $numChars = $config['module_size_text_small'];
            break;

            case 'module_medium':
                $numChars = $config['module_size_text_medium'];
            break;

            case 'description':
                $numChars = $config['description_size_text'];
            break;

            case 'item_title':
                $numChars = $config['item_title_size_text'];
            break;

            default:
                $numChars = (int) $numChars;
            break;
        }
    }

    if ($numChars == 0) {
        if ($return == true) {
            return $text;
        } else {
            echo $text;
        }
    }

    $text_html_decoded = io_safe_output($text);
    $text_has_entities = $text != $text_html_decoded;

    if (mb_strlen($text_html_decoded, 'UTF-8') > ($numChars)) {
        // '/2' because [...] is in the middle of the word.
        $half_length = intval(($numChars - 3) / 2);

        // Depending on the strange behavior of mb_strimwidth() itself,
        // the 3rd parameter is not to be $numChars but the length of
        // original text (just means 'large enough').
        $truncateText2 = mb_strimwidth(
            $text_html_decoded,
            (mb_strlen($text_html_decoded, 'UTF-8') - $half_length),
            mb_strlen($text_html_decoded, 'UTF-8'),
            '',
            'UTF-8'
        );

        $truncateText = mb_strimwidth(
            $text_html_decoded,
            0,
            ($numChars - $half_length),
            '',
            'UTF-8'
        );

        // Recover the html entities to avoid XSS attacks.
        $truncateText = ($text_has_entities) ? io_safe_input($truncateText).$suffix.io_safe_input($truncateText2) : $truncateText.$suffix.$truncateText2;

        if ($showTextInTitle) {
            if ($style === null) {
                $truncateText = $truncateText;
            } else if ($style !== false) {
                $truncateText = '<span style="'.$style.'" title="'.$text.'">'.$truncateText.'</span>';
            } else {
                $truncateText = '<span title="'.$text.'">'.$truncateText.'</span>';
            }
        }

        if ($showTextInAToopTip) {
            if (is_string($showTextInAToopTip)) {
                $text = ui_print_truncate_text($showTextInAToopTip, ($numChars * 2), false, true, false);
            }

            $truncateText = $truncateText.ui_print_help_tip(htmlspecialchars($text), true);
        } else {
            if ($style !== false) {
                $truncateText = '<span style="'.$style.'">'.$truncateText.'</span>';
            }
        }
    } else {
        if ($style !== false) {
            $truncateText = '<span style="'.$style.'">'.$text.'</span>';
        } else {
            $truncateText = $text;
        }
    }

    if ($return == true) {
        return $truncateText;
    } else {
        echo $truncateText;
    }
}


/**
 * Print a string with a smaller font depending on its size.
 *
 * @param string  $string String to be display with a smaller font.
 * @param boolean $return Flag to return as string or not.
 *
 * @return string HTML.
 */
function printSmallFont($string, $return=true)
{
    $str = io_safe_output($string);
    $length = strlen($str);
    if ($length >= 30) {
        $size = 0.7;
    } else if ($length >= 20) {
        $size = 0.8;
    } else if ($length >= 10) {
        $size = 0.9;
    } else if ($length < 10) {
        $size = 1;
    }

    $s = '<span style="font-size: '.$size.'em;">';
    $s .= $string;
    $s .= '</span>';
    if ($return) {
        return $s;
    } else {
        echo $s;
    }
}


/**
 * Prints a generic message between tags.
 *
 * @param mixed   $message    The string message or array [
 *      'title', 'message', 'icon', 'no_close', 'force_style'] to be displayed.
 * @param string  $class      The class to be used.
 * @param string  $attributes Any other attributes to be set for the tag.
 * @param boolean $return     Whether to output the string or return it.
 * @param string  $tag        What tag to use (you could specify something else
 *      than h3 like div or h2).
 *
 * @return string HTML code if return parameter is true.
 */
function ui_print_message($message, $class='', $attributes='', $return=false, $tag='h3')
{
    static $first_execution = true;

    $text_title = '';
    $text_message = '';
    $icon_image = '';
    $no_close_bool = false;
    $force_style = '';
    if (is_array($message)) {
        if (!empty($message['title'])) {
            $text_title = $message['title'];
        }

        if (!empty($message['message'])) {
            $text_message = $message['message'];
        }

        if (!empty($message['icon'])) {
            $icon_image = $message['icon'];
        }

        if (!empty($message['no_close'])) {
            $no_close_bool = $message['no_close'];
        }

        if (!empty($message['force_style'])) {
            $force_style = $message['force_style'];
        }
    } else {
        $text_message = $message;
    }

    if (empty($text_title)) {
        switch ($class) {
            default:
            case 'info':
                $text_title = __('Information');
            break;
            case 'error':
                $text_title = __('Error');
            break;

            case 'suc':
                $text_title = __('Success');
            break;

            case 'warning':
                $text_title = __('Warning');
            break;
        }
    }

    if (empty($icon_image)) {
        switch ($class) {
            default:
            case 'info':
                $icon_image = 'images/information_big.png';
            break;
            case 'error':
                $icon_image = 'images/err.png';
            break;

            case 'suc':
                $icon_image = 'images/suc.png';
            break;

            case 'warning':
                $icon_image = 'images/warning_big.png';
            break;
        }

        $icon_image = $icon_image;
    }

    $id = 'info_box_'.uniqid();

    // Use the no_meta parameter because this image is only in the base console.
    $output = '<table cellspacing="0" cellpadding="0" id="'.$id.'" '.$attributes.'
		class="info_box '.$id.' '.$class.' textodialogo" style="'.$force_style.'">
		<tr>
			<td class="icon" rowspan="2" style="padding-right: 10px; padding-top: 3px;">'.html_print_image($icon_image, true, false, false, false, true).'</td>
			<td class="title" style="text-transform: uppercase; padding-top: 10px;"><b>'.$text_title.'</b></td>
			<td class="icon" style="text-align: right; padding-right: 3px;">';
    if (!$no_close_bool) {
        // Use the no_meta parameter because this image is only in
        // the base console.
        $output .= '<a href="javascript: close_info_box(\''.$id.'\')">'.html_print_image('images/blade.png', true, false, false, false, true).'</a>';
    }

    $output .= '</td>
		</tr>
		<tr>
			<td style="color:#333;padding-top:10px">'.$text_message.'</td>
			<td></td>
		</tr>
		</table>';

    if (($first_execution) && (!$no_close_bool)) {
        $first_execution = false;

        $output .= '
			<script type="text/javascript">
				function close_info_box(id) {
					$("." + id).hide();
				}
			</script>
		';
    }

    if ($return) {
        return $output;
    } else {
        echo $output;
    }

    return '';
}


/**
 * Prints an error message.
 *
 * @param mixed   $message    The string error message or array
 *         ('title', 'message', 'icon', 'no_close') to be displayed.
 * @param string  $attributes Any other attributes to be set for the tag.
 * @param boolean $return     Whether to output the string or return it.
 * @param string  $tag        What tag to use (you could specify something else
 *         than h3 like div or h2).
 *
 * @return string HTML code if return parameter is true.
 */
function ui_print_error_message($message, $attributes='', $return=false, $tag='h3')
{
    return ui_print_message($message, 'error', $attributes, $return, $tag);
}


/**
 * Prints an operation success message.
 *
 * @param mixed   $message    The string message or array
 *         ('title', 'message', 'icon', 'no_close') to be displayed.
 * @param string  $attributes Any other attributes to be set for the tag.
 * @param boolean $return     Whether to output the string or return it.
 * @param string  $tag        What tag to use (you could specify something else
 *         than h3 like div or h2).
 *
 * @return string HTML code if return parameter is true.
 */
function ui_print_success_message($message, $attributes='', $return=false, $tag='h3')
{
    return ui_print_message($message, 'suc', $attributes, $return, $tag);
}


/**
 * Prints an operation info message.
 *
 * @param mixed   $message    The string message or array
 *         ('title', 'message', 'icon', 'no_close') to be displayed.
 * @param string  $attributes Any other attributes to be set for the tag.
 * @param boolean $return     Whether to output the string or return it.
 * @param string  $tag        What tag to use (you could specify something else
 *         than h3 like div or h2).
 *
 * @return string HTML code if return parameter is true.
 */
function ui_print_info_message($message, $attributes='', $return=false, $tag='h3')
{
    return ui_print_message($message, 'info', $attributes, $return, $tag);
}


/**
 * Prints an operation info message - empty data.
 *
 * @param mixed   $message    The string message or array
 *         ('title', 'message', 'icon', 'no_close') to be displayed.
 * @param string  $attributes Any other attributes to be set for the tag.
 * @param boolean $return     Whether to output the string or return it.
 * @param string  $tag        What tag to use (you could specify something else
 *         than h3 like div or h2).
 *
 * @return string HTML code if return parameter is true.
 */
function ui_print_empty_data($message, $attributes='', $return=false, $tag='h3')
{
    return ui_print_message($message, 'info', $attributes, $return, $tag);
}


/**
 * Evaluates a result using empty() and then prints an error or success message
 *
 * @param mixed   $result     The results to evaluate. 0, NULL, false, '' or
 *                            array() is bad, the rest is good.
 * @param mixed   $good       The string or array ('title', 'message') to be
 *                            displayed if the result was good.
 * @param mixed   $bad        The string or array ('title', 'message') to be
 *                            displayed if the result was bad.
 * @param string  $attributes Any other attributes to be set for the h3.
 * @param boolean $return     Whether to output the string or return it.
 * @param string  $tag        What tag to use (you could specify something else
 *                            than h3 like div or h2).
 *
 * @return string HTML code if return parameter is true.
 */
function ui_print_result_message($result, $good='', $bad='', $attributes='', $return=false, $tag='h3')
{
    if ($good == '' || $good === false) {
        $good = __('Request successfully processed');
    }

    if ($bad == '' || $bad === false) {
        $bad = __('Error processing request');
    }

    if (empty($result)) {
        return ui_print_error_message($bad, $attributes, $return, $tag);
    } else {
        return ui_print_success_message($good, $attributes, $return, $tag);
    }
}


/**
 * Prints an warning message.
 *
 * @param mixed   $message    The string message or array
 *         ('title', 'message', 'icon', 'no_close') to be displayed.
 * @param string  $attributes Any other attributes to be set for the tag.
 * @param boolean $return     Whether to output the string or return it.
 * @param string  $tag        What tag to use (you could specify something else
 *         than h3 like div or h2).
 *
 * @return string HTML code if return parameter is true.
 */
function ui_print_warning_message($message, $attributes='', $return=false, $tag='h3')
{
    return ui_print_message($message, 'warning', $attributes, $return, $tag);
}


/**
 * Evaluates a unix timestamp and returns a span (or whatever tag specified)
 * with as title the correctly formatted full timestamp and a time comparation
 * in the tag
 *
 * @param integer $unixtime Any type of timestamp really, but we prefer unixtime.
 * @param boolean $return   Whether to output the string or return it.
 * @param array   $option   An array with different options for this function
 *        Key html_attr: which html attributes to add (defaults to none)
 *        Key tag: Which html tag to use (defaults to span)
 *        Key prominent: Overrides user preference and display "comparation" or "timestamp"
 *        key units: The type of units.
 *
 * @return string HTML code if return parameter is true.
 */
function ui_print_timestamp($unixtime, $return=false, $option=[])
{
    global $config;

    // TODO: Add/use a javascript timer for the seconds so it automatically
    // updates as time passes by.
    if (isset($option['html_attr'])) {
        $attributes = $option['html_attr'];
    } else {
        $attributes = '';
    }

    if (isset($option['tag'])) {
        $tag = $option['tag'];
    } else {
        $tag = 'span';
    }

    if (empty($option['style'])) {
        $style = 'style="white-space:nowrap;"';
    } else {
        $style = 'style="'.$option['style'].'"';
    }

    if (!empty($option['prominent'])) {
        $prominent = $option['prominent'];
    } else {
        $prominent = $config['prominent_time'];
    }

    if (!is_numeric($unixtime)) {
        $unixtime = time_w_fixed_tz($unixtime);
    }

    // Prominent_time is either timestamp or comparation.
    if ($unixtime <= 0) {
        $title = __('Unknown').'/'.__('Never');
        $data = __('Unknown');
    } else if ($prominent == 'timestamp') {
        pandora_setlocale();

        $title = human_time_comparation($unixtime);
        $data = strftime(
            date2strftime_format($config['date_format']),
            $unixtime
        );
    } else {
        $title = date($config['date_format'], $unixtime);
        $units = 'large';
        if (isset($option['units'])) {
            $units = $option['units'];
        }

        $data = human_time_comparation($unixtime, $units);
    }

    $output = '<'.$tag;
    switch ($tag) {
        default:
            // Usually tags have title attributes, so by default we add,
            // then fall through to add attributes and data.
            $output .= ' title="'.$title.'" '.$style.'>'.$data.'</'.$tag.'>';
        break;
        case 'h1':
        case 'h2':
        case 'h3':
            // Above tags don't have title attributes.
            $output .= ' '.$attributes.' '.$style.'>'.$data.'</'.$tag.'>';
        break;
    }

    if ($return) {
        return $output;
    }

    echo $output;
}


/**
 * Prints a username with real name, link to the user_edit page etc.
 *
 * @param string  $username The username to render.
 * @param boolean $return   Whether to return or print.
 *
 * @return string HTML code if return parameter is true.
 */
function ui_print_username($username, $return=false)
{
    $string = '<a href="index.php?sec=usuario&amp;sec2=operation/users/user_edit&amp;id='.$username.'">'.get_user_fullname($username).'</a>';

    if ($return) {
        return $string;
    }

    echo $string;
}


/**
 * Show a notification.
 *
 * @param boolean $return Return or direct echo.
 *
 * @return string HTML.
 */
function ui_print_tags_warning($return=false)
{
    $msg = '<div id="notify_conf" class="notify">';
    $msg .= __('Is possible that this view uses part of information which your user has not access');
    $msg .= '</div>';

    if ($return) {
        return $msg;
    } else {
        echo $msg;
    }
}


/**
 * Print group icon within a link
 *
 * @param integer $id_group         Group id.
 * @param boolean $return           Whether to return or print.
 * @param string  $path             What path to use (relative to images/).
 *                                  Defaults to groups_small.
 * @param string  $style            Style for group image.
 * @param boolean $link             Whether the group have link or not.
 * @param boolean $force_show_image Force show image.
 * @param boolean $show_as_image    Show as image.
 *
 * @return string HTML code if return parameter is true.
 */
function ui_print_group_icon($id_group, $return=false, $path='groups_small', $style='', $link=true, $force_show_image=false, $show_as_image=false)
{
    global $config;

    if ($id_group > 0) {
        $icon = (string) db_get_value('icon', 'tgrupo', 'id_grupo', (int) $id_group);
    } else {
        $icon = 'world';
    }

    $output = '';

    // Don't show link in metaconsole.
    if (defined('METACONSOLE')) {
        $link = false;
    }

    if ($link) {
        $output = '<a href="'.$config['homeurl'].'index.php?sec=estado&amp;sec2=operation/agentes/estado_agente&amp;refr=60&amp;group_id='.$id_group.'">';
    }

    if ($config['show_group_name']) {
        $output .= '<span title="'.groups_get_name($id_group, true).'">'.groups_get_name($id_group, true).'&nbsp;</span>';
    } else {
        if (empty($icon)) {
            $output .= '<span title="'.groups_get_name($id_group, true).'">&nbsp;&nbsp;</span>';
        } else {
            $output .= html_print_image(
                'images/'.$path.'/'.$icon.'.png',
                true,
                [
                    'style' => $style,
                    'class' => 'bot',
                    'alt'   => groups_get_name($id_group, true),
                    'title' => groups_get_name($id_group, true),
                ],
                false,
                false,
                false,
                true
            );
        }
    }

    if ($link) {
        $output .= '</a>';
    }

    if (!$return) {
        echo $output;
    }

    return $output;
}


/**
 * Print group icon within a link. Other version.
 *
 * @param integer $id_group Group id.
 * @param boolean $return   Whether to return or print.
 * @param string  $path     What path to use (relative to images/).
 *                          Defaults to groups_small.
 * @param string  $style    Extra styles.
 * @param boolean $link     Add anchor.
 *
 * @return string HTML code if return parameter is true.
 */
function ui_print_group_icon_path($id_group, $return=false, $path='images/groups_small', $style='', $link=true)
{
    if ($id_group > 0) {
        $icon = (string) db_get_value('icon', 'tgrupo', 'id_grupo', (int) $id_group);
    } else {
        $icon = 'world';
    }

    if ($style == '') {
        $style = 'width: 16px; height: 16px;';
    }

    $output = '';
    if ($link) {
        $output = '<a href="index.php?sec=estado&amp;sec2=operation/agentes/estado_agente&amp;refr=60&amp;group_id='.$id_group.'">';
    }

    if (empty($icon)) {
        $output .= '<span title="'.groups_get_name($id_group, true).'">&nbsp;-&nbsp</span>';
    } else {
        $output .= '<img style="'.$style.'" class="bot" src="'.$path.'/'.$icon.'.png" alt="'.groups_get_name($id_group, true).'" title="'.groups_get_name($id_group, true).'" />';
    }

    if ($link) {
        $output .= '</a>';
    }

    if (!$return) {
        echo $output;
    }

    return $output;
}


/**
 * Get the icon of an operating system.
 *
 * @param integer $id_os      Operating system id.
 * @param boolean $name       Whether to also append the name of OS after icon.
 * @param boolean $return     Whether to return or echo the result.
 * @param boolean $apply_skin Whether to apply skin or not.
 * @param boolean $networkmap Networkmap.
 * @param boolean $only_src   Only_src.
 * @param boolean $relative   Relative.
 * @param boolean $options    Options.
 * @param boolean $big_icons  Big_icons.
 *
 * @return string HTML with icon of the OS
 */
function ui_print_os_icon(
    $id_os,
    $name=true,
    $return=false,
    $apply_skin=true,
    $networkmap=false,
    $only_src=false,
    $relative=false,
    $options=false,
    $big_icons=false
) {
    $subfolder = 'os_icons';
    if ($networkmap) {
        $subfolder = 'networkmap';
    }

    if ($big_icons) {
        $subfolder .= '/so_big_icons';
    }

    if (is_metaconsole()) {
        $no_in_meta = true;
    } else {
        $no_in_meta = false;
    }

    $icon = (string) db_get_value('icon_name', 'tconfig_os', 'id_os', (int) $id_os);
    $os_name = get_os_name($id_os);
    if (empty($icon)) {
        if ($only_src) {
            $output = html_print_image(
                'images/'.$subfolder.'/unknown.png',
                true,
                $options,
                true,
                $relative,
                $no_in_meta,
                true
            );
        } else {
            return '-';
        }
    } else if ($apply_skin) {
        if ($only_src) {
            $output = html_print_image('images/'.$subfolder.'/'.$icon, true, $options, true, $relative, $no_in_meta, true);
        } else {
            if (!isset($options['title'])) {
                $options['title'] = $os_name;
            }

            $output = html_print_image('images/'.$subfolder.'/'.$icon, true, $options, false, $relative, $no_in_meta, true);
        }
    } else {
        // $output = "<img src='images/os_icons/" . $icon . "' alt='" . $os_name . "' title='" . $os_name . "'>";
        $output = 'images/'.$subfolder.'/'.$icon;
    }

    if ($name === true) {
        $output .= '&nbsp;&nbsp;'.$os_name;
    }

    if (!$return) {
        echo $output;
    }

    return $output;
}


/**
 * Print type agent icon.
 *
 * @param boolean $id_os          Id_os.
 * @param boolean $remote_contact Remote_contact.
 * @param boolean $contact        Contact.
 * @param boolean $return         Return.
 * @param integer $remote         Remote.
 * @param string  $version        Version.
 *
 * @return string HTML.
 */
function ui_print_type_agent_icon(
    $id_os=false,
    $remote_contact=false,
    $contact=false,
    $return=false,
    $remote=0,
    $version=''
) {
    if ($id_os == 19) {
        // Satellite.
        $options['title'] = __('Satellite');
        $output = html_print_image('images/op_satellite.png', true, $options, false, false, false, true);
    } else if ($remote_contact == $contact && $remote == 0 && $version == '') {
        // Network.
        $options['title'] = __('Network');
        $output = html_print_image('images/network.png', true, $options, false, false, false, true);
    } else {
        // Software.
        $options['title'] = __('Software');
        $output = html_print_image('images/data.png', true, $options, false, false, false, true);
    }

    return $output;
}


/**
 * Prints an agent name with the correct link
 *
 * @param integer $id_agent         Agent id.
 * @param boolean $return           Whether to return the string or echo it too.
 * @param integer $cutoff           Now uses styles to accomplish this.
 * @param string  $style            Style of name in css.
 * @param boolean $cutname          Cut names.
 * @param string  $server_url       Server url to concatenate at the begin of the link.
 * @param string  $extra_params     Extra parameters to concatenate in the link.
 * @param string  $known_agent_name Name of the agent to avoid the query in some cases.
 * @param boolean $link             If the agent will provided with link or not.
 * @param boolean $alias            Use the agent alias or the name.
 *
 * @return string HTML with agent name and link
 */
function ui_print_agent_name(
    $id_agent,
    $return=false,
    $cutoff='agent_medium',
    $style='',
    $cutname=false,
    $server_url='',
    $extra_params='',
    $known_agent_name=false,
    $link=true,
    $alias=true
) {
    if ($known_agent_name === false) {
        if ($alias) {
            $agent_name = (string) agents_get_alias($id_agent);
        } else {
            $agent_name = (string) agents_get_name($id_agent);
        }
    } else {
        $agent_name = $known_agent_name;
    }

    if ($alias) {
        $agent_name_full = (string) agents_get_name($id_agent);
    } else {
        $agent_name_full = $agent_name;
    }

    if ($cutname) {
        $agent_name = ui_print_truncate_text($agent_name, $cutoff, true, true, true, '[&hellip;]', $style);
    }

    if ($link) {
        $url = $server_url.'index.php?sec=estado&amp;sec2=operation/agentes/ver_agente&amp;id_agente='.$id_agent.$extra_params;

        $output = '<a style="'.$style.'" href="'.$url.'" title="'.$agent_name_full.'"><b><span style="'.$style.'">'.$agent_name.'</span></b></a>';
    } else {
        $output = '<b><span style="'.$style.'">'.$agent_name.'</span></b>';
    }

    // TODO: Add a pretty javascript (using jQuery) popup-box with agent details.
    if ($return) {
        return $output;
    }

    echo $output;
}


/**
 * Formats a row from the alert table and returns an array usable in the table function
 *
 * @param array   $alert       A valid (non empty) row from the alert table.
 * @param boolean $agent       Whether or not this is a combined alert.
 * @param string  $url         Tab where the function was called from (used for urls).
 * @param mixed   $agent_style Style for agent name or default (false).
 *
 * @return array A formatted array with proper html for use in $table->data (6 columns)
 */
function ui_format_alert_row(
    $alert,
    $agent=true,
    $url='',
    $agent_style=false
) {
    global $config;

    if (!isset($alert['server_data'])) {
        $server_name = '';
        $server_id = '';
        $url_hash = '';
        $console_url = '';
    } else {
        $server_data = $alert['server_data'];
        $server_name = $server_data['server_name'];
        $server_id = $server_data['id'];
        $console_url = $server_data['server_url'].'/';
        $url_hash = metaconsole_get_servers_url_hash($server_data);
    }

    $actionText = '';
    include_once $config['homedir'].'/include/functions_alerts.php';
    $isFunctionPolicies = enterprise_include_once('include/functions_policies.php');
    $id_group = (int) get_parameter('ag_group', 0);
    // 0 is the All group (selects all groups).
    if ($isFunctionPolicies !== ENTERPRISE_NOT_HOOK) {
        if ($agent) {
            $index = [
                'policy'          => 0,
                'standby'         => 1,
                'force_execution' => 2,
                'agent_name'      => 3,
                'module_name'     => 4,
                'description'     => 5,
                'template'        => 5,
                'action'          => 6,
                'last_fired'      => 7,
                'status'          => 8,
                'validate'        => 9,
            ];
        } else {
            $index = [
                'policy'          => 0,
                'standby'         => 1,
                'force_execution' => 2,
                'agent_name'      => 3,
                'module_name'     => 3,
                'description'     => 4,
                'template'        => 4,
                'action'          => 5,
                'last_fired'      => 6,
                'status'          => 7,
                'validate'        => 8,
            ];
        }
    } else {
        if ($agent) {
            $index = [
                'standby'         => 0,
                'force_execution' => 1,
                'agent_name'      => 2,
                'module_name'     => 3,
                'description'     => 4,
                'template'        => 4,
                'action'          => 5,
                'last_fired'      => 6,
                'status'          => 7,
                'validate'        => 8,
            ];
        } else {
            $index = [
                'standby'         => 0,
                'force_execution' => 1,
                'agent_name'      => 2,
                'module_name'     => 2,
                'description'     => 3,
                'template'        => 3,
                'action'          => 4,
                'last_fired'      => 5,
                'status'          => 6,
                'validate'        => 7,
            ];
        }
    }

    if ($alert['disabled']) {
        $disabledHtmlStart = '<span style="font-style: italic; color: #aaaaaa;">';
        $disabledHtmlEnd = '</span>';
        $styleDisabled = 'font-style: italic; color: #aaaaaa;';
    } else {
        $disabledHtmlStart = '';
        $disabledHtmlEnd = '';
        $styleDisabled = '';
    }

    if (empty($alert)) {
        if ($isFunctionPolicies !== ENTERPRISE_NOT_HOOK) {
            return [
                '',
                '',
                '',
                '',
                '',
                '',
                '',
                '',
            ];
        } else {
            return [
                '',
                '',
                '',
                '',
                '',
                '',
                '',
            ];
        }
    }

    if (defined('METACONSOLE')) {
        $server = db_get_row('tmetaconsole_setup', 'id', $alert['server_data']['id']);

        if (metaconsole_connect($server) == NOERR) {
            // Get agent data from node.
            $agente = db_get_row('tagente', 'id_agente', $alert['id_agent']);

            metaconsole_restore_db();
        }
    } else {
        // Get agent id.
        $id_agent = modules_get_agentmodule_agent($alert['id_agent_module']);
        $agente = db_get_row('tagente', 'id_agente', $id_agent);
    }

    $template = alerts_get_alert_template($alert['id_alert_template']);
    $description = io_safe_output($template['name']);

    $data = [];

    // Validate checkbox.
    if (!defined('METACONSOLE')) {
        if (check_acl($config['id_user'], $id_group, 'LW')
            || check_acl($config['id_user'], $id_group, 'LM')
        ) {
            $data[$index['validate']] = '';

            $data[$index['validate']] .= html_print_checkbox(
                'validate[]',
                $alert['id'],
                false,
                true,
                false,
                '',
                true
            );
        }
    }

    if ($isFunctionPolicies !== ENTERPRISE_NOT_HOOK) {
        if (is_metaconsole()) {
            $node = metaconsole_get_connection_by_id($alert['server_data']['id']);
            if (metaconsole_load_external_db($node) !== NOERR) {
                // Restore the default connection.
                metaconsole_restore_db();
                $errors++;
                return false;
            }
        }

        $policyInfo = policies_is_alert_in_policy2($alert['id'], false);
        if ($policyInfo === false) {
            $data[$index['policy']] = '';
        } else {
            $img = 'images/policies.png';
            if (!is_metaconsole()) {
                $data[$index['policy']] = '<a href="?sec=gmodules&amp;sec2=enterprise/godmode/policies/policies&amp;id='.$policyInfo['id'].'">'.html_print_image($img, true, ['title' => $policyInfo['name']]).'</a>';
            } else {
                $data[$index['policy']] = '<a href="?sec=gmodules&amp;sec2=advanced/policymanager&amp;id='.$policyInfo['id'].'">'.html_print_image($img, true, ['title' => $policyInfo['name']]).'</a>';
            }
        }

        if (is_metaconsole()) {
            metaconsole_restore_db();
        }
    }

    // Standby.
    $data[$index['standby']] = '';
    if (isset($alert['standby']) && $alert['standby'] == 1) {
        $data[$index['standby']] = html_print_image('images/bell_pause.png', true, ['title' => __('Standby on')]);
    }

    if (!defined('METACONSOLE')) {
        // Force alert execution.
        if (check_acl($config['id_user'], $id_group, 'AW') || check_acl($config['id_user'], $id_group, 'LM')) {
            if ($alert['force_execution'] == 0) {
                $data[$index['force_execution']] = '<a href="'.$url.'&amp;id_alert='.$alert['id'].'&amp;force_execution=1&refr=60">'.html_print_image('images/target.png', true, ['border' => '0', 'title' => __('Force')]).'</a>';
            } else {
                $data[$index['force_execution']] = '<a href="'.$url.'&amp;id_alert='.$alert['id'].'&amp;refr=60">'.html_print_image('images/refresh.png', true).'</a>';
            }
        }
    }

    $data[$index['agent_name']] = $disabledHtmlStart;
    if ($agent == 0) {
        $data[$index['module_name']] .= ui_print_truncate_text(isset($alert['agent_module_name']) ? $alert['agent_module_name'] : modules_get_agentmodule_name($alert['id_agent_module']), 'module_small', false, true, true, '[&hellip;]', 'font-size: 7.2pt');
    } else {
        if (defined('METACONSOLE')) {
            $agent_name = $alert['agent_name'];
            $id_agent = $alert['id_agent'];
        } else {
            $agent_name = false;
            $id_agent = modules_get_agentmodule_agent($alert['id_agent_module']);
        }

        if (defined('METACONSOLE') || !can_user_access_node()) {
            $data[$index['agent_name']] = ui_print_truncate_text($agent_name, 'agent_small', false, true, false, '[&hellip;]', 'font-size:7.5pt;');
        } else {
            if ($agent_style !== false) {
                $data[$index['agent_name']] .= '<a href="index.php?sec=estado&sec2=operation/agentes/ver_agente&id_agente='.$id_agent.'"> <span style="font-size: 7pt;font-weight:bold" title ="'.$agente['nombre'].'">'.$agente['alias'].'</span></a>';
            } else {
                $data[$index['agent_name']] .= '<a href="index.php?sec=estado&sec2=operation/agentes/ver_agente&id_agente='.$id_agent.'"> <span style="font-size: 7pt;font-weight:bold" title ="'.$agente['nombre'].'">'.$agente['alias'].'</span></a>';
            }
        }

        $data[$index['module_name']] = ui_print_truncate_text(isset($alert['agent_module_name']) ? $alert['agent_module_name'] : modules_get_agentmodule_name($alert['id_agent_module']), 'module_small', false, true, true, '[&hellip;]', 'font-size: 7.2pt');
    }

    $data[$index['agent_name']] .= $disabledHtmlEnd;

    $data[$index['description']] = '';

    if (defined('METACONSOLE')) {
        $data[$index['template']] .= '<a class="template_details" href="'.ui_get_full_url('/', false, false, false).'/ajax.php?page=enterprise/meta/include/ajax/tree_view.ajax&action=get_template_tooltip&id_template='.$template['id'].'&server_name='.$alert['server_data']['server_name'].'">';
    } else {
        $data[$index['template']] .= '<a class="template_details" href="ajax.php?page=godmode/alerts/alert_templates&get_template_tooltip=1&id_template='.$template['id'].'">';
    }

    $data[$index['template']] .= html_print_image('images/zoom.png', true);
    $data[$index['template']] .= '</a> ';
    $actionDefault = db_get_value_sql(
        'SELECT id_alert_action
		FROM talert_templates WHERE id = '.$alert['id_alert_template']
    );

    $data[$index['description']] .= $disabledHtmlStart.ui_print_truncate_text(io_safe_output($description), 'description', false, true, true, '[&hellip;]', 'font-size: 7.1pt').$disabledHtmlEnd;

    $actions = alerts_get_alert_agent_module_actions($alert['id'], false, $alert['server_data']['id']);

    if (!empty($actions)) {
        $actionText = '<div><ul class="action_list">';
        foreach ($actions as $action) {
            $actionText .= '<div style="margin-bottom: 5px;" ><span class="action_name"><li>'.$action['name'];
            if ($action['fires_min'] != $action['fires_max']) {
                $actionText .= ' ('.$action['fires_min'].' / '.$action['fires_max'].')';
            }

            $actionText .= '</li></span></div>';
        }

        $actionText .= '</ul></div>';
    } else {
        if ($actionDefault != '') {
            $actionText = db_get_sql(
                sprintf(
                    'SELECT name FROM talert_actions WHERE id = %d',
                    $actionDefault
                )
            ).' <i>('.__('Default').')</i>';
        }
    }

    $data[$index['action']] = $actionText;

    $data[$index['last_fired']] = $disabledHtmlStart.ui_print_timestamp($alert['last_fired'], true).$disabledHtmlEnd;

    $status = STATUS_ALERT_NOT_FIRED;
    $title = '';

    if ($alert['times_fired'] > 0) {
        $status = STATUS_ALERT_FIRED;
        $title = __('Alert fired').' '.$alert['internal_counter'].' '.__('time(s)');
    } else if ($alert['disabled'] > 0) {
        $status = STATUS_ALERT_DISABLED;
        $title = __('Alert disabled');
    } else {
        $status = STATUS_ALERT_NOT_FIRED;
        $title = __('Alert not fired');
    }

    $data[$index['status']] = ui_print_status_image($status, $title, true);

    return $data;
}


/**
 * Prints a substracted string, length specified by cutoff, the full string will be in a rollover.
 *
 * @param string  $string   The string to be cut..
 * @param integer $cutoff   At how much characters to cut.
 * @param boolean $return   Whether to return or print it out.
 * @param integer $fontsize Size font (fixed) in px, applyed as CSS style (optional).
 *
 * @return string HTML string.
 */
function ui_print_string_substr($string, $cutoff=16, $return=false, $fontsize=0)
{
    if (empty($string)) {
        return '';
    }

    $string2 = io_safe_output($string);
    if (mb_strlen($string2, 'UTF-8') > $cutoff) {
        $string3 = '...';
    } else {
        $string3 = '';
    }

    $font_size_mod = '';

    if ($fontsize > 0) {
        $font_size_mod = "style='font-size: ".$fontsize."pt'";
    }

    $string = '<span '.$font_size_mod.' title="'.io_safe_input($string2).'">';
    $string .= mb_substr($string2, 0, $cutoff, 'UTF-8').$string3.'</span>';

    if ($return === false) {
        echo $string;
    }

    return $string;
}


/**
 * Gets a helper text explaining the requirement needs for an alert template
 * to get it fired.
 *
 * @param integer $id_alert_template Alert template id.
 * @param boolean $return            Wheter to return or print it out.
 * @param boolean $print_values      Wheter to put the values in the string or not.
 *
 * @return An HTML string if return was true.
 */
function ui_print_alert_template_example($id_alert_template, $return=false, $print_values=true)
{
    $output = '';

    $output .= html_print_image('images/information.png', true);
    $output .= '<span id="example">';
    $template = alerts_get_alert_template($id_alert_template);

    switch ($template['type']) {
        case 'equal':
            // Do not translate the HTML attributes.
            $output .= __('The alert would fire when the value is <span id="value"></span>');
        break;

        case 'not_equal':
            // Do not translate the HTML attributes.
            $output .= __('The alert would fire when the value is not <span id="value"></span>');
        break;

        case 'regex':
            if ($template['matches_value']) {
                // Do not translate the HTML attributes.
                $output .= __('The alert would fire when the value matches <span id="value"></span>');
            } else {
                // End if.
                $output .= __('The alert would fire when the value doesn\'t match <span id="value"></span>');
            }

            $value = $template['value'];
        break;

        case 'max_min':
            if ($template['matches_value']) {
                // Do not translate the HTML attributes.
                $output .= __('The alert would fire when the value is between <span id="min"></span> and <span id="max"></span>');
            } else {
                // End if.
                $output .= __('The alert would fire when the value is not between <span id="min"></span> and <span id="max"></span>');
            }
        break;

        case 'max':
            // Do not translate the HTML attributes.
            $output .= __('The alert would fire when the value is over <span id="max"></span>');
        break;

        case 'min':
            // Do not translate the HTML attributes.
            $output .= __('The alert would fire when the value is under <span id="min"></span>');
        break;

        case 'warning':
            // Do not translate the HTML attributes.
            $output .= __('The alert would fire when the module is in warning status');
        break;

        case 'critical':
            // Do not translate the HTML attributes.
            $output .= __('The alert would fire when the module is in critical status');
        break;

        default:
            // Do nothing.
            $output .= __('Unknown option.');
        break;
    }

    if ($print_values) {
        /*
         *   Replace span elements with real values. This is done in such way to avoid
         * duplicating strings and make it easily modificable via Javascript.
         */

        $output = str_replace('<span id="value"></span>', $template['value'], $output);
        $output = str_replace('<span id="max"></span>', $template['max_value'], $output);
        $output = str_replace('<span id="min"></span>', $template['min_value'], $output);
    }

    $output .= '</span>';
    if ($return) {
        return $output;
    }

    echo $output;
}


/**
 * Prints a help tip icon.
 *
 * @param string  $help_id     Id of the help article.
 * @param boolean $return      Whether to return or output the result.
 * @param string  $home_url    Home url if its necessary.
 * @param string  $image       Image path.
 * @param boolean $is_relative Route is relative or not.
 * @param string  $id          Target id.
 *
 * @return string The help tip
 */
function ui_print_help_icon(
    $help_id,
    $return=false,
    $home_url='',
    $image='images/help_green.png',
    $is_relative=false,
    $id=''
) {
    global $config;

    // Do not display the help icon if help is disabled.
    if ($config['disable_help']) {
        return '';
    }

    if (empty($home_url)) {
        $home_url = '';
    }

    if (defined('METACONSOLE')) {
        $home_url = '../../'.$home_url;
    }

    $url = get_help_info($help_id);

    $output = html_print_image(
        $image,
        true,
        [
            'class'   => 'img_help',
            'title'   => __('Help'),
            'onclick' => "open_help ('".ui_get_full_url('index.php?sec=view&sec2=general/help_feedback&pure=1&url='.$url)."')",
            'id'      => $id,
        ],
        false,
        $is_relative && is_metaconsole()
    );
    if (!$return) {
        echo $output;
    }

    return $output;
}


/**
 * Add a CSS file to the HTML head tag.
 *
 * To make a CSS file available just put it in include/styles. The
 * file name should be like "name.css". The "name" would be the value
 * needed to pass to this function.
 *
 * @param string $name Script name to add without the "jquery." prefix and the ".js"
 * suffix. Example:
 * <code>
 * ui_require_css_file ('pandora');
 * // Would include include/styles/pandora.js
 * </code>.
 * @param string $path Path where script is placed.
 *
 * @return boolean True if the file was added. False if the file doesn't exist.
 */
function ui_require_css_file($name, $path='include/styles/')
{
    global $config;

    $filename = $path.$name.'.css';

    if (! isset($config['css'])) {
        $config['css'] = [];
    }

    if (isset($config['css'][$name])) {
        return true;
    }

    if (! file_exists($filename)
        && ! file_exists($config['homedir'].'/'.$filename)
        && ! file_exists($config['homedir'].'/'.ENTERPRISE_DIR.'/'.$filename)
    ) {
        return false;
    }

    if (is_metaconsole()) {
        $config['css'][$name] = '/../../'.$filename;
    } else {
        $config['css'][$name] = $filename;
    }

    return true;
}


/**
 * Add a javascript file to the HTML head tag.
 *
 * To make a javascript file available just put it in include/javascript. The
 * file name should be like "name.js". The "name" would be the value
 * needed to pass to this function.
 *
 * @param string  $name     Script name to add without the "jquery." prefix and the ".js"
 *      suffix. Example:
 *      <code>
 *      ui_require_javascript_file ('pandora');
 *      // Would include include/javascript/pandora.js
 *      </code>.
 * @param string  $path     Path where script is placed.
 * @param boolean $echo_tag Just echo the script tag of the file.
 *
 * @return boolean True if the file was added. False if the file doesn't exist.
 */
function ui_require_javascript_file($name, $path='include/javascript/', $echo_tag=false)
{
    global $config;

    $filename = $path.$name.'.js';

    if ($echo_tag) {
        echo '<script type="text/javascript" src="'.ui_get_full_url($filename, false, false, false).'"></script>';
        return null;
    }

    if (! isset($config['js'])) {
        $config['js'] = [];
    }

    if (isset($config['js'][$name])) {
        return true;
    }

    // We checks two paths because it may fails on enterprise.
    if (! file_exists($filename) && ! file_exists($config['homedir'].'/'.$filename)) {
        return false;
    }

    if (is_metaconsole()) {
        $config['js'][$name] = '../../'.$filename;
    } else {
        $config['js'][$name] = $filename;
    }

    return true;
}


/**
 * Add a enteprise javascript file to the HTML head tag.
 *
 * To make a javascript file available just put it in <ENTERPRISE_DIR>/include/javascript. The
 * file name should be like "name.js". The "name" would be the value
 * needed to pass to this function.
 *
 * @param string  $name                 Script name to add without the "jquery."
 *                                      prefix and the ".js"
 *                  suffix. Example:
 *                  <code>
 *                  ui_require_javascript_file ('pandora');
 *                  // Would include include/javascript/pandora.js
 *                  </code>.
 * @param boolean $disabled_metaconsole Disabled metaconsole.
 *
 * @return boolean True if the file was added. False if the file doesn't exist.
 */
function ui_require_javascript_file_enterprise($name, $disabled_metaconsole=false)
{
    global $config;

    $metaconsole_hack = '';
    if ($disabled_metaconsole) {
        $metaconsole_hack = '../../';
    }

    $filename = $metaconsole_hack.ENTERPRISE_DIR.'/include/javascript/'.$name.'.js';

    if (! isset($config['js'])) {
        $config['js'] = [];
    }

    if (isset($config['js'][$name])) {
        return true;
    }

    // We checks two paths because it may fails on enterprise.
    if (!file_exists($filename)
        && !file_exists($config['homedir'].'/'.$filename)
    ) {
        return false;
    }

    $config['js'][$name] = $filename;

    return true;
}


/**
 * Add a jQuery file to the HTML head tag.
 *
 * To make a jQuery script available just put it in include/javascript. The
 * file name should be like "jquery.name.js". The "name" would be the value
 * needed to pass to this function. Notice that this function does not manage
 * jQuery denpendencies.
 *
 * @param string  $name     Script name to add without the "jquery." prefix and the ".js"
 *      suffix. Example:
 *      <code>
 *      ui_require_jquery_file ('form');
 *      // Would include include/javascript/jquery.form.js
 *      </code>.
 * @param string  $path     Path where script is placed.
 * @param boolean $echo_tag Just echo the script tag of the file.
 *
 * @return boolean True if the file was added. False if the file doesn't exist.
 */
function ui_require_jquery_file($name, $path='include/javascript/', $echo_tag=false)
{
    global $config;

    $filename = $path.'jquery.'.$name.'.js';

    if ($echo_tag) {
        echo '<script type="text/javascript" src="'.ui_get_full_url(false, false, false, false).$filename.'"></script>';
        return null;
    }

    if (! isset($config['jquery'])) {
        $config['jquery'] = [];
    }

    if (isset($config['jquery'][$name])) {
        return true;
    }

    // We checks two paths because it may fails on enterprise.
    if (! file_exists($filename)
        && ! file_exists($config['homedir'].'/'.$filename)
    ) {
        return false;
    }

    $config['jquery'][$name] = $filename;

    return true;
}


/**
 * Callback function to add stuff to the head. This allows us to add scripts
 * to the header after the fact as well as extensive validation.
 *
 * DO NOT CALL print_f, echo, ob_start, ob_flush, ob_end functions here.
 *
 * To add css just put them in include/styles and then add them to the
 * $config['css'] array
 *
 * @param string $string   Callback will fill this with the current buffer.
 * @param mixed  $bitfield Callback will fill this with a bitfield (see ob_start).
 *
 * @return string String to return to the browser
 */
function ui_process_page_head($string, $bitfield)
{
    global $config;
    global $vc_public_view;

    if (isset($config['ignore_callback']) && $config['ignore_callback'] == true) {
        return '';
    }

    $output = '';

    $config_refr = -1;
    if (isset($config['refr'])) {
        $config_refr = $config['refr'];
    }

    // If user is logged or displayed view is the public view of visual console.
    if ($config_refr > 0
        && (isset($config['id_user']) || $vc_public_view == 1)
    ) {
        if ($config['enable_refr']
            || $_GET['sec2'] == 'operation/agentes/estado_agente'
            || $_GET['sec2'] == 'operation/agentes/tactical'
            || $_GET['sec2'] == 'operation/agentes/group_view'
            || $_GET['sec2'] == 'operation/events/events'
            || $_GET['sec2'] == 'operation/snmpconsole/snmp_view'
            || $_GET['sec2'] == 'enterprise/dashboard/main_dashboard'
        ) {
            $query = ui_get_url_refresh(false, false);

            /*
             * $output .= '<meta http-equiv="refresh" content="' .
             * $config_refr . '; URL=' . $query . '" />';
             */

            // End.
        }
    }

    $output .= "\n\t";
    $output .= '<title>'.get_product_name().' - '.__('the Flexible Monitoring System').'</title>
		<meta http-equiv="expires" content="never" />
		<meta http-equiv="content-type" content="text/html; charset=utf-8" />
		<meta http-equiv="Content-Style-Type" content="text/css" />
		<meta name="resource-type" content="document" />
		<meta name="distribution" content="global" />
		<meta name="author" content="'.get_copyright_notice().'" />
		<meta name="copyright" content="(c) '.get_copyright_notice().'" />
		<meta name="robots" content="index, follow" />';
        $output .= '<link rel="icon" href="'.ui_get_favicon().'" type="image/ico" />';
        $output .= '	
		<link rel="shortcut icon" href="'.ui_get_favicon().'" type="image/x-icon" />
		<link rel="alternate" href="operation/events/events_rss.php" title="Pandora RSS Feed" type="application/rss+xml" />';

    if ($config['language'] != 'en') {
        // Load translated strings - load them last so they overload all
        // the objects.
        ui_require_javascript_file('time_'.$config['language']);
        ui_require_javascript_file('date'.$config['language']);
        ui_require_javascript_file('countdown_'.$config['language']);
    }

    $output .= "\n\t";

    /*
     * Load CSS
     */

    if (empty($config['css'])) {
        $config['css'] = [];
    }

    $login_ok = true;
    if (! isset($config['id_user']) && isset($_GET['login'])) {
        if (isset($_POST['nick']) && isset($_POST['pass'])) {
            $nick = get_parameter_post('nick');
            // This is the variable with the login.
            $pass = get_parameter_post('pass');
            // This is the variable with the password.
            $nick = db_escape_string_sql($nick);
            $pass = db_escape_string_sql($pass);

            // Process_user_login is a virtual function which should be defined
            // in each auth file.
            // It accepts username and password. The rest should be internal to
            // the auth file.
            // The auth file can set $config["auth_error"] to an informative
            // error output or reference their internal error messages to it
            // process_user_login should return false in case of errors or
            // invalid login, the nickname if correct.
            $nick_in_db = process_user_login($nick, $pass);

            if ($nick_in_db === false) {
                $login_ok = false;
            }
        }
    }

    // First, if user has assigned a skin then try to use css files of
    // skin subdirectory.
    $isFunctionSkins = enterprise_include_once('include/functions_skins.php');
    if (!$login_ok) {
        if ($isFunctionSkins !== ENTERPRISE_NOT_HOOK) {
            enterprise_hook('skins_cleanup');
        }
    }

    $exists_css = false;
    if ($login_ok && $isFunctionSkins !== ENTERPRISE_NOT_HOOK) {
        // Checks if user's skin is available.
        $exists_skin = enterprise_hook('skins_is_path_set');
        if ($exists_skin) {
            $skin_path = enterprise_hook('skins_get_skin_path');
            $skin_styles = themes_get_css($skin_path.'include/styles/');
            $exists_css = !empty($skin_styles);
        }
    }

    // Add the jquery UI styles CSS.
    $config['css']['jquery-UI'] = 'include/styles/js/jquery-ui.min.css';
    $config['css']['jquery-UI-custom'] = 'include/styles/js/jquery-ui_custom.css';
    // Add the dialog styles CSS.
    $config['css']['dialog'] = 'include/styles/dialog.css';
    // Add the dialog styles CSS.
    $config['css']['dialog'] = 'include/styles/js/introjs.css';

    // If the theme is the default, we don't load it twice.
    if ($config['style'] !== 'pandora') {
        // It loads the last of all.
        $config['css']['theme'] = 'include/styles/'.$config['style'].'.css';
    }

    // If skin's css files exists then add them.
    if ($exists_css) {
        foreach ($skin_styles as $filename => $name) {
            $style = substr($filename, 0, (strlen($filename) - 4));
            $config['css'][$style] = $skin_path.'include/styles/'.$filename;
        }
    } else {
        // Otherwise assign default and user's css.
        // User style should go last so it can rewrite common styles.
        $config['css'] = array_merge(
            [
                'common'  => 'include/styles/common.css',
                'menu'    => 'include/styles/menu.css',
                'tables'  => 'include/styles/tables.css',
                'general' => 'include/styles/pandora.css',
            ],
            $config['css']
        );
    }

    // We can't load empty and we loaded (conditionally) ie.
    $loaded = [
        '',
        'ie',
    ];

    foreach ($config['css'] as $name => $filename) {
        if (in_array($name, $loaded)) {
            continue;
        }

        array_push($loaded, $name);

        $url_css = ui_get_full_url($filename, false, false, false);
        $output .= '<link rel="stylesheet" href="'.$url_css.'" type="text/css" />'."\n\t";
    }

    /*
     * End load CSS
     */

    /*
     * Load jQuery
     */

    if (empty($config['jquery'])) {
        $config['jquery'] = [];
        // If it's empty, false or not init set array to empty just in case.
    }

    // Pandora specific jquery should go first.
    $black_list_pages_old_jquery = ['operation/gis_maps/index'];
    if (in_array(get_parameter('sec2'), $black_list_pages_old_jquery)) {
        $config['jquery'] = array_merge(
            [
                'jquery'  => 'include/javascript/jquery.js',
                'ui'      => 'include/javascript/jquery.ui.core.js',
                'dialog'  => 'include/javascript/jquery.ui.dialog.js',
                'pandora' => 'include/javascript/jquery.pandora.js',
            ],
            $config['jquery']
        );
    } else {
        $config['jquery'] = array_merge(
            [
                'jquery'    => 'include/javascript/jquery-3.3.1.min.js',
                'pandora'   => 'include/javascript/jquery.pandora.js',
                'jquery-ui' => 'include/javascript/jquery-ui.min.js',
            ],
            $config['jquery']
        );
    }

    // Include the datapicker language if exists.
    if (file_exists('include/languages/datepicker/jquery.ui.datepicker-'.$config['language'].'.js')) {
        $config['jquery']['datepicker_language'] = 'include/languages/datepicker/jquery.ui.datepicker-'.$config['language'].'.js';
    }

    // Include countdown library.
    $config['jquery']['countdown'] = 'include/javascript/jquery.countdown.js';

    // Then add each script as necessary.
    $loaded = [''];
    foreach ($config['jquery'] as $name => $filename) {
        if (in_array($name, $loaded)) {
            continue;
        }

        array_push($loaded, $name);

        $url_js = ui_get_full_url($filename, false, false, false);
        $output .= '<script type="text/javascript" src="'.$url_js.'"></script>'."\n\t";
    }

    /*
     * End load JQuery
     */

    /*
     * Load JS
     */

    if (empty($config['js'])) {
        $config['js'] = [];
        // If it's empty, false or not init set array to empty just in case.
    }

    // Pandora specific JavaScript should go first.
    $config['js'] = array_merge(['pandora' => 'include/javascript/pandora.js'], $config['js']);
    // Load base64 javascript library.
    $config['js']['base64'] = 'include/javascript/encode_decode_base64.js';
    // Load webchat javascript library.
    $config['js']['webchat'] = 'include/javascript/webchat.js';
    // Load qrcode library.
    $config['js']['qrcode'] = 'include/javascript/qrcode.js';
    // Load intro.js library (for bubbles and clippy).
    $config['js']['intro'] = 'include/javascript/intro.js';
    $config['js']['clippy'] = 'include/javascript/clippy.js';
    // Load Underscore.js library.
    $config['js']['underscore'] = 'include/javascript/underscore-min.js';

    // Load other javascript.
    // We can't load empty.
    $loaded = [''];
    foreach ($config['js'] as $name => $filename) {
        if (in_array($name, $loaded)) {
            continue;
        }

        array_push($loaded, $name);

        $url_js = ui_get_full_url($filename, false, false, false);
        $output .= '<script type="text/javascript" src="'.$url_js.'"></script>'."\n\t";
    }

    /*
     * End load JS
     */

    include_once __DIR__.'/graphs/functions_flot.php';
    $output .= include_javascript_dependencies_flot_graph(true);

    $output .= '<!--[if gte IE 6]>
		<link rel="stylesheet" href="include/styles/ie.css" type="text/css"/>
		<![endif]-->';

    $output .= $string;

    return $output;
}


/**
 * Callback function to add stuff to the body
 *
 * @param string $string   Callback will fill this with the current buffer.
 * @param mixed  $bitfield Callback will fill this with a bitfield (see ob_start).
 *
 * @return string String to return to the browser
 */
function ui_process_page_body($string, $bitfield)
{
    global $config;

    if (isset($config['ignore_callback'])
        && $config['ignore_callback'] == true
    ) {
        return null;
    }

    // Show custom background.
    $output = '<body'.(($config['pure']) ? ' class="pure"' : '').'>';

    $output .= $string;

    $output .= '</body>';

    return $output;
}


/**
 * Prints a pagination menu to browse into a collection of data.
 *
 * @param integer $count             Number of elements in the collection.
 * @param string  $url               URL of the pagination links. It must include all form
 *                values as GET form.
 * @param integer $offset            Current offset for the pagination. Default value would be
 *                taken from $_REQUEST['offset'].
 * @param integer $pagination        Current pagination size. If a user requests a larger
 *            pagination than config["block_size"].
 * @param boolean $return            Whether to return or print this.
 * @param string  $offset_name       The name of parameter for the offset.
 * @param boolean $print_total_items Show the text with the total items. By default true.
 * @param mixed   $other_class       Other_class.
 * @param mixed   $script            Script.
 * @param mixed   $parameter_script  Parameter_script.
 * @param string  $set_id            Set id of div.
 *
 * @return string The pagination div or nothing if no pagination needs to be done
 */
function ui_pagination(
    $count,
    $url=false,
    $offset=0,
    $pagination=0,
    $return=false,
    $offset_name='offset',
    $print_total_items=true,
    $other_class='',
    $script='',
    $parameter_script=[
        'count'  => '',
        'offset' => 'offset_param',
    ],
    $set_id=''
) {
    global $config;

    if (empty($pagination)) {
        $pagination = (int) $config['block_size'];
    }

    if (is_string($offset)) {
        $offset_name = $offset;
        $offset = (int) get_parameter($offset_name);
    }

    if (empty($offset)) {
        $offset = (int) get_parameter($offset_name);
    }

    if (empty($url)) {
        $url = ui_get_url_refresh([$offset_name => false]);
    }

    if (!empty($set_id)) {
        $set_id = " id = '".$set_id."'";
    }

    // Pagination links for users include delete, create and other params,
    // now not use these params, and not retry the previous action when go to
    // pagination link.
    $remove = [
        'user_del',
        'disable_user',
        'delete_user',
    ];
    $url = explode('&', $url);

    $finalUrl = [];
    foreach ($url as $key => $value) {
        if (strpos($value, $remove[0]) === false
            && strpos($value, $remove[1]) === false
            && strpos($value, $remove[2]) === false
        ) {
            array_push($finalUrl, $value);
        }
    }

    $url = implode('&', $finalUrl);

    /*
        URL passed render links with some parameter
        &offset - Offset records passed to next page
        &counter - Number of items to be blocked
        Pagination needs $url to build the base URL to render links, its a base url, like
        " http://pandora/index.php?sec=godmode&sec2=godmode/admin_access_logs "
    */

    $block_limit = PAGINATION_BLOCKS_LIMIT;
    // Visualize only $block_limit blocks.
    if ($count <= $pagination) {
        if ($print_total_items) {
            $output = "<div class='pagination ".$other_class."' ".$set_id.'>';
            // Show the count of items.
            $output .= '<div class="total_pages">'.sprintf(__('Total items: %s'), $count).'</div>';
            // End div and layout.
            $output .= '</div>';

            if ($return === false) {
                echo $output;
            }

            return $output;
        }

        return false;
    }

    $number_of_pages = ceil($count / $pagination);
    $actual_page = floor($offset / $pagination);
    $ini_page = (floor($actual_page / $block_limit) * $block_limit);
    $end_page = ($ini_page + $block_limit - 1);
    if ($end_page >= $number_of_pages) {
        $end_page = ($number_of_pages - 1);
    }

    $output = "<div class='pagination ".$other_class."' ".$set_id.'>';

    // Show the count of items.
    if ($print_total_items) {
        $output .= '<div class="total_pages">'.sprintf(__('Total items: %s'), $count).'</div>';
    }

    $output .= "<div class='total_number'>";

    // Show GOTO FIRST PAGE button.
    if ($number_of_pages > $block_limit) {
        if (!empty($script)) {
            $script_modified = $script;
            $script_modified = str_replace(
                $parameter_script['count'],
                $count,
                $script_modified
            );
            $script_modified = str_replace(
                $parameter_script['offset'],
                0,
                $script_modified
            );

            $output .= "<a class='pagination-arrows ".$other_class." offset_0'
				href='javascript: ".$script_modified.";'>".html_print_image('images/go_first_g.png', true, ['class' => 'bot']).'</a>';
        } else {
            $output .= "<a class='pagination-arrows ".$other_class." offset_0' href='".$url.'&amp;'.$offset_name."=0'>".html_print_image('images/go_first_g.png', true, ['class' => 'bot']).'</a>';
        }
    }

    /*
     * Show PREVIOUS PAGE GROUP OF PAGES
     * For example
     * You are in the 12 page with a block of 5 pages
     * << < 10 - 11 - [12] - 13 - 14 > >>
     * Click in <
     * Result << < 5 - 6 - 7 - 8 - [9] > >>
     */

    if ($ini_page >= $block_limit) {
        $offset_previous_page = (($ini_page - 1) * $pagination);

        if (!empty($script)) {
            $script_modified = $script;
            $script_modified = str_replace(
                $parameter_script['count'],
                $count,
                $script_modified
            );
            $script_modified = str_replace(
                $parameter_script['offset'],
                $offset_previous_page,
                $script_modified
            );

            $output .= "<a class='pagination-arrows ".$other_class.' offset_'.$offset_previous_page."'
				href='javacript: ".$script_modified.";'>".html_print_image('images/go_previous_g.png', true, ['class' => 'bot']).'</a>';
        } else {
            $output .= "<a class='pagination-arrows ".$other_class.' offset_'.$offset_previous_page."' href='".$url.'&amp;'.$offset_name.'='.$offset_previous_page."'>".html_print_image('images/go_previous_g.png', true, ['class' => 'bot']).'</a>';
        }
    }

    // Show pages.
    for ($iterator = $ini_page; $iterator <= $end_page; $iterator++) {
        $actual_page = (int) ($offset / $pagination);

        if ($iterator == $actual_page) {
            $output .= "<div class='page_number page_number_active'>";
        } else {
            $output .= "<div class='page_number'>";
        }

        $offset_page = ($iterator * $pagination);

        if (!empty($script)) {
            $script_modified = $script;
            $script_modified = str_replace(
                $parameter_script['count'],
                $count,
                $script_modified
            );
            $script_modified = str_replace(
                $parameter_script['offset'],
                $offset_page,
                $script_modified
            );

            $output .= "<a class='pagination ".$other_class.' offset_'.$offset_page."'
				href='javascript: ".$script_modified.";'>";
        } else {
            $output .= "<a class='pagination ".$other_class.' offset_'.$offset_page."' href='".$url.'&amp;'.$offset_name.'='.$offset_page."'>";
        }

        $output .= $iterator;

        $output .= '</a></div>';
    }

    /*
     * Show NEXT PAGE GROUP OF PAGES
     * For example
     * You are in the 12 page with a block of 5 pages
     * << < 10 - 11 - [12] - 13 - 14 > >>
     * Click in >
     * Result << < [15] - 16 - 17 - 18 - 19 > >>
     */

    if (($number_of_pages - $ini_page) > $block_limit) {
        $offset_next_page = (($end_page + 1) * $pagination);

        if (!empty($script)) {
            $script_modified = $script;
            $script_modified = str_replace(
                $parameter_script['count'],
                $count,
                $script_modified
            );
            $script_modified = str_replace(
                $parameter_script['offset'],
                $offset_next_page,
                $script_modified
            );

            $output .= "<a class='pagination-arrows ".$other_class.' offset_'.$offset_next_page."'
				href='javascript: ".$script_modified.";'>".html_print_image('images/go_next_g.png', true, ['class' => 'bot']).'</a>';
        } else {
            $output .= "<a class='pagination-arrows ".$other_class.' offset_'.$offset_next_page."' href='".$url.'&amp;'.$offset_name.'='.$offset_next_page."'>".html_print_image('images/go_next_g.png', true, ['class' => 'bot']).'</a>';
        }
    }

    // Show GOTO LAST PAGE button.
    if ($number_of_pages > $block_limit) {
        $offset_lastpage = (($number_of_pages - 1) * $pagination);

        if (!empty($script)) {
            $script_modified = $script;
            $script_modified = str_replace(
                $parameter_script['count'],
                $count,
                $script_modified
            );
            $script_modified = str_replace(
                $parameter_script['offset'],
                $offset_lastpage,
                $script_modified
            );

            $output .= "<a class='pagination-arrows ".$other_class.' offset_'.$offset_lastpage."'
				href='javascript: ".$script_modified.";'>".html_print_image('images/go_last_g.png', true, ['class' => 'bot']).'</a>';
        } else {
            $output .= "<a class='pagination-arrows ".$other_class.' offset_'.$offset_lastpage."' href='".$url.'&amp;'.$offset_name.'='.$offset_lastpage."'>".html_print_image('images/go_last_g.png', true, ['class' => 'bot']).'</a>';
        }
    }

    $output .= '</div>';
    // End div and layout
    // total_number.
    $output .= '</div>';

    if ($return === false) {
        echo $output;
    }

    return $output;
}


/**
 * Prints only a tip button which shows a text when the user puts the mouse over it.
 *
 * @param string  $action Complete text to show in the tip.
 * @param boolean $return Whether to return an output string or echo now.
 *
 * @return string HTML code if return parameter is true.
 */
function ui_print_session_action_icon($action, $return=false)
{
    $key_icon = [
        'acl'             => 'images/delete.png',
        'agent'           => 'images/agent.png',
        'module'          => 'images/module.png',
        'alert'           => 'images/bell.png',
        'incident'        => 'images/default_list.png',
        'logon'           => 'images/house.png',
        'logoff'          => 'images/house.png',
        'massive'         => 'images/config.png',
        'hack'            => 'images/application_edit.png',
        'event'           => 'images/lightning_go.png',
        'policy'          => 'images/policies.png',
        'report'          => 'images/reporting.png',
        'file collection' => 'images/collection_col.png',
        'user'            => 'images/user_green.png',
        'password'        => 'images/lock.png',
        'session'         => 'images/heart_col.png',
        'snmp'            => 'images/snmp.png',
        'command'         => 'images/bell.png',
        'category'        => 'images/category_col.png',
        'dashboard'       => 'images/dashboard_col.png',
        'api'             => 'images/eye.png',
        'db'              => 'images/database.png',
        'setup'           => 'images/cog.png',
    ];

    $output = '';
    foreach ($key_icon as $key => $icon) {
        if (stristr($action, $key) !== false) {
            $output = html_print_image($icon, true, ['title' => $action], false, false, false, true).' ';
            break;
        }
    }

    if ($return) {
        return $output;
    }

    echo $output;
}


/**
 * Prints only a tip button which shows a text when the user puts the mouse over it.
 *
 * @param string  $text        Complete text to show in the tip.
 * @param boolean $return      Whether to return an output string or echo now.
 * @param string  $img         Displayed image.
 * @param boolean $is_relative Print image in relative way.
 * @param string  $style       Specific style.
 *
 * @return string HTML code if return parameter is true.
 */
function ui_print_help_tip(
    $text,
    $return=false,
    $img='images/tip_help.png',
    $is_relative=false,
    $style=''
) {
    $output = '<a href="javascript:" class="tip" style="'.$style.'" >';
    $output .= html_print_image(
        $img,
        true,
        ['title' => $text],
        false,
        $is_relative && is_metaconsole()
    ).'</a>';

    if ($return) {
        return $output;
    }

    echo $output;
}


/**
 * Prints link to show something.
 *
 * @param string  $text        Complete text to show in the tip.
 * @param boolean $return      Whether to return an output string or echo now.
 * @param string  $img         Displayed image.
 * @param boolean $is_relative Print image in relative way.
 *
 * @return string HTML.
 */
function ui_print_help_tip_border(
    $text,
    $return=false,
    $img='images/tip_border.png',
    $is_relative=false
) {
    $output = '<a href="javascript:" class="tip" >'.html_print_image(
        $img,
        true,
        ['title' => $text],
        false,
        $is_relative && is_metaconsole()
    ).'</a>';

    if ($return) {
        return $output;
    }

    echo $output;
}


/**
 * Powerful debug function that also shows a backtrace.
 *
 * This functions need to have active $config['debug'] variable to work.
 *
 * @param mixed   $var       Variable name to debug.
 * @param boolean $backtrace Wheter to print the backtrace or not.
 *
 * @return boolean Tru if the debug was actived. False if not.
 */
function ui_debug($var, $backtrace=true)
{
    global $config;
    if (! isset($config['debug'])) {
        return false;
    }

    static $id = 0;
    static $trace_id = 0;

    $id++;

    if ($backtrace) {
        echo '<div class="debug">';
        echo '<a href="#" onclick="$(\'#trace-'.$id.'\').toggle ();return false;">Backtrace</a>';
        echo '<div id="trace-'.$id.'" class="backtrace invisible">';
        echo '<ol>';
        $traces = debug_backtrace();
        // Ignore debug function.
        unset($traces[0]);
        foreach ($traces as $trace) {
            $trace_id++;

            /*
             *   Many classes are used to allow better customization.
             * Please, do not remove them
             */

            echo '<li>';
            if (isset($trace['class'])) {
                echo '<span class="class">'.$trace['class'].'</span>';
            }

            if (isset($trace['type'])) {
                echo '<span class="type">'.$trace['type'].'</span>';
            }

            echo '<span class="function">';
            echo '<a href="#" onclick="$(\'#args-'.$trace_id.'\').toggle ();return false;">'.$trace['function'].'()</a>';
            echo '</span>';
            if (isset($trace['file'])) {
                echo ' - <span class="filename">';
                echo str_replace($config['homedir'].'/', '', $trace['file']);
                echo ':'.$trace['line'].'</span>';
            } else {
                echo ' - <span class="filename"><em>Unknown file</em></span>';
            }

            echo '<pre id="args-'.$trace_id.'" class="invisible">';
            echo '<div class="parameters">Parameter values:</div>';
            echo '<ol>';
            foreach ($trace['args'] as $arg) {
                echo '<li>';
                print_r($arg);
                echo '</li>';
            }

            echo '</ol>';
            echo '</pre>';
            echo '</li>';
        }

        echo '</ol>';
        echo '</div></div>';
    }

    // Actually print the variable given.
    echo '<pre class="debug">';
    print_r($var);
    echo '</pre>';

    return true;
}


/**
 * Prints icon of a module type
 *
 * @param integer $id_moduletype Module Type ID.
 * @param boolean $return        Whether to return or print.
 * @param boolean $relative      Whether to use relative path to image or not (i.e. $relative= true : /pandora/<img_src>).
 * @param boolean $options       Whether to use image options like style, border or title on the icon.
 * @param boolean $src           Src.
 *
 * @return string An HTML string with the icon. Printed if return is false
 */
function ui_print_moduletype_icon(
    $id_moduletype,
    $return=false,
    $relative=false,
    $options=true,
    $src=false
) {
    global $config;

    $type = db_get_row(
        'ttipo_modulo',
        'id_tipo',
        (int) $id_moduletype,
        [
            'descripcion',
            'icon',
        ]
    );
    if ($type === false) {
        $type = [];
        $type['descripcion'] = __('Unknown type');
        $type['icon'] = 'b_down.png';
    }

    $imagepath = 'images/'.$type['icon'];
    if (! file_exists($config['homedir'].'/'.$imagepath)) {
        $imagepath = ENTERPRISE_DIR.'/'.$imagepath;
    }

    if ($src) {
        return $imagepath;
    }

    if ($options) {
        return html_print_image(
            $imagepath,
            $return,
            [
                'border' => 0,
                'title'  => $type['descripcion'],
            ],
            false,
            $relative
        );
    } else {
        return html_print_image(
            $imagepath,
            $return,
            false,
            false,
            $relative
        );
    }
}


/**
 * Print module max/min values for warning/critical state
 *
 * @param float  $max_warning  Max value for warning state.
 * @param float  $min_warning  Min value for warning state.
 * @param string $str_warning  String warning state.
 * @param float  $max_critical Max value for critical state.
 * @param float  $min_critical Min value for critical state.
 * @param string $str_critical String for critical state.
 *
 * @return string HTML string
 */
function ui_print_module_warn_value(
    $max_warning,
    $min_warning,
    $str_warning,
    $max_critical,
    $min_critical,
    $str_critical,
    $warning_inverse=0,
    $critical_inverse=0
) {
    $war_inv = '';
    $crit_inv = '';

    if ($warning_inverse == 1) {
        $war_inv = ' (inv)';
    }

    if ($critical_inverse == 1) {
        $crit_inv = ' (inv)';
    }

    $data = "<span title='".__('Warning').': '.__('Max').$max_warning.'/'.__('Min').$min_warning.$war_inv.' - '.__('Critical').': '.__('Max').$max_critical.'/'.__('Min').$min_critical.$crit_inv."'>";

    if ($max_warning != $min_warning) {
        $data .= format_for_graph($max_warning).'/'.format_for_graph($min_warning);
    } else {
        $data .= __('N/A');
    }

    $data .= ' - ';

    if ($max_critical != $min_critical) {
        $data .= format_for_graph($max_critical).'/'.format_for_graph($min_critical);
    } else {
        $data .= __('N/A');
    }

    $data .= '</span>';
    return $data;
}


/**
 * Format a file size from bytes to a human readable meassure.
 *
 * @param integer $bytes File size in bytes.
 *
 * @return string Bytes converted to a human readable meassure.
 */
function ui_format_filesize($bytes)
{
    $bytes = (int) $bytes;
    $strs = [
        'B',
        'kB',
        'MB',
        'GB',
        'TB',
    ];
    if ($bytes <= 0) {
        return '0 '.$strs[0];
    }

    $con = 1024;
    $log = (int) (log($bytes, $con));

    return format_numeric(($bytes / pow($con, $log)), 1).' '.$strs[$log];
}


/**
 * Returns the current path to the selected image set to show the
 * status of agents and alerts.
 *
 * @return array An array with the image path, image width and image height.
 */
function ui_get_status_images_path()
{
    global $config;

    $imageset = $config['status_images_set'];

    if (strpos($imageset, ',') === false) {
        $imageset .= ',40x18';
    }

    $array_split = preg_split('/\,/', $imageset);
    $imageset = $array_split[0];
    $sizes    = $array_split[1];

    if (strpos($sizes, 'x') === false) {
        $sizes .= 'x18';
    }

    $array_split_size = preg_split('/x/', $sizes);
    $imagewidth  = $array_split_size[0];
    $imageheight = $array_split_size[1];

    $imagespath = 'images/status_sets/'.$imageset;

    return [$imagespath];
}


/**
 * Prints an image representing a status.
 *
 * @param string  $type           Type.
 * @param string  $title          Title.
 * @param boolean $return         Whether to return an output string or echo now (optional, echo by default).
 * @param array   $options        Options to set image attributes: I.E.: style.
 * @param string  $path           Path of the image, if not provided use the status path.
 * @param boolean $image_with_css Don't use an image. Draw an image with css styles.
 *
 * @return string HTML code if return parameter is true.
 */
function ui_print_status_image(
    $type,
    $title='',
    $return=false,
    $options=false,
    $path=false,
    $image_with_css=false
) {
    if ($path === false) {
        $imagepath_array = ui_get_status_images_path();
        $imagepath = $imagepath_array[0];
    } else {
        $imagepath = $path;
    }

    if ($imagepath == 'images/status_sets/default') {
        $image_with_css = true;
    }

    $imagepath .= '/'.$type;

    if ($image_with_css === true) {
        $shape_status = get_shape_status_set($type);
        return ui_print_status_sets($type, $title, $return, $shape_status);
    } else {
        if ($options === false) {
            $options = [];
        }

        $options['title'] = $title;

        return html_print_image($imagepath, $return, $options, false, false, false, true);
    }
}


/**
 * Get the shape of an image by assigning it a CSS class. Prints an image with CSS representing a status.
 *
 * @param string $type Module/Agent/Alert status.
 *
 * @return array With CSS class.
 */
function get_shape_status_set($type)
{
    switch ($type) {
        // Small rectangles.
        case STATUS_ALERT_NOT_FIRED:
        case STATUS_ALERT_FIRED:
        case STATUS_ALERT_DISABLED:
            $return = ['class' => 'status_small_rectangles'];
        break;

        // Rounded rectangles.
        case STATUS_MODULE_OK:
        case STATUS_AGENT_OK:
        case STATUS_MODULE_NO_DATA:
        case STATUS_AGENT_NO_DATA:
        case STATUS_MODULE_CRITICAL:
        case STATUS_AGENT_CRITICAL:
        case STATUS_MODULE_WARNING:
        case STATUS_AGENT_WARNING:
        case STATUS_MODULE_UNKNOWN:
        case STATUS_AGENT_UNKNOWN:
        case STATUS_AGENT_DOWN:
        case STATUS_AGENT_NO_MONITORS:
            $return = ['class' => 'status_rounded_rectangles'];
        break;

        // Small squares.
        case STATUS_SERVER_OK:
        case STATUS_SERVER_DOWN:
            $return = ['class' => 'status_small_squares'];
        break;

        // Balls.
        case STATUS_AGENT_CRITICAL_BALL:
        case STATUS_AGENT_WARNING_BALL:
        case STATUS_AGENT_DOWN_BALL:
        case STATUS_AGENT_UNKNOWN_BALL:
        case STATUS_AGENT_OK_BALL:
        case STATUS_AGENT_NO_DATA_BALL:
        case STATUS_AGENT_NO_MONITORS_BALL:
            $return = ['class' => 'status_balls'];
        break;

        // Small Balls.
        case STATUS_MODULE_OK_BALL:
        case STATUS_MODULE_CRITICAL_BALL:
        case STATUS_MODULE_WARNING_BALL:
        case STATUS_MODULE_NO_DATA_BALL:
        case STATUS_MODULE_UNKNOWN_BALL:
        case STATUS_ALERT_FIRED_BALL:
        case STATUS_ALERT_NOT_FIRED_BALL:
        case STATUS_ALERT_DISABLED_BALL:
            $return = ['class' => 'status_small_balls'];
        break;

        default:
            // Ignored.
        break;
    }

    return $return;
}


/**
 * Prints an image representing a status.
 *
 * @param string  $status  Module status.
 * @param string  $title   Title.
 * @param boolean $return  Whether to return an output string or echo now (optional, echo by default).
 * @param array   $options Options to set image attributes: I.E.: style.
 *
 * @return string HTML.
 */
function ui_print_status_sets(
    $status,
    $title='',
    $return=false,
    $options=false
) {
    global $config;

    if ($options === false) {
        $options = [];
    }

    if (isset($options['style'])) {
        $options['style'] .= ' background: '.modules_get_color_status($status).'; display: inline-block;';
    } else {
        $options['style'] = 'background: '.modules_get_color_status($status).'; display: inline-block;';
    }

    if (isset($options['class'])) {
        $options['class'] = $options['class'];
    }

    if ($title != '') {
        $options['title'] = $title;
        $options['data-title'] = $title;
        $options['data-use_title_for_force_title'] = 1;
        if (isset($options['class'])) {
            $options['class'] .= ' forced_title';
        } else {
            $options['class'] = 'forced_title';
        }
    }

    $output = '<div ';
    foreach ($options as $k => $v) {
        $output .= $k.'="'.$v.'"';
    }

    $output .= '>';
    $output .= '</div>';

    if ($return === false) {
        echo $output;
    }

    return $output;

}


/**
 * Generates a progress bar CSS based.
 * Requires css progress.css
 *
 * @param integer $progress Progress.
 * @param string  $width    Width.
 * @param integer $height   Height in 'em'.
 * @param string  $color    Color.
 * @param boolean $return   Return or paint (if false).
 * @param boolean $text     Text to be displayed,by default progress %.
 * @param array   $ajax     Ajax: [ 'page' => 'page', 'data' => 'data' ] Sample:
 *   [
 *       'page'     => 'operation/agentes/ver_agente', Target page.
 *       'interval' => 100 / $agent["intervalo"], Ask every interval seconds.
 *       'data'     => [ Data to be sent to target page.
 *           'id_agente'       => $id_agente,
 *           'refresh_contact' => 1,
 *       ],
 *   ].
 *
 * @return string HTML code.
 */
function ui_progress(
    $progress,
    $width='100%',
    $height='2.5',
    $color='#82b92e',
    $return=true,
    $text='',
    $ajax=false
) {
    if (!$progress) {
        $progress = 0;
    }

    if ($progress > 100) {
        $progress = 100;
    }

    if ($progress < 0) {
        $progress = 0;
    }

    if (empty($text)) {
        $text = $progress.'%';
    }

    ui_require_css_file('progress');
    $output .= '<span class="progress_main" data-label="'.$text;
    $output .= '" style="width: '.$width.'; height: '.$height.'em; border: 1px solid '.$color.'">';
    $output .= '<span class="progress" style="width: '.$progress.'%; background: '.$color.'"></span>';
    $output .= '</span>';

    if ($ajax !== false && is_array($ajax)) {
        $output .= '<script type="text/javascript">
    $(document).ready(function() {
        setInterval(() => {
                last = $(".progress_main").attr("data-label").split(" ")[0]*1;
                width = $(".progress").width() / $(".progress").parent().width() * 100;
                width_interval = '.$ajax['interval'].';
                if (last % 10 == 0) {
                    $.post({
                        url: "'.ui_get_full_url('ajax.php', false, false, false).'",
                        data: {';
        if (is_array($ajax['data'])) {
            foreach ($ajax['data'] as $token => $value) {
                $output .= '
                            '.$token.':"'.$value.'",';
            }
        }

        $output .= '
                            page: "'.$ajax['page'].'"
                        },
                        success: function(data) {
                            try {
                                val = JSON.parse(data);
                                $(".progress_main").attr("data-label", val["last_contact"]+" s");
                                $(".progress").width(val["progress"]+"%");
                            } catch (e) {
                                console.error(e);
                                $(".progress_text").attr("data-label", (last -1) + " s");
                                if (width < 100) {
                                    $(".progress").width((width+width_interval) + "%");
                                }
                            }
                        }
                    });
                } else {
                    $(".progress_main").attr("data-label", (last -1) + " s");
                    if (width < 100) {
                        $(".progress").width((width+width_interval) + "%");
                    }
                }
            }, 1000);
    });
    </script>';
    }

    if (!$return) {
        echo $output;
    }

    return $output;
}


/**
 * Generate needed code to print a datatables jquery plugin.
 *
 * @param array $parameters All desired data using following format:
 * [
 *   'print' => true (by default printed)
 *   'id' => datatable id.
 *   'class' => datatable class.
 *   'style' => datatable style.
 *   'order' => [
 *      'field' => column name
 *      'direction' => asc or desc
 *    ],
 *   'default_pagination' => integer, default pagination is set to block_size
 *   'ajax_url' => 'include/ajax.php'  ajax_url.
 *   'ajax_data' => [ operation => 1 ] extra info to be sent.
 *   'ajax_postprocess' => a javscript function to postprocess data received
 *                         by ajax call. It is applied foreach row and must
 *                         use following format:
 * * [code]
 * * function (item) {
 * *       // Process received item, for instance, name:
 * *       tmp = '<span class=label>' + item.name + '</span>';
 * *       item.name = tmp;
 * *   }
 * * [/code]
 *   'columns_names' => [
 *      'column1'  :: Used as th text. Direct text entry. It could be array:
 *      OR
 *      [
 *        'id' => th id.
 *        'class' => th class.
 *        'style' => th style.
 *        'text' => 'column1'.
 *      ]
 *   ],
 *   'columns' => [
 *      'column1',
 *      'column2',
 *      ...
 *   ],
 *   'no_sortable_columns' => [ indexes ] 1,2... -1 etc. Avoid sorting.
 *   'form' => [
 *      'html' => 'html code' a directly defined inputs in HTML.
 *      'extra_buttons' => [
 *          [
 *              'id' => button id,
 *              'class' => button class,
 *              'style' => button style,
 *              'text' => button text,
 *              'onclick' => button onclick,
 *          ]
 *      ],
 *      'search_button_class' => search button class.
 *      'class' => form class.
 *      'id' => form id.
 *      'style' => form style.
 *      'js' => optional extra actions onsubmit.
 *      'inputs' => [
 *          'label' => Input label.
 *          'type' => Input type.
 *          'value' => Input value.
 *          'name' => Input name.
 *          'id' => Input id.
 *          'options' => [
 *             'option1'
 *             'option2'
 *             ...
 *          ]
 *      ]
 *   ],
 *   'extra_html' => HTML content to be placed after 'filter' section.
 *   'drawCallback' => function to be called after draw. Sample in:
 *            https://datatables.net/examples/advanced_init/row_grouping.html
 * ]
 * End.
 *
 * @return string HTML code with datatable.
 * @throws Exception On error.
 */
function ui_print_datatable(array $parameters)
{
    global $config;

    if (isset($parameters['id'])) {
        $table_id = $parameters['id'];
        $form_id = 'form_'.$parameters['id'];
    } else {
        $table_id = uniqid('datatable_');
        $form_id = uniqid('datatable_filter_');
    }

    if (!isset($parameters['columns']) || !is_array($parameters['columns'])) {
        throw new Exception('[ui_print_datatable]: You must define columns for datatable');
    }

    if (!isset($parameters['ajax_url'])) {
        throw new Exception('[ui_print_datatable]: Parameter ajax_url is required');
    }

    if (!isset($parameters['default_pagination'])) {
        $parameters['default_pagination'] = $config['block_size'];
    }

    $no_sortable_columns = [];
    if (isset($parameters['no_sortable_columns'])) {
        $no_sortable_columns = json_encode($parameters['no_sortable_columns']);
    }

    if (!is_array($parameters['order'])) {
        $order = '0, "asc"';
    } else {
        if (!isset($parameters['order']['direction'])) {
            $direction = 'asc';
        }

        if (!isset($parameters['order']['field'])) {
            $order = 0;
        } else {
            $order = array_search(
                $parameters['order']['field'],
                $parameters['columns']
            );

            if ($order === false) {
                $order = 0;
            }
        }

        $order .= ', "'.$parameters['order']['direction'].'"';
    }

    if (!isset($parameters['ajax_data'])) {
        $parameters['ajax_data'] = '';
    }

    $search_button_class = 'sub filter';
    if (isset($parameters['search_button_class'])) {
        $search_button_class = $parameters['search_button_class'];
    }

    if (isset($parameters['pagination_options'])) {
        $pagination_options = $parameters['pagination_options'];
    } else {
        $pagination_options = [
            [
                $parameters['default_pagination'],
                10,
                25,
                100,
                200,
                500,
                1000,
                -1,
            ],
            [
                $parameters['default_pagination'],
                10,
                25,
                100,
                200,
                500,
                1000,
                'All',
            ],
        ];
    }

    if (!is_array($parameters['datacolumns'])) {
        $parameters['datacolumns'] = $parameters['columns'];
    }

    // Datatable filter.
    if (isset($parameters['form']) && is_array($parameters['form'])) {
        if (isset($parameters['form']['id'])) {
            $form_id = $parameters['form']['id'];
        }

        if (isset($parameters['form']['class'])) {
            $form_class = $parameters['form']['class'];
        } else {
            $form_class = '';
        }

        if (isset($parameters['form']['style'])) {
            $form_style = $parameters['form']['style'];
        } else {
            $form_style = '';
        }

        if (isset($parameters['form']['js'])) {
            $form_js = $parameters['form']['js'];
        } else {
            $form_js = '';
        }

        $filter = '<form class="'.$form_class.'" ';
        $filter .= ' id="'.$form_id.'" ';
        $filter .= ' style="'.$form_style.'" ';
        $filter .= ' onsubmit="'.$form_js.';return false;">';

        if (isset($parameters['form']['html'])) {
            $filter .= $parameters['form']['html'];
        }

        $filter .= '<ul class="datatable_filter content">';

        foreach ($parameters['form']['inputs'] as $input) {
            $filter .= html_print_input(($input + ['return' => true]), 'li');
        }

        $filter .= '<li>';
        // Search button.
        $filter .= '<input type="submit" class="'.$search_button_class.'" ';
        $filter .= ' id="'.$form_id.'_search_bt" value="'.__('Filter').'"/>';

        // Extra buttons.
        if (is_array($parameters['form']['extra_buttons'])) {
            foreach ($parameters['form']['extra_buttons'] as $button) {
                $filter .= '<button id="'.$button['id'].'" ';
                $filter .= ' class="'.$button['class'].'" ';
                $filter .= ' style="'.$button['style'].'" ';
                $filter .= ' onclick="'.$button['onclick'].'" >';
                $filter .= $button['text'];
                $filter .= '</button>';
            }
        }

        $filter .= '</li>';

        $filter .= '</ul><div style="clear:both"></div></form>';
        $filter = ui_toggle(
            $filter,
            __('Filter'),
            '',
            '',
            true,
            false,
            'white_box white_box_opened',
            'no-border'
        );
    } else if (isset($parameters['form_html'])) {
        $filter = ui_toggle(
            $parameters['form_html'],
            __('Filter'),
            '',
            '',
            true,
            false,
            'white_box white_box_opened',
            'no-border'
        );
    }

    // Extra html.
    $extra = '';
    if (isset($parameters['extra_html']) && !empty($parameters['extra_html'])) {
        $extra = $parameters['extra_html'];
    }

    // Base table.
    $table = '<table id="'.$table_id.'" ';
    $table .= 'class="'.$parameters['class'].'"';
    $table .= 'style="'.$parameters['style'].'">';
    $table .= '<thead><tr>';

    if (isset($parameters['column_names'])
        && is_array($parameters['column_names'])
    ) {
        $names = $parameters['column_names'];
    } else {
        $names = $parameters['columns'];
    }

    foreach ($names as $column) {
        if (is_array($column)) {
            $table .= '<th id="'.$column['id'].'" class="'.$column['class'].'" ';
            $table .= ' style="'.$column['style'].'">'.__($column['text']);
            $table .= $column['extra'];
            $table .= '</th>';
        } else {
            $table .= '<th>'.__($column).'</th>';
        }
    }

    $table .= '</tr></thead>';
    $table .= '</table>';

    $pagination_class = 'pandora_pagination';
    if (!empty($parameters['pagination_class'])) {
        $pagination_class = $parameters['pagination_class'];
    }

    // Javascript controller.
    $js = '<script type="text/javascript">
    $(document).ready(function(){
        $.fn.dataTable.ext.errMode = "none";
        $.fn.dataTable.ext.classes.sPageButton = "'.$pagination_class.'";
        dt_'.$table_id.' = $("#'.$table_id.'").DataTable({
            drawCallback: function(settings) {';
    if (isset($parameters['drawCallback'])) {
        $js .= $parameters['drawCallback'];
    }

    $js .= '
                if (dt_'.$table_id.'.page.info().pages > 1) {
                    $("#'.$table_id.'_wrapper > .dataTables_paginate.paging_simple_numbers").show()
                } else {
                    $("#'.$table_id.'_wrapper > .dataTables_paginate.paging_simple_numbers").hide()
                }
            },
            processing: true,
            serverSide: true,
            paging: true,
            pageLength: '.$parameters['default_pagination'].',
            searching: false,
            responsive: true,
            dom: "plfrtiBp",
            buttons: [
                {
                    extend: "csv",
                    text : "'.__('Export current page to CSV').'",
                    exportOptions : {
                        modifier : {
                            // DataTables core
                            order : "current",
                            page : "All",
                            search : "applied"
                        }
                    }
                }
            ],
            lengthMenu: '.json_encode($pagination_options).',
            ajax: {
                url: "'.ui_get_full_url('ajax.php', false, false, false).'",
                type: "POST",
                dataSrc: function (json) {
                    if (json.error) {
                        console.log(json.error);
                        $("#error-'.$table_id.'").html(json.error);
                        $("#error-'.$table_id.'").dialog({
                            title: "Filter failed",
                            width: 630,
                            resizable: true,
                            draggable: true,
                            modal: false,
                            closeOnEscape: true,
                            buttons: {
                                "Ok" : function () {
                                    $(this).dialog("close");
                                }
                            }
                        }).parent().addClass("ui-state-error");
                    } else {';
    if (isset($parameters['ajax_postprocess'])) {
        $js .= '
                    if (json.data) {
                        json.data.forEach(function(item) {
                            '.$parameters['ajax_postprocess'].'
                        });
                    } else {
                        json.data = {};
                    }';
    }

    $js .= '
                        return json.data;
                    }
                },
                data: function (data) {
                    inputs = $("#'.$form_id.' :input");

                    values = {};
                    inputs.each(function() {
                        values[this.name] = $(this).val();
                    })

                    $.extend(data, {
                        filter: values,'."\n";

    if (is_array($parameters['ajax_data'])) {
        foreach ($parameters['ajax_data'] as $k => $v) {
            $js .= $k.':'.json_encode($v).",\n";
        }
    }

    $js .= 'page: "'.$parameters['ajax_url'].'"
                    });

                    return data;
                }
            },
            "columnDefs": [
                { className: "no-class", targets: "_all" },
                { bSortable: false, targets: '.$no_sortable_columns.' }
            ],
            columns: [';

    foreach ($parameters['datacolumns'] as $data) {
        if (is_array($data)) {
            $js .= '{data : "'.$data['text'].'",className: "'.$data['class'].'"},';
        } else {
            $js .= '{data : "'.$data.'",className: "no-class"},';
        }
    }

            $js .= '
            ],
            order: [[ '.$order.' ]]
        });

        $("#'.$form_id.'_search_bt").click(function (){
            dt_'.$table_id.'.draw().page(0)
        });
    });

</script>';

    // Order.
    $err_msg = '<div id="error-'.$table_id.'"></div>';
    $output = $err_msg.$filter.$extra.$table.$js;

    ui_require_css_file('datatables.min', 'include/styles/js/');
    ui_require_javascript_file('datatables.min');
    ui_require_javascript_file('buttons.dataTables.min');
    ui_require_javascript_file('dataTables.buttons.min');
    ui_require_javascript_file('buttons.html5.min');
    ui_require_javascript_file('buttons.print.min');

    $output = $include.$output;

    // Print datatable if needed.
    if (!(isset($parameters['print']) && $parameters['print'] === false)) {
        echo $output;
    }

    return $output;
}


/**
 * Returns a div wich represents the type received.
 *
 * Requires ui_require_css_file('events');.
 *
 * @param integer $type   Event type.
 * @param boolean $return Or print.
 * @param boolean $mini   Show mini div.
 *
 * @return string HTML.
 */
function ui_print_event_type(
    $type,
    $return=false,
    $mini=false
) {
    global $config;

    $output = '';
    switch ($type) {
        case EVENTS_ALERT_FIRED:
        case EVENTS_ALERT_RECOVERED:
        case EVENTS_ALERT_CEASED:
        case EVENTS_ALERT_MANUAL_VALIDATION:
            $text = __('ALERT');
            $color = COL_ALERTFIRED;
        break;

        case EVENTS_RECON_HOST_DETECTED:
        case EVENTS_SYSTEM:
        case EVENTS_ERROR:
        case EVENTS_NEW_AGENT:
        case EVENTS_CONFIGURATION_CHANGE:
            $text = __('SYSTEM');
            $color = COL_MAINTENANCE;
        break;

        case EVENTS_GOING_UP_WARNING:
        case EVENTS_GOING_DOWN_WARNING:
            $color = COL_WARNING;
            $text = __('WARNING');
        break;

        case EVENTS_GOING_DOWN_NORMAL:
        case EVENTS_GOING_UP_NORMAL:
            $color = COL_NORMAL;
            $text = __('NORMAL');
        break;

        case EVENTS_GOING_DOWN_CRITICAL:
        case EVENTS_GOING_UP_CRITICAL:
            $color = COL_CRITICAL;
            $text = __('CRITICAL');
        break;

        case EVENTS_UNKNOWN:
        case EVENTS_GOING_UNKNOWN:
        default:
            $color = COL_UNKNOWN;
            $text = __('UNKNOWN');
        break;
    }

    if ($mini === false) {
        $output = '<div class="criticity" style="background: '.$color.'">';
        $output .= $text;
        $output .= '</div>';
    } else {
        $output = '<div data-title="';
        $output .= $text;
        $output .= '" data-use_title_for_force_title="1" ';
        $output .= 'class="forced_title mini-criticity" ';
        $output .= 'style="background: '.$color.'">';
        $output .= '</div>';
    }

    return $output;
}


/**
 * Returns a div wich represents the priority received.
 *
 * Requires ui_require_css_file('events');.
 *
 * @param integer $priority Priority level.
 * @param boolean $return   Or print.
 * @param boolean $mini     Show mini div.
 *
 * @return string HTML.
 */
function ui_print_event_priority(
    $priority,
    $return=false,
    $mini=false
) {
    global $config;

    $output = '';
    switch ($priority) {
        case EVENT_CRIT_MAINTENANCE:
            $color = COL_MAINTENANCE;
            $criticity = __('MAINTENANCE');
        break;

        case EVENT_CRIT_INFORMATIONAL:
            $color = COL_INFORMATIONAL;
            $criticity = __('INFORMATIONAL');
        break;

        case EVENT_CRIT_NORMAL:
            $color = COL_NORMAL;
            $criticity = __('NORMAL');
        break;

        case EVENT_CRIT_WARNING:
            $color = COL_WARNING;
            $criticity = __('WARNING');
        break;

        case EVENT_CRIT_CRITICAL:
            $color = COL_CRITICAL;
            $criticity = __('CRITICAL');
        break;

        case EVENT_CRIT_MINOR:
            $color = COL_MINOR;
            $criticity = __('MINOR');
        break;

        case EVENT_CRIT_MAJOR:
            $color = COL_MAJOR;
            $criticity = __('MAJOR');
        break;

        default:
            $color = COL_UNKNOWN;
            $criticity = __('UNKNOWN');
        break;
    }

    if ($mini === false) {
        $output = '<div class="criticity" style="background: '.$color.'">';
        $output .= $criticity;
        $output .= '</div>';
    } else {
        $output = '<div data-title="';
        $output .= $criticity;
        $output .= '" data-use_title_for_force_title="1" ';
        $output .= 'class="forced_title mini-criticity" ';
        $output .= 'style="background: '.$color.'">';
        $output .= '</div>';
    }

    return $output;
}


/**
 * Print a code into a DIV and enable a toggle to show and hide it.
 *
 * @param string  $code            Html code.
 * @param string  $name            Name of the link.
 * @param string  $title           Title of the link.
 * @param string  $id              Block id.
 * @param boolean $hidden_default  If the div will be hidden by default (default: true).
 * @param boolean $return          Whether to return an output string or echo now (default: true).
 * @param string  $toggle_class    Toggle class.
 * @param string  $container_class Container class.
 * @param string  $main_class      Main object class.
 *
 * @return string HTML.
 */
function ui_toggle(
    $code,
    $name,
    $title='',
    $id='',
    $hidden_default=true,
    $return=false,
    $toggle_class='',
    $container_class='white-box-content',
    $main_class='box-shadow white_table_graph'
) {
    // Generate unique Id.
    $uniqid = uniqid('');

    $image_a = html_print_image('images/arrow_down_green.png', true, false, true);
    $image_b = html_print_image('images/arrow_right_green.png', true, false, true);
    // Options.
    if ($hidden_default) {
        $style = 'display:none';
        $original = 'images/arrow_right_green.png';
    } else {
        $style = '';
        $original = 'images/arrow_down_green.png';
    }

    // Link to toggle.
    $output = '<div class="'.$main_class.'" id="'.$id.'">';
    $output .= '<div class="white_table_graph_header" style="cursor: pointer;" id="tgl_ctrl_'.$uniqid.'">'.html_print_image(
        $original,
        true,
        [
            'title' => $title,
            'id'    => 'image_'.$uniqid,
        ]
    ).'&nbsp;&nbsp;<b>'.$name.'</b></div>';
    // $output .= '<br />';
    // if (!defined("METACONSOLE"))
        // $output .= '<br />';
    // Code into a div
    $output .= "<div id='tgl_div_".$uniqid."' style='".$style.";margin-top: -1px;' class='".$toggle_class."'>\n";
    $output .= '<div class="'.$container_class.'">';
    $output .= $code;
    $output .= '</div>';
    $output .= '</div>';

    // JQuery Toggle.
    $output .= '<script type="text/javascript">'."\n";
    $output .= '	var hide_tgl_ctrl_'.$uniqid.' = '.(int) $hidden_default.";\n";
    $output .= '	/* <![CDATA[ */'."\n";
    $output .= "	$(document).ready (function () {\n";
    $output .= "		$('#tgl_ctrl_".$uniqid."').click(function() {\n";
    $output .= '			if (hide_tgl_ctrl_'.$uniqid.") {\n";
    $output .= '				hide_tgl_ctrl_'.$uniqid." = 0;\n";
    $output .= "				$('#tgl_div_".$uniqid."').toggle();\n";
    $output .= "				$('#image_".$uniqid."').attr({src: '".$image_a."'});\n";
    $output .= "			}\n";
    $output .= "			else {\n";
    $output .= '				hide_tgl_ctrl_'.$uniqid." = 1;\n";
    $output .= "				$('#tgl_div_".$uniqid."').toggle();\n";
    $output .= "				$('#image_".$uniqid."').attr({src: '".$image_b."'});\n";
    $output .= "			}\n";
    $output .= "		});\n";
    $output .= "	});\n";
    $output .= '/* ]]> */';
    $output .= '</script>';
    $output .= '</div>';

    if (!$return) {
        echo $output;
    } else {
        return $output;
    }
}


/**
 * Construct and return the URL to be used in order to refresh the current page correctly.
 *
 * @param array   $params   Extra parameters to be added to the URL. It has prevalence over
 *     GET and POST. False values will be ignored.
 * @param boolean $relative Whether to return the relative URL or the absolute URL. Returns
 *    relative by default.
 * @param boolean $add_post Whether to add POST values to the URL.
 *
 * @return string Url.
 */
function ui_get_url_refresh($params=false, $relative=true, $add_post=true)
{
    // Agent selection filters and refresh.
    global $config;

    // Slerena, 8/Ene/2015 - Need to put index.php on URL which have it.
    if (strpos($_SERVER['REQUEST_URI'], 'index.php') === false) {
        $url = '';
    } else {
        $url = 'index.php';
    }

    if (count($_REQUEST)) {
        // Some (old) browsers don't like the ?&key=var.
        $url .= '?';
    }

    if (! is_array($params)) {
        $params = [];
    }

    // Avoid showing login info.
    $params['pass'] = false;
    $params['nick'] = false;
    $params['unnamed'] = false;

    // We don't clean these variables up as they're only being passed along.
    foreach ($_GET as $key => $value) {
        if (isset($params[$key])) {
            continue;
        }

        if (strstr($key, 'create')) {
            continue;
        }

        if (strstr($key, 'update')) {
            continue;
        }

        if (strstr($key, 'new')) {
            continue;
        }

        if (strstr($key, 'delete')) {
            continue;
        }

        if (is_array($value)) {
            foreach ($value as $k => $v) {
                $url .= $key.'['.$k.']='.$v.'&';
            }
        } else {
            $url .= $key.'='.$value.'&';
        }
    }

    if ($add_post) {
        foreach ($_POST as $key => $value) {
            if (isset($params[$key])) {
                continue;
            }

            if (strstr($key, 'create')) {
                continue;
            }

            if (strstr($key, 'update')) {
                continue;
            }

            if (strstr($key, 'new')) {
                continue;
            }

            if (strstr($key, 'delete')) {
                continue;
            }

            if (is_array($value)) {
                foreach ($value as $k => $v) {
                    $url .= $key.'['.$k.']='.$v.'&';
                }
            } else {
                $url .= $key.'='.$value.'&';
            }
        }
    }

    foreach ($params as $key => $value) {
        if ($value === false) {
            continue;
        }

        if (is_array($value)) {
            foreach ($value as $k => $v) {
                $url .= $key.'['.$k.']='.$v.'&';
            }
        } else {
            $url .= $key.'='.$value.'&';
        }
    }

    // Removes final &.
    $pos = strrpos($url, '&', 0);
    if ($pos) {
        $url = substr_replace($url, '', $pos, 5);
    }

    $url = htmlspecialchars($url);

    if (! $relative) {
        return ui_get_full_url($url, false, false, false);
    }

    return $url;
}


/**
 * Checks if public_url usage is being forced to target 'visitor'.
 *
 * @return boolean
 */
function ui_forced_public_url()
{
    global $config;
    $exclusions = preg_split("/[\n\s,]+/", io_safe_output($config['public_url_exclusions']));

    if (in_array($_SERVER['REMOTE_ADDR'], $exclusions)) {
        return false;
    }

    return (bool) $config['force_public_url'];
}


/**
 * Returns a full URL in Pandora. (with the port and https in some systems)
 *
 * An example of full URL is http:/localhost/pandora_console/index.php?sec=gsetup&sec2=godmode/setup/setup
 *
 * @param mixed   $url               If provided, it will be added after the index.php, but it is false boolean value, put the homeurl in the url.
 * @param boolean $no_proxy          To avoid the proxy checks, by default it is false.
 * @param boolean $add_name_php_file Something.
 * @param boolean $metaconsole_root  Set the root to the metaconsole dir if the metaconsole is enabled, true by default.
 *
 * @return string A full URL in Pandora.
 */
function ui_get_full_url($url='', $no_proxy=false, $add_name_php_file=false, $metaconsole_root=true)
{
    global $config;

    $port = null;
    // Null means 'use the starndard port'.
    $proxy = false;
    // By default Pandora FMS doesn't run across proxy.
    if (isset($_SERVER['HTTP_X_FORWARDED_PROTO'])
        && $_SERVER['HTTP_X_FORWARDED_PROTO'] == 'https'
    ) {
        $_SERVER['HTTPS'] = 'on';
    }

    if (isset($_SERVER['HTTPS'])
        && ($_SERVER['HTTPS'] === true
        || $_SERVER['HTTPS'] == 'on')
    ) {
        $protocol = 'https';
        if ($_SERVER['SERVER_PORT'] != 443) {
            $port = $_SERVER['SERVER_PORT'];
        }
    } else if ($config['https']) {
        // When $config["https"] is set, enforce https.
        $protocol = 'https';
    } else {
        $protocol = 'http';

        if ($_SERVER['SERVER_PORT'] != 80) {
            $port = $_SERVER['SERVER_PORT'];
        }
    }

    if (!$no_proxy) {
        // Check proxy.
        $proxy = false;
        if (ui_forced_public_url()) {
            $proxy = true;
            $fullurl = $config['public_url'];
            if (substr($fullurl, -1) != '/') {
                $fullurl .= '/';
            }

            if ($url == 'index.php' && is_metaconsole()) {
                $fullurl .= ENTERPRISE_DIR.'/meta';
            }
        } else if (!empty($config['public_url'])
            && (!empty($_SERVER['HTTP_X_FORWARDED_HOST']))
        ) {
            // Forced to use public url when being forwarder by a reverse proxy.
            $fullurl = $config['public_url'];
            if (substr($fullurl, -1) != '/') {
                $fullurl .= '/';
            }

            $proxy = true;
        } else {
            $fullurl = $protocol.'://'.$_SERVER['SERVER_NAME'];
        }
    } else {
        $fullurl = $protocol.'://'.$_SERVER['SERVER_NAME'];
    }

    // Using a different port than the standard.
    if (!$proxy) {
        // Using a different port than the standard.
        if ($port != null) {
            $fullurl .= ':'.$port;
        }
    }

    if ($url === '') {
        if ($proxy) {
            $url = '';
        } else {
            $url = $_SERVER['REQUEST_URI'];
        }
    } else if ($url === false) {
        if ($proxy) {
            $url = '';
        } else {
            // Only add the home url.
            $url = $config['homeurl_static'].'/';
        }

        if (is_metaconsole() && $metaconsole_root) {
            $url .= 'enterprise/meta/';
        }
    } else if (!strstr($url, '.php')) {
        if ($proxy) {
            $fullurl .= '/';
        } else {
            $fullurl .= $config['homeurl_static'].'/';
        }

        if (is_metaconsole() && $metaconsole_root) {
            $fullurl .= 'enterprise/meta/';
        }
    } else {
        if ($proxy) {
            $fullurl .= '/';
        } else {
            if ($add_name_php_file) {
                $fullurl .= $_SERVER['SCRIPT_NAME'];
            } else {
                $fullurl .= $config['homeurl_static'].'/';

                if (is_metaconsole() && $metaconsole_root) {
                    $fullurl .= 'enterprise/meta/';
                }
            }
        }
    }

    if (substr($fullurl, -1, 1) === substr($url, 0, 1)) {
        if (substr($fullurl, -1, 1) === '/') {
            $url = substr($url, 1);
        }
    }

    return $fullurl.$url;
}


/**
 * Return a standard page header (Pandora FMS 3.1 version)
 *
 * @param string  $title       Title.
 * @param string  $icon        Icon path.
 * @param boolean $return      Return (false will print using a echo).
 * @param boolean $help        Help (Help ID to print the Help link).
 * @param boolean $godmode     Godmode (false = operation mode).
 * @param string  $options     Options (HTML code for make tabs or just a brief
 * info string.
 * @param mixed   $modal       Modal.
 * @param mixed   $message     Message.
 * @param mixed   $numChars    NumChars.
 * @param mixed   $alias       Alias.
 * @param mixed   $breadcrumbs Breadcrumbs.
 *
 * @return string Header HTML
 */
function ui_print_page_header(
    $title,
    $icon='',
    $return=false,
    $help='',
    $godmode=false,
    $options='',
    $modal=false,
    $message='',
    $numChars=GENERIC_SIZE_TEXT,
    $alias='',
    $breadcrumbs=''
) {
    $title = io_safe_input_html($title);
    if (($icon == '') && ($godmode == true)) {
        $icon = 'images/gm_setup.png';
    }

    if (($icon == '') && ($godmode == false)) {
        $icon = '';
    }

    if ($godmode == true) {
        $type = 'view';
        $type2 = 'menu_tab_frame_view';
        $separator_class = 'separator';
    } else {
        $type = 'view';
        $type2 = 'menu_tab_frame_view';
        $separator_class = 'separator_view';
    }

    $buffer = '<div id="'.$type2.'" style="">';

    if (!empty($breadcrumbs)) {
        $buffer .= '<div class="menu_tab_left_bc">';
        $buffer .= '<div class="breadcrumbs_container">'.$breadcrumbs.'</div>';
    }

    $buffer .= '<div id="menu_tab_left">';

    $buffer .= '<ul class="mn"><li class="'.$type.'">';

    if (strpos($title, 'Monitoring » Services »') != -1) {
        $title = str_replace('Monitoring » Services » Service Map » ', '', $title);
    }

    $buffer .= '<span>';
    if (empty($alias)) {
        $buffer .= ui_print_truncate_text($title, $numChars);
    } else {
        $buffer .= ui_print_truncate_text($alias, $numChars);
    }

    if ($modal && !enterprise_installed()) {
        $buffer .= "
		<div id='".$message."' class='publienterprise' title='Community version' style='float: right;margin-top: -2px !important;'><img data-title='Enterprise version' class='img_help forced_title' data-use_title_for_force_title='1' src='images/alert_enterprise.png'></div>
		";
    }

    if (!is_metaconsole()) {
        if ($help != '') {
            $buffer .= "<div class='head_help head_tip'>".ui_print_help_icon($help, true, '', 'images/help_g.png').'</div>';
        }
    }

    $buffer .= '</span>';

    if (is_metaconsole()) {
        if ($help != '') {
            $buffer .= "<div class='head_help'>".ui_print_help_icon($help, true, '', 'images/help_30.png').'</div>';
        }
    }

    $buffer .= '</li></ul></div>';

    if (!empty($breadcrumbs)) {
        $buffer .= '</div>';
    }

    if (is_array($options)) {
        $buffer .= '<div id="menu_tab"><ul class="mn">';
        foreach ($options as $key => $option) {
            if (empty($option)) {
                continue;
            } else if ($key === 'separator') {
                continue;
                // $buffer .= '<li class='.$separator_class.'>';
                // $buffer .= '</li>';
            } else {
                if (is_array($option)) {
                    $class = 'nomn';
                    if (isset($option['active'])) {
                        if ($option['active']) {
                            $class = 'nomn_high';
                        }
                    }

                    // Tabs forced to other styles.
                    if (isset($option['godmode']) && $option['godmode']) {
                        $class .= ' tab_godmode';
                    } else if (isset($option['operation']) && ($option['operation'])) {
                        $class .= ' tab_operation';
                    } else {
                        $class .= ($godmode) ? ' tab_godmode' : ' tab_operation';
                    }

                    $buffer .= '<li class="'.$class.'">';
                    $buffer .= $option['text'];
                    if (isset($option['sub_menu'])) {
                        $buffer .= $option['sub_menu'];
                    }

                    $buffer .= '</li>';
                } else {
                    $buffer .= '<li class="nomn">';
                    $buffer .= $option;
                    $buffer .= '</li>';
                }
            }
        }

        $buffer .= '</ul></div>';
    } else {
        if ($options != '') {
            $buffer .= '<div id="menu_tab"><ul class="mn"><li>';
            $buffer .= $options;
            $buffer .= '</li></ul></div>';
        }
    }

    $buffer .= '</div>';

    if (!$return) {
        echo $buffer;
    }

    return $buffer;
}


/**
 * Print a input for agent autocomplete, this input search into your
 * pandora DB (or pandoras DBs when you have metaconsole) for agents
 * that have name near to equal that you are writing into the input.
 *
 * This generate a lot of lines of html and javascript code.
 *
 * @param array $parameters Array with several properties:
 * - $parameters['return'] boolean, by default is false
 *   true  - return as html string the code (html and js)
 *   false - print the code.
 *
 * - $parameters['input_name'] the input name (needs to get the value)
 *   string  - The name.
 *   default - "agent_autocomplete_<aleatory_uniq_raw_letters/numbers>"
 *
 * - $parameters['input_id'] the input id (needs to get the value)
 *   string  - The ID.
 *   default - "text-<input_name>"
 *
 * - $parameters['selectbox_group'] the id of selectbox with the group
 *   string  - The ID of selectbox.
 *   default - "" empty string
 *
 * - $parameters['icon_image'] the small icon to show into the input in
 *   the right side.
 *   string  - The url for the image.
 *   default - "images/lightning.png"
 *
 * - $parameters['value'] The initial value to set the input.
 *   string  - The value.
 *   default - "" emtpy string
 *
 * - $parameters['show_helptip'] boolean, by  default is false
 *   true  - print the icon out the field in side right the tiny star
 *           for tip.
 *   false - does not print
 *
 * - $parameters['helptip_text'] The text to show in the tooltip.
 *   string  - The text to show into the tooltip.
 *   default - "Type at least two characters to search." (translate)
 *
 * - $parameters['use_hidden_input_idagent'] boolean, Use a field for
 *   store the id of agent from the ajax query. By default is false.
 *   true  - Use the field for id agent and the sourcecode work with
 *           this.
 *   false - Doesn't use the field (maybe this doesn't exist outer)
 *
 * - $parameters['print_hidden_input_idagent'] boolean, Print a field
 *   for store the id of agent from the ajax query. By default is
 *   false.
 *   true  - Print the field for id agent and the sourcecode work with
 *           this.
 *   false - Doesn't print the field (maybe this doesn't exist outer)
 *
 * - $parameters['hidden_input_idagent_name'] The name of hidden input
 *   for to store the id agent.
 *   string  - The name of hidden input.
 *   default - "agent_autocomplete_idagent_<aleatory_uniq_raw_letters/numbers>"
 *
 * - $parameters['hidden_input_idagent_id'] The id of hidden input
 *   for to store the id agent.
 *   string  - The id of hidden input.
 *   default - "hidden-<hidden_input_idagent_name>"
 *
 * - $parameters['hidden_input_idagent_value'] The initial value to set
 *   the input id agent for store the id agent.
 *   string  - The value.
 *   default - 0
 *
 * - $parameters['size'] The size in characters for the input of agent.
 *   string  - A number of characters.
 *   default - 30
 *
 * - $parameters['maxlength'] The max characters that can store the
 *   input of agent.
 *   string  - A number of characters max to store
 *   default - 100
 *
 * - $parameters['disabled'] Set as disabled the input of agent. By
 *   default is false
 *   true  - Set disabled the input of agent.
 *   false - Set enabled the input of agent.
 *
 * - $parameters['selectbox_id'] The id of select box that stores the
 *   list of modules of agent select.
 *   string - The id of select box.
 *   default - "id_agent_module"
 *
 * - $parameters['add_none_module'] Boolean, add the list of modules
 *   the "none" entry, with value 0. By default is true
 *   true  - add the none entry.
 *   false - does not add the none entry.
 *
 * - $parameters['none_module_text'] Boolean, add the list of modules
 *   the "none" entry, with value 0.
 *   string  - The text to put for none module for example "select a
 *             module"
 *   default - "none" (translate)
 *
 * - $parameters['print_input_server'] Boolean, print the hidden field
 *   to store the server (metaconsole). By default false.
 *   true  - Print the hidden input for the server.
 *   false - Does not print.
 *
 * - $parameters['use_input_server'] Boolean, use the hidden field
 *   to store the server (metaconsole). By default false.
 *   true  - Use the hidden input for the server.
 *   false - Does not print.
 *
 * - $parameters['input_server_name'] The name for hidden field to
 *   store the server.
 *   string  - The name of field for server.
 *   default - "server_<aleatory_uniq_raw_letters/numbers>"
 *
 * - $parameters['input_server_id'] The id for hidden field to store
 *   the server.
 *   string  - The id of field for server.
 *   default - "hidden-<input_server_name>"
 *
 * - $parameters['input_server_value'] The value to store into the
 *   field server.
 *   string  - The name of server.
 *   default - "" empty string
 *
 * - $parameters['metaconsole_enabled'] Boolean, set the sourcecode for
 *   to make some others things that run of without metaconsole. By
 *   default false.
 *   true  - Set the gears for metaconsole.
 *   false - Run as without metaconsole.
 *
 * - $parameters['javascript_ajax_page'] The page to send the ajax
 *   queries.
 *   string  - The url to ajax page, remember the url must be into your
 *             domain (ajax security).
 *   default - "ajax.php"
 *
 * - $parameters['javascript_function_action_after_select'] The name of
 *   function to call after the user select a agent into the list in
 *   the autocomplete field.
 *   string  - The name of function.
 *   default - ""
 *
 * - $parameters['javascript_function_action_after_select_js_call'] The
 *   call of this function to call after user select a agent into the
 *   list in the autocomplete field. Instead the
 *   $parameters['javascript_function_action_after_select'], this is
 *   overwrite the previous element. And this is necesary when you need
 *   to set some params in your custom function.
 *   string  - The call line as javascript code.
 *   default - ""
 *
 * - $parameters['javascript_function_action_into_source'] The source
 *   code as block string to call when the autocomplete starts to get
 *   the data from ajax.
 *   string  - A huge string with your function as javascript.
 *   default - ""
 *
 * - $parameters['javascript'] Boolean, set the autocomplete agent to
 *   use javascript or enabled javascript. By default true.
 *   true  - Enabled the javascript.
 *   false - Disabled the javascript.
 *
 * - $parameters['javascript_is_function_select'] Boolean, set to
 *   enable to call a function when user select a agent in the
 *   autocomplete list. By default false.
 *   true  - Enabled this feature.
 *   false - Disabled this feature.
 *
 * - $parameters['javascript_code_function_select'] The name of
 *   function to call when user select a agent in the autocomplete
 *   list.
 *   string  - The name of function but remembers this function pass
 *             the parameter agent_name.
 *   default - "function_select_<input_name>"
 *
 * - $parameters['javascript_name_function_select'] The source
 *   code as block string to call when user select a agent into the
 *   list in the autocomplete field. Althought use this element, you
 *   need use the previous parameter to set name of your custom
 *   function or call line.
 *   string  - A huge string with your function as javascript.
 *   default - A lot of lines of source code into a string, please this
 *             lines you can read in the source code of function.
 *
 * - $parameters['javascript_change_ajax_params'] The params to pass in
 *   the ajax query for the list of agents.
 *   array   - The associative array with the key and value to pass in
 *             the ajax query.
 *   default - A lot of lines of source code into a string, please this
 *             lines you can read in the source code of function.
 *
 * - $parameters['javascript_function_change'] The source code as block
 *   string with all javascript code to run autocomplete field.
 *   string - The source code javascript into a string.
 *   default - A lot of lines of source code into a string, please this
 *             lines you can read in the source code of function.
 *
 * - $parameters['javascript_document_ready'] Boolean, set the
 *   javascript sourcecode to run with the document is ready. By
 *   default is true.
 *   true  - Set to run when document is ready.
 *   false - Not set to run.
 *
 * - $parameters['javascript_tags'] Boolean, print the html tags for
 *   javascript. By default is true.
 *   true  - Print the javascript tags.
 *   false - Doesn't print the tags.
 *
 * - $parameters['javascript_tags'] Boolean, print the html tags for
 *   javascript. By default is true.
 *   true  - Print the javascript tags.
 *   false - Doesn't print the tags.
 *
 * @return string HTML code if return parameter is true.
 */
function ui_print_agent_autocomplete_input($parameters)
{
    global $config;

    // Normalize and extract the data from $parameters
    // ------------------------------------------------------------------.
    $return = false;
    // Default value.
    if (isset($parameters['return'])) {
        $return = $parameters['return'];
    }

    $input_name = uniqid('agent_autocomplete_');
    // Default value.
    if (isset($parameters['input_name'])) {
        $input_name = $parameters['input_name'];
    }

    $input_id = 'text-'.$input_name;
    // Default value.
    if (isset($parameters['input_id'])) {
        $input_id = $parameters['input_id'];
    }

    $selectbox_group = '';
    // Default value.
    if (isset($parameters['selectbox_group'])) {
        $selectbox_group = $parameters['selectbox_group'];
    }

    // Default value.
    $icon_image = html_print_image('images/search_agent.png', true, false, true);
    if (isset($parameters['icon_image'])) {
        $icon_image = $parameters['icon_image'];
    }

    $value = '';
    // Default value.
    if (isset($parameters['value'])) {
        $value = $parameters['value'];
    }

    $show_helptip = true;
    // Default value.
    if (isset($parameters['show_helptip'])) {
        $show_helptip = $parameters['show_helptip'];
    }

    $helptip_text = __('Type at least two characters to search.');
    // Default value.
    if (isset($parameters['helptip_text'])) {
        $helptip_text = $parameters['helptip_text'];
    }

    $use_hidden_input_idagent = false;
    // Default value.
    if (isset($parameters['use_hidden_input_idagent'])) {
        $use_hidden_input_idagent = $parameters['use_hidden_input_idagent'];
    }

    $print_hidden_input_idagent = false;
    // Default value.
    if (isset($parameters['print_hidden_input_idagent'])) {
        $print_hidden_input_idagent = $parameters['print_hidden_input_idagent'];
    }

    $hidden_input_idagent_name = uniqid('agent_autocomplete_idagent_');
    // Default value.
    if (isset($parameters['hidden_input_idagent_name'])) {
        $hidden_input_idagent_name = $parameters['hidden_input_idagent_name'];
    }

    $hidden_input_idagent_id = 'hidden-'.$input_name;
    // Default value.
    if (isset($parameters['hidden_input_idagent_id'])) {
        $hidden_input_idagent_id = $parameters['hidden_input_idagent_id'];
    }

    $hidden_input_idagent_value = (int) get_parameter($hidden_input_idagent_name, 0);
    // Default value.
    if (isset($parameters['hidden_input_idagent_value'])) {
        $hidden_input_idagent_value = $parameters['hidden_input_idagent_value'];
    }

    $size = 30;
    // Default value.
    if (isset($parameters['size'])) {
        $size = $parameters['size'];
    }

    $maxlength = 100;
    // Default value.
    if (isset($parameters['maxlength'])) {
        $maxlength = $parameters['maxlength'];
    }

    $disabled = false;
    // Default value.
    if (isset($parameters['disabled'])) {
        $disabled = $parameters['disabled'];
    }

    $selectbox_id = 'id_agent_module';
    // Default value.
    if (isset($parameters['selectbox_id'])) {
        $selectbox_id = $parameters['selectbox_id'];
    }

    $add_none_module = true;
    // Default value.
    if (isset($parameters['add_none_module'])) {
        $add_none_module = $parameters['add_none_module'];
    }

    $none_module_text = '--';
    // Default value.
    if (isset($parameters['none_module_text'])) {
        $none_module_text = $parameters['none_module_text'];
    }

    $print_input_server = false;
    // Default value.
    if (isset($parameters['print_input_server'])) {
        $print_input_server = $parameters['print_input_server'];
    }

    $print_input_id_server = false;
    // Default value.
    if (isset($parameters['print_input_id_server'])) {
        $print_input_id_server = $parameters['print_input_id_server'];
    }

    $use_input_server = false;
    // Default value.
    if (isset($parameters['use_input_server'])) {
        $use_input_server = $parameters['use_input_server'];
    }

    $use_input_id_server = false;
    // Default value.
    if (isset($parameters['use_input_id_server'])) {
        $use_input_id_server = $parameters['use_input_id_server'];
    }

    $input_server_name = uniqid('server_');
    // Default value.
    if (isset($parameters['input_server_name'])) {
        $input_server_name = $parameters['input_server_name'];
    }

    $input_id_server_name = uniqid('server_');
    // Default value.
    if (isset($parameters['input_id_server_name'])) {
        $input_id_server_name = $parameters['input_id_server_name'];
    }

    $input_server_id = 'hidden-'.$input_server_name;
    // Default value.
    if (isset($parameters['input_server_id'])) {
        $input_server_id = $parameters['input_server_id'];
    }

    $input_id_server_id = 'hidden-'.$input_id_server_name;
    // Default value.
    if (isset($parameters['input_id_server_id'])) {
        $input_id_server_id = $parameters['input_id_server_id'];
    }

    $input_server_value = '';
    // Default value.
    if (isset($parameters['input_server_value'])) {
        $input_server_value = $parameters['input_server_value'];
    }

    $input_id_server_value = '';
    // Default value.
    if (isset($parameters['input_id_server_value'])) {
        $input_id_server_value = $parameters['input_id_server_value'];
    }

    $from_ux_transaction = '';
    // Default value.
    if (isset($parameters['from_ux'])) {
        $from_ux_transaction = $parameters['from_ux'];
    }

    $from_wux_transaction = '';
    // Default value.
    if (isset($parameters['from_wux'])) {
        $from_wux_transaction = $parameters['from_wux'];
    }

    $cascade_protection = false;
    // Default value.
    if (isset($parameters['cascade_protection'])) {
        $cascade_protection = $parameters['cascade_protection'];
    }

    $metaconsole_enabled = false;
    // Default value.
    if (isset($parameters['metaconsole_enabled'])) {
        $metaconsole_enabled = $parameters['metaconsole_enabled'];
    } else {
        // If metaconsole_enabled param is not setted then pick source configuration.
        if (defined('METACONSOLE')) {
            $metaconsole_enabled = true;
        } else {
            $metaconsole_enabled = false;
        }
    }

    $get_only_string_modules = false;
    if (isset($parameters['get_only_string_modules'])) {
        $get_only_string_modules = true;
    }

    if (isset($parameters['no_disabled_modules'])) {
        $no_disabled_modules = $parameters['no_disabled_modules'];
    }

    $spinner_image = html_print_image('images/spinner.gif', true, false, true);
    if (isset($parameters['spinner_image'])) {
        $spinner_image = $parameters['spinner_image'];
    }

    // Javascript configurations
    // ------------------------------------------------------------------.
    $javascript_ajax_page = ui_get_full_url('ajax.php', false, false, false);
    // Default value.
    if (isset($parameters['javascript_ajax_page'])) {
        $javascript_ajax_page = $parameters['javascript_ajax_page'];
    }

    $javascript_function_action_after_select = '';
    // Default value.
    $javascript_function_action_after_select_js_call = '';
    // Default value.
    if (isset($parameters['javascript_function_action_after_select'])) {
        $javascript_function_action_after_select = $parameters['javascript_function_action_after_select'];
        $javascript_function_action_after_select_js_call = $javascript_function_action_after_select.'();';
    }

    if (isset($parameters['javascript_function_action_after_select_js_call'])) {
        if ($javascript_function_action_after_select_js_call != $parameters['javascript_function_action_after_select_js_call']
        ) {
            $javascript_function_action_after_select_js_call = $parameters['javascript_function_action_after_select_js_call'];
        }
    }

    $javascript_function_action_into_source = '';
    // Default value.
    $javascript_function_action_into_source_js_call = '';
    // Default value.
    if (isset($parameters['javascript_function_action_into_source'])) {
        $javascript_function_action_into_source = $parameters['javascript_function_action_into_source'];
        $javascript_function_action_into_source_js_call = $javascript_function_action_into_source.'();';
    }

    if (isset($parameters['javascript_function_action_into_source_js_call'])) {
        if ($javascript_function_action_into_source_js_call != $parameters['javascript_function_action_into_source_js_call']
        ) {
            $javascript_function_action_into_source_js_call = $parameters['javascript_function_action_into_source_js_call'];
        }
    }

    $javascript = true;
    // Default value.
    if (isset($parameters['javascript'])) {
        $javascript = $parameters['javascript'];
    }

    $get_order_json = false;
    if (isset($parameters['get_order_json'])) {
        $get_order_json = true;
    }

    $javascript_is_function_select = false;
    // Default value.
    if (isset($parameters['javascript_is_function_select'])) {
        $javascript_is_function_select = $parameters['javascript_is_function_select'];
    }

    $javascript_name_function_select = 'function_select_'.$input_name;
    // Default value.
    if (isset($parameters['javascript_name_function_select'])) {
        $javascript_name_function_select = $parameters['javascript_name_function_select'];
    }

    if ($from_ux_transaction != '') {
        $javascript_code_function_select = '
		function function_select_'.$input_name.'(agent_name) {
			$("#'.$selectbox_id.'").empty();
			
			var inputs = [];
			inputs.push ("id_agent=" + $("#'.$hidden_input_idagent_id.'").val());
			inputs.push ("get_agent_transactions=1");
			inputs.push ("page=enterprise/include/ajax/ux_transaction.ajax");
			
			jQuery.ajax ({
				data: inputs.join ("&"),
				type: "POST",
				url: action="'.$javascript_ajax_page.'",
				dataType: "json",
				success: function (data) {
					if (data) {
						$("#'.$selectbox_id.'").append ($("<option value=0>None</option>"));
						jQuery.each (data, function (id, value) {
							$("#'.$selectbox_id.'").append ($("<option value=" + id + ">" + value + "</option>"));
						});
					}
				}
			});
			
			return false;
		}
		';
    } else if ($from_wux_transaction != '') {
        $javascript_code_function_select = '
		function function_select_'.$input_name.'(agent_name) {
			$("#'.$selectbox_id.'").empty();
			
			var inputs = [];
			inputs.push ("id_agent=" + $("#'.$hidden_input_idagent_id.'").val());
			inputs.push ("get_agent_transactions=1");
			inputs.push ("page=enterprise/include/ajax/wux_transaction.ajax");
			
			jQuery.ajax ({
				data: inputs.join ("&"),
				type: "POST",
				url: action="'.$javascript_ajax_page.'",
				dataType: "json",
				success: function (data) {
					if (data) {
						$("#'.$selectbox_id.'").append ($("<option value=0>None</option>"));
						jQuery.each (data, function (id, value) {
							$("#'.$selectbox_id.'").append ($("<option value=" + id + ">" + value + "</option>"));
						});
					}
				}
			});
			
			return false;
		}
		';
    } else {
        $javascript_code_function_select = '
		function function_select_'.$input_name.'(agent_name) {
			
			$("#'.$selectbox_id.'").empty ();
			
			var inputs = [];
			inputs.push ("agent_name=" + agent_name);
			inputs.push ("delete_pending=0");
			inputs.push ("get_agent_modules_json=1");
			inputs.push ("page=operation/agentes/ver_agente");
			
			if ('.((int) !$metaconsole_enabled).') {
				inputs.push ("force_local_modules=1");
			}

			if ('.((int) $get_order_json).') {
				inputs.push ("get_order_json=1");
			}

			if ('.((int) $get_only_string_modules).') {
				inputs.push ("get_only_string_modules=1");
			}

            if ('.((int) $no_disabled_modules).') {
                inputs.push ("disabled=0");
            }

			if ('.((int) $metaconsole_enabled).') {
				if (('.((int) $use_input_server).')
						|| ('.((int) $print_input_server).')) {
					inputs.push ("server_name=" + $("#'.$input_server_id.'").val());
				}
				
				if (('.((int) $use_input_id_server).')
						|| ('.((int) $print_input_id_server).')) {
					inputs.push ("server_id=" + $("#'.$input_id_server_id.'").val());
				}
				
			}
			
			if (('.((int) $print_hidden_input_idagent).')
				|| ('.((int) $use_hidden_input_idagent).')) {
				
				inputs.push ("id_agent=" + $("#'.$hidden_input_idagent_id.'").val());
			}
			
			jQuery.ajax ({
				data: inputs.join ("&"),
				type: "POST",
				url: action="'.$javascript_ajax_page.'",
				dataType: "json",
				success: function (data) {
					if ('.((int) $add_none_module).') {
						$("#'.$selectbox_id.'")
							.append($("<option></option>")
							.attr("value", 0).text("'.$none_module_text.'"));
					}
					
					jQuery.each (data, function(i, val) {
						s = js_html_entity_decode(val["nombre"]);
						$("#'.$selectbox_id.'")
							.append ($("<option></option>")
							.attr("value", val["id_agente_modulo"]).text (s));
					});
					if('.(int) $cascade_protection.' == 0){
						$("#'.$selectbox_id.'").enable();
					}
					$("#'.$selectbox_id.'").fadeIn ("normal");
				}
			});
			
			return false;
		}
		';
    }

    if (isset($parameters['javascript_code_function_select'])) {
        $javascript_code_function_select = $parameters['javascript_code_function_select'];
    }

    // ============ INIT javascript_change_ajax_params ==================
    // Default value.
    $javascript_page = 'include/ajax/agent';
    if (isset($parameters['javascript_page'])) {
        $javascript_page = $parameters['javascript_page'];
    }

    $javascript_change_ajax_params_original = [
        'page'          => '"'.$javascript_page.'"',
        'search_agents' => 1,
        'id_group'      => 'function() {
				var group_id = 0;
				
				if ('.((int) !empty($selectbox_group)).') {
					group_id = $("#'.$selectbox_group.'").val();
				}
				
				return group_id;
			}',
        'q'             => 'term',
    ];

    if (!$metaconsole_enabled) {
        $javascript_change_ajax_params_original['force_local'] = 1;
    }

    if (isset($parameters['javascript_change_ajax_params'])) {
        $javascript_change_ajax_params = [];

        $found_page = false;
        foreach ($parameters['javascript_change_ajax_params'] as $key => $param_ajax) {
            if ($key == 'page') {
                $found_page = true;
                if ($javascript_page != $param_ajax) {
                    $javascript_change_ajax_params['page'] = $param_ajax;
                } else {
                    $javascript_change_ajax_params['page'] = $javascript_page;
                }
            } else {
                $javascript_change_ajax_params[$key] = $param_ajax;
            }
        }

        if (!$found_page) {
            $javascript_change_ajax_params['page'] = $javascript_page;
        }
    } else {
        $javascript_change_ajax_params = $javascript_change_ajax_params_original;
    }

    $first = true;
    $javascript_change_ajax_params_text = 'var data_params = {';
    foreach ($javascript_change_ajax_params as $key => $param_ajax) {
        if (!$first) {
            $javascript_change_ajax_params_text .= ",\n";
        } else {
            $first = false;
        }

        $javascript_change_ajax_params_text .= '"'.$key.'":'.$param_ajax;
    }

    $javascript_change_ajax_params_text .= '};';
    // ============ END javascript_change_ajax_params ===================
    $javascript_function_change = '';
    // Default value.
    $javascript_function_change .= '
		function set_functions_change_autocomplete_'.$input_name.'() {
			var cache_'.$input_name.' = {};
			
			$("#'.$input_id.'").autocomplete({
				minLength: 2,
				source: function( request, response ) {
					var term = request.term; //Word to search
					'.$javascript_change_ajax_params_text.'
					var groupId = data_params.id_group();

					// Index cache by group Id
					if (cache_'.$input_name.'[groupId] == null) {
						cache_'.$input_name.'[groupId] = {};
					}
					
					//Set loading
					$("#'.$input_id.'")
						.css("background","url(\"'.$spinner_image.'\") right center no-repeat");
					
					//Function to call when the source
					if ('.((int) !empty($javascript_function_action_into_source_js_call)).') {
						'.$javascript_function_action_into_source_js_call.'
					}
					
					//==== CACHE CODE ==================================
					//Check the cache
					var found = false;
					if (term in cache_'.$input_name.'[groupId]) {
						response(cache_'.$input_name.'[groupId][term]);
						
						//Set icon
						$("#'.$input_id.'")
							.css("background","url(\"'.$icon_image.'\") right center no-repeat");
						return;
					}
					else {
						//Check if other terms cached start with same
						//letters.
						//TODO: At the moment DISABLED CODE.
						/*
						for (i = 1; i < term.length; i++) {
							var term_match = term.substr(0, term.length - i);
							
							$.each(cache_'.$input_name.'[groupId], function (oldterm, olddata) {
								var pattern = new RegExp("^" + term_match + ".*","gi");
								
								if (oldterm.match(pattern)) {
									response(cache_'.$input_name.'[groupId][oldterm]);
									
									found = true;
									
									return;
								}
							});
							
							if (found) {
								break;
							}
						}
						*/
					}
					//==================================================
					
					
					if (found) {
						//Set icon
						$("#'.$input_id.'")
							.css("background","url(\"'.$icon_image.'\") right center no-repeat");
						
						select_item_click = 0;
						
						return;
					}
					
					jQuery.ajax ({
						data: data_params,
						type: "POST",
						url: action="'.$javascript_ajax_page.'",
						dataType: "json",
						success: function (data) {
								cache_'.$input_name.'[groupId][term] = data; //Save the cache
								
								response(data);
								
								//Set icon
								$("#'.$input_id.'")
									.css("background",
										"url(\"'.$icon_image.'\") right center no-repeat");
								
								select_item_click = 0;
								
								return;
							}
						});
					
					return;
				},
				//---END source-----------------------------------------
				
				
				select: function( event, ui ) {
					var agent_name = ui.item.alias;
					var agent_id = ui.item.id;
					var server_name = "";
					var server_id = "";
					
					
					if ('.((int) $metaconsole_enabled).') {
						server_name = ui.item.server;
					}
					else {
						server_name = ui.item.ip;
					}
					
					
					if (('.((int) $use_input_id_server).')
						|| ('.((int) $print_input_id_server).')) {
						server_id = ui.item.id_server;
					}
					
					
					
					//Put the name
					$(this).val(agent_name);
					
					if (('.((int) $print_hidden_input_idagent).')
						|| ('.((int) $use_hidden_input_idagent).')) {
						$("#'.$hidden_input_idagent_id.'").val(agent_id);
					}
					
					//Put the server id into the hidden input
					if (('.((int) $use_input_server).')
						|| ('.((int) $print_input_server).')) {
						$("#'.$input_server_id.'").val(server_name);
					}
					
					//Put the server id into the hidden input
					if (('.((int) $use_input_id_server).')
						|| ('.((int) $print_input_id_server).')) {
						$("#'.$input_id_server_id.'").val(server_id);
					}
					
					//Call the function to select (example fill the modules)
					if ('.((int) $javascript_is_function_select).') {
						'.$javascript_name_function_select.'(agent_name);
					}
					
					//Function to call after the select
					if ('.((int) !empty($javascript_function_action_after_select_js_call)).') {
						'.$javascript_function_action_after_select_js_call.'
					}
					
					select_item_click = 1;
					
					return false;
				}
				})
			.data("ui-autocomplete")._renderItem = function( ul, item ) {
				if (item.ip == "") {
					text = "<a>" + item.alias+ "</a>";
				}
				else {
					text = "<a>" + item.alias
						+ "<br><span style=\"font-size: 70%; font-style: italic;\">IP:" + item.ip + "</span></a>";
				}
				
				switch (item.filter) {
					default:
					case \'agent\':
						return $("<li style=\'background: #DFFFC4;\'></li>")
							.data("item.autocomplete", item)
							.append(text)
							.appendTo(ul);
						break;
					case \'address\':
						return $("<li style=\'background: #F7CFFF;\'></li>")
							.data("item.autocomplete", item)
							.append(text)
							.appendTo(ul);
						break;
					case \'description\':
						return $("<li style=\'background: #FEFCC6;\'></li>")
							.data("item.autocomplete", item)
							.append(text)
							.appendTo(ul);
						break;
					case \'alias\':
						return $("<li style=\'background: #a8e7eb;\'></li>")
							.data("item.autocomplete", item)
							.append(text)
							.appendTo(ul);
						break;
				}
				
				
			};
			
			//Force the size of autocomplete
			$(".ui-autocomplete").css("max-height", "100px");
			$(".ui-autocomplete").css("overflow-y", "auto");
			/* prevent horizontal scrollbar */
			$(".ui-autocomplete").css("overflow-x", "hidden");
			/* add padding to account for vertical scrollbar */
			$(".ui-autocomplete").css("padding-right", "20px");
			
			//Force to style of items
			$(".ui-autocomplete").css("text-align", "left");
		}';

    if (isset($parameters['javascript_function_change'])) {
        $javascript_function_change = $parameters['javascript_function_change'];
    }

    $javascript_document_ready = true;
    // Default value.
    if (isset($parameters['javascript_document_ready'])) {
        $javascript_document_ready = $parameters['javascript_document_ready'];
    }

    $javascript_tags = true;
    // Default value.
    if (isset($parameters['javascript_tags'])) {
        $javascript_tags = $parameters['javascript_tags'];
    }

    $disabled_javascript_on_blur_function = false;
    // Default value.
    if (isset($parameters['disabled_javascript_on_blur_function'])) {
        $disabled_javascript_on_blur_function = $parameters['disabled_javascript_on_blur_function'];
    }

    $javascript_on_blur_function_name = 'function_on_blur_'.$input_name;
    // Default value.
    if (isset($parameters['javascript_on_blur_function_name'])) {
        $javascript_on_blur_function_name = $parameters['javascript_on_blur_function_name'];
    }

    $check_only_empty_javascript_on_blur_function = false;
    // Default value.
    if (isset($parameters['check_only_empty_javascript_on_blur_function'])) {
        $check_only_empty_javascript_on_blur_function = $parameters['check_only_empty_javascript_on_blur_function'];
    }

    // Default value.
    $javascript_on_blur = '
		/*
		This function is a callback when the autocomplete agent
		input lost the focus.
		*/
		function '.$javascript_on_blur_function_name.'() {
			input_value = $("#'.$input_id.'").val();
			
			if (input_value.length < 2) {
				if (('.((int) $print_hidden_input_idagent).')
					|| ('.((int) $use_hidden_input_idagent).')) {
					$("#'.$hidden_input_idagent_id.'").val(0);
				}
				
				//Put the server id into the hidden input
				if (('.((int) $use_input_server).')
					|| ('.((int) $print_input_server).')) {
					$("#'.$input_server_id.'").val("");
				}
				
				//Put the server id into the hidden input
				if (('.((int) $use_input_id_server).')
					|| ('.((int) $print_input_id_server).')) {
					$("#'.$input_id_server_id.'").val("");
				}
				
				return;
			}
			
			if ('.((int) $check_only_empty_javascript_on_blur_function).') {
				return
			}
			
			
			if (select_item_click) {
				return;
			}
			
			//Set loading
			$("#'.$input_id.'")
				.css("background",
					"url(\"'.$spinner_image.'\") right center no-repeat");
			
			
			
			var term = input_value; //Word to search
			
			'.$javascript_change_ajax_params_text.'
			
			if ('.((int) !$metaconsole_enabled).') {
				data_params[\'force_local\'] = 1;
			}
			
			jQuery.ajax ({
				data: data_params,
				type: "POST",
				url: action="'.$javascript_ajax_page.'",
				dataType: "json",
				success: function (data) {
						if (data.length < 2) {
							//Set icon
							$("#'.$input_id.'")
								.css("background",
									"url(\"'.$icon_image.'\") right center no-repeat");
							
							return;
						}
						
						var agent_name = data[0].name;
						var agent_id = data[0].id;
						var server_name = "";
						var server_id = "";
						
						if ('.((int) $metaconsole_enabled).') {
							server_name = data[0].server;
						}
						else {
							server_name = data[0].ip;
						}
						
						if (('.((int) $use_input_id_server).')
						|| ('.((int) $print_input_id_server).')) {
							server_id = data[0].id_server;
						}
						
						if (('.((int) $print_hidden_input_idagent).')
							|| ('.((int) $use_hidden_input_idagent).')) {
							$("#'.$hidden_input_idagent_id.'").val(agent_id);
						}
						
						//Put the server id into the hidden input
						if (('.((int) $use_input_server).')
							|| ('.((int) $print_input_server).')) {
							$("#'.$input_server_id.'").val(server_name);
						}
						
						//Put the server id into the hidden input
						if (('.((int) $use_input_id_server).')
							|| ('.((int) $print_input_id_server).')) {
							$("#'.$input_id_server_id.'").val(server_id);
						}
						
						//Call the function to select (example fill the modules)
						if ('.((int) $javascript_is_function_select).') {
							'.$javascript_name_function_select.'(agent_name);
						}
						
						//Function to call after the select
						if ('.((int) !empty($javascript_function_action_after_select_js_call)).') {
							'.$javascript_function_action_after_select_js_call.'
						}
						
						//Set icon
						$("#'.$input_id.'")
							.css("background",
								"url(\"'.$icon_image.'\") right center no-repeat");
						
						return;
					}
				});
		}
		';
    if (isset($parameters['javascript_on_blur'])) {
        $javascript_on_blur = $parameters['javascript_on_blur'];
    }

    // ------------------------------------------------------------------.
    $html = '';

    $attrs = [];
    $attrs['style'] = 'background: url('.$icon_image.') no-repeat right;';

    if (!$disabled_javascript_on_blur_function) {
        $attrs['onblur'] = $javascript_on_blur_function_name.'()';
    }

    $html = html_print_input_text_extended(
        $input_name,
        $value,
        $input_id,
        $helptip_text,
        $size,
        $maxlength,
        $disabled,
        '',
        $attrs,
        true
    );
    if ($show_helptip) {
        $html .= ui_print_help_tip($helptip_text, true);
    }

    if ($print_hidden_input_idagent) {
        $html .= html_print_input_hidden_extended(
            $hidden_input_idagent_name,
            $hidden_input_idagent_value,
            $hidden_input_idagent_id,
            true
        );
    }

    if ($print_input_server) {
        $html .= html_print_input_hidden_extended(
            $input_server_name,
            $input_server_value,
            $input_server_id,
            true
        );
    }

    if ($print_input_id_server) {
        $html .= html_print_input_hidden_extended(
            $input_id_server_name,
            $input_id_server_value,
            $input_id_server_id,
            true
        );
    }

    // Write the javascript.
    if ($javascript) {
        if ($javascript_tags) {
            $html .= '<script type="text/javascript">
				/* <![CDATA[ */';
        }

        $html .= 'var select_item_click = 0;'."\n";

        $html .= $javascript_function_change;
        if ($javascript_is_function_select) {
            $html .= $javascript_code_function_select;
        }

        $html .= $javascript_on_blur;

        if ($javascript_document_ready) {
            $html .= '$(document).ready (function () {
				set_functions_change_autocomplete_'.$input_name.'();
				});';
        }

        if ($javascript_tags) {
            $html .= '/* ]]> */
				</script>';
        }
    }

    if ($return) {
        return $html;
    } else {
        echo $html;
    }
}


/**
 * Return error strings (title and message) for each error code
 *
 * @param string $error_code Error code.
 *
 * @return array.
 */
function ui_get_error($error_code='')
{
    // XXX: Deprecated. Pandora shouldn't go inside this.
    return [
        'title'   => __('Unhandled error'),
        'message' => __('An unhandled error occurs'),
    ];
}


/**
 * Include time picker.
 *
 * @param boolean $echo_tags Tags.
 *
 * @return void
 */
function ui_include_time_picker($echo_tags=false)
{
    if (is_ajax() || $echo_tags) {
        echo '<script type="text/javascript" src="'.ui_get_full_url(false, false, false, false).'include/javascript/jquery.ui-timepicker-addon.js"></script>';
    } else {
        ui_require_jquery_file('ui-timepicker-addon');
    }

    if (file_exists('include/javascript/i18n/jquery-ui-timepicker-'.substr(get_user_language(), 0, 2).'.js')) {
        echo '<script type="text/javascript" src="'.ui_get_full_url('include/javascript/i18n/jquery-ui-timepicker-'.substr(get_user_language(), 0, 2).'.js', false, false, false).'"></script>';
    }
}


/**
 * Print string value.
 *
 * @param string  $value            Value.
 * @param integer $id_agente_module Id_agente_module.
 * @param integer $current_interval Current_interval.
 * @param string  $module_name      Module_name.
 *
 * @return string HTML.
 */
function ui_print_module_string_value(
    $value,
    $id_agente_module,
    $current_interval,
    $module_name=null
) {
    global $config;

    if ($module_name == null) {
        $module_name = modules_get_agentmodule_name($id_agente_module);
    }

    $id_type_web_content_string = db_get_value(
        'id_tipo',
        'ttipo_modulo',
        'nombre',
        'web_content_string'
    );

    $is_web_content_string = (bool) db_get_value_filter(
        'id_agente_modulo',
        'tagente_modulo',
        [
            'id_agente_modulo' => $id_agente_module,
            'id_tipo_modulo'   => $id_type_web_content_string,
        ]
    );

    // Fixed the goliat sends the strings from web
    // without HTML entities.
    if ($is_web_content_string) {
        $value = io_safe_input($value);
    }

    $is_snapshot = is_snapshot_data($module['datos']);
    $is_large_image = is_text_to_black_string($module['datos']);
    if (($config['command_snapshot']) && ($is_snapshot || $is_large_image)) {
        $row[7] = ui_get_snapshot_image($link, $is_snapshot).'&nbsp;&nbsp;';
    }

    $is_snapshot = is_snapshot_data($value);
    $is_large_image = is_text_to_black_string($value);
    if (($config['command_snapshot']) && ($is_snapshot || $is_large_image)) {
        $link = ui_get_snapshot_link(
            [
                'id_module'   => $id_agente_module,
                'last_data'   => $value,
                'interval'    => $current_interval,
                'module_name' => $module_name,
            ]
        );
        $salida = ui_get_snapshot_image($link, $is_snapshot).'&nbsp;&nbsp;';
    } else {
        $sub_string = substr(io_safe_output($value), 0, 12);
        if ($value == $sub_string) {
            if ($value == 0 && !$sub_string) {
                $salida = 0;
            } else {
                $salida = $value;
            }
        } else {
            // Fixed the goliat sends the strings from web
            // without HTML entities.
            if ($is_web_content_string) {
                $sub_string = substr($value, 0, 12);
            } else {
                // Fixed the data from Selenium Plugin.
                if ($value != strip_tags($value)) {
                    $value = io_safe_input($value);
                    $sub_string = substr($value, 0, 12);
                } else {
                    $sub_string = substr(io_safe_output($value), 0, 12);
                }
            }

            if ($value == $sub_string) {
                $salida = $value;
            } else {
                $value = preg_replace('/</', '&lt;', $value);
                $value = preg_replace('/>/', '&gt;', $value);
                $value = preg_replace('/\n/i', '<br>', $value);
                $value = preg_replace('/\s/i', '&nbsp;', $value);

                $title_dialog = modules_get_agentmodule_agent_alias($id_agente_module).' / '.$module_name;
                $salida = '<div '."id='hidden_value_module_".$id_agente_module."'
					style='display: none; width: 100%; height: 100%; overflow: auto; padding: 10px; font-size: 14px; line-height: 16px; font-family: mono,monospace; text-align: left' title='".$title_dialog."'>".$value.'</div><span '."id='value_module_".$id_agente_module."'
					style='white-space: nowrap;'>".'<span id="value_module_text_'.$id_agente_module.'">'.$sub_string.'</span> '."<a href='javascript: toggle_full_value(".$id_agente_module.")'>".html_print_image('images/zoom.png', true).'</a></span>';
            }
        }
    }

    return $salida;
}


/**
 * Displays a tag list.
 *
 * @param string $title Title.
 * @param array  $tags  Tags.
 *
 * @return void
 */
function ui_print_tags_view($title='', $tags=[])
{
    if (!empty($title)) {
        $tv .= '<div class="tag-wrapper">';
        $tv .= '<h3>'.$title.'</h3>';
    } else {
        $tv .= '<div class="tag-wrapper" style="padding-top: 10px">';
    }

    foreach ($tags as $tag) {
        $tv .= '<div class=pandora-tag>';
            $tv .= '<span class=pandora-tag-title>';
                $tv .= $tag['title'];
            $tv .= '</span>';

            $tv .= '<span class=pandora-tag-value>';
                $tv .= $tag['value'];
            $tv .= '</span>';
        $tv .= '</div>';
    }

    $tv .= '</div>';
    echo $tv;
}


/**
 * Gets the link to open a snapshot into a new page.
 *
 * @param array   $params      Params to build the link (see  $default_params).
 * @param boolean $only_params Flag to choose de return value:
 *            true: Get the four params required in the function of pandora.js winopen_var (js use)
 *            false: Get an inline winopen_var function call (php user).
 *
 * @return string Link.
 */
function ui_get_snapshot_link($params, $only_params=false)
{
    global $config;

    $default_params = [
        // Id_agente_modulo.
        'id_module'   => 0,
        'module_name' => '',
        'interval'    => 300,
        'timestamp'   => 0,
        'id_node'     => 0,
    ];

    // Merge default params with passed params.
    $params = array_merge($default_params, $params);

    // First parameter of js winopeng_var.
    $page = $config['homeurl_static'].'/operation/agentes/snapshot_view.php';

    $url = $page.'?id='.$params['id_module'].'&label='.rawurlencode(urlencode(io_safe_output($params['module_name']))).'&id_node='.$params['id_node'];

    if ($params['timestamp'] != 0) {
        $url .= '&timestamp='.$params['timestamp'];
    }

    if ($params['interval'] != 0) {
        $url .= '&refr='.$params['interval'];
    }

    // Second parameter of js winopeng_var.
    $win_handle = dechex(crc32('snapshot_'.$params['id_module']));

    $link_parts = [
        $url,
        $win_handle,
        700,
        480,
    ];

    // Return only the params to js execution.
    if ($only_params) {
        return $link_parts;
    }

    // Return the function call to inline js execution.
    return "winopeng_var('".implode("', '", $link_parts)."')";
}


/**
 * Get the snapshot image with the link to open a snapshot into a new page
 *
 * @param string  $link     Built link.
 * @param boolean $is_image Picture image or list image.
 *
 * @return string HTML anchor link with image.
 */
function ui_get_snapshot_image($link, $is_image)
{
    $image_name = ($is_image) ? 'photo.png' : 'default_list.png';

    $link = '<a href="javascript:'.$link.'">'.html_print_image(
        'images/'.$image_name,
        true,
        [
            'border' => '0',
            'alt'    => '',
            'title'  => __('Snapshot view'),
        ]
    ).'</a>';

    return $link;
}


/**
 * Show warning timezone missmatch.
 *
 * @param string  $tag    Tag.
 * @param boolean $return Return.
 *
 * @return string HTML.
 */
function ui_get_using_system_timezone_warning($tag='h3', $return=true)
{
    global $config;

    $user_offset = ((-get_fixed_offset() / 60) / 60);

    if ($config['timezone'] != date_default_timezone_get()) {
        $message = sprintf(
            __('These controls are using the timezone of the system (%s) instead of yours (%s). The difference with your time zone in hours is %s.'),
            $config['timezone'],
            date_default_timezone_get(),
            ($user_offset > 0) ? '+'.$user_offset : $user_offset
        );
        return ui_print_info_message($message, '', $return, $tag);
    } else {
        return '';
    }

}


/**
 * Get the custom docs logo
 *
 * @return string with the path to logo. False if it should not be displayed.
 */
function ui_get_docs_logo()
{
    global $config;

    // Default logo to open version (enterprise_installed function only works in login status).
    if (!file_exists(ENTERPRISE_DIR.'/load_enterprise.php')) {
        return 'images/icono_docs.png';
    }

    if (empty($config['custom_docs_logo'])) {
        return false;
    }

    return 'enterprise/images/custom_general_logos/'.$config['custom_docs_logo'];
}


/**
 * Get the custom support logo
 *
 * @return string with the path to logo. False if it should not be displayed.
 */
function ui_get_support_logo()
{
    global $config;

    // Default logo to open version (enterprise_installed function only works in login status).
    if (!file_exists(ENTERPRISE_DIR.'/load_enterprise.php')) {
        return 'images/icono_support.png';
    }

    if (empty($config['custom_support_logo'])) {
        return false;
    }

    return 'enterprise/images/custom_general_logos/'.$config['custom_support_logo'];
}


/**
 * Get the custom header logo
 *
 * @param boolean $white_bg Using white bg or not.
 *
 * @return string with the path to logo. If it is not set, return the default value.
 */
function ui_get_custom_header_logo($white_bg=false)
{
    global $config;

    if (empty($config['enterprise_installed'])) {
        return 'images/pandora_tinylogo_open.png';
    }

    $stored_logo = (is_metaconsole()) ? (($white_bg) ? $config['meta_custom_logo_white_bg'] : $config['meta_custom_logo']) : (($white_bg) ? $config['custom_logo_white_bg'] : $config['custom_logo']);
    if (empty($stored_logo)) {
        return 'images/pandora_tinylogo.png';
    }

    return 'enterprise/images/custom_logo/'.$stored_logo;
}


/**
 * Get the central networkmap logo
 *
 * @return string with the path to logo. If it is not set, return the default.
 */
function ui_get_logo_to_center_networkmap()
{
    global $config;

    if ((!enterprise_installed()) || empty($config['custom_network_center_logo'])) {
        return 'images/networkmap/bola_pandora_network_maps.png';
    }

    return 'enterprise/images/custom_general_logos/'.$config['custom_support_logo'];
}


/**
 * Get the mobile console login logo
 *
 * @return string with the path to logo. If it is not set, return the default.
 */
function ui_get_mobile_login_icon()
{
    global $config;

    if ((!enterprise_installed()) || empty($config['custom_mobile_console_logo'])) {
        return is_metaconsole() ? 'mobile/images/metaconsole_mobile.png' : 'mobile/images/pandora_mobile_console.png';
    }

    return 'enterprise/images/custom_general_logos/'.$config['custom_mobile_console_logo'];
}


/**
 * Get the favicon
 *
 * @return string with the path to logo. If it is not set, return the default.
 */
function ui_get_favicon()
{
    global $config;

    if (empty($config['custom_favicon'])) {
        return (!is_metaconsole()) ? 'images/pandora.ico' : 'enterprise/meta/images/favicon_meta.ico';
    }

    return 'images/custom_favicon/'.$config['custom_favicon'];
}


/**
 * Show sorting arrows for tables
 *
 * @param string $url_up     Url_up.
 * @param string $url_down   Url_down.
 * @param string $selectUp   SelectUp.
 * @param string $selectDown SelectDown.
 *
 * @return string  HTML anchor link with the arrow icon.
 */
function ui_get_sorting_arrows($url_up, $url_down, $selectUp, $selectDown)
{
    $arrow_up = 'images/sort_up_black.png';
    $arrow_down = 'images/sort_down_black.png';

    // Green arrows for the selected.
    if ($selectUp === true) {
        $arrow_up = 'images/sort_up_green.png';
    }

    if ($selectDown === true) {
        $arrow_down = 'images/sort_down_green.png';
    }

    if (is_metaconsole()) {
        $arrow_up = 'images/sort_up.png';
        $arrow_down = 'images/sort_down.png';
    }

    return '<span class="sort_arrow">
                <a href="'.$url_up.'">'.html_print_image($arrow_up, true, ['alt' => 'up']).'</a>
                <a href="'.$url_down.'">'.html_print_image($arrow_down, true, ['alt' => 'down']).'</a>
            </span>';
}


/**
 * Show breadcrums in the page titles
 *
 * @param string $tab_name Tab name.
 *
 * @return string  HTML anchor with the name of the section.
 */
function ui_print_breadcrums($tab_name)
{
    if (is_array($tab_name)) {
        return join(' / ', $tab_name);
    } else if ($tab_name != '') {
        $section = str_replace('_', ' ', $tab_name);
        $section = ucwords($section);
        $section = ' / '.___($section);
    }

    return $section;
}


/**
 * Show last comment
 *
 * @param array $comments array with comments
 *
 * @return string  HTML string with the last comment of the events.
 */
function ui_print_comments($comments)
{
    global $config;

    $comments = explode('<br>', $comments);
    $comments = str_replace(["\n", '&#x0a;'], '<br>', $comments);
    if (is_array($comments)) {
        foreach ($comments as $comm) {
            if (empty($comm)) {
                continue;
            }

            $comments_array[] = json_decode(io_safe_output($comm), true);
        }
    }

    foreach ($comments_array as $comm) {
        // Show the comments more recent first.
        if (is_array($comm)) {
            $last_comment[] = array_reverse($comm);
        }
    }

    // Only show the last comment. If commment its too long,the comment will short with ...
    // If $config['prominent_time'] is timestamp the date show Month, day, hour and minutes.
    // Else show comments hours ago
    if ($last_comment[0][0]['action'] != 'Added comment') {
        $last_comment[0][0]['comment'] = $last_comment[0][0]['action'];
    }

    $short_comment = substr($last_comment[0][0]['comment'], 0, '80px');
    if ($config['prominent_time'] == 'timestamp') {
        $comentario = '<i>'.date($config['date_format'], $last_comment[0][0]['utimestamp']).'&nbsp;('.$last_comment[0][0]['id_user'].'):&nbsp;'.$last_comment[0][0]['comment'].'';

        if (strlen($comentario) > '200px') {
            $comentario = '<i>'.date($config['date_format'], $last_comment[0][0]['utimestamp']).'&nbsp;('.$last_comment[0][0]['id_user'].'):&nbsp;'.$short_comment.'...';
        }
    } else {
        $rest_time = (time() - $last_comment[0][0]['utimestamp']);
        $time_last = (($rest_time / 60) / 60);
        $comentario = '<i>'.number_format($time_last, 0).'&nbsp; Hours &nbsp;('.$last_comment[0][0]['id_user'].'):&nbsp;'.$last_comment[0][0]['comment'].'';

        if (strlen($comentario) > '200px') {
            $comentario = '<i>'.number_format($time_last, 0).'&nbsp; Hours &nbsp;('.$last_comment[0][0]['id_user'].'):&nbsp;'.$short_comment.'...';
        }
    }

    return io_safe_output($comentario);

}<|MERGE_RESOLUTION|>--- conflicted
+++ resolved
@@ -64,12 +64,6 @@
         } else {
             $return = ui_print_truncate_text($text);
         }
-<<<<<<< HEAD
-
-        // Replace bbcode format [url=www.example.org] String [/url] with or without http and slashes.
-        $return = preg_replace('/\[url(?|](((?:https?:\/\/)?[^[]+))|(?:=[\'"]?((?:https?:\/\/)?[^]]+?)[\'"]?)](.+?))\[\/url]/', $html_bbcode, $text);
-=======
->>>>>>> 6f3e42e7
     }
 
     return $return;
