<?php
/**
 * Library. User interface functions.
 *
 * @category   Library.
 * @package    Pandora FMS
 * @subpackage User interface.
 * @version    1.0.0
 * @license    See below
 *
 *    ______                 ___                    _______ _______ ________
 *   |   __ \.-----.--.--.--|  |.-----.----.-----. |    ___|   |   |     __|
 *  |    __/|  _  |     |  _  ||  _  |   _|  _  | |    ___|       |__     |
 * |___|   |___._|__|__|_____||_____|__| |___._| |___|   |__|_|__|_______|
 *
 * ============================================================================
 * Copyright (c) 2005-2021 Artica Soluciones Tecnologicas
 * Please see http://pandorafms.org for full contribution list
 * This program is free software; you can redistribute it and/or
 * modify it under the terms of the GNU General Public License
 * as published by the Free Software Foundation for version 2.
 * This program is distributed in the hope that it will be useful,
 * but WITHOUT ANY WARRANTY; without even the implied warranty of
 * MERCHANTABILITY or FITNESS FOR A PARTICULAR PURPOSE.  See the
 * GNU General Public License for more details.
 * ============================================================================
 */

use Mpdf\Tag\Tr;

// Begin.
global $config;

// Check to avoid error when load this library in error screen situations.
if (isset($config['homedir'])) {
    include_once $config['homedir'].'/include/functions_agents.php';
    include_once $config['homedir'].'/include/functions_modules.php';
    include_once $config['homedir'].'/include/functions.php';
    include_once $config['homedir'].'/include/functions_groups.php';
    include_once $config['homedir'].'/include/functions_users.php';
    include_once $config['homedir'].'/include/functions_html.php';
}


/**
 * Transform bbcode to HTML and truncate log.
 *
 * @param string $text         Text.
 * @param array  $allowed_tags Allowed_tags.
 *
 * @return string HTML.
 */
function ui_bbcode_to_html($text, $allowed_tags=['[url]'])
{
    if (array_search('[url]', $allowed_tags) !== false || a) {
        // Replace bbcode format [url=www.example.org] String [/url] with or without http and slashes
        preg_match('/\[url(?|](((?:https?:\/\/)?[^[]+))|(?:=[\'"]?((?:https?:\/\/)?[^]]+?)[\'"]?)](.+?))\[\/url]/', $text, $matches);
        if ($matches) {
            $url = $matches[1];
            // Truncate text
            $t_text = ui_print_truncate_text($matches[2]);
             // If link hasn't http, add it.
            if (preg_match('/https?:\/\//', $text)) {
                $return = '<a target="_blank" rel="noopener noreferrer" href="'.$matches[1].'">'.$t_text.'</a>';
            } else {
                $return = '<a target="_blank" rel="noopener noreferrer" href="http://'.$matches[1].'">'.$t_text.'</a>';
            }
        } else {
            $return = ui_print_truncate_text($text);
        }
    }

    return $return;
}


/**
 * Truncate a text to num chars (pass as parameter) and if flag show tooltip is
 * true the html artifal to show the tooltip with rest of text.
 *
 * @param string  $text               The text to truncate.
 * @param mixed   $numChars           Number chars (-3 for char "[...]") max the text. Or the strings "agent_small", "agent_medium", "module_small", "module_medium", "description" or "generic" for to take the values from user config.
 * @param boolean $showTextInAToopTip Flag to show the tooltip.
 * @param boolean $return             Flag to return as string or not.
 * @param boolean $showTextInTitle    Flag to show the text on title.
 * @param string  $suffix             String at the end of a strimmed string.
 * @param string  $style              Style associated to the text.
 *
 * @return string Truncated text.
 */
function ui_print_truncate_text($text, $numChars=GENERIC_SIZE_TEXT, $showTextInAToopTip=true, $return=true, $showTextInTitle=true, $suffix='&hellip;', $style=false)
{
    global $config;

    if (is_string($numChars)) {
        switch ($numChars) {
            case 'agent_small':
                $numChars = $config['agent_size_text_small'];
            break;

            case 'agent_medium':
                $numChars = $config['agent_size_text_medium'];
            break;

            case 'module_small':
                $numChars = $config['module_size_text_small'];
            break;

            case 'module_medium':
                $numChars = $config['module_size_text_medium'];
            break;

            case 'description':
                $numChars = $config['description_size_text'];
            break;

            case 'item_title':
                $numChars = $config['item_title_size_text'];
            break;

            default:
                $numChars = (int) $numChars;
            break;
        }
    }

    if ($numChars == 0) {
        if ($return == true) {
            return $text;
        } else {
            echo $text;
        }
    }

    $text_html_decoded = io_safe_output($text);
    $text_has_entities = $text != $text_html_decoded;

    if (mb_strlen($text_html_decoded, 'UTF-8') > ($numChars)) {
        // '/2' because [...] is in the middle of the word.
        $half_length = intval(($numChars - 3) / 2);

        // Depending on the strange behavior of mb_strimwidth() itself,
        // the 3rd parameter is not to be $numChars but the length of
        // original text (just means 'large enough').
        $truncateText2 = mb_strimwidth(
            $text_html_decoded,
            (mb_strlen($text_html_decoded, 'UTF-8') - $half_length),
            mb_strlen($text_html_decoded, 'UTF-8'),
            '',
            'UTF-8'
        );

        $truncateText = mb_strimwidth(
            $text_html_decoded,
            0,
            ($numChars - $half_length),
            '',
            'UTF-8'
        );

        // Recover the html entities to avoid XSS attacks.
        $truncateText = ($text_has_entities) ? io_safe_input($truncateText).$suffix.io_safe_input($truncateText2) : $truncateText.$suffix.$truncateText2;

        if ($showTextInTitle) {
            if ($style === null) {
                $truncateText = $truncateText;
            } else if ($style !== false) {
                $truncateText = '<span style="'.$style.'" title="'.$text.'">'.$truncateText.'</span>';
            } else {
                $truncateText = '<span title="'.$text.'">'.$truncateText.'</span>';
            }
        }

        if ($showTextInAToopTip) {
            if (is_string($showTextInAToopTip)) {
                $text = ui_print_truncate_text($showTextInAToopTip, ($numChars * 2), false, true, false);
            }

            $truncateText = $truncateText.ui_print_help_tip(htmlspecialchars($text), true);
        } else {
            if ($style !== false) {
                $truncateText = '<span style="'.$style.'">'.$truncateText.'</span>';
            }
        }
    } else {
        if ($style !== false) {
            $truncateText = '<span style="'.$style.'">'.$text.'</span>';
        } else {
            $truncateText = $text;
        }
    }

    if ($return == true) {
        return $truncateText;
    } else {
        echo $truncateText;
    }
}


/**
 * Print a string with a smaller font depending on its size.
 *
 * @param string  $string String to be display with a smaller font.
 * @param boolean $return Flag to return as string or not.
 *
 * @return string HTML.
 */
function printSmallFont($string, $return=true)
{
    $str = io_safe_output($string);
    $length = strlen($str);
    if ($length >= 30) {
        $size = 0.7;
    } else if ($length >= 20) {
        $size = 0.8;
    } else if ($length >= 10) {
        $size = 0.9;
    } else if ($length < 10) {
        $size = 1;
    }

    $s = '<span style="font-size: '.$size.'em;">';
    $s .= $string;
    $s .= '</span>';
    if ($return) {
        return $s;
    } else {
        echo $s;
    }
}


/**
 * Prints a generic message between tags.
 *
 * @param mixed   $message    The string message or array [
 *      'title', 'message', 'icon', 'no_close', 'force_style'] to be displayed.
 * @param string  $class      The class to be used.
 * @param string  $attributes Any other attributes to be set for the tag.
 * @param boolean $return     Whether to output the string or return it.
 * @param string  $tag        What tag to use (you could specify something else
 *      than h3 like div or h2).
 *
 * @return string HTML code if return parameter is true.
 */
function ui_print_message($message, $class='', $attributes='', $return=false, $tag='h3')
{
    global $config;

    static $first_execution = true;
    $text_title = '';
    $text_message = '';
    $icon_image = '';
    $no_close_bool = false;
    $force_style = '';
    $force_class = '';
    $classes = [];
    $autoclose = ($class === 'suc');
    if (is_array($message) === true) {
        if (empty($message['title']) === false) {
            $text_title = $message['title'];
        }

        if (empty($message['message']) === false) {
            $text_message = $message['message'];
        }

        if (empty($message['icon']) === false) {
            $icon_image = $message['icon'];
        }

        if (empty($message['no_close']) === false) {
            // Workaround.
            $no_close_bool = false;
            // $no_close_bool = (bool) $message['no_close'];
        }

        if (empty($message['force_style']) === false) {
            $force_style = $message['force_style'];
        }

        if (empty($message['force_class']) === false) {
            $force_class = $message['force_class'];
        }
    } else {
        $text_message = $message;
    }

    if (empty($text_title) === true) {
        switch ($class) {
            default:
            case 'info':
                $classes[] = 'info_box_information';
                $text_title = __('Information');
            break;
            case 'error':
                $text_title = __('Error');
            break;

            case 'suc':
                $text_title = __('Success');
            break;

            case 'warning':
                $text_title = __('Warning');
            break;
        }
    }

    if (empty($icon_image) === true) {
        switch ($class) {
            default:
            case 'info':
                $icon_image = 'images/information_big.png';
            break;
            case 'error':
                $icon_image = 'images/err.png';
            break;

            case 'suc':
                $icon_image = 'images/suc.png';
            break;

            case 'warning':
                $icon_image = 'images/warning_big.png';
            break;
        }

        $icon_image = $icon_image;
    }

    $id = 'info_box_'.uniqid();

    if (empty($force_class) === false) {
        $class = $class.' '.$force_class;
    }

    if ($no_close_bool === false) {
        // Use the no_meta parameter because this image is only in
        // the base console.
        $iconCloseButton = html_print_anchor(
            [
                'href'    => 'javascript: close_info_box(\''.$id.'\')',
                'content' => html_print_image(
                    'images/close@svg.svg',
                    true,
                    false,
                    false,
                    false,
                ),
            ],
            true
        );

        $closeButton = html_print_div(
            [
                'class'   => 'icon right pdd_r_3px',
                'content' => $iconCloseButton,
            ],
            true
        );
    } else {
        $closeButton = '';
    }

    $messageTable = new stdClass();
    $messageTable->cellpadding = 0;
    $messageTable->cellspacing = 0;
    $messageTable->id = 'table_'.$id;
    $messageTable->class = 'info_box '.$class.' textodialogo';
    $messageTable->styleTable = $force_style;

    $messageTable->rowclass = [];
    $messageTable->rowclass[0] = 'title font_16pt text_left';
    $messageTable->rowclass[1] = 'black font_10pt invert_filter';
    $messageTable->colspan[1][0] = 2;

    $messageTable->data = [];
    $messageTable->data[0][0] = '<b>'.$text_title.'</b>';
    $messageTable->data[0][1] = $closeButton;
    $messageTable->data[1][0] = '<span>'.$text_message.'</b>';

    // JavaScript help vars.
    $messageCreated = html_print_table($messageTable, true);
    $autocloseTime = ((int) $config['notification_autoclose_time'] * 1000);

    $classes[] = 'info_box_container';
    $classes[] = (($autoclose === true) && ($autocloseTime > 0)) ? ' info_box_autoclose' : '';

    // This session var is defined in index.
    if (isset($_SESSION['info_box_count']) === false) {
        $_SESSION['info_box_count'] = 1;
    } else {
        $_SESSION['info_box_count']++;
    }

    $position = (20 + ((int) $_SESSION['info_box_count'] * 100));

    $output = html_print_div(
        [
            'id'      => $id,
            'style'   => 'top: '.$position.'px;',
            'class'   => implode(' ', $classes),
            'content' => $messageCreated,
        ],
        true
    );

    if ($return === true) {
        return $output;
    } else {
        echo $output;
    }
}


/**
 * Prints an error message.
 *
 * @param mixed   $message    The string error message or array
 *         ('title', 'message', 'icon', 'no_close') to be displayed.
 * @param string  $attributes Any other attributes to be set for the tag.
 * @param boolean $return     Whether to output the string or return it.
 * @param string  $tag        What tag to use (you could specify something else
 *         than h3 like div or h2).
 *
 * @return string HTML code if return parameter is true.
 */
function ui_print_error_message($message, $attributes='', $return=false, $tag='h3')
{
    return ui_print_message($message, 'error', $attributes, $return, $tag);
}


/**
 * Prints an operation success message.
 *
 * @param mixed   $message    The string message or array
 *         ('title', 'message', 'icon', 'no_close') to be displayed.
 * @param string  $attributes Any other attributes to be set for the tag.
 * @param boolean $return     Whether to output the string or return it.
 * @param string  $tag        What tag to use (you could specify something else
 *         than h3 like div or h2).
 *
 * @return string HTML code if return parameter is true.
 */
function ui_print_success_message($message, $attributes='', $return=false, $tag='h3')
{
    return ui_print_message($message, 'suc', $attributes, $return, $tag);
}


/**
 * Prints an operation info message.
 *
 * @param mixed   $message    The string message or array
 *         ('title', 'message', 'icon', 'no_close') to be displayed.
 * @param string  $attributes Any other attributes to be set for the tag.
 * @param boolean $return     Whether to output the string or return it.
 * @param string  $tag        What tag to use (you could specify something else
 *         than h3 like div or h2).
 *
 * @return string HTML code if return parameter is true.
 */
function ui_print_info_message($message, $attributes='', $return=false, $tag='h3')
{
    return ui_print_message($message, 'info', $attributes, $return, $tag);
}


/**
 * Prints an operation info message - empty data.
 *
 * @param mixed   $message    The string message or array
 *         ('title', 'message', 'icon', 'no_close') to be displayed.
 * @param string  $attributes Any other attributes to be set for the tag.
 * @param boolean $return     Whether to output the string or return it.
 * @param string  $tag        What tag to use (you could specify something else
 *         than h3 like div or h2).
 *
 * @return string HTML code if return parameter is true.
 */
function ui_print_empty_data($message, $attributes='', $return=false, $tag='h3')
{
    return ui_print_message($message, 'info', $attributes, $return, $tag);
}


/**
 * Evaluates a result using empty() and then prints an error or success message
 *
 * @param mixed   $result     The results to evaluate. 0, NULL, false, '' or
 *                            array() is bad, the rest is good.
 * @param mixed   $good       The string or array ('title', 'message') to be
 *                            displayed if the result was good.
 * @param mixed   $bad        The string or array ('title', 'message') to be
 *                            displayed if the result was bad.
 * @param string  $attributes Any other attributes to be set for the h3.
 * @param boolean $return     Whether to output the string or return it.
 * @param string  $tag        What tag to use (you could specify something else
 *                            than h3 like div or h2).
 *
 * @return string HTML code if return parameter is true.
 */
function ui_print_result_message($result, $good='', $bad='', $attributes='', $return=false, $tag='h3')
{
    if (empty($good) === true || $good === false) {
        $good = __('Request successfully processed');
    }

    if (empty($bad) === true || $bad === false) {
        $bad = __('Error processing request');
    }

    if (empty($result) === true) {
        return ui_print_error_message($bad, $attributes, $return, $tag);
    } else {
        return ui_print_success_message($good, $attributes, $return, $tag);
    }
}


/**
 * Prints an warning message.
 *
 * @param mixed   $message    The string message or array
 *         ('title', 'message', 'icon', 'no_close') to be displayed.
 * @param string  $attributes Any other attributes to be set for the tag.
 * @param boolean $return     Whether to output the string or return it.
 * @param string  $tag        What tag to use (you could specify something else
 *         than h3 like div or h2).
 *
 * @return string HTML code if return parameter is true.
 */
function ui_print_warning_message($message, $attributes='', $return=false, $tag='h3')
{
    return ui_print_message($message, 'warning', $attributes, $return, $tag);
}


/**
 * Evaluates a unix timestamp and returns a span (or whatever tag specified)
 * with as title the correctly formatted full timestamp and a time comparation
 * in the tag
 *
 * @param integer $unixtime Any type of timestamp really, but we prefer unixtime.
 * @param boolean $return   Whether to output the string or return it.
 * @param array   $option   An array with different options for this function
 *        Key html_attr: which html attributes to add (defaults to none)
 *        Key tag: Which html tag to use (defaults to span)
 *        Key prominent: Overrides user preference and display "comparation" or "timestamp"
 *        key units: The type of units.
 *
 * @return string HTML code if return parameter is true.
 */
function ui_print_timestamp($unixtime, $return=false, $option=[])
{
    global $config;

    // TODO: Add/use a javascript timer for the seconds so it automatically
    // updates as time passes by.
    if (isset($option['html_attr']) === true) {
        $attributes = $option['html_attr'];
    } else {
        $attributes = '';
    }

    if (isset($option['tag']) === true) {
        $tag = $option['tag'];
    } else {
        $tag = 'span';
    }

    if (empty($option['style']) === true) {
        $style = 'class="'.($option['class'] ?? 'nowrap').'"';
    } else {
        $style = 'style="'.$option['style'].'"';
    }

    if (empty($option['prominent']) === false) {
        $prominent = $option['prominent'];
    } else {
        $prominent = $config['prominent_time'];
    }

    if (is_numeric($unixtime) === false) {
        $unixtime = time_w_fixed_tz($unixtime);
    }

    // Prominent_time is either timestamp or comparation.
    if ($unixtime <= 0) {
        $title = __('Unknown').'/'.__('Never');
        $data = __('Unknown');
    } else if ($prominent == 'timestamp') {
        pandora_setlocale();

        $title = human_time_comparation($unixtime);
        $date = new DateTime();
        $date->setTimestamp($unixtime);
        $data = $date->format($config['date_format']);
    } else if ($prominent == 'compact') {
        $units = 'tiny';
        $title = date($config['date_format'], $unixtime);
        $data = human_time_comparation($unixtime, $units);
    } else {
        $title = date($config['date_format'], $unixtime);
        $units = 'large';
        if (isset($option['units']) === true) {
            $units = $option['units'];
        }

        $data = human_time_comparation($unixtime, $units);
    }

    $output = '<'.$tag;
    switch ($tag) {
        default:
            // Usually tags have title attributes, so by default we add,
            // then fall through to add attributes and data.
            $output .= ' title="'.$title.'" '.$style.'>'.$data.'</'.$tag.'>';
        break;
        case 'h1':
        case 'h2':
        case 'h3':
            // Above tags don't have title attributes.
            $output .= ' '.$attributes.' '.$style.'>'.$data.'</'.$tag.'>';
        break;
    }

    if ($return === true) {
        return $output;
    } else {
        echo $output;
    }
}


/**
 * Prints a username with real name, link to the user_edit page etc.
 *
 * @param string  $username The username to render.
 * @param boolean $fullname If true, returns the user fullname.
 * @param boolean $return   Whether to return or print.
 *
 * @return void|string HTML code if return parameter is true.
 */
function ui_print_username($username, $fullname=false, $return=false)
{
    return html_print_anchor(
        [
            'href'    => sprintf('index.php?sec=gusuarios&sec2=godmode/users/configure_user&edit_user=1&pure=0&id_user=%s', $username),
            'content' => ($fullname === true) ? get_user_fullname($username) : $username,
        ],
        $return
    );
}


/**
 * Show a notification.
 *
 * @param boolean $return Return or direct echo.
 *
 * @return string HTML.
 */
function ui_print_tags_warning($return=false)
{
    $msg = '<div id="notify_conf" class="notify">';
    $msg .= __('Is possible that this view uses part of information which your user has not access');
    $msg .= '</div>';

    if ($return) {
        return $msg;
    } else {
        echo $msg;
    }
}


/**
 * Print group icon within a link
 *
 * @param integer $id_group         Group id.
 * @param boolean $return           Whether to return or print.
 * @param string  $path             What path to use (relative to images/).
 *                                  Defaults to groups_small.
 * @param string  $style            Style for group image.
 * @param boolean $link             Whether the group have link or not.
 * @param boolean $force_show_image Force show image.
 * @param boolean $show_as_image    Show as image.
 * @param string  $class            Overrides the default class.
 *
 * @return string HTML code if return parameter is true.
 */
function ui_print_group_icon($id_group, $return=false, $path='', $style='', $link=true, $force_show_image=false, $show_as_image=false, $class='', $tactical_view=false)
{
    global $config;

    $output = '';

    $icon = ($id_group > 0) ? (string) db_get_value('icon', 'tgrupo', 'id_grupo', (int) $id_group) : 'unknown@groups.svg';

    // Don't show link in metaconsole.
    if (is_metaconsole() === true) {
        $link = false;
    }

    if ($link === true) {
        if ($tactical_view === true) {
            $output = '<a href="'.$config['homeurl'].'index.php?sec=gagente&sec2=godmode/groups/tactical&id_group='.$id_group.'">';
        } else {
            $output = '<a href="'.$config['homeurl'].'index.php?sec=estado&amp;sec2=operation/agentes/estado_agente&amp;refr=60&amp;group_id='.$id_group.'">';
        }
    }

    if ((bool) $config['show_group_name'] === true) {
        $output .= '<span title="'.groups_get_name($id_group, true).'">'.groups_get_name($id_group, true).'&nbsp;</span>';
    } else {
        if (empty($icon) === true) {
            $output .= '<span title="'.groups_get_name($id_group, true).'">&nbsp;&nbsp;</span>';
        } else {
            if (empty($class) === true) {
                $class = 'bot';
                if ($icon === 'transmit') {
                    $class .= ' invert_filter';
                }
            }

            $output .= html_print_image(
                'images/'.$icon,
                true,
                [
                    'style' => $style,
                    'class' => $class,
                    'alt'   => groups_get_name($id_group, true),
                    'title' => groups_get_name($id_group, true),
                ],
                false,
                false,
                false,
                true
            );
        }
    }

    if ($link === true) {
        $output .= '</a>';
    }

    if ($return === false) {
        echo $output;
    } else {
        return $output;
    }
}


/**
 * Print group icon within a link. Other version.
 *
 * @param integer $id_group Group id.
 * @param boolean $return   Whether to return or print.
 * @param string  $path     What path to use (relative to images/).
 *                          Defaults to groups_small.
 * @param string  $style    Extra styles.
 * @param boolean $link     Add anchor.
 *
 * @return string HTML code if return parameter is true.
 */
function ui_print_group_icon_path($id_group, $return=false, $path='images', $style='', $link=true)
{
    if ($id_group > 0) {
        $icon = (string) db_get_value('icon', 'tgrupo', 'id_grupo', (int) $id_group);
    } else {
        $icon = 'world';
    }

    if ($style == '') {
        $style = 'width: 16px; height: 16px;';
    }

    $output = '';
    if ($link) {
        $output = '<a href="index.php?sec=estado&amp;sec2=operation/agentes/estado_agente&amp;refr=60&amp;group_id='.$id_group.'">';
    }

    if (empty($icon)) {
        $output .= '<span title="'.groups_get_name($id_group, true).'">&nbsp;-&nbsp</span>';
    } else {
        $output .= '<img style="'.$style.'" class="bot" src="'.$path.'/'.$icon.'.png" alt="'.groups_get_name($id_group, true).'" title="'.groups_get_name($id_group, true).'" />';
    }

    if ($link) {
        $output .= '</a>';
    }

    if (!$return) {
        echo $output;
    }

    return $output;
}


/**
 * Get the icon of an operating system.
 *
 * @param integer $id_os      Operating system id.
 * @param boolean $name       Whether to also append the name of OS after icon.
 * @param boolean $return     Whether to return or echo the result.
 * @param boolean $apply_skin Whether to apply skin or not.
 * @param boolean $networkmap Networkmap.
 * @param boolean $only_src   Only_src.
 * @param boolean $relative   Relative.
 * @param boolean $options    Options.
 * @param boolean $big_icons  Big_icons.
 *
 * @return string HTML with icon of the OS
 */
function ui_print_os_icon(
    $id_os,
    $name=true,
    $return=false,
    $apply_skin=true,
    $networkmap=false,
    $only_src=false,
    $relative=false,
    $options=false,
    $big_icons=false
) {
    $subfolder = '.';
    if ($networkmap) {
        $subfolder = 'networkmap';
    }

    if ($big_icons) {
        $subfolder .= '/so_big_icons';
    }

    $no_in_meta = (is_metaconsole() === false);

    $icon = (string) db_get_value('icon_name', 'tconfig_os', 'id_os', (int) $id_os);
    $os_name = get_os_name($id_os);
    if (empty($icon) === true) {
        if ($only_src) {
            $output = html_print_image(
                'images/'.$subfolder.'/unknown.png',
                true,
                $options,
                true,
                $relative,
                $no_in_meta,
                true
            );
        } else {
            return '-';
        }
    } else if ($apply_skin) {
        if ($only_src) {
            $output = html_print_image('images/'.$subfolder.'/'.$icon, true, $options, true, $relative, $no_in_meta, true);
        } else {
            if (!isset($options['title'])) {
                $options['title'] = $os_name;
            }

            $output = html_print_image('images/'.$subfolder.'/'.$icon, true, $options, false, $relative, $no_in_meta, true);
        }
    } else {
        // $output = "<img src='images/os_icons/" . $icon . "' alt='" . $os_name . "' title='" . $os_name . "'>";
        $output = 'images/'.$subfolder.'/'.$icon;
    }

    if ($name === true) {
        $output .= '&nbsp;&nbsp;'.$os_name;
    }

    if (!$return) {
        echo $output;
    }

    return $output;
}


/**
 * Print type agent icon.
 *
 * @param boolean $id_os          Id_os.
 * @param boolean $remote_contact Remote_contact.
 * @param boolean $contact        Contact.
 * @param boolean $return         Return.
 * @param integer $remote         Remote.
 * @param string  $version        Version.
 *
 * @return string HTML.
 */
function ui_print_type_agent_icon(
    $id_os=false,
    $remote_contact=false,
    $contact=false,
    $return=false,
    $remote=0,
    $version=''
) {
    global $config;

    if ((int) $id_os === SATELLITE_OS_ID) {
        // Satellite.
        $options['title'] = __('Satellite');
        $output = html_print_image('images/satellite@os.svg', true, ['class' => 'main_menu_icon invert_filter'], false, false, false, true);
    } else if ($remote_contact === $contact && $remote === 0 && empty($version) === true) {
        // Network.
        $options['title'] = __('Network');
        $output = html_print_image('images/network-server@os.svg', true, ['class' => 'main_menu_icon invert_filter'], false, false, false, true);
    } else {
        // Software.
        $options['title'] = __('Software');
        $output = html_print_image('images/data-server@svg.svg', true, ['class' => 'main_menu_icon invert_filter'], false, false, false, true);
    }

    return $output;
}


/**
 * Prints an agent name with the correct link
 *
 * @param integer $id_agent         Agent id.
 * @param boolean $return           Whether to return the string or echo it too.
 * @param integer $cutoff           Now uses styles to accomplish this.
 * @param string  $style            Style of name in css.
 * @param boolean $cutname          Cut names.
 * @param string  $server_url       Server url to concatenate at the begin of the link.
 * @param string  $extra_params     Extra parameters to concatenate in the link.
 * @param string  $known_agent_name Name of the agent to avoid the query in some cases.
 * @param boolean $link             If the agent will provided with link or not.
 * @param boolean $alias            Use the agent alias or the name.
 *
 * @return string HTML with agent name and link
 */
function ui_print_agent_name(
    $id_agent,
    $return=false,
    $cutoff='agent_medium',
    $style='',
    $cutname=false,
    $server_url='',
    $extra_params='',
    $known_agent_name=false,
    $link=true,
    $alias=true
) {
    if ($known_agent_name === false) {
        if ($alias) {
            $agent_name = (string) agents_get_alias($id_agent);
        } else {
            $agent_name = (string) agents_get_name($id_agent);
        }
    } else {
        $agent_name = $known_agent_name;
    }

    if ($alias) {
        $agent_name_full = (string) agents_get_name($id_agent);
    } else {
        $agent_name_full = $agent_name;
    }

    if ($cutname) {
        $agent_name = ui_print_truncate_text($agent_name, $cutoff, true, true, true, '[&hellip;]', $style);
    }

    if ($link) {
        $url = $server_url.'index.php?sec=estado&amp;sec2=operation/agentes/ver_agente&amp;id_agente='.$id_agent.$extra_params;

        $output = '<a style="'.$style.'" href="'.$url.'" title="'.$agent_name_full.'"><b><span style="'.$style.'">'.$agent_name.'</span></b></a>';
    } else {
        $output = '<b><span style="'.$style.'">'.$agent_name.'</span></b>';
    }

    // TODO: Add a pretty javascript (using jQuery) popup-box with agent details.
    if ($return) {
        return $output;
    }

    echo $output;
}


/**
 * Formats a row from the alert table and returns an array usable in the table function
 *
 * @param array   $alert       A valid (non empty) row from the alert table.
 * @param boolean $agent       Whether or not this is a combined alert.
 * @param string  $url         Tab where the function was called from (used for urls).
 * @param mixed   $agent_style Style for agent name or default (false).
 *
 * @return array A formatted array with proper html for use in $table->data (6 columns)
 */
function ui_format_alert_row(
    $alert,
    $agent=true,
    $url='',
    $agent_style=false
) {
    global $config;

    if (!isset($alert['server_data'])) {
        $server_name = '';
        $server_id = '';
        $url_hash = '';
        $console_url = '';
    } else {
        $server_data = $alert['server_data'];
        $server_name = $server_data['server_name'];
        $server_id = $server_data['id'];
        $console_url = $server_data['server_url'].'/';
        $url_hash = metaconsole_get_servers_url_hash($server_data);
    }

    $actionText = '';
    include_once $config['homedir'].'/include/functions_alerts.php';
    $isFunctionPolicies = enterprise_include_once('include/functions_policies.php');
    $id_group = (int) get_parameter('ag_group', 0);
    // 0 is the All group (selects all groups).
    if ($isFunctionPolicies !== ENTERPRISE_NOT_HOOK) {
        if ($agent) {
            $index = [
                'policy'          => 0,
                'standby'         => 1,
                'force_execution' => 2,
                'agent_name'      => 3,
                'module_name'     => 4,
                'description'     => 5,
                'template'        => 5,
                'action'          => 6,
                'last_fired'      => 7,
                'status'          => 8,
                'validate'        => 9,
            ];
        } else {
            $index = [
                'policy'          => 0,
                'standby'         => 1,
                'force_execution' => 2,
                'agent_name'      => 3,
                'module_name'     => 3,
                'description'     => 4,
                'template'        => 4,
                'action'          => 5,
                'last_fired'      => 6,
                'status'          => 7,
                'validate'        => 8,
            ];
        }
    } else {
        if ($agent) {
            $index = [
                'standby'         => 0,
                'force_execution' => 1,
                'agent_name'      => 2,
                'module_name'     => 3,
                'description'     => 4,
                'template'        => 4,
                'action'          => 5,
                'last_fired'      => 6,
                'status'          => 7,
                'validate'        => 8,
            ];
        } else {
            $index = [
                'standby'         => 0,
                'force_execution' => 1,
                'agent_name'      => 2,
                'module_name'     => 2,
                'description'     => 3,
                'template'        => 3,
                'action'          => 4,
                'last_fired'      => 5,
                'status'          => 6,
                'validate'        => 7,
            ];
        }
    }

    if ($alert['disabled']) {
        $disabledHtmlStart = '<span class="italic_a">';
        $disabledHtmlEnd = '</span>';
        $styleDisabled = 'font-style: italic; color: #aaaaaa;';
    } else {
        $disabledHtmlStart = '';
        $disabledHtmlEnd = '';
        $styleDisabled = '';
    }

    if (empty($alert) === true) {
        if ($isFunctionPolicies !== ENTERPRISE_NOT_HOOK) {
            return [
                '',
                '',
                '',
                '',
                '',
                '',
                '',
                '',
            ];
        } else {
            return [
                '',
                '',
                '',
                '',
                '',
                '',
                '',
            ];
        }
    }

    if (is_metaconsole() === true && (int) $server_id !== 0) {
        $server = db_get_row('tmetaconsole_setup', 'id', $alert['server_data']['id']);

        if (metaconsole_connect($server) == NOERR) {
            // Get agent data from node.
            $agente = db_get_row('tagente', 'id_agente', $alert['id_agent']);

            metaconsole_restore_db();
        }
    } else {
        // Get agent id.
        $id_agent = modules_get_agentmodule_agent($alert['id_agent_module']);
        $agente = db_get_row('tagente', 'id_agente', $id_agent);
    }

    $template = alerts_get_alert_template($alert['id_alert_template']);
    $description = io_safe_output($template['name']);

    $data = [];

    // Validate checkbox.
    if (is_metaconsole() === false) {
        if (check_acl($config['id_user'], $id_group, 'LW')
            || check_acl($config['id_user'], $id_group, 'LM')
        ) {
            $data[$index['validate']] = '';

            $data[$index['validate']] .= html_print_checkbox(
                'validate[]',
                $alert['id'],
                false,
                true,
                false,
                '',
                true
            );
        }
    }

    if ($isFunctionPolicies !== ENTERPRISE_NOT_HOOK) {
        if (is_metaconsole() === true && (int) $alert['server_data']['id'] !== 0) {
            $node = metaconsole_get_connection_by_id($alert['server_data']['id']);
            if (metaconsole_load_external_db($node) !== NOERR) {
                // Restore the default connection.
                metaconsole_restore_db();
                $errors++;
                return false;
            }
        }

        $policyInfo = policies_is_alert_in_policy2($alert['id'], false);
        $module_linked = policies_is_module_linked($alert['id_agent_module']);
        if (is_array($policyInfo) === false && $module_linked === false) {
            $data[$index['policy']] = '';
        } else {
            $module_linked = policies_is_module_linked($alert['id_agent_module']);
            if ($module_linked === '0') {
                $img = 'images/unlinkpolicy.png';
            } else {
                $img = 'images/policies_mc.png';
            }

            if (is_metaconsole() === false) {
                $data[$index['policy']] = '<a href="?sec=gmodules&amp;sec2=enterprise/godmode/policies/policies&amp;id='.$policyInfo['id'].'">'.html_print_image($img, true, ['title' => $policyInfo['name']]).'</a>';
            } else {
                $data[$index['policy']] = '<a href="?sec=gmodules&amp;sec2=advanced/policymanager&amp;id='.$policyInfo['id'].'">'.html_print_image($img, true, ['title' => $policyInfo['name']]).'</a>';
            }
        }

        if (is_metaconsole() === true) {
            metaconsole_restore_db();
        }
    }

    // Standby.
    $data[$index['standby']] = '';
    if (isset($alert['standby']) && $alert['standby'] == 1) {
        $data[$index['standby']] = html_print_image('images/bell_pause.png', true, ['title' => __('Standby on')]);
    }

    if (is_metaconsole() === false) {
        // Force alert execution.
        if ((bool) check_acl($config['id_user'], $id_group, 'AW') === true || (bool) check_acl($config['id_user'], $id_group, 'LM') === true) {
            if ((int) $alert['force_execution'] === 0) {
                $forceTitle = __('Force check');
                $additionUrl = '&amp;force_execution=1';
            } else {
                $forceTitle = __('Refresh');
                $additionUrl = '';
            }

            $forceExecButtons[] = html_print_button(
                $forceTitle,
                'force_execution_'.$alert['id'],
                false,
                'window.location.assign("'.$url.'&amp;id_alert='.$alert['id'].'&amp;refr=60'.$additionUrl.'");',
                [ 'mode' => 'link' ],
                true
            );
        }

        $forceExecButtons[] = html_print_button(
            __('View'),
            'view_template_'.$alert['id'],
            false,
            '',
            [
                'mode'  => 'link',
                'class' => 'template_details',
                'href'  => 'ajax.php?page=godmode/alerts/alert_templates&get_template_tooltip=1&id_template='.$template['id'],
            ],
            true
        );
    } else {
        $forceExecButtons[] = html_print_button(
            __('View'),
            'view_template_'.$alert['id'],
            false,
            '',
            [
                'mode'  => 'link',
                'class' => 'template_details',
                'href'  => ui_get_full_url('/', false, false, false).'/ajax.php?page=enterprise/meta/include/ajax/tree_view.ajax&action=get_template_tooltip&id_template='.$template['id'].'&server_name='.$alert['server_data']['server_name'],
            ],
            true
        );
    }

    $data[$index['force_execution']] = html_print_div(
        [
            'class'   => 'table_action_buttons flex',
            'content' => implode('', $forceExecButtons),
        ],
        true
    );

    $data[$index['agent_name']] = $disabledHtmlStart;
    if ($agent == 0) {
        $data[$index['module_name']] .= ui_print_truncate_text(isset($alert['agent_module_name']) ? $alert['agent_module_name'] : modules_get_agentmodule_name($alert['id_agent_module']), 'module_small', false, true, true, '[&hellip;]', '');
    } else {
        if (is_metaconsole() === true) {
            $agent_name = $alert['agent_name'];
            $id_agent = $alert['id_agent'];
        } else {
            $agent_name = false;
            $id_agent = modules_get_agentmodule_agent($alert['id_agent_module']);
        }

        if (is_metaconsole() === true) {
            // Do not show link if user cannot access node
            if ((bool) can_user_access_node() === true) {
                $url = $server['server_url'].'/index.php?'.'sec=estado&'.'sec2=operation/agentes/ver_agente&'.'id_agente='.$agente['id_agente'];
                $data[$index['agent_name']] .= html_print_anchor(
                    [
                        'href'    => $url,
                        'content' => '<span class="bolder" title="'.$agente['nombre'].'">'.$agente['alias'].'</span>',
                    ],
                    true
                );
            } else {
                $data[$index['agent_name']] .= '<span class="bolder" title="'.$agente['nombre'].'">'.$agente['alias'].'</span>';
            }
        } else {
            $data[$index['agent_name']] .= html_print_anchor(
                [
                    'href'    => 'index.php?sec=estado&sec2=operation/agentes/ver_agente&id_agente='.$id_agent,
                    'content' => '<span class="bolder" title="'.$agente['nombre'].'">'.$agente['alias'].'</span>',
                ],
                true
            );
        }

        $data[$index['module_name']] = ui_print_truncate_text(isset($alert['agent_module_name']) ? $alert['agent_module_name'] : modules_get_agentmodule_name($alert['id_agent_module']), 'module_small', false, true, true, '[&hellip;]', '');
    }

    $data[$index['agent_name']] .= $disabledHtmlEnd;

    $data[$index['description']] = '';

    $actionDefault = db_get_value_sql(
        'SELECT id_alert_action
		FROM talert_templates WHERE id = '.$alert['id_alert_template']
    );

    $data[$index['description']] .= $disabledHtmlStart.ui_print_truncate_text(io_safe_output($description), 'description', false, true, true, '[&hellip;]', '').$disabledHtmlEnd;

    $actions = alerts_get_alert_agent_module_actions($alert['id'], false, $alert['server_data']['id']);

    if (empty($actions) === false || $actionDefault != '') {
        $actionText = '<div><ul class="action_list">';
        foreach ($actions as $action) {
            $actionText .= '<div class="mrgn_btn_5px" ><span class="action_name"><li>'.$action['name'];
            if ($action['fires_min'] != $action['fires_max']) {
                $actionText .= ' ('.$action['fires_min'].' / '.$action['fires_max'].')';
            }

            $actionText .= '</li></span></div>';
        }

        $actionText .= '</ul></div>';

        if ($actionDefault != '') {
            $actionText .= db_get_sql(
                sprintf(
                    'SELECT name FROM talert_actions WHERE id = %d',
                    $actionDefault
                )
            ).' <i>('.__('Default').')</i>';
        }
    }

    $data[$index['action']] = $actionText;

    $data[$index['last_fired']] = $disabledHtmlStart.ui_print_timestamp($alert['last_fired'], true).$disabledHtmlEnd;

    $status = STATUS_ALERT_NOT_FIRED;
    $title = '';

    if ($alert['times_fired'] > 0) {
        $status = STATUS_ALERT_FIRED;
        $title = __('Alert fired').' '.$alert['internal_counter'].' '.__('time(s)');
    } else if ($alert['disabled'] > 0) {
        $status = STATUS_ALERT_DISABLED;
        $title = __('Alert disabled');
    } else {
        $status = STATUS_ALERT_NOT_FIRED;
        $title = __('Alert not fired');
    }

    $data[$index['status']] = ui_print_status_image($status, $title, true);

    return $data;
}


/**
 * Prints a substracted string, length specified by cutoff, the full string will be in a rollover.
 *
 * @param string  $string   The string to be cut..
 * @param integer $cutoff   At how much characters to cut.
 * @param boolean $return   Whether to return or print it out.
 * @param integer $fontsize Size font (fixed) in px, applyed as CSS style (optional).
 *
 * @return string HTML string.
 */
function ui_print_string_substr($string, $cutoff=16, $return=false, $fontsize=0)
{
    if (empty($string)) {
        return '';
    }

    $string2 = io_safe_output($string);
    if (mb_strlen($string2, 'UTF-8') > $cutoff) {
        $string3 = '...';
    } else {
        $string3 = '';
    }

    $font_size_mod = '';

    if ($fontsize > 0) {
        $font_size_mod = "style='font-size: ".$fontsize."pt'";
    }

    $string = '<span '.$font_size_mod.' title="'.io_safe_input($string2).'">';
    $string .= mb_substr($string2, 0, $cutoff, 'UTF-8').$string3.'</span>';

    if ($return === false) {
        echo $string;
    }

    return $string;
}


/**
 * Gets a helper text explaining the requirement needs for an alert template
 * to get it fired.
 *
 * @param integer $id_alert_template Alert template id.
 * @param boolean $return            Wheter to return or print it out.
 * @param boolean $print_values      Wheter to put the values in the string or not.
 *
 * @return An HTML string if return was true.
 */
function ui_print_alert_template_example($id_alert_template, $return=false, $print_values=true)
{
    $output = '';

    $output .= html_print_image('images/information.png', true, ['class' => 'invert_filter']);
    $output .= '<span id="example">';
    $template = alerts_get_alert_template($id_alert_template);

    switch ($template['type']) {
        case 'equal':
            // Do not translate the HTML attributes.
            $output .= __('The alert would fire when the value is <span id="value"></span>');
        break;

        case 'not_equal':
            // Do not translate the HTML attributes.
            $output .= __('The alert would fire when the value is not <span id="value"></span>');
        break;

        case 'regex':
            if ($template['matches_value']) {
                // Do not translate the HTML attributes.
                $output .= __('The alert would fire when the value matches <span id="value"></span>');
            } else {
                // End if.
                $output .= __('The alert would fire when the value doesn\'t match <span id="value"></span>');
            }

            $value = $template['value'];
        break;

        case 'max_min':
            if ($template['matches_value']) {
                // Do not translate the HTML attributes.
                $output .= __('The alert would fire when the value is between <span id="min"></span> and <span id="max"></span>');
            } else {
                // End if.
                $output .= __('The alert would fire when the value is not between <span id="min"></span> and <span id="max"></span>');
            }
        break;

        case 'max':
            // Do not translate the HTML attributes.
            $output .= __('The alert would fire when the value is over <span id="max"></span>');
        break;

        case 'min':
            // Do not translate the HTML attributes.
            $output .= __('The alert would fire when the value is under <span id="min"></span>');
        break;

        case 'warning':
            // Do not translate the HTML attributes.
            $output .= __('The alert would fire when the module is in warning status');
        break;

        case 'critical':
            // Do not translate the HTML attributes.
            $output .= __('The alert would fire when the module is in critical status');
        break;

        default:
            // Do nothing.
            $output .= __('Unknown option.');
        break;
    }

    if ($print_values) {
        /*
         *   Replace span elements with real values. This is done in such way to avoid
         * duplicating strings and make it easily modificable via Javascript.
         */

        $output = str_replace('<span id="value"></span>', $template['value'], $output);
        $output = str_replace('<span id="max"></span>', $template['max_value'], $output);
        $output = str_replace('<span id="min"></span>', $template['min_value'], $output);
    }

    $output .= '</span>';
    if ($return) {
        return $output;
    }

    echo $output;
}


/**
 * Prints a help tip icon.
 *
 * @param string  $help_id     Id of the help article.
 * @param boolean $return      Whether to return or output the result.
 * @param string  $home_url    Home url if its necessary.
 * @param string  $image       Image path.
 * @param boolean $is_relative Route is relative or not.
 * @param string  $id          Target id.
 * @param string  $isHeader    If true, the view is header.
 *
 * @return string The help tip
 */
function ui_print_help_icon(
    $help_id,
    $return=false,
    $home_url='',
    $image='images/info@svg.svg',
    $is_relative=false,
    $id='',
    $isHeader=false
) {
    global $config;

    if (empty($image) === true) {
        $image = 'images/info@svg.svg';
    }

    $iconClass = ($isHeader === true) ? 'header_help_icon' : 'main_menu_icon';

    // Do not display the help icon if help is disabled.
    if ((bool) $config['disable_help'] === true) {
        return '';
    }

    if (empty($home_url) === true) {
        $home_url = '';
    }

    if (is_metaconsole() === true) {
        $home_url = '../../'.$home_url;
    }

    $url = get_help_info($help_id);
    $b = base64_encode($url);

    $help_handler = 'index.php?sec=view&sec2=general/help_feedback';
    // Needs to use url encoded to avoid anchor lost.
    $help_handler .= '&b='.$b;
    $help_handler .= '&pure=1&url='.$url;
    $output = html_print_image(
        $image,
        true,
        [
            'class'   => 'img_help '.$iconClass,
            'title'   => __('Help'),
            'onclick' => "open_help ('".ui_get_full_url($help_handler)."')",
            'id'      => $id,
        ],
        false,
        $is_relative && is_metaconsole()
    );
    if (!$return) {
        echo $output;
    }

    return $output;
}


/**
 * Add a CSS file to the HTML head tag.
 *
 * To make a CSS file available just put it in include/styles. The
 * file name should be like "name.css". The "name" would be the value
 * needed to pass to this function.
 *
 * @param string $name Script name to add without the "jquery." prefix and the ".js"
 * suffix. Example:
 * <code>
 * ui_require_css_file ('pandora');
 * // Would include include/styles/pandora.js
 * </code>.
 * @param string $path Path where script is placed.
 *
 * @return boolean True if the file was added. False if the file doesn't exist.
 */
function ui_require_css_file($name, $path='include/styles/', $echo_tag=false)
{
    global $config;

    $filename = $path.$name.'.css';

    if ($echo_tag === true) {
        echo '<link type="text/css" rel="stylesheet" href="'.ui_get_full_url($filename, false, false, false).'">';
        return null;
    }

    if (! isset($config['css'])) {
        $config['css'] = [];
    }

    if (isset($config['css'][$name])) {
        return true;
    }

    if (! file_exists($filename)
        && ! file_exists($config['homedir'].'/'.$filename)
        && ! file_exists($config['homedir'].'/'.ENTERPRISE_DIR.'/'.$filename)
    ) {
        return false;
    }

    if (is_metaconsole()
        && (isset($config['requirements_use_base_url']) === false
        || $config['requirements_use_base_url'] === false)
    ) {
        $config['css'][$name] = '/../../'.$filename;
    } else {
        $config['css'][$name] = $filename;
    }

    return true;
}


/**
 * Add a javascript file to the HTML head tag.
 *
 * To make a javascript file available just put it in include/javascript. The
 * file name should be like "name.js". The "name" would be the value
 * needed to pass to this function.
 *
 * @param string  $name     Script name to add without the "jquery." prefix and the ".js"
 *      suffix. Example:
 *      <code>
 *      ui_require_javascript_file ('pandora');
 *      // Would include include/javascript/pandora.js
 *      </code>.
 * @param string  $path     Path where script is placed.
 * @param boolean $echo_tag Just echo the script tag of the file.
 *
 * @return boolean True if the file was added. False if the file doesn't exist.
 */
function ui_require_javascript_file($name, $path='include/javascript/', $echo_tag=false)
{
    global $config;

    $filename = $path.$name.'.js';

    if ($echo_tag) {
        echo '<script type="text/javascript" src="'.ui_get_full_url($filename, false, false, false).'"></script>';
        return null;
    }

    if (! isset($config['js'])) {
        $config['js'] = [];
    }

    if (isset($config['js'][$name])) {
        return true;
    }

    // We checks two paths because it may fails on enterprise.
    if (! file_exists($filename) && ! file_exists($config['homedir'].'/'.$filename)) {
        return false;
    }

    if (is_metaconsole()
        && (isset($config['requirements_use_base_url']) === false
        || $config['requirements_use_base_url'] === false)
    ) {
        $config['js'][$name] = '../../'.$filename;
    } else {
        $config['js'][$name] = $filename;
    }

    return true;
}


/**
 * Add a enteprise javascript file to the HTML head tag.
 *
 * * THIS FUNCTION COULD PRODUCE ISSUES WHILE INCLUDING JS FILES.
 * * USE ui_require_javascript_file('file', ENTERPRISE_DIR.'/location') INSTEAD.
 *
 * To make a javascript file available just put it in <ENTERPRISE_DIR>/include/javascript. The
 * file name should be like "name.js". The "name" would be the value
 * needed to pass to this function.
 *
 * @param string  $name                 Script name to add without the "jquery."
 *                                      prefix and the ".js"
 *                  suffix. Example:
 *                  <code>
 *                  ui_require_javascript_file ('pandora');
 *                  // Would include include/javascript/pandora.js
 *                  </code>.
 * @param boolean $disabled_metaconsole Disabled metaconsole.
 *
 * @return boolean True if the file was added. False if the file doesn't exist.
 */
function ui_require_javascript_file_enterprise($name, $disabled_metaconsole=false)
{
    global $config;

    $metaconsole_hack = '';
    if ($disabled_metaconsole) {
        $metaconsole_hack = '../../';
    }

    $filename = $metaconsole_hack.ENTERPRISE_DIR.'/include/javascript/'.$name.'.js';

    if (! isset($config['js'])) {
        $config['js'] = [];
    }

    if (isset($config['js'][$name])) {
        return true;
    }

    // We checks two paths because it may fails on enterprise.
    if (!file_exists($filename)
        && !file_exists($config['homedir'].'/'.$filename)
    ) {
        return false;
    }

    $config['js'][$name] = $filename;

    return true;
}


/**
 * Add a jQuery file to the HTML head tag.
 *
 * To make a jQuery script available just put it in include/javascript. The
 * file name should be like "jquery.name.js". The "name" would be the value
 * needed to pass to this function. Notice that this function does not manage
 * jQuery denpendencies.
 *
 * @param string  $name     Script name to add without the "jquery." prefix and the ".js"
 *      suffix. Example:
 *      <code>
 *      ui_require_jquery_file ('form');
 *      // Would include include/javascript/jquery.form.js
 *      </code>.
 * @param string  $path     Path where script is placed.
 * @param boolean $echo_tag Just echo the script tag of the file.
 *
 * @return boolean True if the file was added. False if the file doesn't exist.
 */
function ui_require_jquery_file($name, $path='include/javascript/', $echo_tag=false)
{
    global $config;

    $filename = $path.'jquery.'.$name.'.js';

    if ($echo_tag) {
        echo '<script type="text/javascript" src="'.ui_get_full_url(false, false, false, false).$filename.'"></script>';
        return null;
    }

    if (! isset($config['jquery'])) {
        $config['jquery'] = [];
    }

    if (isset($config['jquery'][$name])) {
        return true;
    }

    // We checks two paths because it may fails on enterprise.
    if (! file_exists($filename)
        && ! file_exists($config['homedir'].'/'.$filename)
    ) {
        return false;
    }

    $config['jquery'][$name] = $filename;

    return true;
}


/**
 * Callback function to add stuff to the head. This allows us to add scripts
 * to the header after the fact as well as extensive validation.
 *
 * DO NOT CALL print_f, echo, ob_start, ob_flush, ob_end functions here.
 *
 * To add css just put them in include/styles and then add them to the
 * $config['css'] array
 *
 * @param string $string   Callback will fill this with the current buffer.
 * @param mixed  $bitfield Callback will fill this with a bitfield (see ob_start).
 *
 * @return string String to return to the browser
 */
function ui_process_page_head($string, $bitfield)
{
    global $config;
    global $vc_public_view;

    if (isset($config['ignore_callback']) && $config['ignore_callback'] == true) {
        return '';
    }

    $output = '';

    $config_refr = -1;
    if (isset($config['refr'])) {
        $config_refr = $config['refr'];
    }

    // If user is logged or displayed view is the public view of visual console.
    if ($config_refr > 0
        && (isset($config['id_user']) || $vc_public_view == 1)
    ) {
        if ($config['enable_refr']
            || $_GET['sec2'] == 'operation/agentes/estado_agente'
            || $_GET['sec2'] == 'operation/agentes/tactical'
            || $_GET['sec2'] == 'operation/agentes/group_view'
            || $_GET['sec2'] == 'operation/events/events'
            || $_GET['sec2'] == 'operation/snmpconsole/snmp_view'
            || $_GET['sec2'] == 'operation/dashboard/dashboard'
        ) {
            $query = ui_get_url_refresh(false, false);

            /*
             * $output .= '<meta http-equiv="refresh" content="' .
             * $config_refr . '; URL=' . $query . '" />';
             */

            // End.
        }
    }

    $text_subtitle = isset($config['rb_product_name_alt']) ? '' : ' - '.__('the Flexible Monitoring System');

    $output .= "\n\t";
    $output .= '<title>'.get_product_name().$text_subtitle.'</title>
		<meta http-equiv="expires" content="never" />
		<meta http-equiv="content-type" content="text/html; charset=utf-8" />
		<meta http-equiv="Content-Style-Type" content="text/css" />
		<meta name="resource-type" content="document" />
		<meta name="distribution" content="global" />
		<meta name="author" content="'.get_copyright_notice().'" />
		<meta name="copyright" content="(c) '.get_copyright_notice().'" />
		<meta name="robots" content="index, follow" />';
        $output .= '<link rel="icon" href="'.ui_get_full_url('/').ui_get_favicon().'" type="image/ico" />';
        $output .= '<link rel="shortcut icon" href="'.ui_get_full_url('/').ui_get_favicon().'" type="image/x-icon" />
		<link rel="alternate" href="operation/events/events_rss.php" title="Pandora RSS Feed" type="application/rss+xml" />';

    if ($config['language'] != 'en') {
        // Load translated strings - load them last so they overload all
        // the objects.
        ui_require_javascript_file('time_'.$config['language']);
        ui_require_javascript_file('date'.$config['language']);
        ui_require_javascript_file('countdown_'.$config['language']);
    }

    $output .= "\n\t";

    /*
     * Load CSS
     */

    if (empty($config['css'])) {
        $config['css'] = [];
    }

    $login_ok = true;
    if (! isset($config['id_user']) && isset($_GET['login'])) {
        if (isset($_POST['nick']) && isset($_POST['pass'])) {
            $nick = get_parameter_post('nick');
            // This is the variable with the login.
            $pass = get_parameter_post('pass');
            // This is the variable with the password.
            $nick = db_escape_string_sql($nick);
            $pass = db_escape_string_sql($pass);

            // Process_user_login is a virtual function which should be defined
            // in each auth file.
            // It accepts username and password. The rest should be internal to
            // the auth file.
            // The auth file can set $config["auth_error"] to an informative
            // error output or reference their internal error messages to it
            // process_user_login should return false in case of errors or
            // invalid login, the nickname if correct.
            $nick_in_db = process_user_login($nick, $pass);

            if ($nick_in_db === false) {
                $login_ok = false;
            }
        }
    }

    // First, if user has assigned a skin then try to use css files of
    // skin subdirectory.
    $isFunctionSkins = enterprise_include_once('include/functions_skins.php');
    if (!$login_ok) {
        if ($isFunctionSkins !== ENTERPRISE_NOT_HOOK) {
            enterprise_hook('skins_cleanup');
        }
    }

    $exists_css = false;
    if ($login_ok && $isFunctionSkins !== ENTERPRISE_NOT_HOOK) {
        // Checks if user's skin is available.
        $exists_skin = enterprise_hook('skins_is_path_set');
        if ($exists_skin) {
            $skin_path = enterprise_hook('skins_get_skin_path');
            $skin_styles = themes_get_css($skin_path.'include/styles/');
            $exists_css = !empty($skin_styles);
        }
    }

    // Add the jquery UI styles CSS.
    $config['css']['jquery-UI'] = 'include/styles/js/jquery-ui.min.css';
    $config['css']['jquery-UI-custom'] = 'include/styles/js/jquery-ui_custom.css';
    // Add the dialog styles CSS.
    $config['css']['dialog'] = 'include/styles/dialog.css';
    // Add the dialog styles CSS.
    $config['css']['dialog'] = 'include/styles/js/introjs.css';

    // If the theme is the default, we don't load it twice.
    if ($config['style'] !== 'pandora') {
        // It loads the last of all.
        $config['css']['theme'] = 'include/styles/'.$config['style'].'.css';
    }

    // If skin's css files exists then add them.
    if ($exists_css) {
        foreach ($skin_styles as $filename => $name) {
            $style = substr($filename, 0, (strlen($filename) - 4));
            $config['css'][$style] = $skin_path.'include/styles/'.$filename;
        }
    } else {
        // Otherwise assign default and user's css.
        // User style should go last so it can rewrite common styles.
        $config['css'] = array_merge(
            [
                'common'  => 'include/styles/common.css',
                'menu'    => 'include/styles/menu.css',
                'tables'  => 'include/styles/tables.css',
                'general' => 'include/styles/pandora.css',
            ],
            $config['css']
        );
    }

    // We can't load empty and we loaded (conditionally) ie.
    $loaded = [
        '',
        'ie',
    ];

    foreach ($config['css'] as $name => $filename) {
        if (in_array($name, $loaded)) {
            continue;
        }

        array_push($loaded, $name);

        $url_css = ui_get_full_url($filename, false, false, false);
        $output .= '<link rel="stylesheet" href="'.$url_css.'" type="text/css" />'."\n\t";
    }

    /*
     * End load CSS
     */

    /*
     * Load jQuery
     */

    if (empty($config['jquery'])) {
        $config['jquery'] = [];
        // If it's empty, false or not init set array to empty just in case.
    }

    // Pandora specific jquery should go first.
    $black_list_pages_old_jquery = ['operation/gis_maps/index'];
    if (in_array(get_parameter('sec2'), $black_list_pages_old_jquery)) {
        $config['jquery'] = array_merge(
            [
                'jquery'  => 'include/javascript/jquery.js',
                'ui'      => 'include/javascript/jquery.ui.core.js',
                'dialog'  => 'include/javascript/jquery.ui.dialog.js',
                'pandora' => 'include/javascript/jquery.pandora.js',
            ],
            $config['jquery']
        );
    } else {
        $config['jquery'] = array_merge(
            [
                'jquery'    => 'include/javascript/jquery.current.js',
                'pandora'   => 'include/javascript/jquery.pandora.js',
                'jquery-ui' => 'include/javascript/jquery-ui.min.js',
            ],
            $config['jquery']
        );
    }

    // Include the datapicker language if exists.
    if (file_exists('include/languages/datepicker/jquery.ui.datepicker-'.$config['language'].'.js')) {
        $config['jquery']['datepicker_language'] = 'include/languages/datepicker/jquery.ui.datepicker-'.$config['language'].'.js';
    }

    // Include countdown library.
    $config['jquery']['countdown'] = 'include/javascript/jquery.countdown.js';

    // Then add each script as necessary.
    $loaded = [''];
    foreach ($config['jquery'] as $name => $filename) {
        if (in_array($name, $loaded)) {
            continue;
        }

        array_push($loaded, $name);

        $url_js = ui_get_full_url($filename, false, false, false);
        $output .= '<script type="text/javascript" src="'.$url_js.'"></script>'."\n\t";
    }

    /*
     * End load JQuery
     */

    /*
     * Load JS
     */

    if (empty($config['js'])) {
        $config['js'] = [];
        // If it's empty, false or not init set array to empty just in case.
    }

    // Pandora specific JavaScript should go first.
    $config['js'] = array_merge(
        [
            'pandora'    => 'include/javascript/pandora.js',
            'pandora_ui' => 'include/javascript/pandora_ui.js',
        ],
        $config['js']
    );
    // Load base64 javascript library.
    $config['js']['base64'] = 'include/javascript/encode_decode_base64.js';
    // Load qrcode library.
    $config['js']['qrcode'] = 'include/javascript/qrcode.js';
    // Load intro.js library (for bubbles and clippy).
    $config['js']['intro'] = 'include/javascript/intro.js';
    $config['js']['clippy'] = 'include/javascript/clippy.js';
    // Load Underscore.js library.
    $config['js']['underscore'] = 'include/javascript/underscore-min.js';

    // Load other javascript.
    // We can't load empty.
    $loaded = [''];
    foreach ($config['js'] as $name => $filename) {
        if (in_array($name, $loaded)) {
            continue;
        }

        array_push($loaded, $name);

        $url_js = ui_get_full_url($filename, false, false, false);
        $output .= '<script type="text/javascript" src="'.$url_js.'"></script>'."\n\t";
    }

    /*
     * End load JS
     */

    include_once __DIR__.'/graphs/functions_flot.php';
    $output .= include_javascript_dependencies_flot_graph(true);

    $output .= '<!--[if gte IE 6]>
		<link rel="stylesheet" href="include/styles/ie.css" type="text/css"/>
		<![endif]-->';

    $output .= $string;

    return $output;
}


/**
 * Callback function to add stuff to the body
 *
 * @param string $string   Callback will fill this with the current buffer.
 * @param mixed  $bitfield Callback will fill this with a bitfield (see ob_start).
 *
 * @return string String to return to the browser
 */
function ui_process_page_body($string, $bitfield)
{
    global $config;

    if (isset($config['ignore_callback'])
        && $config['ignore_callback'] == true
    ) {
        return null;
    }

    // Show custom background.
    $output = '<body'.(($config['pure']) ? ' class="pure"' : '').'>';

    $output .= $string;

    $output .= '</body>';

    return $output;
}


/**
 * Prints a pagination menu to browse into a collection of data.
 *
 * @param integer $count             Number of elements in the collection.
 * @param string  $url               URL of the pagination links. It must include all form
 *                values as GET form.
 * @param integer $offset            Current offset for the pagination. Default value would be
 *                taken from $_REQUEST['offset'].
 * @param integer $pagination        Current pagination size. If a user requests a larger
 *            pagination than config["block_size"].
 * @param boolean $return            Whether to return or print this.
 * @param string  $offset_name       The name of parameter for the offset.
 * @param boolean $print_total_items Show the text with the total items. By default true.
 * @param mixed   $other_class       Other_class.
 * @param mixed   $script            Script.
 * @param mixed   $parameter_script  Parameter_script.
 * @param string  $set_id            Set id of div.
 *
 * @return string The pagination div or nothing if no pagination needs to be done
 */
function ui_pagination(
    $count,
    $url=false,
    $offset=0,
    $pagination=0,
    $return=false,
    $offset_name='offset',
    $print_total_items=true,
    $other_class='',
    $script='',
    $parameter_script=[
        'count'  => '',
        'offset' => 'offset_param',
    ],
    $set_id=''
) {
    global $config;
    ui_require_css_file('tables');

    if (empty($pagination) === true) {
        $pagination = (int) $config['block_size'];
    }

    if (is_string($offset) === true) {
        $offset_name = $offset;
        $offset = (int) get_parameter($offset_name);
    }

    if (empty($offset) === true) {
        $offset = (int) get_parameter($offset_name);
    }

    if (empty($url) === true) {
        $url = ui_get_url_refresh([$offset_name => false]);
    }

    if (empty($set_id) === false) {
        $set_id = " id = '".$set_id."'";
    }

    // Pagination links for users include delete, create and other params,
    // now not use these params, and not retry the previous action when go to
    // pagination link.
    $remove = [
        'user_del',
        'disable_user',
        'delete_user',
    ];

    // Check if url has &#x20; blankspace and replace it.
    preg_replace('/\&#x20;/', '%20', $url);

    $url = explode('&', $url);

    $finalUrl = [];
    foreach ($url as $key => $value) {
        if (strpos($value, $remove[0]) === false
            && strpos($value, $remove[1]) === false
            && strpos($value, $remove[2]) === false
        ) {
            array_push($finalUrl, $value);
        }
    }

    $url = implode('&', $finalUrl);

    /*
        URL passed render links with some parameter
        &offset - Offset records passed to next page
        &counter - Number of items to be blocked
        Pagination needs $url to build the base URL to render links, its a base url, like
        " http://pandora/index.php?sec=godmode&sec2=godmode/admin_access_logs "
    */

    $block_limit = PAGINATION_BLOCKS_LIMIT;
    // Visualize only $block_limit blocks.
    if ($count <= $pagination) {
        if ($print_total_items) {
            $output = "<div class='".$other_class."' ".$set_id.'>';
            // Show the count of items.
            $output .= '<div class="total_pages">'.sprintf(__('Total items: %s'), $count).'</div>';
            // End div and layout.
            $output .= '</div>';

            if ($return === false) {
                echo $output;
            }

            return $output;
        }

        return false;
    }

    $number_of_pages = ceil($count / $pagination);
    $actual_page = floor($offset / $pagination);
    $ini_page = (floor($actual_page / $block_limit) * $block_limit);
    $end_page = ($ini_page + $block_limit - 1);
    if ($end_page >= $number_of_pages) {
        $end_page = ($number_of_pages - 1);
    }

    $output = "<div class='".$other_class."' ".$set_id.'>';

    // Show the count of items.
    if ($print_total_items) {
        $output .= '<div class="total_pages">'.sprintf(__('Total items: %s'), $count).'</div>';
    }

    $output .= "<div class='total_number'>";

    // Show GOTO FIRST PAGE button.
    if ($number_of_pages > $block_limit) {
        if (empty($script) === false) {
            $script_modified = $script;
            $script_modified = str_replace(
                $parameter_script['count'],
                $count,
                $script_modified
            );
            $script_modified = str_replace(
                $parameter_script['offset'],
                0,
                $script_modified
            );

            $firstHref = 'javascript: '.$script_modified.';';
        } else {
            $firstHref = io_safe_output($url).'&amp;'.$offset_name.'=0';
        }

        $output .= html_print_anchor(
            [
                'href'    => $firstHref,
                'class'   => 'pandora_pagination '.$other_class.' offset_0 previous',
                'content' => __('First'),
            ],
            true
        );
    }

    /*
     * Show PREVIOUS PAGE GROUP OF PAGES
     * For example
     * You are in the 12 page with a block of 5 pages
     * << < 10 - 11 - [12] - 13 - 14 > >>
     * Click in <
     * Result << < 5 - 6 - 7 - 8 - [9] > >>
     */

    if ($ini_page >= $block_limit) {
        $offset_previous_page = (($ini_page - 1) * $pagination);

        if (!empty($script)) {
            $script_modified = $script;
            $script_modified = str_replace(
                $parameter_script['count'],
                $count,
                $script_modified
            );
            $script_modified = str_replace(
                $parameter_script['offset'],
                $offset_previous_page,
                $script_modified
            );

            $previousHref = 'javascript: '.$script_modified.';';
        } else {
            $previousHref = io_safe_output($url).'&amp;'.$offset_name.'='.$offset_previous_page;
        }

        $output .= html_print_anchor(
            [
                'href'    => $previousHref,
                'class'   => 'pandora_pagination '.$other_class.' offset_'.$offset_previous_page,
                'content' => __('Previous'),
            ],
            true
        );
    }

    // Show pages.
    for ($iterator = $ini_page; $iterator <= $end_page; $iterator++) {
        $actual_page = (int) ($offset / $pagination);

        $activePageClass = ((int) $iterator === (int) $actual_page) ? 'current' : '';

        $offset_page = ($iterator * $pagination);

        if (empty($script) === false) {
            $script_modified = $script;
            $script_modified = str_replace(
                $parameter_script['count'],
                $count,
                $script_modified
            );
            $script_modified = str_replace(
                $parameter_script['offset'],
                $offset_page,
                $script_modified
            );

            $anchorHref = 'javascript: ".$script_modified.";';
        } else {
            $anchorHref = $url.'&amp;'.$offset_name.'='.$offset_page;
        }

        $output .= html_print_anchor(
            [
                'href'    => $anchorHref,
                'class'   => sprintf(
                    'pandora_pagination %s offset_%s %s',
                    $other_class,
                    $offset_page,
                    $activePageClass
                ),
                'content' => $iterator,
            ],
            true
        );
    }

    /*
     * Show NEXT PAGE GROUP OF PAGES
     * For example
     * You are in the 12 page with a block of 5 pages
     * << < 10 - 11 - [12] - 13 - 14 > >>
     * Click in >
     * Result << < [15] - 16 - 17 - 18 - 19 > >>
     */

    if (($number_of_pages - $ini_page) > $block_limit) {
        $offset_next_page = (($end_page + 1) * $pagination);

        if (!empty($script)) {
            $script_modified = $script;
            $script_modified = str_replace(
                $parameter_script['count'],
                $count,
                $script_modified
            );
            $script_modified = str_replace(
                $parameter_script['offset'],
                $offset_next_page,
                $script_modified
            );

            $nextHref = 'javascript: ".$script_modified.";';
        } else {
            $nextHref = $url.'&amp;'.$offset_name.'='.$offset_next_page;
        }

        $output .= html_print_anchor(
            [
                'href'    => $nextHref,
                'class'   => 'pandora_pagination '.$other_class.' offset_'.$offset_next_page,
                'content' => __('Next'),
            ],
            true
        );
    }

    // Show GOTO LAST PAGE button.
    if ($number_of_pages > $block_limit) {
        $offset_lastpage = (($number_of_pages - 1) * $pagination);

        if (!empty($script)) {
            $script_modified = $script;
            $script_modified = str_replace(
                $parameter_script['count'],
                $count,
                $script_modified
            );
            $script_modified = str_replace(
                $parameter_script['offset'],
                $offset_lastpage,
                $script_modified
            );

            $lastHref = 'javascript: ".$script_modified.";';
        } else {
            $lastHref = $url.'&amp;'.$offset_name.'='.$offset_lastpage;
        }

        $output .= html_print_anchor(
            [
                'href'    => $lastHref,
                'class'   => 'pandora_pagination '.$other_class.' offset_'.$offset_lastpage.' next',
                'content' => __('Last'),
            ],
            true
        );
    }

    $output .= '</div>';
    // End div and layout
    // total_number.
    $output .= '</div>';

    if ($return === false) {
        echo $output;
    }

    return $output;
}


/**
 * Prints only a tip button which shows a text when the user puts the mouse over it.
 *
 * @param string  $action Complete text to show in the tip.
 * @param boolean $return Whether to return an output string or echo now.
 *
 * @return string HTML code if return parameter is true.
 */
function ui_print_session_action_icon($action, $return=false)
{
    global $config;

    $key_icon = [
        'acl'             => 'images/delete.svg',
        'agent'           => 'images/agents@svg.svg',
        'module'          => 'images/modules@svg.svg',
        'alert'           => 'images/alerts.svg',
        'incident'        => 'images/logs@svg.svg',
        'logon'           => 'images/house@svg.svg',
        'logoff'          => 'images/house@svg.svg',
        'massive'         => 'images/configuration@svg.svg',
        'hack'            => 'images/custom-input@svg.svg',
        'event'           => 'images/event.svg',
        'policy'          => 'images/policy@svg.svg',
        'report'          => 'images/agent-fields.svg',
        'file collection' => 'images/file-collection@svg.svg',
        'user'            => 'images/user.svg',
        'password'        => 'images/password.svg',
        'session'         => 'images/star@svg.svg',
        'snmp'            => 'images/SNMP-network-numeric-data@svg.svg',
        'command'         => 'images/external-tools@svg.svg',
        'category'        => 'images/tag@svg.svg',
        'dashboard'       => 'images/workstation@groups.svg',
        'api'             => 'images/enable.svg',
        'db'              => 'images/data-server@svg.svg',
        'setup'           => 'images/configuration@svg.svg',
    ];

    $output = '';
    foreach ($key_icon as $key => $icon) {
        if (stristr($action, $key) !== false) {
            $output = html_print_image($icon, true, ['title' => $action, 'class' => 'main_menu_icon invert_filter'], false, false, false, true).' ';
            break;
        }
    }

    if ($return) {
        return $output;
    }

    echo $output;
}


/**
 * Prints only a tip button which shows a text when the user puts the mouse over it.
 *
 * @param string  $text        Complete text to show in the tip.
 * @param boolean $return      Whether to return an output string or echo now.
 * @param string  $img         Displayed image.
 * @param boolean $is_relative Print image in relative way.
 * @param string  $style       Specific style.
 *
 * @return string HTML code if return parameter is true.
 */
function ui_print_help_tip(
    $text,
    $return=false,
    $img='images/info@svg.svg',
    $is_relative=false,
    $style='',
    $blink=false
) {
    $output = '<a href="javascript:" class="tip" style="'.$style.'" >';
    $output .= html_print_image(
        $img,
        true,
        [
            'title' => $text,
            'class' => $blink === true ? 'blink' : '',
            'style' => 'width: 16px; height: 16px;',
        ],
        false,
        $is_relative && is_metaconsole()
    ).'</a>';

    if ($return) {
        return $output;
    }

    echo $output;
}


/**
 * Generate a placeholder for inputs.
 *
 * @param string  $text    Text for show.
 * @param boolean $return  Text for show.
 * @param array   $options Text for show.
 *
 * @return string|void Formed element.
 */
function ui_print_input_placeholder(
    string $text,
    bool $return=false,
    array $options=[]
) {
    $wrapper = (isset($options['wrapper']) === true) ? $options['wrapper'] : 'span';
    $attibutes = [];
    $attibutes[] = 'class="'.((isset($options['class']) === true) ? $options['class'] : 'input_sub_placeholder').'"';
    $attibutes[] = (isset($options['rawattributes']) === true) ? $options['rawattributes'] : '';
    $attibutes[] = (isset($options['style']) === true) ? 'style="'.$options['style'].'"' : '';
    $attibutes[] = (isset($options['id']) === true) ? 'id="'.$options['id'].'"' : '';
    $attibutes[] = (isset($options['title']) === true) ? 'title="'.$options['title'].'"' : '';

    $output = sprintf(
        '<%s %s>%s</%s>',
        $wrapper,
        implode(' ', $attibutes),
        $text,
        $wrapper
    );

    if ($return === true) {
        return $output;
    } else {
        echo $output;
    }
}


/**
 * Prints link to show something.
 *
 * @param string  $text        Complete text to show in the tip.
 * @param boolean $return      Whether to return an output string or echo now.
 * @param string  $img         Displayed image.
 * @param boolean $is_relative Print image in relative way.
 *
 * @return string HTML.
 */
function ui_print_help_tip_border(
    $text,
    $return=false,
    $img='images/tip_border.png',
    $is_relative=false
) {
    $output = '<a href="javascript:" class="tip" >'.html_print_image(
        $img,
        true,
        ['title' => $text],
        false,
        $is_relative && is_metaconsole()
    ).'</a>';

    if ($return) {
        return $output;
    }

    echo $output;
}


/**
 * Powerful debug function that also shows a backtrace.
 *
 * This functions need to have active $config['debug'] variable to work.
 *
 * @param mixed   $var       Variable name to debug.
 * @param boolean $backtrace Wheter to print the backtrace or not.
 *
 * @return boolean Tru if the debug was actived. False if not.
 */
function ui_debug($var, $backtrace=true)
{
    global $config;
    if (! isset($config['debug'])) {
        return false;
    }

    static $id = 0;
    static $trace_id = 0;

    $id++;

    if ($backtrace) {
        echo '<div class="debug">';
        echo '<a href="#" onclick="$(\'#trace-'.$id.'\').toggle ();return false;">Backtrace</a>';
        echo '<div id="trace-'.$id.'" class="backtrace invisible">';
        echo '<ol>';
        $traces = debug_backtrace();
        // Ignore debug function.
        unset($traces[0]);
        foreach ($traces as $trace) {
            $trace_id++;

            /*
             *   Many classes are used to allow better customization.
             * Please, do not remove them
             */

            echo '<li>';
            if (isset($trace['class'])) {
                echo '<span class="class">'.$trace['class'].'</span>';
            }

            if (isset($trace['type'])) {
                echo '<span class="type">'.$trace['type'].'</span>';
            }

            echo '<span class="function">';
            echo '<a href="#" onclick="$(\'#args-'.$trace_id.'\').toggle ();return false;">'.$trace['function'].'()</a>';
            echo '</span>';
            if (isset($trace['file'])) {
                echo ' - <span class="filename">';
                echo str_replace($config['homedir'].'/', '', $trace['file']);
                echo ':'.$trace['line'].'</span>';
            } else {
                echo ' - <span class="filename"><em>Unknown file</em></span>';
            }

            echo '<pre id="args-'.$trace_id.'" class="invisible">';
            echo '<div class="parameters">Parameter values:</div>';
            echo '<ol>';
            foreach ($trace['args'] as $arg) {
                echo '<li>';
                print_r($arg);
                echo '</li>';
            }

            echo '</ol>';
            echo '</pre>';
            echo '</li>';
        }

        echo '</ol>';
        echo '</div></div>';
    }

    // Actually print the variable given.
    echo '<pre class="debug">';
    print_r($var);
    echo '</pre>';

    return true;
}


/**
 * Prints icon of a module type
 *
 * @param integer $id_moduletype Module Type ID.
 * @param boolean $return        Whether to return or print.
 * @param boolean $relative      Whether to use relative path to image or not (i.e. $relative= true : /pandora/<img_src>).
 * @param boolean $options       Whether to use image options like style, border or title on the icon.
 * @param boolean $src           Src.
 *
 * @return string An HTML string with the icon. Printed if return is false
 */
function ui_print_moduletype_icon(
    $id_moduletype,
    $return=false,
    $relative=false,
    $options=true,
    $src=false
) {
    global $config;

    $type = db_get_row(
        'ttipo_modulo',
        'id_tipo',
        (int) $id_moduletype,
        [
            'descripcion',
            'icon',
        ]
    );
    if ($type === false) {
        $type = [];
        $type['descripcion'] = __('Unknown type');
        $type['icon'] = 'b_down.png';
    }

    $imagepath = 'images/'.$type['icon'];
    if (! file_exists($config['homedir'].'/'.$imagepath)) {
        $imagepath = ENTERPRISE_DIR.'/'.$imagepath;
    }

    if ($src) {
        return $imagepath;
    }

    if ($options) {
        return html_print_image(
            $imagepath,
            $return,
            [
                'border' => 0,
                'title'  => $type['descripcion'],
                'class'  => 'invert_filter main_menu_icon',
            ],
            false,
            $relative
        );
    } else {
        return html_print_image(
            $imagepath,
            $return,
            false,
            false,
            $relative
        );
    }
}


/**
 * Print module max/min values for warning/critical state
 *
 * @param float  $max_warning  Max value for warning state.
 * @param float  $min_warning  Min value for warning state.
 * @param string $str_warning  String warning state.
 * @param float  $max_critical Max value for critical state.
 * @param float  $min_critical Min value for critical state.
 * @param string $str_critical String for critical state.
 * @param string $attributes   String with raw format attributes for span.
 *
 * @return string HTML string
 */
function ui_print_module_warn_value(
    $max_warning,
    $min_warning,
    $str_warning,
    $max_critical,
    $min_critical,
    $str_critical,
    $warning_inverse=0,
    $critical_inverse=0,
    $attributes=''
) {
    $war_inv = '';
    $crit_inv = '';

    if ($warning_inverse == 1) {
        $war_inv = ' (inv)';
    }

    if ($critical_inverse == 1) {
        $crit_inv = ' (inv)';
    }

    $data = '<span '.$attributes.' title="'.__('Warning').': '.__('Max').$max_warning.'/'.__('Min').$min_warning.$war_inv.' - '.__('Critical').': '.__('Max').$max_critical.'/'.__('Min').$min_critical.$crit_inv.'">';

    if ($max_warning != $min_warning) {
        $data .= format_for_graph($max_warning).'/'.format_for_graph($min_warning);
    } else {
        $data .= __('N/A');
    }

    $data .= ' - ';

    if ($max_critical != $min_critical) {
        $data .= format_for_graph($max_critical).'/'.format_for_graph($min_critical);
    } else {
        $data .= __('N/A');
    }

    $data .= '</span>';
    return $data;
}


/**
 * Format a file size from bytes to a human readable meassure.
 *
 * @param integer $bytes File size in bytes.
 *
 * @return string Bytes converted to a human readable meassure.
 */
function ui_format_filesize($bytes)
{
    $bytes = (int) $bytes;
    $strs = [
        'B',
        'kB',
        'MB',
        'GB',
        'TB',
    ];
    if ($bytes <= 0) {
        return '0 '.$strs[0];
    }

    $con = 1024;
    $log = (int) (log($bytes, $con));

    return format_numeric(($bytes / pow($con, $log)), 1).' '.$strs[$log];
}


/**
 * Returns the current path to the selected image set to show the
 * status of agents and alerts.
 *
 * @return array An array with the image path, image width and image height.
 */
function ui_get_status_images_path()
{
    global $config;

    $imageset = $config['status_images_set'];

    if (strpos($imageset, ',') === false) {
        $imageset .= ',40x18';
    }

    $array_split = preg_split('/\,/', $imageset);
    $imageset = $array_split[0];
    $sizes    = $array_split[1];

    if (strpos($sizes, 'x') === false) {
        $sizes .= 'x18';
    }

    $array_split_size = preg_split('/x/', $sizes);
    $imagewidth  = $array_split_size[0];
    $imageheight = $array_split_size[1];

    $imagespath = 'images/status_sets/'.$imageset;

    return [$imagespath];
}


/**
 * Prints an image representing a status.
 *
 * @param string  $type           Type.
 * @param string  $title          Title.
 * @param boolean $return         Whether to return an output string or echo now (optional, echo by default).
 * @param array   $options        Options to set image attributes: I.E.: style.
 * @param string  $path           Path of the image, if not provided use the status path.
 * @param boolean $image_with_css Don't use an image. Draw an image with css styles.
 * @param string  $extra_text     Text that is displayed after title (i.e. time elapsed since last status change of module).
 *
 * @return string HTML code if return parameter is true.
 */
function ui_print_status_image(
    $type,
    $title='',
    $return=false,
    $options=false,
    $path=false,
    $image_with_css=false,
    $extra_info=''
) {
    if ($path === false) {
        $imagepath_array = ui_get_status_images_path();
        $imagepath = $imagepath_array[0];
    } else {
        $imagepath = $path;
    }

    if ($imagepath === 'images/status_sets/default') {
        $image_with_css = true;
    }

    if ($image_with_css === true) {
        $shape_status = get_shape_status_set($type);
        // $shape_status['is_tree_view'] = true;
        return ui_print_status_sets($type, $title, $return, $shape_status, $extra_info);
    } else {
        $imagepath .= '/'.$type;
        if ($options === false) {
            $options = [];
        }

        $options['title'] = $title;

        return html_print_image($imagepath, $return, $options, false, false, false, true);
    }
}


/**
 * Returns html code to print a shape for a module.
 *
 * @param integer $status      Module status.
 * @param boolean $return      True or false.
 * @param string  $class       Custom class or use defined.
 * @param string  $title       Custom title or inherit from module status.
 * @param string  $div_content Content.
 *
 * @return string HTML code for shape.
 */
function ui_print_module_status(
    $status,
    $return=false,
    $class='status_rounded_rectangles',
    $title=null,
    $div_content=''
) {
    $color = modules_get_color_status($status, true);
    if ($title === null) {
        $title = modules_get_modules_status($status);
    }

    $output = '<div style="background: '.$color;
    $output .= '" class="'.$class;
    $output .= ' forced_title" data-title="'.$title.'" title="';
    $output .= $title.'" data-use_title_for_force_title="1">'.$div_content.'</div>';

    if ($return === false) {
        echo $output;
    }

    return $output;
}


/**
 * Get the shape of an image by assigning it a CSS class. Prints an image with CSS representing a status.
 *
 * @param string $type Module/Agent/Alert status.
 *
 * @return array With CSS class.
 */
function get_shape_status_set($type)
{
    switch ($type) {
        // Rounded rectangles.
        case STATUS_ALERT_NOT_FIRED:
        case STATUS_ALERT_FIRED:
        case STATUS_ALERT_DISABLED:
        case STATUS_MODULE_OK:
        case STATUS_AGENT_OK:
        case STATUS_MODULE_NO_DATA:
        case STATUS_AGENT_NO_DATA:
        case STATUS_MODULE_CRITICAL:
        case STATUS_MODULE_ALERT_TRIGGERED:
        case STATUS_AGENT_CRITICAL:
        case STATUS_MODULE_WARNING:
        case STATUS_AGENT_WARNING:
        case STATUS_MODULE_UNKNOWN:
        case STATUS_AGENT_UNKNOWN:
        case STATUS_AGENT_DOWN:
        case STATUS_AGENT_NO_MONITORS:
            $return = ['class' => 'status_rounded_rectangles'];
        break;

        // Small squares.
        case STATUS_SERVER_OK:
        case STATUS_SERVER_DOWN:
        case STATUS_SERVER_CRASH:
            $return = ['class' => 'status_small_squares'];
        break;

        // Balls.
        case STATUS_AGENT_CRITICAL_BALL:
        case STATUS_AGENT_WARNING_BALL:
        case STATUS_AGENT_DOWN_BALL:
        case STATUS_AGENT_UNKNOWN_BALL:
        case STATUS_AGENT_OK_BALL:
        case STATUS_AGENT_NO_DATA_BALL:
        case STATUS_AGENT_NO_MONITORS_BALL:
        case STATUS_SERVER_OK_BALL:
        case STATUS_SERVER_DOWN_BALL:
        case STATUS_SERVER_CRASH_BALL:
            $return = ['class' => 'status_balls'];
        break;

        // Small Balls.
        case STATUS_MODULE_OK_BALL:
        case STATUS_MODULE_CRITICAL_BALL:
        case STATUS_MODULE_WARNING_BALL:
        case STATUS_MODULE_NO_DATA_BALL:
        case STATUS_MODULE_UNKNOWN_BALL:
        case STATUS_ALERT_FIRED_BALL:
        case STATUS_ALERT_NOT_FIRED_BALL:
        case STATUS_ALERT_DISABLED_BALL:
            $return = ['class' => 'status_small_balls'];
            // $return = ['class' => 'status_balls'];
        break;

        default:
            // Ignored.
        break;
    }

    return $return;
}


/**
 * Prints an image representing a status.
 *
 * @param string  $status     Module status.
 * @param string  $title      Title.
 * @param boolean $return     Whether to return an output string or echo now (optional, echo by default).
 * @param array   $options    Options to set image attributes: I.E.: style.
 * @param string  $extra_info Text that is displayed after title (i.e. time elapsed since last status change of module).
 *
 * @return string HTML.
 */
function ui_print_status_sets(
    $status,
    $title='',
    $return=false,
    $options=false,
    $extra_info='',
    $get_status_color=true
) {
    global $config;

    if ($options === false) {
        $options = [];
    }

    if (isset($options['style']) === true) {
        $options['style'] .= ' display: inline-block;';
    } else {
        $options['style'] = 'display: inline-block;';
    }

    if ($get_status_color === true) {
        $options['style'] .= ' background: '.modules_get_color_status($status).';';
    }

    if (isset($options['is_tree_view']) === true) {
        $options['class'] = 'item_status_tree_view';
    } else if (isset($options['class']) === true) {
        $options['class'] = $options['class'];
    }

    if (empty($title) === false) {
        $options['title'] = (empty($extra_info) === true) ? $title : $title.'&#10'.$extra_info;
        $options['data-title'] = (empty($extra_info) === true) ? $title : $title.'<br>'.$extra_info;
        $options['data-use_title_for_force_title'] = 1;
        if (isset($options['class']) === true) {
            $options['class'] .= ' forced_title';
        } else {
            $options['class'] = 'forced_title';
        }
    }

    $output = '<div ';
    foreach ($options as $k => $v) {
        $output .= $k.'="'.$v.'"';
    }

    $output .= '>&nbsp;</div>';

    if (isset($options['is_tree_view']) === true) {
        $output = html_print_div(
            [
                'class'   => '',
                'content' => $output,
            ],
            true
        );
    }

    if ($return === false) {
        echo $output;
    } else {
        return $output;
    }
}


/**
 * Generates a progress bar CSS based.
 * Requires css progress.css
 *
 * @param integer $progress    Progress.
 * @param string  $width       Width.
 * @param integer $height      Height in 'em'.
 * @param string  $color       Color.
 * @param boolean $return      Return or paint (if false).
 * @param boolean $text        Text to be displayed,by default progress %.
 * @param array   $ajax        Ajax: [ 'page' => 'page', 'data' => 'data' ] Sample:
 *   [
 *       'page'     => 'operation/agentes/ver_agente', Target page.
 *       'interval' => 100 / $agent["intervalo"], Ask every interval seconds.
 *       'simple'   => 0,
 *       'data'     => [ Data to be sent to target page.
 *           'id_agente'       => $id_agente,
 *           'refresh_contact' => 1,
 *       ],
 *   ].
 *
 * @param string  $otherStyles Raw styles for control.
 *
 * @return string HTML code.
 */
function ui_progress(
    $progress,
    $width='100%',
    $height='2.5',
    $color='#82b92e',
    $return=true,
    $text='',
    $ajax=false,
    $otherStyles=''
) {
    if (!$progress) {
        $progress = 0;
    }

    if ($progress > 100) {
        $progress = 100;
    }

    if ($progress < 0) {
        $progress = 0;
    }

    if (empty($text)) {
        $text = $progress.'%';
    }

    $id = uniqid();

    ui_require_css_file('progress');
    $output = '<span id="'.$id.'" class="progress_main" data-label="'.$text;
    $output .= '" style="width: '.$width.'; height: '.$height.'em; border-color: '.$color.'; '.$otherStyles.'">';
    $output .= '<span id="'.$id.'_progress" class="progress" style="width: '.$progress.'%; background: '.$color.'"></span>';
    $output .= '</span>';

    if ($ajax !== false && is_array($ajax)) {
        if ($ajax['simple']) {
            $output .= '<script type="text/javascript">
    $(document).ready(function() {
        setInterval(() => {
                $.post({
                    url: "'.ui_get_full_url('ajax.php', false, false, false).'",
                    data: {';
            if (is_array($ajax['data'])) {
                foreach ($ajax['data'] as $token => $value) {
                    $output .= '
                            '.$token.':"'.$value.'",';
                }
            }

            $output .= '
                        page: "'.$ajax['page'].'"
                    },
                    success: function(data) {
                        try {
                            val = JSON.parse(data);
                            $("#'.$id.'").attr("data-label", val + " %");
                            $("#'.$id.'_progress").width(val+"%");';
            if (isset($ajax['oncomplete'])) {
                $output .= '
                            if (val == 100) {
                                '.$ajax['oncomplete'].'($("#'.$id.'"));
                            }
                ';
            }

            $output .= '
                        } catch (e) {
                            console.error(e);
                        }
                    }
                });
            }, '.($ajax['interval'] > 0 ? $ajax['interval'] * 1000 : 30000 ).');
    });
    </script>';
        } else {
            $output .= '<script type="text/javascript">
    $(document).ready(function() {
        setInterval(() => {
                last = $("#'.$id.'").attr("data-label").split(" ")[0]*1;
                width = $("#'.$id.'_progress").width() / $("#'.$id.'_progress").parent().width() * 100;
                width_interval = '.$ajax['interval'].';
                if (last % 10 == 0) {
                    $.post({
                        url: "'.ui_get_full_url('ajax.php', false, false, false).'",
                        data: {';
            if (is_array($ajax['data'])) {
                foreach ($ajax['data'] as $token => $value) {
                    $output .= '
                                '.$token.':"'.$value.'",';
                }
            }

            $output .= '
                            page: "'.$ajax['page'].'"
                        },
                        success: function(data) {
                            try {
                                val = JSON.parse(data);
                                if (isNaN(val["last_contact"]) == false) {
                                    $("#'.$id.'").attr("data-label", val["last_contact"]+" s");
                                }

                                $("#'.$id.'_progress").width(val["progress"]+"%");
                            } catch (e) {
                                console.error(e);
                                $(".progress_text").attr("data-label", (last -1) + " s");
                                if (width < 100) {
                                    $("#'.$id.'_progress").width((width+width_interval) + "%");
                                }
                            }
                        }
                    });
                } else {
                    if (isNaN(last) === false) {
                        $("#'.$id.'").attr("data-label", (last -1) + " s");
                    }

                    if (width < 100) {
                        $("#'.$id.'_progress").width((width+width_interval) + "%");
                    }
                }
            }, 1000);
    });
    </script>';
        }
    }

    if (!$return) {
        echo $output;
    }

    return $output;
}


/**
 * Generates a progress bar CSS based.
 * Requires css progress.css
 *
 * @param array $data With following content:
 *
 *  'slices' => [
 *  'label' => [ // Name of the slice
 * 'value' => value
 * 'color' => color of the slice.
 *  ]
 *  ],
 *  'width'  => Width
 *  'height' => Height in 'em'
 *  'return' => Boolean, return or paint.
 *
 * @return string HTML code.
 */
function ui_progress_extend(
    array $data
) {
    if (is_array($data) === false) {
        // Failed.
        return false;
    }

    if (is_array($data['slices']) === false) {
        // Failed.
        return false;
    }

    if (isset($data['width']) === false) {
        $data['width'] = '100';
    }

    if (isset($data['height']) === false) {
        $data['height'] = '1.3';
    }

    $total = array_reduce(
        $data['slices'],
        function ($carry, $item) {
            $carry += $item['value'];
            return $carry;
        }
    );
    if ($total == 0) {
        return null;
    }

    ui_require_css_file('progress');

    // Main container.
    $output = '<div class="progress_main_noborder" ';
    $output .= '" style="width:'.$data['width'].'%;';
    $output .= ' height:'.$data['height'].'em;">';

    foreach ($data['slices'] as $label => $def) {
        $width = ($def['value'] * 100 / $total);
        $output .= '<div class="progress forced_title" ';
        $output .= ' data-title="'.$label.': '.$def['value'].'" ';
        $output .= ' data-use_title_for_force_title="1"';
        $output .= ' style="width:'.$width.'%;';
        $output .= ' background-color:'.$def['color'].';';
        $output .= '">';
        $output .= '</div>';
    }

    $output .= '</div>';

    if (!$data['return']) {
        echo $output;
    }

    return $output;
}


/**
 * Generate needed code to print a datatables jquery plugin.
 *
 * @param array $parameters All desired data using following format:
 * [
 *   'print' => true (by default printed)
 *   'id' => datatable id.
 *   'class' => datatable class.
 *   'style' => datatable style.
 *   'order' => [
 *      'field' => column name
 *      'direction' => asc or desc
 *    ],
 *   'default_pagination' => integer, default pagination is set to block_size
 *   'ajax_url' => 'include/ajax.php'  ajax_url.
 *   'ajax_data' => [ operation => 1 ] extra info to be sent.
 *   'ajax_postprocess' => a javscript function to postprocess data received
 *                         by ajax call. It is applied foreach row and must
 *                         use following format:
 * * [code]
 * * function (item) {
 * *       // Process received item, for instance, name:
 * *       tmp = '<span class=label>' + item.name + '</span>';
 * *       item.name = tmp;
 * *   }
 * * [/code]
 *   'columns_names' => [
 *      'column1'  :: Used as th text. Direct text entry. It could be array:
 *      OR
 *      [
 *        'id' => th id.
 *        'class' => th class.
 *        'style' => th style.
 *        'text' => 'column1'.
 *        'title'  => 'column title'.
 *      ]
 *   ],
 *   'columns' => [
 *      'column1',
 *      'column2',
 *      ...
 *   ],
 *   'no_sortable_columns' => [ indexes ] 1,2... -1 etc. Avoid sorting.
 *   'form' => [
 *      'html' => 'html code' a directly defined inputs in HTML.
 *      'extra_buttons' => [
 *          [
 *              'id' => button id,
 *              'class' => button class,
 *              'style' => button style,
 *              'text' => button text,
 *              'onclick' => button onclick,
 *          ]
 *      ],
 *      'search_button_class' => search button class.
 *      'class' => form class.
 *      'id' => form id.
 *      'style' => form style.
 *      'js' => optional extra actions onsubmit.
 *      'inputs' => [
 *          'label' => Input label.
 *          'type' => Input type.
 *          'value' => Input value.
 *          'name' => Input name.
 *          'id' => Input id.
 *          'options' => [
 *             'option1'
 *             'option2'
 *             ...
 *          ]
 *       'no_toggle' => Pint form withouth UI toggle.
 *      ]
 *   ],
 *   'extra_html' => HTML content to be placed after 'filter' section.
 *   'drawCallback' => function to be called after draw. Sample in:
 *            https://datatables.net/examples/advanced_init/row_grouping.html
 * ]
 *   'zeroRecords' => Message when zero records obtained from filter.(Leave blank for default).
 *   'emptyTable' => Message when table data empty.(Leave blank for default).
 * End.
 *
 * @return string HTML code with datatable.
 * @throws Exception On error.
 */
function ui_print_datatable(array $parameters)
{
    global $config;

    if (isset($parameters['id'])) {
        $table_id = $parameters['id'];
        $form_id = 'form_'.$parameters['id'];
    } else {
        $table_id = uniqid('datatable_');
        $form_id = uniqid('datatable_filter_');
    }

    if (!isset($parameters['columns']) || !is_array($parameters['columns'])) {
        throw new Exception('[ui_print_datatable]: You must define columns for datatable');
    }

    if (isset($parameters['column_names'])
        && is_array($parameters['column_names'])
        && count($parameters['columns']) != count($parameters['column_names'])
    ) {
        throw new Exception('[ui_print_datatable]: Columns and columns names must have same length');
    }

    if (!isset($parameters['ajax_url']) && !isset($parameters['data_element'])) {
        throw new Exception('[ui_print_datatable]: Parameter ajax_url or data_element is required');
    }

    if (!isset($parameters['default_pagination'])) {
        $parameters['default_pagination'] = $config['block_size'];
    }

    if (!isset($parameters['paging'])) {
        $parameters['paging'] = true;
    }

    if (!isset($parameters['filter_main_class'])) {
        $parameters['filter_main_class'] = '';
    }

    if (!isset($parameters['toggle_collapsed'])) {
        $parameters['toggle_collapsed'] = true;
    }

    $no_sortable_columns = json_encode([]);
    if (isset($parameters['no_sortable_columns'])) {
        $no_sortable_columns = json_encode($parameters['no_sortable_columns']);
    }

    if (!is_array($parameters['order'])) {
        $order = '0, "asc"';
    } else {
        if (!isset($parameters['order']['direction'])) {
            $direction = 'asc';
        }

        if (!isset($parameters['order']['field'])) {
            $order = 0;
        } else {
            $order = array_search(
                $parameters['order']['field'],
                $parameters['columns']
            );

            if ($order === false) {
                $order = 0;
            }
        }

        $order .= ', "'.$parameters['order']['direction'].'"';
    }

    if (!isset($parameters['ajax_data'])) {
        $parameters['ajax_data'] = '';
    }

    $search_button_class = 'sub filter';
    if (isset($parameters['search_button_class'])) {
        $search_button_class = $parameters['search_button_class'];
    }

    if (isset($parameters['pagination_options'])) {
        $pagination_options = $parameters['pagination_options'];
    } else {
        $pagination_options = [
            [
                $parameters['default_pagination'],
                5,
                10,
                25,
                100,
                200,
                500,
                1000,
                -1,
            ],
            [
                $parameters['default_pagination'],
                5,
                10,
                25,
                100,
                200,
                500,
                1000,
                'All',
            ],
        ];
    }

    if (isset($parameters['datacolumns']) === false
        || is_array($parameters['datacolumns']) === false
    ) {
        $parameters['datacolumns'] = $parameters['columns'];
    }

    if (isset($parameters['csv']) === false) {
        $parameters['csv'] = 1;
    }

    $filter = '';
    // Datatable filter.
    if (isset($parameters['form']) && is_array($parameters['form'])) {
        if (isset($parameters['form']['id'])) {
            $form_id = $parameters['form']['id'];
        }

        if (isset($parameters['form']['class'])) {
            $form_class = $parameters['form']['class'];
        } else {
            $form_class = '';
        }

        if (isset($parameters['form']['style'])) {
            $form_style = $parameters['form']['style'];
        } else {
            $form_style = '';
        }

        if (isset($parameters['form']['js'])) {
            $form_js = $parameters['form']['js'];
        } else {
            $form_js = '';
        }

        $filter = '<form class="'.$form_class.'" ';
        $filter .= ' id="'.$form_id.'" ';
        $filter .= ' style="'.$form_style.'" ';
        $filter .= ' onsubmit="'.$form_js.';return false;">';

        if (isset($parameters['form']['html'])) {
            $filter .= $parameters['form']['html'];
        }

        $filter .= '<ul class="datatable_filter content filter_table no_border">';

        foreach ($parameters['form']['inputs'] as $input) {
            $filter .= html_print_input(($input + ['return' => true]), 'li');
        }

        $filter .= '</ul>';
        // Extra buttons.
        $extra_buttons = '';
        if (isset($parameters['form']['extra_buttons']) === true
            && is_array($parameters['form']['extra_buttons']) === true
        ) {
            foreach ($parameters['form']['extra_buttons'] as $button) {
                $extra_buttons .= html_print_button(
                    $button['text'],
                    $button['id'],
                    false,
                    $button['onclick'],
                    [
                        'style' => ($button['style'] ?? ''),
                        'mode'  => 'secondary mini',
                        'class' => $button['class'],
                        'icon'  => $button['icon'],
                    ],
                    true
                );
            }
        }

        // Search button.
        $filter .= html_print_div(
            [
                'class'   => 'action-buttons',
                'content' => html_print_submit_button(
                    __('Filter'),
                    $form_id.'_search_bt',
                    false,
                    [
                        'icon'  => 'search',
                        'mode'  => 'mini',
                        'class' => $search_button_class,
                    ],
                    true
                ).$extra_buttons,
            ],
            true
        );

        $filter .= '<div id="both"></div></form>';
        if (isset($parameters['form']['no_toggle']) === false) {
            $filter = ui_toggle(
                $filter,
                '<span class="subsection_header_title">'.__('Filters').'</span>',
                '',
                '',
                $parameters['toggle_collapsed'],
                false,
                '',
                'no-border filter-datatable-submain',
                'filter-datatable-main '.$parameters['filter_main_class']
            );
        }
    } else if (isset($parameters['form_html'])) {
        $filter = ui_toggle(
            $parameters['form_html'],
            '<span class="subsection_header_title">'.__('Filters').'</span>',
            '',
            '',
            $parameters['toggle_collapsed'],
            false,
            '',
            'no-border filter-datatable-submain',
            'box-float white_table_graph filter-datatable-main '.$parameters['filter_main_class']
        );
    }

    // Languages.
    $processing = '<div class=\'processing-datatables-inside\'>';
    $processing .= '<i>'.__('Processing').'</i> ';
    $processing .= str_replace(
        '"',
        "'",
        html_print_image(
            'images/spinner.gif',
            true
        )
    );
    $processing .= '</div>';

    $zeroRecords = isset($parameters['zeroRecords']) === true ? $parameters['zeroRecords'] : __('No matching records found');
    $emptyTable = isset($parameters['emptyTable']) === true ? $parameters['emptyTable'] : __('No data available in table');

    // Extra html.
    $extra = '';
    if (isset($parameters['extra_html']) && !empty($parameters['extra_html'])) {
        $extra = $parameters['extra_html'];
    }

    // Base table.
    $table = '<table id="'.$table_id.'" ';
    $table .= 'class="'.$parameters['class'].'"';
    $table .= 'style="'.$parameters['style'].'">';
    $table .= '<thead><tr class="datatables_thead_tr">';

    if (isset($parameters['column_names'])
        && is_array($parameters['column_names'])
    ) {
        $names = $parameters['column_names'];
    } else {
        $names = $parameters['columns'];
    }

    foreach ($names as $column) {
        if (is_array($column)) {
            $table .= '<th id="'.$column['id'].'" class="'.$column['class'].'" ';
            if (isset($column['title']) === true) {
                $table .= 'title="'.__($column['title']).'" ';
            }

            $table .= ' style="'.$column['style'].'">'.__($column['text']);
            $table .= $column['extra'];
            $table .= '</th>';
        } else {
            $table .= '<th>'.__($column).'</th>';
        }
    }

    $table .= '</tr></thead>';
    $table .= '</table>';

    $pagination_class = 'pandora_pagination';
    if (!empty($parameters['pagination_class'])) {
        $pagination_class = $parameters['pagination_class'];
    }

    $columns = '';
    for ($i = 1; $i <= (count($parameters['columns']) - 3); $i++) {
        if ($i != (count($parameters['columns']) - 3)) {
            $columns .= $i.',';
        } else {
            $columns .= $i;
        }
    }

    $export_columns = '';
    if (isset($parameters['csv_exclude_latest']) === true
        && $parameters['csv_exclude_latest'] === true
    ) {
        $export_columns = ',columns: \'th:not(:last-child)\'';
    }

    if (isset($parameters['ajax_url'])) {
        $type_data = 'ajax: {
            url: "'.ui_get_full_url('ajax.php', false, false, false).'",
            type: "POST",
            dataSrc: function (json) {
                if($("#'.$form_id.'_search_bt") != undefined) {
                    $("#'.$form_id.'_loading").remove();
                }

                if (json.error) {
                    console.error(json.error);
                    $("#error-'.$table_id.'").html(json.error);
                    $("#error-'.$table_id.'").dialog({
                        title: "Filter failed",
                        width: 630,
                        resizable: true,
                        draggable: true,
                        modal: false,
                        closeOnEscape: true,
                        buttons: {
                            "Ok" : function () {
                                $(this).dialog("close");
                            }
                        }
                    }).parent().addClass("ui-state-error");
                } else {';

        if (isset($parameters['ajax_return_operation']) === true
            && empty($parameters['ajax_return_operation']) === false
            && isset($parameters['ajax_return_operation_function']) === true
            && empty($parameters['ajax_return_operation_function']) === false
        ) {
            $type_data .= '
        if (json.'.$parameters['ajax_return_operation'].' !== undefined) {
            '.$parameters['ajax_return_operation_function'].'(json.'.$parameters['ajax_return_operation'].');
        }
    ';
        }

        if (isset($parameters['ajax_postprocess'])) {
            $type_data .= '
                if (json.data) {
                    json.data.forEach(function(item) {
                        '.$parameters['ajax_postprocess'].'
                    });
                } else {
                    json.data = {};
                }';
        }

        $type_data .= '
                    return json.data;
                }
            },
            data: function (data) {
                if($("#button-'.$form_id.'_search_bt") != undefined) {
                    var loading = \''.html_print_image(
                    'images/spinner.gif',
                    true,
                    [
                        'id'    => $form_id.'_loading',
                        'class' => 'loading-search-datatables-button',
                    ]
                ).'\';
                    $("#button-'.$form_id.'_search_bt").parent().append(loading);
                }

                inputs = $("#'.$form_id.' :input");

                values = {};
                inputs.each(function() {
                    values[this.name] = $(this).val();
                })

                $.extend(data, {
                    filter: values,'."\n";

        if (is_array($parameters['ajax_data'])) {
            foreach ($parameters['ajax_data'] as $k => $v) {
                $type_data .= $k.':'.json_encode($v).",\n";
            }
        }

        $type_data .= 'page: "'.$parameters['ajax_url'].'"
                });

                return data;
            }
        },';
    } else {
        $type_data = 'data: '.json_encode($parameters['data_element']).',';
    }

    $serverside = 'true';
    if (isset($parameters['data_element'])) {
        $serverside = 'false';
    }

    // Javascript controller.
    $js = '<script type="text/javascript">
    $(document).ready(function(){
        $.fn.dataTable.ext.errMode = "none";
        $.fn.dataTable.ext.classes.sPageButton = "'.$pagination_class.'";

        var settings_datatable = {
            drawCallback: function(settings) {';

    if (!isset($parameters['data_element'])) {
        $js .= 'if (dt_'.$table_id.'.page.info().pages > 1) {
                    $("#'.$table_id.'_wrapper > .dataTables_paginate.paging_simple_numbers").show()
                } else {
                    $("#'.$table_id.'_wrapper > .dataTables_paginate.paging_simple_numbers").hide()
                }';
    }

    if (isset($parameters['drawCallback'])) {
        $js .= $parameters['drawCallback'];
    }

    $dom_elements = '"plfrtiB"';
    if (isset($parameters['dom_elements'])) {
        $dom_elements = '"'.$parameters['dom_elements'].'"';
    }

    $searching = 'false';
    if (isset($parameters['searching']) && $parameters['searching'] === true) {
        $searching = 'true';
    }

    $ordering = 'true';
    if (isset($parameters['ordering']) && $parameters['ordering'] === false) {
        $ordering = 'false';
    }

    $js .= '},';

    $languaje = substr(get_user_language(), 0, 2);

    $js .= '
            processing: true,
            serverSide: '.$serverside.',
            paging: '.$parameters['paging'].',
            pageLength: '.$parameters['default_pagination'].',
            searching: '.$searching.',
            responsive: true,
            dom: '.$dom_elements.',
            language: {
                url: "/pandora_console/include/javascript/i18n/dataTables.'.$languaje.'.json",
                processing:"'.$processing.'",
                zeroRecords:"'.$zeroRecords.'",
                emptyTable:"'.$emptyTable.'",
            },
            buttons: '.$parameters['csv'].'== 1 ? [
                {
                    extend: "csv",
                    text : "'.__('Export current page to CSV').'",
                    titleAttr: "'.__('Export current page to CSV').'",
                    title: "export_'.$parameters['id'].'_current_page_'.date('Y-m-d').'",
                    fieldSeparator: "'.$config['csv_divider'].'",
                    action: function ( e, dt, node, config ) {
                        blockResubmit(node);
                        // Call the default csvHtml5 action method to create the CSV file
                        $.fn.dataTable.ext.buttons.csvHtml5.action.call(this, e, dt, node, config);
                    },
                    exportOptions : {
                        modifier : {
                            // DataTables core
                            order : "current",
                            page : "All",
                            search : "applied"
                        }'.$export_columns.'
                    },
                }
            ] : [],
            lengthMenu: '.json_encode($pagination_options).',
            columnDefs: [
                { className: "no-class", targets: "_all" },
                { bSortable: false, targets: '.$no_sortable_columns.' }
            ],
            ordering: '.$ordering.',
            initComplete: function(settings, json) {
                // Move elements to table_action_buttons bar.
                $(".action_buttons_right_content").append($("#'.$table_id.'_wrapper > .dataTables_paginate.paging_simple_numbers"));
                $(".action_buttons_right_content").append($("#'.$table_id.'_wrapper > .dataTables_length"));
                $(".action_buttons_right_content").append($("#'.$table_id.'_wrapper > .dt-buttons"));
                $(".action_buttons_right_content").append($("#'.$table_id.'_wrapper > .dataTables_filter"));
            },
            columns: [';

    foreach ($parameters['datacolumns'] as $data) {
        if (is_array($data)) {
            $js .= '{data : "'.$data['text'].'",className: "'.$data['class'].'"},';
        } else {
            $js .= '{data : "'.$data.'",className: "no-class"},';
        }
    }

            $js .= '
            ],
            order: [[ '.$order.' ]],';
            $js .= $type_data;
            $js .= '
        };

        dt_'.$table_id.' = $("#'.$table_id.'").DataTable(settings_datatable);

        $("#button-'.$form_id.'_search_bt").click(function (){
            dt_'.$table_id.'.draw().page(0)
        });
        ';

    if (isset($parameters['caption']) === true
        && empty($parameters['caption']) === false
    ) {
        $js .= '$("#'.$table_id.'").append("<caption>'.$parameters['caption'].'</caption>");';
        $js .= '$(".datatables_thead_tr").css("height", 0);';
    }

    if (isset($parameters['csv']) === true) {
        $js."'$('#".$table_id."').on( 'buttons-processing', function ( e, indicator ) {
            if ( indicator ) {
                console.log('a');
            }
            else {
                console.log('b');
            }";
    }

    $js .= '});';

    $js .= '</script>';

    // Order.
    $err_msg = '<div id="error-'.$table_id.'"></div>';
    $output = $err_msg.$filter.$extra.$table.$js;
    if (is_ajax() === false) {
        ui_require_css_file('datatables.min', 'include/styles/js/');
        ui_require_css_file('tables');
        if (is_metaconsole()) {
            ui_require_css_file('meta_tables', ENTERPRISE_DIR.'/include/styles/');
        }

        ui_require_javascript_file('datatables.min');
        ui_require_javascript_file('buttons.dataTables.min');
        ui_require_javascript_file('dataTables.buttons.min');
        ui_require_javascript_file('buttons.html5.min');
        ui_require_javascript_file('buttons.print.min');
    } else {
        // Load datatable.min.css.
        $output .= '<link rel="stylesheet" href="';
        $output .= ui_get_full_url(
            'include/styles/js/datatables.min.css',
            false,
            false,
            false
        );
        $output .= '"/>';
        // Load tables.css.
        $output .= '<link rel="stylesheet" href="';
        $output .= ui_get_full_url(
            'include/styles/tables.css',
            false,
            false,
            false
        );
        $output .= '"/>';
        if (is_metaconsole() === true) {
            // Load meta_tables.css.
            $output .= '<link rel="stylesheet" href="';
            $output .= ui_get_full_url(
                ENTERPRISE_DIR.'/include/styles/meta_tables.css',
                false,
                false,
                false
            );
            $output .= '"/>';
        }

        // Load datatables.js.
        $output .= '<script src="';
        $output .= ui_get_full_url(
            'include/javascript/datatables.min.js',
            false,
            false,
            false
        );
        $output .= '" type="text/javascript"></script>';
        // Load buttons.dataTables.min.js.
        $output .= '<script src="';
        $output .= ui_get_full_url(
            'include/javascript/buttons.dataTables.min.js',
            false,
            false,
            false
        );
        $output .= '" type="text/javascript"></script>';
        // Load dataTables.buttons.min.js.
        $output .= '<script src="';
        $output .= ui_get_full_url(
            'include/javascript/dataTables.buttons.min.js',
            false,
            false,
            false
        );
        $output .= '" type="text/javascript"></script>';
        // Load buttons.html5.min.js.
        $output .= '<script src="';
        $output .= ui_get_full_url(
            'include/javascript/buttons.html5.min.js',
            false,
            false,
            false
        );
        $output .= '" type="text/javascript"></script>';
        // Load buttons.print.min.js.
        $output .= '<script src="';
        $output .= ui_get_full_url(
            'include/javascript/buttons.print.min.js',
            false,
            false,
            false
        );
        $output .= '" type="text/javascript"></script>';
    }

    if (isset($parameters['return']) && $parameters['return'] == true) {
        // Compat.
        $parameters['print'] = false;
    }

    // Print datatable if needed.
    if (isset($parameters['print']) === false || $parameters['print'] === true) {
        echo $output;
    }

    return $output;
}


/**
 * Returns a div wich represents the type received.
 *
 * Requires ui_require_css_file('events');.
 *
 * @param integer $type   Event type.
 * @param boolean $return Or print.
 * @param boolean $mini   Show mini div.
 *
 * @return string HTML.
 */
function ui_print_event_type(
    $type,
    $return=false,
    $mini=false
) {
    global $config;

    $output = '';
    switch ($type) {
        case EVENTS_ALERT_FIRED:
        case EVENTS_ALERT_RECOVERED:
        case EVENTS_ALERT_CEASED:
        case EVENTS_ALERT_MANUAL_VALIDATION:
            $text = __('ALERT');
            $color = COL_ALERTFIRED;
        break;

        case EVENTS_RECON_HOST_DETECTED:
        case EVENTS_SYSTEM:
        case EVENTS_ERROR:
        case EVENTS_NEW_AGENT:
        case EVENTS_CONFIGURATION_CHANGE:
            $text = __('SYSTEM');
            $color = COL_MAINTENANCE;
        break;

        case EVENTS_GOING_UP_WARNING:
        case EVENTS_GOING_DOWN_WARNING:
            $color = COL_WARNING;
            $text = __('WARNING');
        break;

        case EVENTS_GOING_DOWN_NORMAL:
        case EVENTS_GOING_UP_NORMAL:
            $color = COL_NORMAL;
            $text = __('NORMAL');
        break;

        case EVENTS_GOING_DOWN_CRITICAL:
        case EVENTS_GOING_UP_CRITICAL:
            $color = COL_CRITICAL;
            $text = __('CRITICAL');
        break;

        case EVENTS_UNKNOWN:
        case EVENTS_GOING_UNKNOWN:
        default:
            $color = COL_UNKNOWN;
            $text = __('UNKNOWN');
        break;
    }

    if ($mini === true) {
        $output = html_print_div(
            [
                'class'   => 'status_rounded_rectangles',
                'style'   => sprintf('display: inline-block; background: %s', $color),
                'content' => '',
                'title'   => $text,
            ],
            true
        );
    } else {
        $output = '<div data-title="';
        $output .= $text;
        $output .= '" data-use_title_for_force_title="1" ';
        $output .= 'class="forced_title mini-criticity" ';
        $output .= 'style="background: '.$color.'">';
        $output .= '</div>';
    }

    if ($return === true) {
        return $output;
    } else {
        echo $output;
    }
}


/**
 * Returns a div wich represents the priority received.
 *
 * Requires ui_require_css_file('events');.
 *
 * @param integer $priority Priority level.
 * @param boolean $return   Or print.
 * @param boolean $mini     Show mini div.
 *
 * @return string HTML.
 */
function ui_print_event_priority(
    $priority,
    $return=false,
    $mini=false
) {
    global $config;

    $output = '';
    switch ($priority) {
        case EVENT_CRIT_MAINTENANCE:
            $color = COL_MAINTENANCE;
            $criticity = __('MAINTENANCE');
        break;

        case EVENT_CRIT_INFORMATIONAL:
            $color = COL_INFORMATIONAL;
            $criticity = __('INFORMATIONAL');
        break;

        case EVENT_CRIT_NORMAL:
            $color = COL_NORMAL;
            $criticity = __('NORMAL');
        break;

        case EVENT_CRIT_WARNING:
            $color = COL_WARNING;
            $criticity = __('WARNING');
        break;

        case EVENT_CRIT_CRITICAL:
            $color = COL_CRITICAL;
            $criticity = __('CRITICAL');
        break;

        case EVENT_CRIT_MINOR:
            $color = COL_MINOR;
            $criticity = __('MINOR');
        break;

        case EVENT_CRIT_MAJOR:
            $color = COL_MAJOR;
            $criticity = __('MAJOR');
        break;

        default:
            $color = COL_UNKNOWN;
            $criticity = __('UNKNOWN');
        break;
    }

    if ($mini === true) {
        $output = '<div class="criticity" style="background: '.$color.'">';
        $output .= $criticity;
        $output .= '</div>';
    } else {
        $output = '<div data-title="';
        $output .= $criticity;
        $output .= '" data-use_title_for_force_title="1" ';
        $output .= 'class="forced_title mini-criticity" ';
        $output .= 'style="background: '.$color.'">';
        $output .= '</div>';
    }

    return $output;
}


/**
 * Print a code into a DIV and enable a toggle to show and hide it.
 *
 * @param string       $code              Html code.
 * @param string       $name              Name of the link.
 * @param string       $title             Title of the link.
 * @param string       $id                Block id.
 * @param boolean      $hidden_default    If the div will be hidden by default (default: true).
 * @param boolean      $return            Whether to return an output string or echo now (default: true).
 * @param string       $toggle_class      Toggle class.
 * @param string       $container_class   Container class.
 * @param string       $main_class        Main object class.
 * @param string       $img_a             Image (closed).
 * @param string       $img_b             Image (opened).
 * @param string       $clean             Do not encapsulate with class boxes, clean print.
 * @param boolean      $reverseImg        Reverse img.
 * @param boolean      $switch            Use switch.
 * @param string       $attributes_switch Switch attributes.
 * @param string       $toggl_attr        Main box extra attributes.
 * @param boolean|null $switch_on         Switch enabled disabled or depending on hidden_Default.
 * @param string|null  $switch_name       Use custom switch input name or generate one.
 * @param boolean|null $disableToggle     If True, the toggle is disabled.
 * @param string       $id_table          ID of the table to apply w100p class.
 *
 * @return string HTML.
 */
function ui_toggle(
    $code,
    $name,
    $title='',
    $id='',
    $hidden_default=true,
    $return=false,
    $toggle_class='',
    $container_class='white-box-content',
    $main_class='box-flat white_table_graph',
    $img_a='images/arrow@svg.svg',
    $img_b='images/arrow@svg.svg',
    $clean=false,
    $reverseImg=false,
    $switch=false,
    $attributes_switch='',
    $toggl_attr='',
    $switch_on=null,
    $switch_name=null,
    $disableToggle=false,
    $id_table=false
) {
    // Generate unique Id.
    $uniqid = uniqid('');
    $rotateA = '90deg';
    $rotateB = '180deg';

    if (empty($img_a) === false) {
        $image_a = html_print_image(
            $img_a,
            true,
            [ 'style' => 'rotate: '.$rotateA ],
            true
        );
    } else {
        $image_a = '';
    }

    if (empty($img_b) === false) {
        $image_b = html_print_image(
            $img_b,
            true,
            [ 'style' => 'rotate: '.$rotateB ],
            true
        );
    } else {
        $image_b = '';
    }

    // Options.
    $style = 'overflow:hidden;width: -webkit-fill-available;width: -moz-available;';
    $style = 'overflow:hidden;';
    if ($hidden_default === true) {
        $imageRotate = $rotateB;
        $style .= 'height:0;position:absolute;';
        $original = $img_b;
    } else {
        $imageRotate = $rotateA;
        $style .= 'height:auto;position:relative;';
        $original = $img_a;
    }

    $header_class = '';
    if ($clean === false) {
        $header_class = 'white_table_graph_header';
    } else {
        if ($main_class == 'box-flat white_table_graph') {
            // Default value, clean class.
            $main_class = '';
        }

        if ($container_class == 'white-box-content') {
            $container_class = 'white-box-content-clean';
        }
    }

    // Link to toggle.
    $output = '<div class="'.$main_class.'" id="'.$id.'" '.$toggl_attr.'>';
    $output .= '<div class="'.$header_class.'" '.(($disableToggle === false) ? 'style="cursor: pointer;" ' : '').' id="tgl_ctrl_'.$uniqid.'">';
    if ($reverseImg === false) {
        if ($switch === true) {
            if (empty($switch_name) === true) {
                $switch_name = 'box_enable_toggle'.$uniqid;
            }

            $output .= html_print_div(
                [
                    'class'   => 'float-left',
                    'content' => html_print_checkbox_switch_extended(
                        $switch_name,
                        1,
                        ($switch_on === null) ? (($hidden_default === true) ? 0 : 1) : $switch_on,
                        false,
                        '',
                        $attributes_switch,
                        true
                    ),
                ],
                true
            );
        } else {
            $output .= html_print_image(
                $original,
                true,
                [
                    'class' => 'float-left main_menu_icon',
                    'style' => 'object-fit: contain; margin-right:10px; rotate:'.$imageRotate,
                    'title' => $title,
                    'id'    => 'image_'.$uniqid,
                ]
            );
        }

        $output .= $name;
    } else {
        $output .= $name;
        if ($switch === true) {
            $output .= html_print_div(
                [
                    'class'   => 'float-left',
                    'content' => html_print_checkbox_switch_extended(
                        'box_enable_toggle'.$uniqid,
                        1,
                        ($hidden_default === true) ? 0 : 1,
                        false,
                        '',
                        '',
                        true
                    ),
                ],
                true
            );
        } else {
            $output .= html_print_image(
                $original,
                true,
                [
                    'class' => 'main_menu_icon',
                    'style' => 'object-fit: contain; float:right; margin-right:10px; rotate:'.$imageRotate,
                    'title' => $title,
                    'id'    => 'image_'.$uniqid,
                ]
            );
        }
    }

    $output .= '</div>';

    // Code into a div
    $output .= "<div id='tgl_div_".$uniqid."' style='".$style.";margin-top: -1px;' class='".$toggle_class."'>\n";
    $output .= '<div class="'.$container_class.'">';
    $output .= $code;
    $output .= '</div>';
    $output .= '</div>';

    $class_table = '';
    if ($id_table !== false) {
        $class_table = '$("#'.$id_table.'_wrapper").addClass("w100p");'."\n";
    }

    if ($disableToggle === false) {
        // JQuery Toggle.
        $output .= '<script type="text/javascript">'."\n";
        $output .= '	var hide_tgl_ctrl_'.$uniqid.' = '.(int) $hidden_default.";\n";
        $output .= '	var is_metaconsole = '.(int) is_metaconsole().";\n";
        $output .= '	/* <![CDATA[ */'."\n";
        $output .= "	$(document).ready (function () {\n";
        $output .= "		$('#checkbox-".$switch_name."').click(function() {\n";
        $output .= '            if (is_metaconsole == 0) {';
        $output .= '                if (hide_tgl_ctrl_'.$uniqid.") {\n";
        $output .= '			    	hide_tgl_ctrl_'.$uniqid." = 0;\n";
        $output .= "			    	$('#tgl_div_".$uniqid."').css('height', 'auto');\n";
        $output .= "			    	$('#tgl_div_".$uniqid."').css('position', 'relative');\n";
        $output .= "			    }\n";
        $output .= "			    else {\n";
        $output .= '			    	hide_tgl_ctrl_'.$uniqid." = 1;\n";
        $output .= "			    	$('#tgl_div_".$uniqid."').css('height', 0);\n";
        $output .= "			    	$('#tgl_div_".$uniqid."').css('position', 'absolute');\n";
        $output .= "			    }\n";
        $output .= "		    }\n";
        $output .= "		});\n";
        $output .= "		$('#tgl_ctrl_".$uniqid."').click(function() {\n";
        $output .= "				console.log('#image_".$uniqid."');";
        $output .= '			if (hide_tgl_ctrl_'.$uniqid.") {\n";
        $output .= '				hide_tgl_ctrl_'.$uniqid." = 0;\n";
        $output .= "				$('#tgl_div_".$uniqid."').css('height', 'auto');\n";
        $output .= "				$('#tgl_div_".$uniqid."').css('position', 'relative');\n";
        $output .= "				$('#image_".$uniqid."').attr('style', 'rotate: ".$rotateA."');\n";
        $output .= "				$('#checkbox-".$switch_name."').prop('checked', true);\n";
        $output .= $class_table;
        $output .= "			}\n";
        $output .= "			else {\n";
        $output .= '				hide_tgl_ctrl_'.$uniqid." = 1;\n";
        $output .= "				$('#tgl_div_".$uniqid."').css('height', 0);\n";
        $output .= "				$('#tgl_div_".$uniqid."').css('position', 'absolute');\n";
        $output .= "				$('#image_".$uniqid."').attr('style', 'rotate: ".$rotateB."');\n";
        $output .= "				$('#checkbox-".$switch_name."').prop('checked', false);\n";
        $output .= "			}\n";
        $output .= "		});\n";
        $output .= "	});\n";
        $output .= '/* ]]> */';
        $output .= '</script>';
        $output .= '</div>';
    }

    if (!$return) {
        echo $output;
    } else {
        return $output;
    }
}


/**
 * Simplified way of ui_toggle ussage.
 *
 * @param array $data Arguments:
 *  - content
 *  - name
 *  - title
 *  - id
 *  - hidden_default
 *  - return
 *  - toggle_class
 *  - container_class
 *  - main_class
 *  - img_a
 *  - img_b
 *  - clean
 *  - reverseImg
 *  - switch
 *  - attributes_switch
 *  - toggl_attr
 *  - switch_on
 *  - switch_name.
 *
 * @return string HTML code with toggle content.
 */
function ui_print_toggle($data)
{
    return ui_toggle(
        $data['content'],
        $data['name'],
        (isset($data['title']) === true) ? $data['title'] : '',
        (isset($data['id']) === true) ? $data['id'] : '',
        (isset($data['hidden_default']) === true) ? $data['hidden_default'] : true,
        (isset($data['return']) === true) ? $data['return'] : false,
        (isset($data['toggle_class']) === true) ? $data['toggle_class'] : '',
        (isset($data['container_class']) === true) ? $data['container_class'] : 'white-box-content',
        (isset($data['main_class']) === true) ? $data['main_class'] : 'box-flat white_table_graph',
        (isset($data['img_a']) === true) ? $data['img_a'] : 'images/arrow_down_green.png',
        (isset($data['img_b']) === true) ? $data['img_b'] : 'images/arrow_right_green.png',
        (isset($data['clean']) === true) ? $data['clean'] : false,
        (isset($data['reverseImg']) === true) ? $data['reverseImg'] : false,
        (isset($data['switch']) === true) ? $data['switch'] : false,
        (isset($data['attributes_switch']) === true) ? $data['attributes_switch'] : '',
        (isset($data['toggl_attr']) === true) ? $data['toggl_attr'] : '',
        (isset($data['switch_on']) === true) ? $data['switch_on'] : null,
        (isset($data['switch_name']) === true) ? $data['switch_name'] : null
    );
}


/**
 * Construct and return the URL to be used in order to refresh the current page correctly.
 *
 * @param array   $params   Extra parameters to be added to the URL. It has prevalence over
 *     GET and POST. False values will be ignored.
 * @param boolean $relative Whether to return the relative URL or the absolute URL. Returns
 *    relative by default.
 * @param boolean $add_post Whether to add POST values to the URL.
 *
 * @return string Url.
 */
function ui_get_url_refresh($params=false, $relative=true, $add_post=true)
{
    // Agent selection filters and refresh.
    global $config;

    // Slerena, 8/Ene/2015 - Need to put index.php on URL which have it.
    if (strpos($_SERVER['REQUEST_URI'], 'index.php') === false) {
        $url = '';
    } else {
        $url = 'index.php';
    }

    if (count($_REQUEST)) {
        // Some (old) browsers don't like the ?&key=var.
        $url .= '?';
    }

    if (! is_array($params)) {
        $params = [];
    }

    // Avoid showing login info.
    $params['pass'] = false;
    $params['nick'] = false;
    $params['unnamed'] = false;

    // We don't clean these variables up as they're only being passed along.
    foreach ($_GET as $key => $value) {
        if (isset($params[$key])) {
            continue;
        }

        if (strstr($key, 'create')) {
            continue;
        }

        if (strstr($key, 'update')) {
            continue;
        }

        if (strstr($key, 'new')) {
            continue;
        }

        if (strstr($key, 'delete')) {
            continue;
        }

        if (is_array($value)) {
            foreach ($value as $k => $v) {
                $url .= $key.'['.$k.']='.$v.'&';
            }
        } else {
            $url .= $key.'='.io_safe_input(rawurlencode($value)).'&';
        }
    }

    if ($add_post) {
        foreach ($_POST as $key => $value) {
            if (isset($params[$key])) {
                continue;
            }

            if (strstr($key, 'create')) {
                continue;
            }

            if (strstr($key, 'update')) {
                continue;
            }

            if (strstr($key, 'new')) {
                continue;
            }

            if (strstr($key, 'delete')) {
                continue;
            }

            if (is_array($value)) {
                foreach ($value as $k => $v) {
                    $url .= $key.'['.$k.']='.$v.'&';
                }
            } else {
                $url .= $key.'='.$value.'&';
            }
        }
    }

    foreach ($params as $key => $value) {
        if ($value === false) {
            continue;
        }

        if (is_array($value)) {
            foreach ($value as $k => $v) {
                $url .= $key.'['.$k.']='.$v.'&';
            }
        } else {
            $url .= $key.'='.$value.'&';
        }
    }

    // Removes final &.
    $pos = strrpos($url, '&', 0);
    if ($pos) {
        $url = substr_replace($url, '', $pos, 5);
    }

    $url = htmlspecialchars($url);

    if (! $relative) {
        return ui_get_full_url($url, false, false, false);
    }

    return $url;
}


/**
 * Checks if public_url usage is being forced to target 'visitor'.
 *
 * @return boolean
 */
function ui_forced_public_url()
{
    global $config;

    $exclusions = [];
    if (empty($config['public_url_exclusions']) === false) {
        $exclusions = preg_split("/[\n\s,]+/", io_safe_output($config['public_url_exclusions']));
    }

    if (isset($_SERVER['REMOTE_ADDR']) === true
        && in_array($_SERVER['REMOTE_ADDR'], $exclusions)
    ) {
        return false;
    }

    return isset($config['force_public_url']) && (bool) $config['force_public_url'];
}


/**
 * Returns a full built url for given section.
 *
 * @param  string $url
 * @return void
 */
function ui_get_meta_url($url)
{
    global $config;

    if (is_metaconsole() === true) {
        return ui_get_full_url($url);
    }

    $mc_db_conn = \enterprise_hook(
        'metaconsole_load_external_db',
        [
            [
                'dbhost' => $config['replication_dbhost'],
                'dbuser' => $config['replication_dbuser'],
                'dbpass' => \io_output_password(
                    $config['replication_dbpass']
                ),
                'dbname' => $config['replication_dbname'],
            ],
        ]
    );

    if ($mc_db_conn === NOERR) {
        $public_url_meta = \db_get_value(
            'value',
            'tconfig',
            'token',
            'public_url',
            false,
            false
        );

        // Restore the default connection.
        \enterprise_hook('metaconsole_restore_db');

        if (empty($public_url_meta) === false
            && $public_url_meta !== $config['metaconsole_base_url']
        ) {
            config_update_value(
                'metaconsole_base_url',
                $public_url_meta
            );
        }
    }

    if (isset($config['metaconsole_base_url']) === true) {
        return $config['metaconsole_base_url'].'enterprise/meta/'.$url;
    }

    return $url;
}


/**
 * Returns a full URL in Pandora. (with the port and https in some systems)
 *
 * An example of full URL is http:/localhost/pandora_console/index.php?sec=gsetup&sec2=godmode/setup/setup
 *
 * @param mixed   $url               If provided, it will be added after the index.php, but it is false boolean value, put the homeurl in the url.
 * @param boolean $no_proxy          To avoid the proxy checks, by default it is false.
 * @param boolean $add_name_php_file Something.
 * @param boolean $metaconsole_root  Set the root to the metaconsole dir if the metaconsole is enabled, true by default.
 *
 * @return string A full URL in Pandora.
 */
function ui_get_full_url($url='', $no_proxy=false, $add_name_php_file=false, $metaconsole_root=true)
{
    global $config;

    $port = null;
    // Null means 'use the starndard port'.
    $proxy = false;
    // By default Pandora FMS doesn't run across proxy.
    if (isset($_SERVER['HTTP_X_FORWARDED_PROTO'])
        && $_SERVER['HTTP_X_FORWARDED_PROTO'] == 'https'
    ) {
        $_SERVER['HTTPS'] = 'on';
    }

    if (isset($_SERVER['HTTPS'])
        && ($_SERVER['HTTPS'] === true
        || $_SERVER['HTTPS'] == 'on')
    ) {
        $protocol = 'https';
        if ($_SERVER['SERVER_PORT'] != 443) {
            $port = $_SERVER['SERVER_PORT'];
        }
    } else if ($config['https']) {
        // When $config["https"] is set, enforce https.
        $protocol = 'https';
    } else {
        $protocol = 'http';

        if (($_SERVER['SERVER_PORT'] ?? 80) != 80) {
            $port = $_SERVER['SERVER_PORT'];
        }
    }

    if (!$no_proxy) {
        // Check proxy.
        $proxy = false;
        if (ui_forced_public_url()) {
            $proxy = true;
            $fullurl = $config['public_url'];
            if (substr($fullurl, -1) != '/') {
                $fullurl .= '/';
            }
        } else if (!empty($config['public_url'])
            && (!empty($_SERVER['HTTP_X_FORWARDED_HOST']))
        ) {
            // Forced to use public url when being forwarder by a reverse proxy.
            $fullurl = $config['public_url'];
            if (substr($fullurl, -1) != '/') {
                $fullurl .= '/';
            }

            $proxy = true;
        } else {
            $fullurl = $protocol.'://'.($_SERVER['SERVER_NAME'] ?? '');
        }
    } else {
        $fullurl = $protocol.'://'.($_SERVER['SERVER_NAME'] ?? '');
    }

    // Using a different port than the standard.
    if (!$proxy) {
        // Using a different port than the standard.
        if ($port != null) {
            $fullurl .= ':'.$port;
        }
    }

    $skip_meta_tag = false;
    if ($url === '') {
        if ($proxy === false) {
            $url = $_SERVER['REQUEST_URI'];
            // Already inserted in request_uri.
            $skip_meta_tag = true;
        } else {
            // Redirect to main.
            $url = '?'.$_SERVER['QUERY_STRING'];
        }
    } else if (empty($url) === true) {
        if ($proxy === false) {
            $url = $config['homeurl_static'].'/';
            if ($metaconsole_root === true
                && is_metaconsole()
            ) {
                $url = $config['homeurl_static'].'/'.ENTERPRISE_DIR.'/meta/';
            }

            $skip_meta_tag = true;
        } else {
            $url = '';
        }
    } else if (!strstr($url, '.php')) {
        if ($proxy) {
            $fullurl .= '/';
        } else {
            $fullurl .= $config['homeurl_static'].'/';
        }
    } else {
        if ((bool) $proxy === false) {
            if ($add_name_php_file) {
                $fullurl .= $_SERVER['SCRIPT_NAME'];
            } else {
                $fullurl .= $config['homeurl_static'].'/';
            }
        }
    }

    // Add last slash if missing.
    if (substr($fullurl, -1, 1) !== '/') {
        $fullurl .= '/';
    }

    // Remove starting slash if present.
    if (substr($url, 0, 1) === '/') {
        $url = substr($url, 1);
    }

    if ($skip_meta_tag === false
        && $metaconsole_root
        && is_metaconsole()
    ) {
        $fullurl .= ENTERPRISE_DIR.'/meta/';
    }

    return $fullurl.$url;
}


/**
 * Generates the Pandora 75x Standard views header.
 * This function should be the standard for
 * generating the headers of all PFMS views.
 *
 * @param string  $title       The title of this view.
 * @param string  $icon        Icon for show.
 * @param boolean $return      If true, the string with the formed header is returned.
 * @param string  $help        String for attach at end a link for help.
 * @param boolean $godmode     If false, it will created like operation mode.
 * @param array   $options     Tabs allowed
 * @param array   $breadcrumbs Breadcrumbs with the walk.
 *
 *  EXAMPLE:
 *  ```
 *   $buttons['option_1'] = [
 *     'active' => false,
 *     'text'   => '<a href="'.$url.'">'.html_print_image(
 *         'images/wand.png',
 *         true,
 *         [ 'title' => __('Option 1 for show'), 'class' => 'invert_filter' ]
 *     ).'</a>',
 *    ];
 *
 *    ui_print_standard_header(
 *      __('Favorites'),
 *      'images/op_reporting.png',
 *      false,
 *      '',
 *      true,
 *      $buttons,
 *      [
 *         [ 'link'  => '', 'label' => __('Topology maps') ],
 *         [ 'link'  => '', 'label' => __('Visual console') ],
 *      ]
 *  );
 *  ```
 *
 * @return string If apply
 */
function ui_print_standard_header(
    string $title,
    string $icon='',
    bool $return=false,
    string $help='',
    bool $godmode=false,
    array $options=[],
    array $breadcrumbs=[],
    array $fav_menu_config=[]
) {
    // For standard breadcrumbs.
    ui_require_css_file('discovery');
    // Create the breadcrumb.
    $headerInformation = new HTML();
    $headerInformation->setBreadcrum([]);
    // Prepare the breadcrumbs.
    $countBreadcrumbs = count($breadcrumbs);
    $countUnitBreadcrumb = 0;
    $applyBreadcrumbs = [];
    foreach ($breadcrumbs as $unitBreadcrumb) {
        // Count new breadcrumb.
        $countUnitBreadcrumb++;
        // Apply selected if is the last.
        $unitBreadcrumb['selected'] = ($countBreadcrumbs === $countUnitBreadcrumb);
        // Apply for another breadcrumb.
        $applyBreadcrumbs[] = $unitBreadcrumb;
    }

    // Attach breadcrumbs.
    $headerInformation->prepareBreadcrum(
        $applyBreadcrumbs,
        true
    );
    // Create the header.
    // if (is_metaconsole() === true) {
    // $output = ui_meta_print_header(
    // $title,
    // false,
    // $options
    // );
    // } else {
        $output = ui_print_page_header(
            $title,
            $icon,
            true,
            $help,
            $godmode,
            $options,
            false,
            '',
            GENERIC_SIZE_TEXT,
            '',
            $headerInformation->printHeader(true),
            false,
            $fav_menu_config
        );
    // }
    if ($return !== true) {
        echo $output;
    } else {
        return $output;
    }
}


/**
 * Return a standard page header (Pandora FMS 3.1 version)
 *
 * @param  string  $title           Title.
 * @param  string  $icon            Icon path.
 * @param  boolean $return          Return (false will print using a echo).
 * @param  boolean $help            Help (Help ID to print the Help link).
 * @param  boolean $godmode         Godmode (false = operation mode).
 * @param  string  $options         Options (HTML code for make tabs or just a brief
 *     info string.
 * @param  mixed   $modal           Modal.
 * @param  mixed   $message         Message.
 * @param  mixed   $numChars        NumChars.
 * @param  mixed   $alias           Alias.
 * @param  mixed   $breadcrumbs     Breadcrumbs.
 * @param  boolean $hide_left_small Hide title id screen is small.
 * @return string Header HTML
 */
function ui_print_page_header(
    $title,
    $icon='',
    $return=false,
    $help='',
    $godmode=false,
    $options='',
    $modal=false,
    $message='',
    $numChars=GENERIC_SIZE_TEXT,
    $alias='',
    $breadcrumbs='',
    $hide_left_small=false,
    $fav_menu_config=[]
) {
    $title = io_safe_input_html($title);
    if (($icon == '') && ($godmode == true)) {
        $icon = 'images/gm_setup.png';
    }

    if (($icon == '') && ($godmode == false)) {
        $icon = '';
    }

    if ($godmode == true) {
        $type = 'view';
        $type2 = 'menu_tab_frame_view';
        $separator_class = 'separator';
    } else {
        $type = 'view';
        $type2 = 'menu_tab_frame_view';
        $separator_class = 'separator_view';
    }

    $buffer = '<div id="'.$type2.'"  >';

    if (!empty($breadcrumbs)) {
        $buffer .= '<div class="menu_tab_left_bc">';
        $buffer .= '<div class="breadcrumbs_container">'.$breadcrumbs.'</div>';
    }

    $buffer .= '<div id="menu_tab_left">';
    $buffer .= '<ul class="mn"><li class="'.$type.'">';

    if (strpos($title, 'Monitoring » Services »') != -1) {
        $title = str_replace('Monitoring » Services » Service Map » ', '', $title);
    }

    $buffer .= '<span>';
    $buffer .= '<span class="breadcrumbs-title">';
    if (empty($alias)) {
        $buffer .= ui_print_truncate_text($title, $numChars);
    } else {
        $buffer .= ui_print_truncate_text($alias, $numChars);
    }

    $buffer .= '</span>';

    if ($modal && enterprise_installed() === false) {
        $buffer .= "
		<div id='".$message."' class='publienterprise right mrgn_top-2px' title='Community version'><img data-title='".__('Enterprise version not installed')."' class='img_help forced_title' data-use_title_for_force_title='1' src='images/alert_enterprise.png'></div>
		";
    }

    if (is_metaconsole() === false) {
        if ($help != '') {
            $buffer .= "<div class='head_help head_tip'>".ui_print_help_icon($help, true, '', '', false, '', true).'</div>';
        }
    }

    if (is_array($fav_menu_config) === true) {
        if (count($fav_menu_config) > 0) {
            $buffer .= ui_print_fav_menu(
                $fav_menu_config['id_element'],
                $fav_menu_config['url'],
                $fav_menu_config['label'],
                $fav_menu_config['section']
            );
        }
    }

    $buffer .= '</span>';

    if (is_metaconsole() === true) {
        if ($help != '') {
            $buffer .= "<div class='head_help'>".ui_print_help_icon($help, true, '', 'images/help_30.png').'</div>';
        }
    }

    $buffer .= '</li></ul></div>';

    if (!empty($breadcrumbs)) {
        $buffer .= '</div>';
    }

    if (is_array($options)) {
        $buffer .= '<div id="menu_tab"><ul class="mn">';
        foreach ($options as $key => $option) {
            if (empty($option)) {
                continue;
            } else if ($key === 'separator') {
                continue;
                // $buffer .= '<li class='.$separator_class.'>';
                // $buffer .= '</li>';
            } else {
                if (is_array($option)) {
                    $class = 'nomn';
                    if (isset($option['active'])) {
                        if ($option['active']) {
                            $class = 'nomn_high';
                        }
                    }

                    // Tabs forced to other styles.
                    if (isset($option['godmode']) && $option['godmode']) {
                        $class .= ' tab_godmode';
                    } else if (isset($option['operation']) && ($option['operation'])) {
                        $class .= ' tab_operation';
                    } else {
                        $class .= ($godmode) ? ' tab_godmode' : ' tab_operation';
                    }

                    $buffer .= '<li class="'.$class.' ">';
                    $buffer .= $option['text'];
                    if (isset($option['sub_menu'])) {
                        $buffer .= $option['sub_menu'];
                    }

                    $buffer .= '</li>';
                } else {
                    $buffer .= '<li class="nomn">';
                    $buffer .= $option;
                    $buffer .= '</li>';
                }
            }
        }

        $buffer .= '</ul></div>';
    } else {
        if ($options != '') {
            $buffer .= '<div id="menu_tab"><ul class="mn"><li>';
            $buffer .= $options;
            $buffer .= '</li></ul></div>';
        }
    }

    $buffer .= '</div>';

    if ($hide_left_small) {
        $buffer .= '<script>
        $(window).resize(function () {
            hideLeftHeader()
        });

        $(document).ready(function () {
           hideLeftHeader();
        });

        function hideLeftHeader() {
            var right_width = 0;
            $("#menu_tab").find("li").each(function(index) {
                right_width += parseInt($(this).outerWidth(), 10);
            });
          
            if($("#menu_tab").outerWidth() < right_width) {
                $("#menu_tab_left").children().hide()
            } else {
                $("#menu_tab_left").children().show();
            }
        }
    </script>';
    }

    if (!$return) {
        echo $buffer;
    }

    return $buffer;
}


/**
 * Print a input for agent autocomplete, this input search into your
 * pandora DB (or pandoras DBs when you have metaconsole) for agents
 * that have name near to equal that you are writing into the input.
 *
 * This generate a lot of lines of html and javascript code.
 *
 * @param array $parameters Array with several properties:
 * - $parameters['return'] boolean, by default is false
 *   true  - return as html string the code (html and js)
 *   false - print the code.
 *
 * - $parameters['input_name'] the input name (needs to get the value)
 *   string  - The name.
 *   default - "agent_autocomplete_<aleatory_uniq_raw_letters/numbers>"
 *
 * - $parameters['input_id'] the input id (needs to get the value)
 *   string  - The ID.
 *   default - "text-<input_name>"
 *
 * - $parameters['selectbox_group'] the id of selectbox with the group
 *   string  - The ID of selectbox.
 *   default - "" empty string
 *
 * - $parameters['icon_image'] the small icon to show into the input in
 *   the right side.
 *   string  - The url for the image.
 *   default - "images/lightning.png"
 *
 * - $parameters['value'] The initial value to set the input.
 *   string  - The value.
 *   default - "" emtpy string
 *
 * - $parameters['show_helptip'] boolean, by  default is false
 *   true  - print the icon out the field in side right the tiny star
 *           for tip.
 *   false - does not print
 *
 * - $parameters['helptip_text'] The text to show in the tooltip.
 *   string  - The text to show into the tooltip.
 *   default - "Type at least two characters to search." (translate)
 *
 * - $parameters['use_hidden_input_idagent'] boolean, Use a field for
 *   store the id of agent from the ajax query. By default is false.
 *   true  - Use the field for id agent and the sourcecode work with
 *           this.
 *   false - Doesn't use the field (maybe this doesn't exist outer)
 *
 * - $parameters['print_hidden_input_idagent'] boolean, Print a field
 *   for store the id of agent from the ajax query. By default is
 *   false.
 *   true  - Print the field for id agent and the sourcecode work with
 *           this.
 *   false - Doesn't print the field (maybe this doesn't exist outer)
 *
 * - $parameters['hidden_input_idagent_name'] The name of hidden input
 *   for to store the id agent.
 *   string  - The name of hidden input.
 *   default - "agent_autocomplete_idagent_<aleatory_uniq_raw_letters/numbers>"
 *
 * - $parameters['hidden_input_idagent_id'] The id of hidden input
 *   for to store the id agent.
 *   string  - The id of hidden input.
 *   default - "hidden-<hidden_input_idagent_name>"
 *
 * - $parameters['hidden_input_idagent_value'] The initial value to set
 *   the input id agent for store the id agent.
 *   string  - The value.
 *   default - 0
 *
 * - $parameters['size'] The size in characters for the input of agent.
 *   string  - A number of characters.
 *   default - 30
 *
 * - $parameters['maxlength'] The max characters that can store the
 *   input of agent.
 *   string  - A number of characters max to store
 *   default - 100
 *
 * - $parameters['disabled'] Set as disabled the input of agent. By
 *   default is false
 *   true  - Set disabled the input of agent.
 *   false - Set enabled the input of agent.
 *
 * - $parameters['selectbox_id'] The id of select box that stores the
 *   list of modules of agent select.
 *   string - The id of select box.
 *   default - "id_agent_module"
 *
 * - $parameters['add_none_module'] Boolean, add the list of modules
 *   the "none" entry, with value 0. By default is true
 *   true  - add the none entry.
 *   false - does not add the none entry.
 *
 * - $parameters['none_module_text'] Boolean, add the list of modules
 *   the "none" entry, with value 0.
 *   string  - The text to put for none module for example "select a
 *             module"
 *   default - "none" (translate)
 *
 * - $parameters['print_input_server'] Boolean, print the hidden field
 *   to store the server (metaconsole). By default false.
 *   true  - Print the hidden input for the server.
 *   false - Does not print.
 *
 * - $parameters['use_input_server'] Boolean, use the hidden field
 *   to store the server (metaconsole). By default false.
 *   true  - Use the hidden input for the server.
 *   false - Does not print.
 *
 * - $parameters['input_server_name'] The name for hidden field to
 *   store the server.
 *   string  - The name of field for server.
 *   default - "server_<aleatory_uniq_raw_letters/numbers>"
 *
 * - $parameters['input_server_id'] The id for hidden field to store
 *   the server.
 *   string  - The id of field for server.
 *   default - "hidden-<input_server_name>"
 *
 * - $parameters['input_server_value'] The value to store into the
 *   field server.
 *   string  - The name of server.
 *   default - "" empty string
 *
 * - $parameters['metaconsole_enabled'] Boolean, set the sourcecode for
 *   to make some others things that run of without metaconsole. By
 *   default false.
 *   true  - Set the gears for metaconsole.
 *   false - Run as without metaconsole.
 *
 * - $parameters['javascript_ajax_page'] The page to send the ajax
 *   queries.
 *   string  - The url to ajax page, remember the url must be into your
 *             domain (ajax security).
 *   default - "ajax.php"
 *
 * - $parameters['javascript_function_action_after_select'] The name of
 *   function to call after the user select a agent into the list in
 *   the autocomplete field.
 *   string  - The name of function.
 *   default - ""
 *
 * - $parameters['javascript_function_action_after_select_js_call'] The
 *   call of this function to call after user select a agent into the
 *   list in the autocomplete field. Instead the
 *   $parameters['javascript_function_action_after_select'], this is
 *   overwrite the previous element. And this is necesary when you need
 *   to set some params in your custom function.
 *   string  - The call line as javascript code.
 *   default - ""
 *
 * - $parameters['javascript_function_action_into_source'] The source
 *   code as block string to call when the autocomplete starts to get
 *   the data from ajax.
 *   string  - A huge string with your function as javascript.
 *   default - ""
 *
 * - $parameters['javascript'] Boolean, set the autocomplete agent to
 *   use javascript or enabled javascript. By default true.
 *   true  - Enabled the javascript.
 *   false - Disabled the javascript.
 *
 * - $parameters['javascript_is_function_select'] Boolean, set to
 *   enable to call a function when user select a agent in the
 *   autocomplete list. By default false.
 *   true  - Enabled this feature.
 *   false - Disabled this feature.
 *
 * - $parameters['javascript_code_function_select'] The name of
 *   function to call when user select a agent in the autocomplete
 *   list.
 *   string  - The name of function but remembers this function pass
 *             the parameter agent_name.
 *   default - "function_select_<input_name>"
 *
 * - $parameters['javascript_name_function_select'] The source
 *   code as block string to call when user select a agent into the
 *   list in the autocomplete field. Althought use this element, you
 *   need use the previous parameter to set name of your custom
 *   function or call line.
 *   string  - A huge string with your function as javascript.
 *   default - A lot of lines of source code into a string, please this
 *             lines you can read in the source code of function.
 *
 * - $parameters['javascript_change_ajax_params'] The params to pass in
 *   the ajax query for the list of agents.
 *   array   - The associative array with the key and value to pass in
 *             the ajax query.
 *   default - A lot of lines of source code into a string, please this
 *             lines you can read in the source code of function.
 *
 * - $parameters['javascript_function_change'] The source code as block
 *   string with all javascript code to run autocomplete field.
 *   string - The source code javascript into a string.
 *   default - A lot of lines of source code into a string, please this
 *             lines you can read in the source code of function.
 *
 * - $parameters['javascript_document_ready'] Boolean, set the
 *   javascript sourcecode to run with the document is ready. By
 *   default is true.
 *   true  - Set to run when document is ready.
 *   false - Not set to run.
 *
 * - $parameters['javascript_tags'] Boolean, print the html tags for
 *   javascript. By default is true.
 *   true  - Print the javascript tags.
 *   false - Doesn't print the tags.
 *
 * - $parameters['javascript_tags'] Boolean, print the html tags for
 *   javascript. By default is true.
 *   true  - Print the javascript tags.
 *   false - Doesn't print the tags.
 *
 * - $parameters['input_style'] String, Set additional styles to input.
 *
 * @return string HTML code if return parameter is true.
 */
function ui_print_agent_autocomplete_input($parameters)
{
    global $config;

    $text_color = '';
    // Normalize and extract the data from $parameters
    // ------------------------------------------------------------------.
    $return = false;
    // Default value.
    if (isset($parameters['return'])) {
        $return = $parameters['return'];
    }

    $input_name = uniqid('agent_autocomplete_');
    // Default value.
    if (isset($parameters['input_name'])) {
        $input_name = $parameters['input_name'];
    }

    $input_id = 'text-'.$input_name;
    // Default value.
    if (isset($parameters['input_id'])) {
        $input_id = $parameters['input_id'];
    }

    $selectbox_group = '';
    // Default value.
    if (isset($parameters['selectbox_group'])) {
        $selectbox_group = $parameters['selectbox_group'];
    }

    // Default value.
    $icon_agent = 'images/agents@svg.svg';

    if ($config['style'] === 'pandora_black' && !is_metaconsole()) {
        $text_color = 'style="color: white"';
        $icon_agent = 'images/agent_mc.menu.png';
    }

    $icon_image = html_print_image($icon_agent, true, false, true);
    if (isset($parameters['icon_image'])) {
        $icon_image = $parameters['icon_image'];
    }

    $value = '';
    // Default value.
    if (isset($parameters['value'])) {
        $value = $parameters['value'];
    }

    $show_helptip = true;
    // Default value.
    if (isset($parameters['show_helptip'])) {
        $show_helptip = $parameters['show_helptip'];
    }

    $helptip_text = __('Type at least two characters to search.');
    // Default value.
    if (isset($parameters['helptip_text'])) {
        $helptip_text = $parameters['helptip_text'];
    }

    $use_hidden_input_idagent = false;
    // Default value.
    if (isset($parameters['use_hidden_input_idagent'])) {
        $use_hidden_input_idagent = $parameters['use_hidden_input_idagent'];
    }

    $print_hidden_input_idagent = false;
    // Default value.
    if (isset($parameters['print_hidden_input_idagent'])) {
        $print_hidden_input_idagent = $parameters['print_hidden_input_idagent'];
    }

    $hidden_input_idagent_name = uniqid('agent_autocomplete_idagent_');
    // Default value.
    if (isset($parameters['hidden_input_idagent_name'])) {
        $hidden_input_idagent_name = $parameters['hidden_input_idagent_name'];
    }

    $hidden_input_idagent_id = 'hidden-'.$input_name;
    // Default value.
    if (isset($parameters['hidden_input_idagent_id'])) {
        $hidden_input_idagent_id = $parameters['hidden_input_idagent_id'];
    }

    $hidden_input_idagent_value = (int) get_parameter($hidden_input_idagent_name, 0);
    // Default value.
    if (isset($parameters['hidden_input_idagent_value'])) {
        $hidden_input_idagent_value = $parameters['hidden_input_idagent_value'];
    }

    $size = 30;
    // Default value.
    if (isset($parameters['size'])) {
        $size = $parameters['size'];
    }

    $maxlength = 100;
    // Default value.
    if (isset($parameters['maxlength'])) {
        $maxlength = $parameters['maxlength'];
    }

    $disabled = false;
    // Default value.
    if (isset($parameters['disabled'])) {
        $disabled = $parameters['disabled'];
    }

    $selectbox_id = 'id_agent_module';
    // Default value.
    if (isset($parameters['selectbox_id'])) {
        $selectbox_id = $parameters['selectbox_id'];
    }

    $add_none_module = true;
    // Default value.
    if (isset($parameters['add_none_module'])) {
        $add_none_module = $parameters['add_none_module'];
    }

    $none_module_text = '--';
    // Default value.
    if (isset($parameters['none_module_text'])) {
        $none_module_text = $parameters['none_module_text'];
    }

    $print_input_server = false;
    // Default value.
    if (isset($parameters['print_input_server'])) {
        $print_input_server = $parameters['print_input_server'];
    }

    $print_input_id_server = false;
    // Default value.
    if (isset($parameters['print_input_id_server'])) {
        $print_input_id_server = $parameters['print_input_id_server'];
    }

    $use_input_server = false;
    // Default value.
    if (isset($parameters['use_input_server'])) {
        $use_input_server = $parameters['use_input_server'];
    }

    $use_input_id_server = false;
    // Default value.
    if (isset($parameters['use_input_id_server'])) {
        $use_input_id_server = $parameters['use_input_id_server'];
    }

    $input_server_name = uniqid('server_');
    // Default value.
    if (isset($parameters['input_server_name'])) {
        $input_server_name = $parameters['input_server_name'];
    }

    $input_id_server_name = uniqid('server_');
    // Default value.
    if (isset($parameters['input_id_server_name'])) {
        $input_id_server_name = $parameters['input_id_server_name'];
    }

    $input_server_id = 'hidden-'.$input_server_name;
    // Default value.
    if (isset($parameters['input_server_id'])) {
        $input_server_id = $parameters['input_server_id'];
    }

    $input_id_server_id = 'hidden-'.$input_id_server_name;
    // Default value.
    if (isset($parameters['input_id_server_id'])) {
        $input_id_server_id = $parameters['input_id_server_id'];
    }

    $input_server_value = '';
    // Default value.
    if (isset($parameters['input_server_value'])) {
        $input_server_value = $parameters['input_server_value'];
    }

    $input_id_server_value = '';
    // Default value.
    if (isset($parameters['input_id_server_value'])) {
        $input_id_server_value = $parameters['input_id_server_value'];
    }

    $from_ux_transaction = '';
    // Default value.
    if (isset($parameters['from_ux'])) {
        $from_ux_transaction = $parameters['from_ux'];
    }

    $from_wux_transaction = '';
    // Default value.
    if (isset($parameters['from_wux'])) {
        $from_wux_transaction = $parameters['from_wux'];
    }

    $cascade_protection = false;
    // Default value.
    if (isset($parameters['cascade_protection'])) {
        $cascade_protection = $parameters['cascade_protection'];
    }

    $metaconsole_enabled = false;
    // Default value.
    if (isset($parameters['metaconsole_enabled'])) {
        $metaconsole_enabled = $parameters['metaconsole_enabled'];
    } else {
        // If metaconsole_enabled param is not setted then pick source configuration.
        $metaconsole_enabled = is_metaconsole();
    }

    $get_only_string_modules = false;
    if (isset($parameters['get_only_string_modules'])) {
        $get_only_string_modules = true;
    }

    $no_disabled_modules = true;
    if (isset($parameters['no_disabled_modules'])) {
        $no_disabled_modules = $parameters['no_disabled_modules'];
    }

    $spinner_image = html_print_image('images/spinner.gif', true, false, true);
    if (isset($parameters['spinner_image'])) {
        $spinner_image = $parameters['spinner_image'];
    }

    // Javascript configurations
    // ------------------------------------------------------------------.
    $javascript_ajax_page = ui_get_full_url('ajax.php', false, false, false);
    // Default value.
    if (isset($parameters['javascript_ajax_page'])) {
        $javascript_ajax_page = $parameters['javascript_ajax_page'];
    }

    $javascript_function_action_after_select = '';
    // Default value.
    $javascript_function_action_after_select_js_call = '';
    // Default value.
    if (isset($parameters['javascript_function_action_after_select'])) {
        $javascript_function_action_after_select = $parameters['javascript_function_action_after_select'];
        $javascript_function_action_after_select_js_call = $javascript_function_action_after_select.'();';
    }

    if (isset($parameters['javascript_function_action_after_select_js_call'])) {
        if ($javascript_function_action_after_select_js_call != $parameters['javascript_function_action_after_select_js_call']
        ) {
            $javascript_function_action_after_select_js_call = $parameters['javascript_function_action_after_select_js_call'];
        }
    }

    $javascript_function_action_into_source = '';
    // Default value.
    $javascript_function_action_into_source_js_call = '';
    // Default value.
    if (isset($parameters['javascript_function_action_into_source'])) {
        $javascript_function_action_into_source = $parameters['javascript_function_action_into_source'];
        $javascript_function_action_into_source_js_call = $javascript_function_action_into_source.'();';
    }

    if (isset($parameters['javascript_function_action_into_source_js_call'])) {
        if ($javascript_function_action_into_source_js_call != $parameters['javascript_function_action_into_source_js_call']
        ) {
            $javascript_function_action_into_source_js_call = $parameters['javascript_function_action_into_source_js_call'];
        }
    }

    $javascript = true;
    // Default value.
    if (isset($parameters['javascript'])) {
        $javascript = $parameters['javascript'];
    }

    $get_order_json = false;
    if (isset($parameters['get_order_json'])) {
        $get_order_json = true;
    }

    $javascript_is_function_select = false;
    // Default value.
    if (isset($parameters['javascript_is_function_select'])) {
        $javascript_is_function_select = $parameters['javascript_is_function_select'];
    }

    $javascript_name_function_select = 'function_select_'.$input_name;
    // Default value.
    if (isset($parameters['javascript_name_function_select'])) {
        $javascript_name_function_select = $parameters['javascript_name_function_select'];
    }

    $inputStyles = ($parameters['input_style'] ?? '');

    if ($from_ux_transaction != '') {
        $javascript_code_function_select = '
		function function_select_'.$input_name.'(agent_name) {
			$("#'.$selectbox_id.'").empty();
			
			var inputs = [];
			inputs.push ("id_agent=" + $("#'.$hidden_input_idagent_id.'").val());
			inputs.push ("get_agent_transactions=1");
			inputs.push ("page=enterprise/include/ajax/ux_transaction.ajax");
			
			jQuery.ajax ({
				data: inputs.join ("&"),
				type: "POST",
				url: action="'.$javascript_ajax_page.'",
				dataType: "json",
				success: function (data) {
					if (data) {
						$("#'.$selectbox_id.'").append ($("<option value=0>None</option>"));
						jQuery.each (data, function (id, value) {
							$("#'.$selectbox_id.'").append ($("<option value=" + id + ">" + value + "</option>"));
						});
					}
				}
			});
			
			return false;
		}
		';
    } else if ($from_wux_transaction != '') {
        if (is_metaconsole() === true) {
            $inputNode = 'inputs.push ("server_id=" + $("#'.$input_id_server_id.'").val());';
        } else {
            $inputNode = '';
        }

        $javascript_code_function_select = '
		function function_select_'.$input_name.'(agent_name) {
			$("#'.$selectbox_id.'").empty();
			
			var inputs = [];
			inputs.push ("id_agent=" + $("#'.$hidden_input_idagent_id.'").val());
            inputs.push ("get_agent_transactions=1");
			inputs.push ("page=enterprise/include/ajax/wux_transaction.ajax");
			'.$inputNode.'

			jQuery.ajax ({
				data: inputs.join ("&"),
				type: "POST",
				url: action="'.$javascript_ajax_page.'",
				dataType: "json",
				success: function (data) {
					if (data) {
						$("#'.$selectbox_id.'").append ($("<option value=0>None</option>"));
						jQuery.each (data, function (id, value) {
							$("#'.$selectbox_id.'").append ($("<option value=" + id + ">" + value + "</option>"));
						});
					}
				}
			});
			
			return false;
		}
		';
    } else {
        $javascript_code_function_select = '
		function function_select_'.$input_name.'(agent_name) {
			
			$("#'.$selectbox_id.'").empty ();
			
			var inputs = [];
			inputs.push ("agent_name=" + agent_name);
			inputs.push ("delete_pending=0");
			inputs.push ("get_agent_modules_json=1");
			inputs.push ("page=operation/agentes/ver_agente");
			
			if ('.((int) !$metaconsole_enabled).') {
				inputs.push ("force_local_modules=1");
			}

			inputs.push ("get_order_json=1");

			if ('.((int) $get_only_string_modules).') {
				inputs.push ("get_only_string_modules=1");
			}

            if ('.((int) $no_disabled_modules).') {
                inputs.push ("disabled=0");
            }

			if ('.((int) $metaconsole_enabled).') {
				if (('.((int) $use_input_server).')
						|| ('.((int) $print_input_server).')) {
					inputs.push ("server_name=" + $("#'.$input_server_id.'").val());
				}
				
				if (('.((int) $use_input_id_server).')
						|| ('.((int) $print_input_id_server).')) {
					inputs.push ("server_id=" + $("#'.$input_id_server_id.'").val());
				}
				
			}
			
			if (('.((int) $print_hidden_input_idagent).')
				|| ('.((int) $use_hidden_input_idagent).')) {
				
				inputs.push ("id_agent=" + $("#'.$hidden_input_idagent_id.'").val());
			}
			
			jQuery.ajax ({
				data: inputs.join ("&"),
				type: "POST",
				url: action="'.$javascript_ajax_page.'",
				dataType: "json",
				success: function (data) {
                    if (Array.isArray(data) === true) {
                        data.sort(function(a, b) {
                            var textA = a.nombre.toUpperCase();
                            var textB = b.nombre.toUpperCase();
                            return (textA < textB) ? -1 : (textA > textB) ? 1 : 0;
                        });
                    }

					if ('.((int) $add_none_module).') {
						$("#'.$selectbox_id.'")
							.append($("<option></option>")
							.attr("value", 0).text("'.$none_module_text.'"));
					}
					
					jQuery.each (data, function(i, val) {
						s = js_html_entity_decode(val["nombre"]);
						$("#'.$selectbox_id.'")
							.append ($("<option></option>")
							.attr("value", val["id_agente_modulo"]).text (s));
					});
					if('.(int) $cascade_protection.' == 0){
						$("#'.$selectbox_id.'").enable();
					}
					$("#'.$selectbox_id.'").fadeIn ("normal");
				}
			});
			
			return false;
		}
		';
    }

    if (isset($parameters['javascript_code_function_select'])) {
        $javascript_code_function_select = $parameters['javascript_code_function_select'];
    }

    // ============ INIT javascript_change_ajax_params ==================
    // Default value.
    $javascript_page = 'include/ajax/agent';
    if (isset($parameters['javascript_page'])) {
        $javascript_page = $parameters['javascript_page'];
    }

    $javascript_change_ajax_params_original = [
        'page'          => '"'.$javascript_page.'"',
        'search_agents' => 1,
        'id_group'      => 'function() {
				var group_id = 0;
				
				if ('.((int) !empty($selectbox_group)).') {
					group_id = $("#'.$selectbox_group.'").val();
				}
				
				return group_id;
			}',
        'q'             => 'term',
    ];

    if (isset($parameters['delete_offspring_agents']) === true) {
        $javascript_change_ajax_params_original['delete_offspring_agents'] = $parameters['delete_offspring_agents'];
    }

    if (!$metaconsole_enabled) {
        $javascript_change_ajax_params_original['force_local'] = 1;
    }

    if (isset($parameters['javascript_change_ajax_params'])) {
        $javascript_change_ajax_params = [];

        $found_page = false;
        foreach ($parameters['javascript_change_ajax_params'] as $key => $param_ajax) {
            if ($key == 'page') {
                $found_page = true;
                if ($javascript_page != $param_ajax) {
                    $javascript_change_ajax_params['page'] = $param_ajax;
                } else {
                    $javascript_change_ajax_params['page'] = $javascript_page;
                }
            } else {
                $javascript_change_ajax_params[$key] = $param_ajax;
            }
        }

        if (!$found_page) {
            $javascript_change_ajax_params['page'] = $javascript_page;
        }
    } else {
        $javascript_change_ajax_params = $javascript_change_ajax_params_original;
    }

    $first = true;
    $javascript_change_ajax_params_text = 'var data_params = {';
    foreach ($javascript_change_ajax_params as $key => $param_ajax) {
        if (!$first) {
            $javascript_change_ajax_params_text .= ",\n";
        } else {
            $first = false;
        }

        $javascript_change_ajax_params_text .= '"'.$key.'":'.$param_ajax;
    }

    $javascript_change_ajax_params_text .= '};';
    // ============ END javascript_change_ajax_params ===================
    $javascript_function_change = '';
    // Default value.
    $javascript_function_change .= '
        function setInputBackground(inputId, image) {
            $("#"+inputId)
            .attr("style", "background-image: url(\'"+image+"\'); background-repeat: no-repeat; background-position: 97% center; background-size: 20px; '.$inputStyles.'");
        }

        $(document).ready(function () {
            $("#'.$input_id.'").focusout(function (e) {
                setTimeout(() => {
                    let iconImage = "'.$icon_image.'";
                    $("#'.$input_id.'").attr("style", "background-image: url(\'"+iconImage+"\'); background-repeat: no-repeat; background-position: 97% center; background-size: 20px; '.$inputStyles.'");
                }, 100);
            });
        });

		function set_functions_change_autocomplete_'.$input_name.'() {
			var cache_'.$input_name.' = {};

			$("#'.$input_id.'").autocomplete({
				minLength: 2,
				source: function( request, response ) {
					var term = request.term; //Word to search
					'.$javascript_change_ajax_params_text.'
					var groupId = data_params.id_group();

					// Index cache by group Id
					if (cache_'.$input_name.'[groupId] == null) {
						cache_'.$input_name.'[groupId] = {};
					}

					//Set loading
                    setInputBackground("'.$input_id.'", "'.$spinner_image.'");
					
					//Function to call when the source
					if ('.((int) !empty($javascript_function_action_into_source_js_call)).') {
						'.$javascript_function_action_into_source_js_call.'
					}
					
					//==== CACHE CODE ==================================
					//Check the cache
					var found = false;
					if (term in cache_'.$input_name.'[groupId]) {
						response(cache_'.$input_name.'[groupId][term]);
						
						//Set icon
						setInputBackground("'.$input_id.'", "'.$icon_image.'");
						return;
					}
					else {
						//Check if other terms cached start with same
						//letters.
						//TODO: At the moment DISABLED CODE.
						/*
						for (i = 1; i < term.length; i++) {
							var term_match = term.substr(0, term.length - i);
							
							$.each(cache_'.$input_name.'[groupId], function (oldterm, olddata) {
								var pattern = new RegExp("^" + term_match + ".*","gi");
								
								if (oldterm.match(pattern)) {
									response(cache_'.$input_name.'[groupId][oldterm]);
									
									found = true;

									//Set icon
                                    setInputBackground("'.$input_id.'", "'.$icon_image.'");
									return;
								}
							});
							
							if (found) {
								break;
							}
						}
						*/
					}
					//==================================================
					
					
					if (found) {
						//Set icon
                        setInputBackground("'.$input_id.'", "'.$icon_image.'");
						
						select_item_click = 0;
      
						return;
					}
					
					jQuery.ajax ({
						data: data_params,
						type: "POST",
						url: action="'.$javascript_ajax_page.'",
						dataType: "json",
						success: function (data) {
								cache_'.$input_name.'[groupId][term] = data; //Save the cache
								
								response(data);
								
								//Set icon
                                setInputBackground("'.$input_id.'", "'.$icon_image.'");
                                select_item_click = 0;
								
								return;
							}
						});

					return;
				},
				//---END source-----------------------------------------
				
				
				select: function( event, ui ) {
					var agent_name = ui.item.alias;
					var agent_id = ui.item.id;
					var server_name = "";
					var server_id = "";
					
					
					if ('.((int) $metaconsole_enabled).') {
						server_name = ui.item.server;
					}
					else {
						server_name = ui.item.ip;
					}
					
					if (('.((int) $use_input_id_server).')
						|| ('.((int) $print_input_id_server).')) {
						server_id = ui.item.id_server;
					}

					//Put the name
					$(this).val(agent_name);
					
					if (('.((int) $print_hidden_input_idagent).')
						|| ('.((int) $use_hidden_input_idagent).')) {
						$("#'.$hidden_input_idagent_id.'").val(agent_id);
					}
					
					//Put the server id into the hidden input
					if (('.((int) $use_input_server).')
						|| ('.((int) $print_input_server).')) {
						$("#'.$input_server_id.'").val(server_name);
					}
					
					//Put the server id into the hidden input
					if (('.((int) $use_input_id_server).')
						|| ('.((int) $print_input_id_server).')) {
						$("#'.$input_id_server_id.'").val(server_id);
					}
					
					//Call the function to select (example fill the modules)
					if ('.((int) $javascript_is_function_select).') {
						'.$javascript_name_function_select.'(agent_name);
					}
					
					//Function to call after the select
					if ('.((int) !empty($javascript_function_action_after_select_js_call)).') {
						'.$javascript_function_action_after_select_js_call.'
					}
					
					select_item_click = 1;
					
					return false;
				}
				})
			.data("ui-autocomplete")._renderItem = function( ul, item ) {
				if (item.ip == "") {
					text = "<a>" + item.alias+ "</a>";
				}
				else {
					text = "<a>" + item.alias
						+ "<br><span style=\"font-size: 70%; font-style: italic;\">IP:" + item.ip + "</span></a>";
				}
				
				switch (item.filter) {
					default:
					case \'agent\':
						return $("<li style=\'background: #DFFFC4;\'></li>")
							.data("item.autocomplete", item)
							.append(text)
							.appendTo(ul);
						break;
					case \'address\':
						return $("<li style=\'background: #F7CFFF;\'></li>")
							.data("item.autocomplete", item)
							.append(text)
							.appendTo(ul);
						break;
					case \'description\':
						return $("<li style=\'background: #FEFCC6;\'></li>")
							.data("item.autocomplete", item)
							.append(text)
							.appendTo(ul);
						break;
					case \'alias\':
						return $("<li style=\'background: #a8e7eb;\'></li>")
							.data("item.autocomplete", item)
							.append(text)
							.appendTo(ul);
						break;
				}
				
				
			};
			
			//Force the size of autocomplete
			$(".ui-autocomplete").css("max-height", "100px");
			$(".ui-autocomplete").css("overflow-y", "auto");
			/* prevent horizontal scrollbar */
			$(".ui-autocomplete").css("overflow-x", "hidden");
			/* add padding to account for vertical scrollbar */
			$(".ui-autocomplete").css("padding-right", "20px");
			
			//Force to style of items
			$(".ui-autocomplete").css("text-align", "left");
		}';

    if (isset($parameters['javascript_function_change'])) {
        $javascript_function_change = $parameters['javascript_function_change'];
    }

    $javascript_document_ready = true;
    // Default value.
    if (isset($parameters['javascript_document_ready'])) {
        $javascript_document_ready = $parameters['javascript_document_ready'];
    }

    $javascript_tags = true;
    // Default value.
    if (isset($parameters['javascript_tags'])) {
        $javascript_tags = $parameters['javascript_tags'];
    }

    $disabled_javascript_on_blur_function = false;
    // Default value.
    if (isset($parameters['disabled_javascript_on_blur_function'])) {
        $disabled_javascript_on_blur_function = $parameters['disabled_javascript_on_blur_function'];
    }

    $javascript_on_blur_function_name = 'function_on_blur_'.$input_name;
    // Default value.
    if (isset($parameters['javascript_on_blur_function_name'])) {
        $javascript_on_blur_function_name = $parameters['javascript_on_blur_function_name'];
    }

    $check_only_empty_javascript_on_blur_function = false;
    // Default value.
    if (isset($parameters['check_only_empty_javascript_on_blur_function'])) {
        $check_only_empty_javascript_on_blur_function = $parameters['check_only_empty_javascript_on_blur_function'];
    }

    // Default value.
    $javascript_on_blur = '
		/*
		This function is a callback when the autocomplete agent
		input lost the focus.
		*/
		function '.$javascript_on_blur_function_name.'() {
			input_value = $("#'.$input_id.'").val();
			
			if (input_value.length < 2) {
				if (('.((int) $print_hidden_input_idagent).')
					|| ('.((int) $use_hidden_input_idagent).')) {
					$("#'.$hidden_input_idagent_id.'").val(0);
				}
				
				//Put the server id into the hidden input
				if (('.((int) $use_input_server).')
					|| ('.((int) $print_input_server).')) {
					$("#'.$input_server_id.'").val("");
				}
				
				//Put the server id into the hidden input
				if (('.((int) $use_input_id_server).')
					|| ('.((int) $print_input_id_server).')) {
					$("#'.$input_id_server_id.'").val("");
				}
				
				return;
			}
			
			if (select_item_click) {
                select_item_click = 0;
                $("#'.$input_id.'")
                .attr("style", "background-image: url(\"'.$spinner_image.'\"); background-repeat: no-repeat; background-position: 97% center; background-size: 20px; '.$inputStyles.'");
				return;
			} else {
                // Clear selectbox if item is not selected.
                $("#'.$selectbox_id.'").empty();
                $("#'.$selectbox_id.'").append($("<option value=0>'.__('Select an Agent first').'</option>"));
                $("#'.$selectbox_id.'").attr("disabled", "disabled");
                // Not allow continue on blur .
                if ('.((int) $check_only_empty_javascript_on_blur_function).') {
                    return
                }
            }

			//Set loading
			$("#'.$input_id.'")
                .attr("style", "background-image: url(\"'.$spinner_image.'\"); background-repeat: no-repeat; background-position: 97% center; background-size: 20px; '.$inputStyles.'");
			var term = input_value; //Word to search
			
			'.$javascript_change_ajax_params_text.'
			
			if ('.((int) !$metaconsole_enabled).') {
				data_params[\'force_local\'] = 1;
			}
			
			jQuery.ajax ({
				data: data_params,
				type: "POST",
				url: action="'.$javascript_ajax_page.'",
				dataType: "json",
				success: function (data) {
						if (data.length < 2) {
							//Set icon
							$("#'.$input_id.'").attr("style", "background-image: url(\"'.$spinner_image.'\"); background-repeat: no-repeat; background-position: 97% center; background-size: 20px; '.$inputStyles.'");
							return;
						}

						var agent_name = data[0].name;
						var agent_id = data[0].id;
						var server_name = "";
						var server_id = "";
						
						if ('.((int) $metaconsole_enabled).') {
							server_name = data[0].server;
						}
						else {
							server_name = data[0].ip;
						}
						
						if (('.((int) $use_input_id_server).')
						|| ('.((int) $print_input_id_server).')) {
							server_id = data[0].id_server;
						}
						
						if (('.((int) $print_hidden_input_idagent).')
							|| ('.((int) $use_hidden_input_idagent).')) {
							$("#'.$hidden_input_idagent_id.'").val(agent_id);
						}
						
						//Put the server id into the hidden input
						if (('.((int) $use_input_server).')
							|| ('.((int) $print_input_server).')) {
							$("#'.$input_server_id.'").val(server_name);
						}
						
						//Put the server id into the hidden input
						if (('.((int) $use_input_id_server).')
							|| ('.((int) $print_input_id_server).')) {
							$("#'.$input_id_server_id.'").val(server_id);
						}
						
						//Call the function to select (example fill the modules)
						if ('.((int) $javascript_is_function_select).') {
							'.$javascript_name_function_select.'(agent_name);
						}
						
						//Function to call after the select
						if ('.((int) !empty($javascript_function_action_after_select_js_call)).') {
							'.$javascript_function_action_after_select_js_call.'
						}

						//Set icon
						$("#'.$input_id.'")
                            .attr("style", "background: url(\"'.$icon_image.'\") 97% center no-repeat; background-size: 20px; '.$inputStyles.'")
						return;
					}
				});
		}
		';
    if (isset($parameters['javascript_on_blur'])) {
        $javascript_on_blur = $parameters['javascript_on_blur'];
    }

    // ------------------------------------------------------------------.
    $html = '';

    $text_color = '';
    if ($config['style'] === 'pandora_black' && is_metaconsole() === false) {
        $text_color = 'color: white';
    }

    $attrs = [];
    $attrs['style'] = 'background-image: url('.$icon_image.'); background-repeat: no-repeat; background-position: 97% center; background-size: 20px; '.$text_color.' '.$inputStyles.'';

    if (!$disabled_javascript_on_blur_function) {
        $attrs['onblur'] = $javascript_on_blur_function_name.'()';
    }

    $html = html_print_input_text_extended(
        $input_name,
        $value,
        $input_id,
        $helptip_text,
        $size,
        $maxlength,
        $disabled,
        '',
        $attrs,
        true
    );
    if ($show_helptip) {
        $html .= ui_print_input_placeholder($helptip_text, true);
    }

    if ($print_hidden_input_idagent) {
        $html .= html_print_input_hidden_extended(
            $hidden_input_idagent_name,
            $hidden_input_idagent_value,
            $hidden_input_idagent_id,
            true
        );
    }

    if ($print_input_server) {
        $html .= html_print_input_hidden_extended(
            $input_server_name,
            $input_server_value,
            $input_server_id,
            true
        );
    }

    if ($print_input_id_server) {
        $html .= html_print_input_hidden_extended(
            $input_id_server_name,
            $input_id_server_value,
            $input_id_server_id,
            true
        );
    }

    // Write the javascript.
    if ($javascript) {
        if ($javascript_tags) {
            $html .= '<script type="text/javascript">
				/* <![CDATA[ */';
        }

        $html .= 'var select_item_click = 0;'."\n";

        $html .= $javascript_function_change;
        if ($javascript_is_function_select) {
            $html .= $javascript_code_function_select;
        }

        $html .= $javascript_on_blur;

        if ($javascript_document_ready) {
            $html .= '$(document).ready (function () {
				set_functions_change_autocomplete_'.$input_name.'();
				});';
        }

        if ($javascript_tags) {
            $html .= '/* ]]> */
				</script>';
        }
    }

    if ($return) {
        return $html;
    } else {
        echo $html;
    }
}


/**
 * Return error strings (title and message) for each error code
 *
 * @param string $error_code Error code.
 *
 * @return array.
 */
function ui_get_error($error_code='')
{
    // XXX: Deprecated. Pandora shouldn't go inside this.
    return [
        'title'   => __('Unhandled error'),
        'message' => __('An unhandled error occurs'),
    ];
}


/**
 * Include time picker.
 *
 * @param boolean $echo_tags Tags.
 *
 * @return void
 */
function ui_include_time_picker($echo_tags=false)
{
    if (is_ajax() || $echo_tags) {
        echo '<script type="text/javascript" src="'.ui_get_full_url(false, false, false, false).'include/javascript/jquery.ui-timepicker-addon.js"></script>';
    } else {
        ui_require_jquery_file('ui-timepicker-addon');
    }

    if (file_exists('include/javascript/i18n/jquery-ui-timepicker-'.substr(get_user_language(), 0, 2).'.js')) {
        echo '<script type="text/javascript" src="'.ui_get_full_url('include/javascript/i18n/jquery-ui-timepicker-'.substr(get_user_language(), 0, 2).'.js', false, false, false).'"></script>';
    }
}


/**
 * Print string value.
 *
 * @param string  $value            Value.
 * @param integer $id_agente_module Id_agente_module.
 * @param integer $current_interval Current_interval.
 * @param string  $module_name      Module_name.
 *
 * @return string HTML.
 */
function ui_print_module_string_value(
    $value,
    $id_agente_module,
    $current_interval,
    $module_name=null,
    $server_id=0
) {
    global $config;

    if ($module_name == null) {
        $module_name = modules_get_agentmodule_name($id_agente_module);
    }

    $id_type_web_content_string = db_get_value(
        'id_tipo',
        'ttipo_modulo',
        'nombre',
        'web_content_string'
    );

    $is_web_content_string = (bool) db_get_value_filter(
        'id_agente_modulo',
        'tagente_modulo',
        [
            'id_agente_modulo' => $id_agente_module,
            'id_tipo_modulo'   => $id_type_web_content_string,
        ]
    );

    // Fixed the goliat sends the strings from web
    // without HTML entities.
    if ($is_web_content_string) {
        $value = io_safe_input($value);
    }

    $is_snapshot = is_snapshot_data($module['datos']);
    $is_large_image = is_text_to_black_string($module['datos']);
    if (($config['command_snapshot']) && ($is_snapshot || $is_large_image)) {
        $row[7] = ui_get_snapshot_image($link, $is_snapshot).'&nbsp;&nbsp;';
    }

    $is_snapshot = is_snapshot_data($value);
    $is_large_image = is_text_to_black_string($value);
    if (($config['command_snapshot']) && ($is_snapshot || $is_large_image)) {
        $link = ui_get_snapshot_link(
            [
                'id_module'   => $id_agente_module,
                'last_data'   => $value,
                'interval'    => $current_interval,
                'module_name' => $module_name,
                'id_node'     => $server_id ? $server_id : 0,
            ]
        );
        $salida = ui_get_snapshot_image($link, $is_snapshot).'&nbsp;&nbsp;';
    } else {
        $sub_string = substr(io_safe_output($value), 0, 12);
        if ($value == $sub_string) {
            if ($value == 0 && !$sub_string) {
                $salida = 0;
            } else {
                $salida = $value;
            }
        } else {
            // Fixed the goliat sends the strings from web
            // without HTML entities.
            if ($is_web_content_string) {
                $sub_string = substr($value, 0, 12);
            } else {
                // Fixed the data from Selenium Plugin.
                if ($value != strip_tags($value)) {
                    $value = io_safe_input($value);
                    $sub_string = substr($value, 0, 12);
                } else {
                    $sub_string = substr(io_safe_output($value), 0, 12);
                }
            }

            if ($value == $sub_string) {
                $salida = $value;
            } else {
                $value = preg_replace('/</', '&lt;', $value);
                $value = preg_replace('/>/', '&gt;', $value);
                $value = preg_replace('/\n/i', '<br>', $value);
                $value = preg_replace('/\s/i', '&nbsp;', $value);

                $title_dialog = modules_get_agentmodule_agent_alias($id_agente_module).' / '.$module_name;
                $salida = '<div '."id='hidden_value_module_".$id_agente_module."'
					class='title_dialog' title='".$title_dialog."'>".$value.'</div><span '."id='value_module_".$id_agente_module."'
					class='nowrap'>".'<span id="value_module_text_'.$id_agente_module.'">'.$sub_string.'</span> '."<a href='javascript: toggle_full_value(".$id_agente_module.")'>".html_print_image('images/zoom.png', true, ['style' => 'max-height: 20px; vertical-align: middle;', 'class' => 'invert_filter']).'</a></span>';
            }
        }
    }

    return $salida;
}


/**
 * Displays a tag list.
 *
 * @param string $title Title.
 * @param array  $tags  Tags.
 *
 * @return void
 */
function ui_print_tags_view($title='', $tags=[])
{
    $tv = '';
    if (!empty($title)) {
        $tv .= '<div class="tag-wrapper">';
        $tv .= '<h3>'.$title.'</h3>';
    } else {
        $tv .= '<div class="tag-wrapper pdd_t_10px">';
    }

    foreach ($tags as $tag) {
        $tv .= '<div class=pandora-tag>';
            $tv .= '<span class=pandora-tag-title>';
                $tv .= $tag['title'];
            $tv .= '</span>';

            $tv .= '<span class=pandora-tag-value>';
                $tv .= $tag['value'];
            $tv .= '</span>';
        $tv .= '</div>';
    }

    $tv .= '</div>';
    echo $tv;
}


/**
 * Gets the link to open a snapshot into a new page.
 *
 * @param array   $params      Params to build the link (see  $default_params).
 * @param boolean $only_params Flag to choose de return value:
 *            true: Get the four params required in the function of pandora.js winopen_var (js use)
 *            false: Get an inline winopen_var function call (php user).
 *
 * @return string Link.
 */
function ui_get_snapshot_link($params, $only_params=false)
{
    global $config;

    $default_params = [
        // Id_agente_modulo.
        'id_module'   => 0,
        'module_name' => '',
        'interval'    => 300,
        'timestamp'   => 0,
        'id_node'     => 0,
    ];

    // Merge default params with passed params.
    $params = array_merge($default_params, $params);

    // First parameter of js winopeng_var.
    $page = ui_get_full_url('operation/agentes/snapshot_view.php', false, false, false);

    $url = $page.'?id='.$params['id_module'].'&label='.rawurlencode(urlencode(io_safe_output($params['module_name']))).'&id_node='.$params['id_node'];

    if ($params['timestamp'] != 0) {
        $url .= '&timestamp='.$params['timestamp'];
    }

    if ($params['interval'] != 0) {
        $url .= '&refr='.$params['interval'];
    }

    // Second parameter of js winopeng_var.
    $win_handle = dechex(crc32('snapshot_'.$params['id_module']));

    $link_parts = [
        $url,
        $win_handle,
        700,
        480,
    ];

    // Return only the params to js execution.
    if ($only_params) {
        return $link_parts;
    }

    // Return the function call to inline js execution.
    return "winopeng_var('".implode("', '", $link_parts)."')";
}


/**
 * Get the snapshot image with the link to open a snapshot into a new page
 *
 * @param string  $link     Built link.
 * @param boolean $is_image Picture image or list image.
 *
 * @return string HTML anchor link with image.
 */
function ui_get_snapshot_image($link, $is_image)
{
    $image_name = ($is_image) ? 'photo.png' : 'default_list.png';

    $link = '<a href="javascript:'.$link.'">'.html_print_image(
        'images/'.$image_name,
        true,
        [
            'border' => '0',
            'alt'    => '',
            'title'  => __('Snapshot view'),
            'style'  => 'max-height: 20px; vertical-align: middle;',
            'class'  => 'invert_filter',
        ]
    ).'</a>';

    return $link;
}


/**
 * Show warning timezone missmatch.
 *
 * @param string  $tag    Tag.
 * @param boolean $return Return.
 *
 * @return string HTML.
 */
function ui_get_using_system_timezone_warning($tag='h3', $return=true)
{
    global $config;

    $user_offset = ((-get_fixed_offset() / 60) / 60);

    if ($config['timezone'] != date_default_timezone_get()) {
        $message = sprintf(
            __('These controls are using the timezone of the system (%s) instead of yours (%s). The difference with your time zone in hours is %s.'),
            $config['timezone'],
            date_default_timezone_get(),
            ($user_offset > 0) ? '+'.$user_offset : $user_offset
        );
        return ui_print_info_message($message, '', $return, $tag);
    } else {
        return '';
    }

}


/**
 * Get the custom docs logo
 *
 * @return string with the path to logo. False if it should not be displayed.
 */
function ui_get_docs_logo()
{
    global $config;

    // Default logo to open version (enterprise_installed function only works in login status).
    if (!file_exists(ENTERPRISE_DIR.'/load_enterprise.php') || !isset($config['custom_docs_logo'])) {
        if (is_metaconsole() === true) {
            return '../../images/icono_docs.png';
        }

        return 'images/icono_docs.png';
    }

    if ($config['custom_docs_logo'] === '') {
        return false;
    }

    return 'enterprise/images/custom_general_logos/'.$config['custom_docs_logo'];
}


/**
 * Get the custom support logo
 *
 * @return string with the path to logo. False if it should not be displayed.
 */
function ui_get_support_logo()
{
    global $config;

    // Default logo to open version (enterprise_installed function only works in login status).
    if (!file_exists(ENTERPRISE_DIR.'/load_enterprise.php') || !isset($config['custom_support_logo'])) {
        if (is_metaconsole() === true) {
            return '../../images/icono_support.png';
        }

        return 'images/icono_support.png';
    }

    if ($config['custom_support_logo'] === '') {
        return false;
    }

    return 'enterprise/images/custom_general_logos/'.$config['custom_support_logo'];
}


/**
 * Get the custom header logo
 *
 * @param boolean $white_bg Using white bg or not.
 *
 * @return string with the path to logo. If it is not set, return the default value.
 */
function ui_get_custom_header_logo($white_bg=false)
{
    global $config;

    if (empty($config['enterprise_installed'])) {
        return 'images/pandora_tinylogo_open.png';
    }

    $stored_logo = (is_metaconsole()) ? (($white_bg) ? $config['meta_custom_logo_white_bg'] : $config['meta_custom_logo']) : (($white_bg) ? $config['custom_logo_white_bg'] : $config['custom_logo']);
    if (empty($stored_logo)) {
        return 'images/pandora_tinylogo.png';
    }

    return 'enterprise/images/custom_logo/'.$stored_logo;
}


/**
 * Get the central networkmap logo
 *
 * @return string with the path to logo. If it is not set, return the default.
 */
function ui_get_logo_to_center_networkmap()
{
    global $config;

    if ((!enterprise_installed()) || empty($config['custom_network_center_logo'])) {
        return 'images/networkmap/bola_pandora_network_maps.png';
    }

    return 'enterprise/images/custom_general_logos/'.$config['custom_support_logo'];
}


/**
 * Get the mobile console login logo
 *
 * @return string with the path to logo. If it is not set, return the default.
 */
function ui_get_mobile_login_icon()
{
    global $config;

    if ((!enterprise_installed()) || empty($config['custom_mobile_console_logo'])) {
        return is_metaconsole() ? 'mobile/images/metaconsole_mobile.png' : 'mobile/images/pandora_mobile_console.png';
    }

    return 'enterprise/images/custom_general_logos/'.$config['custom_mobile_console_logo'];
}


/**
 * Get the favicon
 *
 * @return string with the path to logo. If it is not set, return the default.
 */
function ui_get_favicon()
{
    global $config;

    if (empty($config['custom_favicon'])) {
        return (!is_metaconsole()) ? 'images/pandora.ico' : 'enterprise/meta/images/favicon_meta.ico';
    }

    return 'images/custom_favicon/'.$config['custom_favicon'];
}


/**
 * Show sorting arrows for tables
 *
 * @param string $url_up     Url_up.
 * @param string $url_down   Url_down.
 * @param string $selectUp   SelectUp.
 * @param string $selectDown SelectDown.
 *
 * @return string  HTML anchor link with the arrow icon.
 */
function ui_get_sorting_arrows($url_up, $url_down, $selectUp, $selectDown)
{
    $arrow_up = 'images/sort_up_black.png';
    $arrow_down = 'images/sort_down_black.png';

    // Green arrows for the selected.
    if ($selectUp === true) {
        $arrow_up = 'images/sort_up_green.png';
    }

    if ($selectDown === true) {
        $arrow_down = 'images/sort_down_green.png';
    }

    if (is_metaconsole()) {
        $arrow_up = 'images/sort_up.png';
        $arrow_down = 'images/sort_down.png';
    }

    return '<span class="sort_arrow">
                <a href="'.$url_up.'">'.html_print_image($arrow_up, true, ['alt' => 'up']).'</a>
                <a href="'.$url_down.'">'.html_print_image($arrow_down, true, ['alt' => 'down']).'</a>
            </span>';
}


/**
 * Show breadcrums in the page titles
 *
 * @param string $tab_name Tab name.
 *
 * @return string  HTML anchor with the name of the section.
 */
function ui_print_breadcrums($tab_name)
{
    if (is_array($tab_name)) {
        return join(' / ', $tab_name);
    } else if ($tab_name != '') {
        $section = str_replace('_', ' ', $tab_name);
        $section = ucwords($section);
        $section = ' / '.___($section);
    }

    return $section;
}


/**
 * Show last comment
 *
 * @param string $comments String with comments.
 *
 * @return string  HTML string with the last comment of the events.
 */
function ui_print_comments($comments)
{
    global $config;

    $comments = explode('<br>', $comments);
    $comments = str_replace(["\n", '&#x0a;'], '<br>', $comments);
    if (is_array($comments)) {
        foreach ($comments as $comm) {
            if (empty($comm)) {
                continue;
            }

            $comments_array[] = io_safe_output(json_decode($comm, true));
        }
    }

    $last_comment = [];
    foreach ($comments_array as $comm) {
        // Show the comments more recent first.
        if (is_array($comm)) {
            $order_utimestamp = array_reduce(
                $comm,
                function ($carry, $item) {
                    $carry[$item['utimestamp']] = $item;
                    return $carry;
                }
            );

            $key_max_utimestamp = max(array_keys($order_utimestamp));

            $last_comment = $order_utimestamp[$key_max_utimestamp];
        }
    }

    if (empty($last_comment) === true) {
        return '';
    }

    // Only show the last comment. If commment its too long,the comment will short with ...
    // If $config['prominent_time'] is timestamp the date show Month, day, hour and minutes.
    // Else show comments hours ago
    if ($last_comment['action'] != 'Added comment') {
        $last_comment['comment'] = $last_comment['action'];
    }

    $short_comment = substr($last_comment['comment'], 0, 20);
    if ($config['prominent_time'] == 'timestamp') {
        $comentario = '<i>'.date($config['date_format'], $last_comment['utimestamp']).'&nbsp;('.$last_comment['id_user'].'):&nbsp;'.$last_comment['comment'].'';

        if (strlen($comentario) > '200px') {
            $comentario = '<i>'.date($config['date_format'], $last_comment['utimestamp']).'&nbsp;('.$last_comment['id_user'].'):&nbsp;'.$short_comment.'...';
        }
    } else {
        $rest_time = (time() - $last_comment['utimestamp']);
        $time_last = (($rest_time / 60) / 60);

        $comentario = '<i>'.number_format($time_last, 0, $config['decimal_separator'], ($config['thousand_separator'] ?? ',')).'&nbsp; Hours &nbsp;('.$last_comment['id_user'].'):&nbsp;'.$last_comment['comment'].'';

        if (strlen($comentario) > '200px') {
            $comentario = '<i>'.number_format($time_last, 0, $config['decimal_separator'], ($config['thousand_separator'] ?? ',')).'&nbsp; Hours &nbsp;('.$last_comment['id_user'].'):&nbsp;'.$short_comment.'...';
        }
    }

    return io_safe_output($comentario);

}


/**
 * Get complete external pandora url.
 *
 * @param string $url Url to be parsed.
 *
 * @return string Full url.
 */
function ui_get_full_external_url(string $url)
{
    $url_parsed = parse_url($url);
    if ($url_parsed) {
        if (!isset($url_parsed['scheme'])) {
            $url = 'http://'.$url;
        }
    }

        return $url;
}


function ui_print_message_dialog($title, $text, $id='', $img='', $text_button='', $hidden=true)
{
    if ($hidden == true) {
        $style = 'display:none';
    }

    echo '<div id="message_dialog_'.$id.'" title="'.$title.'" style="'.$style.'">';
        echo '<div class="content_dialog">';
            echo '<div class="icon_message_dialog">';
                echo html_print_image($img, true, ['alt' => $title, 'border' => 0]);
            echo '</div>';
            echo '<div class="content_message_dialog">';
                echo '<div class="text_message_dialog">';
                    echo '<h1>'.$title.'</h1>';
                    echo '<p>'.$text.'</p>';
                    echo '<div id="err_msg"></div>';
                echo '</div>';
            echo '</div>';
        echo '</div>';
    echo '</div>';
}


/**
 * Build a Query-Result editor structure
 *
 * @param string $name Name of the structure
 *
 * @return null
 */
function ui_query_result_editor($name='default')
{
    $editorSubContainer = html_print_div(
        [
            'id'      => $name.'_editor_title',
            'content' => '<p>'.__('Query').'</p>',
        ],
        true
    );

    $editorSubContainer .= html_print_div(
        [
            'id'    => $name.'_editor',
            'class' => 'query_result_editor',
        ],
        true
    );

    $editorSubContainer .= html_print_div(
        [
            'class'   => 'action-buttons edit-button',
            'content' => html_print_submit_button(
                __('Execute query'),
                'execute_query',
                false,
                ['icon' => 'next'],
                true
            ),
        ],
        true
    );

    $editorContainer = html_print_div(
        [
            'id'      => $name.'_editor_container',
            'class'   => 'query_result_editor_container',
            'content' => $editorSubContainer,
        ],
        true
    );

    $viewSubContainer = html_print_div(
        [
            'id'      => $name.'_view_title',
            'content' => '<p>'.__('Results').'</p>',
        ],
        true
    );

    $viewSubContainer .= html_print_div(
        [
            'id'    => $name.'_view',
            'class' => 'query_result_view',
        ],
        true
    );

    $viewSubContainer .= html_print_div(
        [
            'class'   => 'action-buttons',
            'content' => '',
        ],
        true
    );

    $viewContainer = html_print_div(
        [
            'id'      => $name.'_view_container',
            'class'   => 'query_result_view_container',
            'content' => $viewSubContainer,
        ],
        true
    );

    html_print_div(
        [
            'id'      => 'query_result_container',
            'class'   => 'databox',
            'content' => $editorContainer.$viewContainer,
        ]
    );
    // This is needed for Javascript
    html_print_div(
        [
            'id'      => 'pandora_full_url',
            'hidden'  => true,
            'content' => ui_get_full_url(false, false, false, false),
        ]
    );
}


/**
 * Generate a button for reveal the content of the password field.
 *
 * @param string  $name   Name of the field.
 * @param boolean $return If true, return the string with the formed element.
 *
 * @return string
 */
function ui_print_reveal_password(string $name, bool $return=false)
{
    if (is_metaconsole()) {
        $imagePath = '../../images/';
    } else {
        $imagePath = 'images/';
    }

    $output = '&nbsp;<img class="clickable forced_title invert_filter" id="reveal_password_'.$name.'" src="'.$imagePath.'eye_show.png" onclick="reveal_password(\''.$name.'\')" data-use_title_for_force_title="1" data-title="'.__('Show password').'">';

    if ($return === true) {
        return $output;
    }

    echo $output;
}


/**
 * Generate a spinner box for waiting times
 * TIP: It's made for Massive Operations, but it migth used in entire project.
 *
 * @param string  $text   Text for show in spinner. English term Loading for default.
 * @param boolean $return If true, return the string with the formed element.
 *
 * @return string
 */
function ui_print_spinner(string $text='Loading', bool $return=false)
{
    $output = '';

    $output .= '<center>';

    $output .= html_print_div(
        [
            'id'      => 'loading_spinner',
            'class'   => 'white_box invisible',
            'content' => '<span style="font-size:25px;">'.$text.'...</span>'.html_print_image(
                'images/spinner.gif',
                true,
                [
                    'class'  => 'main_menu_icon',
                    'border' => '0',
                    'width'  => '25px',
                    'heigth' => '25px',
                ]
            ),
        ],
        true
    );

    $output .= '</center>';

    $output .= '
			<script type="text/javascript">
				function hideSpinner() {
                    document.getElementById("loading_spinner").classList.add("invisible");
				}
                function showSpinner() {
                    document.getElementById("loading_spinner").classList.remove("invisible");
                }
			</script>
    ';

    if ($return === true) {
        return $output;
    } else {
        echo $output;
    }
}


/**
 * Return a formed server type icon.
 *
 * @param integer $id Id of server type.
 *
 * @return string.
 */
function ui_print_servertype_icon(int $id)
{
    switch ($id) {
        case MODULE_DATA:
            $title = __('Data server');
            $image = 'images/data-server@svg.svg';
        break;

        case MODULE_NETWORK:
            $title = __('Network server');
            $image = 'images/network-server@os.svg';
        break;

        case MODULE_PLUGIN:
            $title = __('Plugin server');
            $image = 'images/plugins@svg.svg';
        break;

        case MODULE_PREDICTION:
            $title = __('Prediction server');
            $image = 'images/prediction@svg.svg';
        break;

        case MODULE_WMI:
            $title = __('WMI server');
            $image = 'images/WMI@svg.svg';
        break;

        case MODULE_WEB:
            $title = __('WEB server');
            $image = 'images/server-web@svg.svg';
        break;

        case MODULE_WUX:
            $title = __('WUX server');
            $image = 'images/wux@svg.svg';
        break;

        case MODULE_WIZARD:
            $title = __('Wizard Module');
            $image = 'images/wizard@svg.svg';
        break;

        default:
            $title = '';
            $image = '';
        break;
    }

    if (empty($title) === true && empty($image) === true) {
        $return = '--';
    } else {
        $return = html_print_image(
            $image,
            true,
            [
                'title' => sprintf('%s %s', get_product_name(), $title),
                'class' => 'invert_filter main_menu_icon',
            ]
        );
    }

    return $return;
}


function ui_get_inventory_module_add_form(
    $form_action,
    $form_buttons='',
    $inventory_module_id=0,
    $os_id=false,
    $target=false,
    $interval=3600,
    $username='',
    $password='',
    $custom_fields_enabled=false,
    $custom_fields=[]
) {
    $table = new stdClass();
    $table->id = 'inventory-module-form';
    $table->width = '100%';
    $table->class = 'databox filters';
    $table->style['module-title'] = 'font-weight: bold;';
    $table->style['interval-title'] = 'font-weight: bold;';
    $table->style['target-title'] = 'font-weight: bold;';
    $table->style['chkbx-custom-fields-title'] = 'font-weight: bold;';
    $table->style['username-title'] = 'font-weight: bold;';
    $table->style['password-title'] = 'font-weight: bold;';
    $table->rowstyle = [];
    $table->rowstyle['hidden-custom-field-row'] = 'display: none;';
    $table->colspan = [];
    $table->colspan['custom-fields-row'] = [];
    $table->colspan['custom-fields-row']['custom-fields-column'] = 4;
    $table->data = [];

    $row = [];
    $row['module-title'] = __('Module');
    if (empty($inventory_module_id)) {
        if (empty($os_id)) {
            $sql = 'SELECT mi.id_module_inventory AS id, mi.name AS name, co.name AS os
					FROM tmodule_inventory mi, tconfig_os co
					WHERE co.id_os = mi.id_os
					ORDER BY co.name, mi.name';
            $inventory_modules_raw = db_get_all_rows_sql($sql);

            $inventory_modules = [];
            foreach ($inventory_modules_raw as $im) {
                $inventory_modules[$im['id']] = [
                    'name'     => $im['name'],
                    'optgroup' => $im['os'],
                ];
            }
        } else {
            $sql = sprintf(
                'SELECT id_module_inventory AS id, name
				FROM tmodule_inventory
				WHERE id_os = %d
				ORDER BY name',
                $os_id
            );
            $inventory_modules_raw = db_get_all_rows_sql($sql);

            $inventory_modules = [];
            foreach ($inventory_modules_raw as $im) {
                $inventory_modules[$im['id']] = $im['name'];
            }
        }

        $row['module-input'] = html_print_select($inventory_modules, 'id_module_inventory', 0, '', __('Select inventory module'), 0, true, false, false);
    } else {
        $row['module-input'] = db_get_sql('SELECT name FROM tmodule_inventory WHERE id_module_inventory = '.$inventory_module_id);
    }

    $row['interval-title'] = __('Interval');
    $row['interval-input'] = html_print_extended_select_for_time('interval', $interval, '', '', '', false, true);

    $table->data['first-row'] = $row;

    $row = [];

    if ($target !== false) {
        $row['target-title'] = __('Target');
        $row['target-input'] = html_print_input_text('target', $target, '', 25, 40, true);
    }

    $row['chkbx-custom-fields-title'] = __('Use custom fields');
    $row['chkbx-custom-fields-input'] = html_print_checkbox('custom_fields_enabled', 1, $custom_fields_enabled, true);

    $table->data['second-row'] = $row;

    $row = [];
    $row['username-title'] = __('Username');
    $row['username-input'] = html_print_input_text('username', $username, '', 25, 40, true);
    $row['password-title'] = __('Password');
    $row['password-input'] = html_print_input_password('password', $password, '', 25, 40, true);

    $table->data['userpass-row'] = $row;

    $row = [];
    $row['hidden-title'] = '';
    $row['hidden-input'] = html_print_input_hidden('hidden-custom-field-name', '', true);
    $row['hidden-input'] .= html_print_input_hidden('hidden-custom-field-is-secure', 0, true);
    $row['hidden-input'] .= html_print_input_text('hidden-custom-field-input', '', '', 25, 40, true);
    $row['hidden-input'] .= '<span>&nbsp;</span>';
    $row['hidden-input'] .= html_print_image(
        'images/cross.png',
        true,
        [
            'border' => '0',
            'title'  => __('Remove'),
            'style'  => 'cursor: pointer;',
            'class'  => 'remove-custom-field invert_filter',
        ]
    );

    $table->data['hidden-custom-field-row'] = $row;

    if ($custom_fields_enabled) {
        foreach ($custom_fields as $i => $field) {
            $row = [];
            $row['title'] = '<b>'.$field['name'].'</b>';
            $row['input'] = html_print_input_hidden(
                'custom_fields['.$i.'][name]',
                $field['name'],
                true
            );
            $row['input'] .= html_print_input_hidden(
                'custom_fields['.$i.'][secure]',
                $field['secure'],
                true
            );
            if ($field['secure']) {
                $row['input'] .= html_print_input_password(
                    'custom_fields['.$i.'][value]',
                    $field['value'],
                    '',
                    25,
                    40,
                    true
                );
            } else {
                $row['input'] .= html_print_input_text(
                    'custom_fields['.$i.'][value]',
                    $field['value'],
                    '',
                    25,
                    40,
                    true
                );
            }

            $row['input'] .= '<span>&nbsp;</span>';
            $row['input'] .= html_print_image(
                'images/cross.png',
                true,
                [
                    'border' => '0',
                    'title'  => __('Remove'),
                    'style'  => 'cursor: pointer;',
                    'class'  => 'remove-custom-field invert_filter',
                ]
            );

            $table->data['custom-field-row-'.$i] = $row;
        }
    }

    $row = [];
    $row['custom-fields-column'] = '<b>'.__('Field name').'</b>'.'&nbsp;&nbsp;'.html_print_input_text('field-name', '', '', 25, 40, true).'&nbsp;&nbsp;&nbsp;'.html_print_checkbox('field-is-password', 1, false, true).__("It's a password").'&nbsp;&nbsp;&nbsp;'.html_print_button(__('Add field'), 'add-field', false, '', 'class="sub add"', true);

    $table->data['custom-fields-row'] = $row;

    ob_start();

    echo '<form name="modulo" method="post" action="'.$form_action.'">';
    echo html_print_table($table);
    echo '<div class="action-buttons w100p">';
    echo $form_buttons;
    echo '</div>';
    echo '</form>';

    ?>

<script type="text/javascript">
(function () {
    function toggle_custom_fields () {
        if ($("#checkbox-custom_fields_enabled").prop("checked")) {
            $("#inventory-module-form-userpass-row").hide();
            $("#inventory-module-form-custom-fields-row").show();
            $("tr[id^=inventory-module-form-custom-field-row-]").show();
        } else {
            $("#inventory-module-form-userpass-row").show();
            $("#inventory-module-form-custom-fields-row").hide();
            $("tr[id^=inventory-module-form-custom-field-row-]").hide();
        }
    }

    function add_row_for_custom_field (fieldName, isSecure) {
        var custom_fields_num = $("tr[id^=inventory-module-form-custom-field-row-]").length;
        $("#inventory-module-form-hidden-custom-field-row")
            .clone()
            .prop("id", "inventory-module-form-custom-field-row-" + custom_fields_num)
            .children("#inventory-module-form-hidden-custom-field-row-hidden-title")
                .prop("id", "inventory-module-form-custom-field-row-title-" + custom_fields_num)
                .html("<b>" + fieldName + "</b>")
                .parent()
            .children("#inventory-module-form-hidden-custom-field-row-hidden-input")
                .prop("id", "inventory-module-form-custom-field-row-input-" + custom_fields_num)
                .prop("colspan", 2)
                .children("input[name=hidden-custom-field-name]")
                    .prop("id", "custom-field-name-" + custom_fields_num)
                    .prop("name", "custom_fields[" + custom_fields_num + "][name]")
                    .val(fieldName)
                    .parent()
                .children("input[name=hidden-custom-field-is-secure]")
                    .prop("id", "custom-field-is-secure-" + custom_fields_num)
                    .prop("name", "custom_fields[" + custom_fields_num + "][secure]")
                    .val(isSecure ? 1 : 0)
                    .parent()
                .children("input[name=hidden-custom-field-input]")
                    .prop("id", "custom-field-input-" + custom_fields_num)
                    .prop("type", isSecure ? "password" : "text")
                    .prop("name", "custom_fields[" + custom_fields_num + "][value]")
                    .parent()
                .children("img.remove-custom-field")
                    .click(remove_custom_field)
                    .parent()
                .parent()
            .insertBefore($("#inventory-module-form-custom-fields-row"))
            .show();
    }

    function add_custom_field () {
        var fieldName = $("#text-field-name").val();
        var isSecure = $("#checkbox-field-is-password").prop("checked");
        
        if (fieldName.length === 0) return;

        add_row_for_custom_field(fieldName, isSecure);
        // Clean the fields
        $("#text-field-name").val("");
        $("#checkbox-field-is-password").prop("checked", false);
    }
    
    function remove_custom_field (event) {
        $(event.target).parents("tr[id^=inventory-module-form-custom-field-row-]").remove();
    }
    
    $("#checkbox-custom_fields_enabled").click(toggle_custom_fields);
    $("#button-add-field").click(add_custom_field);
    $("img.remove-custom-field").click(remove_custom_field);

    toggle_custom_fields();
})();
</script>
    <?php
    return ob_get_clean();
}


<<<<<<< HEAD
function ui_print_fav_menu($id_element, $url, $label, $section)
{
    global $config;
    $label = io_safe_output($label);
    if (strlen($label) > 18) {
        $label = io_safe_input(substr($label, 0, 18).'...');
    }

    $fav = db_get_row_filter(
        'tfavmenu_user',
        [
            'url'     => $url,
            'id_user' => $config['id_user'],
        ],
        ['*']
    );
    $config_fav_menu = [
        'id_element' => $id_element,
        'url'        => $url,
        'label'      => $label,
        'section'    => $section,
    ];

    $output = '<span class="fav-menu">';
    $output .= html_print_input_image(
        'fav-menu-action',
        (($fav !== false) ? 'images/star_fav_menu.png' : 'images/star_dark.png'),
        base64_encode(json_encode($config_fav_menu)),
        '',
        true,
        [
            'onclick' => 'favMenuAction(this)',
            'class'   => (($fav !== false) ? 'active' : ''),
        ]
    );
    $output .= '</span>';
    $output .= '<div id="dialog-fav-menu">';
    $output .= '<p><b>'.__('Title').'</b></p>';
    $output .= html_print_input_text('label_fav_menu', '', '', 25, 255, true, false, true);
    $output .= '</div>';
    return $output;
=======
/**
 * Print Fullscreen Bar.
 *
 * @param array   $options Fullsreen options.
 * @param boolean $return  If true, return the formed element.
 *
 * @return void|string
 */
function ui_print_fullscreen_bar(array $options, bool $return=false)
{
    // Always requery file.
    ui_require_jquery_file('countdown');
    // Vars.
    $url = ($options['url'] ?? '');
    $normalScreenTitle = ($options['normal_screen_title'] ?? 'Back to normal mode');
    $mainTitle = ($options['title'] ?? 'Full screen mode');
    $title = '<span class="">'.__('Refresh').'</span>';
    $select = html_print_select(
        get_refresh_time_array(),
        'refresh',
        (int) get_parameter('refresh'),
        '',
        '',
        0,
        true,
        false,
        false,
        '',
        false,
        'margin-top: 3px;'
    );

    $vcRefrDivContent = [];
    $vcRefrDivContent[] = html_print_div(['class' => 'vc-countdown inline_line'], true);
    $vcRefrDivContent[] = html_print_div(
        [
            'id'      => 'vc-refr-form',
            'content' => $title.$select,
        ],
        true
    );
    // Floating menu - Start.
    $menuTabContent[] = '<ul class="mn">';
    // Quit fullscreen.
    $menuTabContent[] = '<li class="nomn">';
    $menuTabContent[] = html_print_anchor(
        [
            'href'    => $url,
            'content' => html_print_image(
                'images/exit_fullscreen@svg.svg',
                true,
                [
                    'title' => __($normalScreenTitle),
                    'class' => 'invert_filter main_menu_icon',
                ]
            ),
        ],
        true
    );
    $menuTabContent[] = '</li>';
    // Countdown.
    $menuTabContent[] = '<li class="nomn">';
    $menuTabContent[] = html_print_div(
        [
            'class'   => 'vc-refr',
            'content' => implode('', $vcRefrDivContent),
        ],
        true
    );
    $menuTabContent[] = '</li>';

    // Console name.
    $menuTabContent[] = '<li class="nomn">';
    $menuTabContent[] = html_print_div(
        [
            'class'   => 'vc-title',
            'content' => __($mainTitle),
        ],
        true
    );
    $menuTabContent[] = '</li>';
    $menuTabContent[] = '</ul>';

    return html_print_div(
        [
            'id'      => 'menu_tab',
            'class'   => 'full_screen_control_bar',
            'content' => implode('', $menuTabContent),
        ],
        $return
    );
}


function ui_print_status_div($status)
{
    switch ((int) $status) {
        case 0:
            $return = '<div class="status_rounded_rectangles forced_title" style="display: inline-block; background: #82b92e;" title="OK" data-title="OK" data-use_title_for_force_title="1">&nbsp;</div>';
        break;

        case 1:
            $return = '<div class="status_rounded_rectangles forced_title" style="display: inline-block; background: #e63c52;" title="FAILED" data-title="FAILED" data-use_title_for_force_title="1">&nbsp;</div>';
        break;

        default:
            $return = '<div class="status_rounded_rectangles forced_title" style="display: inline-block; background: #fff;" title="UNDEFINED" data-title="UNDEFINED" data-use_title_for_force_title="1">&nbsp;</div>';
        break;
    }

    return $return;
>>>>>>> 5ff56ff7
}<|MERGE_RESOLUTION|>--- conflicted
+++ resolved
@@ -7491,49 +7491,6 @@
 }
 
 
-<<<<<<< HEAD
-function ui_print_fav_menu($id_element, $url, $label, $section)
-{
-    global $config;
-    $label = io_safe_output($label);
-    if (strlen($label) > 18) {
-        $label = io_safe_input(substr($label, 0, 18).'...');
-    }
-
-    $fav = db_get_row_filter(
-        'tfavmenu_user',
-        [
-            'url'     => $url,
-            'id_user' => $config['id_user'],
-        ],
-        ['*']
-    );
-    $config_fav_menu = [
-        'id_element' => $id_element,
-        'url'        => $url,
-        'label'      => $label,
-        'section'    => $section,
-    ];
-
-    $output = '<span class="fav-menu">';
-    $output .= html_print_input_image(
-        'fav-menu-action',
-        (($fav !== false) ? 'images/star_fav_menu.png' : 'images/star_dark.png'),
-        base64_encode(json_encode($config_fav_menu)),
-        '',
-        true,
-        [
-            'onclick' => 'favMenuAction(this)',
-            'class'   => (($fav !== false) ? 'active' : ''),
-        ]
-    );
-    $output .= '</span>';
-    $output .= '<div id="dialog-fav-menu">';
-    $output .= '<p><b>'.__('Title').'</b></p>';
-    $output .= html_print_input_text('label_fav_menu', '', '', 25, 255, true, false, true);
-    $output .= '</div>';
-    return $output;
-=======
 /**
  * Print Fullscreen Bar.
  *
@@ -7645,5 +7602,48 @@
     }
 
     return $return;
->>>>>>> 5ff56ff7
+}
+
+
+function ui_print_fav_menu($id_element, $url, $label, $section)
+{
+    global $config;
+    $label = io_safe_output($label);
+    if (strlen($label) > 18) {
+        $label = io_safe_input(substr($label, 0, 18).'...');
+    }
+
+    $fav = db_get_row_filter(
+        'tfavmenu_user',
+        [
+            'url'     => $url,
+            'id_user' => $config['id_user'],
+        ],
+        ['*']
+    );
+    $config_fav_menu = [
+        'id_element' => $id_element,
+        'url'        => $url,
+        'label'      => $label,
+        'section'    => $section,
+    ];
+
+    $output = '<span class="fav-menu">';
+    $output .= html_print_input_image(
+        'fav-menu-action',
+        (($fav !== false) ? 'images/star_fav_menu.png' : 'images/star_dark.png'),
+        base64_encode(json_encode($config_fav_menu)),
+        '',
+        true,
+        [
+            'onclick' => 'favMenuAction(this)',
+            'class'   => (($fav !== false) ? 'active' : ''),
+        ]
+    );
+    $output .= '</span>';
+    $output .= '<div id="dialog-fav-menu">';
+    $output .= '<p><b>'.__('Title').'</b></p>';
+    $output .= html_print_input_text('label_fav_menu', '', '', 25, 255, true, false, true);
+    $output .= '</div>';
+    return $output;
 }