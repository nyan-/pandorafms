<?php
/**
 * Library. User interface functions.
 *
 * @category   Library.
 * @package    Pandora FMS
 * @subpackage User interface.
 * @version    1.0.0
 * @license    See below
 *
 *    ______                 ___                    _______ _______ ________
 *   |   __ \.-----.--.--.--|  |.-----.----.-----. |    ___|   |   |     __|
 *  |    __/|  _  |     |  _  ||  _  |   _|  _  | |    ___|       |__     |
 * |___|   |___._|__|__|_____||_____|__| |___._| |___|   |__|_|__|_______|
 *
 * ============================================================================
 * Copyright (c) 2005-2021 Artica Soluciones Tecnologicas
 * Please see http://pandorafms.org for full contribution list
 * This program is free software; you can redistribute it and/or
 * modify it under the terms of the GNU General Public License
 * as published by the Free Software Foundation for version 2.
 * This program is distributed in the hope that it will be useful,
 * but WITHOUT ANY WARRANTY; without even the implied warranty of
 * MERCHANTABILITY or FITNESS FOR A PARTICULAR PURPOSE.  See the
 * GNU General Public License for more details.
 * ============================================================================
 */

use Mpdf\Tag\Tr;

// Begin.
global $config;

// Check to avoid error when load this library in error screen situations.
if (isset($config['homedir'])) {
    include_once $config['homedir'].'/include/functions_agents.php';
    include_once $config['homedir'].'/include/functions_modules.php';
    include_once $config['homedir'].'/include/functions.php';
    include_once $config['homedir'].'/include/functions_groups.php';
    include_once $config['homedir'].'/include/functions_users.php';
    include_once $config['homedir'].'/include/functions_html.php';
}


/**
 * Transform bbcode to HTML and truncate log.
 *
 * @param string $text         Text.
 * @param array  $allowed_tags Allowed_tags.
 *
 * @return string HTML.
 */
function ui_bbcode_to_html($text, $allowed_tags=['[url]'])
{
    if (array_search('[url]', $allowed_tags) !== false || a) {
        // Replace bbcode format [url=www.example.org] String [/url] with or without http and slashes
        preg_match('/\[url(?|](((?:https?:\/\/)?[^[]+))|(?:=[\'"]?((?:https?:\/\/)?[^]]+?)[\'"]?)](.+?))\[\/url]/', $text, $matches);
        if ($matches) {
            $url = $matches[1];
            // Truncate text
            $t_text = ui_print_truncate_text($matches[2]);
             // If link hasn't http, add it.
            if (preg_match('/https?:\/\//', $text)) {
                $return = '<a target="_blank" rel="noopener noreferrer" href="'.$matches[1].'">'.$t_text.'</a>';
            } else {
                $return = '<a target="_blank" rel="noopener noreferrer" href="http://'.$matches[1].'">'.$t_text.'</a>';
            }
        } else {
            $return = ui_print_truncate_text($text);
        }
    }

    return $return;
}


/**
 * Truncate a text to num chars (pass as parameter) and if flag show tooltip is
 * true the html artifal to show the tooltip with rest of text.
 *
 * @param string  $text               The text to truncate.
 * @param mixed   $numChars           Number chars (-3 for char "[...]") max the text. Or the strings "agent_small", "agent_medium", "module_small", "module_medium", "description" or "generic" for to take the values from user config.
 * @param boolean $showTextInAToopTip Flag to show the tooltip.
 * @param boolean $return             Flag to return as string or not.
 * @param boolean $showTextInTitle    Flag to show the text on title.
 * @param string  $suffix             String at the end of a strimmed string.
 * @param string  $style              Style associated to the text.
 *
 * @return string Truncated text.
 */
function ui_print_truncate_text($text, $numChars=GENERIC_SIZE_TEXT, $showTextInAToopTip=true, $return=true, $showTextInTitle=true, $suffix='&hellip;', $style=false)
{
    global $config;

    if (is_string($numChars)) {
        switch ($numChars) {
            case 'agent_small':
                $numChars = $config['agent_size_text_small'];
            break;

            case 'agent_medium':
                $numChars = $config['agent_size_text_medium'];
            break;

            case 'module_small':
                $numChars = $config['module_size_text_small'];
            break;

            case 'module_medium':
                $numChars = $config['module_size_text_medium'];
            break;

            case 'description':
                $numChars = $config['description_size_text'];
            break;

            case 'item_title':
                $numChars = $config['item_title_size_text'];
            break;

            default:
                $numChars = (int) $numChars;
            break;
        }
    }

    if ($numChars == 0) {
        if ($return == true) {
            return $text;
        } else {
            echo $text;
        }
    }

    $text_html_decoded = io_safe_output($text);
    $text_has_entities = $text != $text_html_decoded;

    if (mb_strlen($text_html_decoded, 'UTF-8') > ($numChars)) {
        // '/2' because [...] is in the middle of the word.
        $half_length = intval(($numChars - 3) / 2);

        // Depending on the strange behavior of mb_strimwidth() itself,
        // the 3rd parameter is not to be $numChars but the length of
        // original text (just means 'large enough').
        $truncateText2 = mb_strimwidth(
            $text_html_decoded,
            (mb_strlen($text_html_decoded, 'UTF-8') - $half_length),
            mb_strlen($text_html_decoded, 'UTF-8'),
            '',
            'UTF-8'
        );

        $truncateText = mb_strimwidth(
            $text_html_decoded,
            0,
            ($numChars - $half_length),
            '',
            'UTF-8'
        );

        // Recover the html entities to avoid XSS attacks.
        $truncateText = ($text_has_entities) ? io_safe_input($truncateText).$suffix.io_safe_input($truncateText2) : $truncateText.$suffix.$truncateText2;

        if ($showTextInTitle) {
            if ($style === null) {
                $truncateText = $truncateText;
            } else if ($style !== false) {
                $truncateText = '<span style="'.$style.'" title="'.$text.'">'.$truncateText.'</span>';
            } else {
                $truncateText = '<span title="'.$text.'">'.$truncateText.'</span>';
            }
        }

        if ($showTextInAToopTip) {
            if (is_string($showTextInAToopTip)) {
                $text = ui_print_truncate_text($showTextInAToopTip, ($numChars * 2), false, true, false);
            }

            $truncateText = $truncateText.ui_print_help_tip(htmlspecialchars($text), true);
        } else {
            if ($style !== false) {
                $truncateText = '<span style="'.$style.'">'.$truncateText.'</span>';
            }
        }
    } else {
        if ($style !== false) {
            $truncateText = '<span style="'.$style.'">'.$text.'</span>';
        } else {
            $truncateText = $text;
        }
    }

    if ($return == true) {
        return $truncateText;
    } else {
        echo $truncateText;
    }
}


/**
 * Print a string with a smaller font depending on its size.
 *
 * @param string  $string String to be display with a smaller font.
 * @param boolean $return Flag to return as string or not.
 *
 * @return string HTML.
 */
function printSmallFont($string, $return=true)
{
    $str = io_safe_output($string);
    $length = strlen($str);
    if ($length >= 30) {
        $size = 0.7;
    } else if ($length >= 20) {
        $size = 0.8;
    } else if ($length >= 10) {
        $size = 0.9;
    } else if ($length < 10) {
        $size = 1;
    }

    $s = '<span style="font-size: '.$size.'em;">';
    $s .= $string;
    $s .= '</span>';
    if ($return) {
        return $s;
    } else {
        echo $s;
    }
}


/**
 * Prints a generic message between tags.
 *
 * @param mixed   $message    The string message or array [
 *      'title', 'message', 'icon', 'no_close', 'force_style'] to be displayed.
 * @param string  $class      The class to be used.
 * @param string  $attributes Any other attributes to be set for the tag.
 * @param boolean $return     Whether to output the string or return it.
 * @param string  $tag        What tag to use (you could specify something else
 *      than h3 like div or h2).
 *
 * @return string HTML code if return parameter is true.
 */
function ui_print_message($message, $class='', $attributes='', $return=false, $tag='h3')
{
    global $config;

    static $first_execution = true;
    $text_title = '';
    $text_message = '';
    $icon_image = '';
    $no_close_bool = false;
    $force_style = '';
    $force_class = '';
    $classes = [];
    $autoclose = ($class === 'suc');
    if (is_array($message) === true) {
        if (empty($message['title']) === false) {
            $text_title = $message['title'];
        }

        if (empty($message['message']) === false) {
            $text_message = $message['message'];
        }

        if (empty($message['icon']) === false) {
            $icon_image = $message['icon'];
        }

        if (empty($message['no_close']) === false) {
            // Workaround.
            $no_close_bool = false;
            // $no_close_bool = (bool) $message['no_close'];
        }

        if (empty($message['force_style']) === false) {
            $force_style = $message['force_style'];
        }

        if (empty($message['force_class']) === false) {
            $force_class = $message['force_class'];
        }
    } else {
        $text_message = $message;
    }

    if (empty($text_title) === true) {
        switch ($class) {
            default:
            case 'info':
                $classes[] = 'info_box_information';
                $text_title = __('Information');
            break;
            case 'error':
                $text_title = __('Error');
            break;

            case 'suc':
                $text_title = __('Success');
            break;

            case 'warning':
                $text_title = __('Warning');
            break;
        }
    }

    if (empty($icon_image) === true) {
        switch ($class) {
            default:
            case 'info':
                $icon_image = 'images/information_big.png';
            break;
            case 'error':
                $icon_image = 'images/err.png';
            break;

            case 'suc':
                $icon_image = 'images/suc.png';
            break;

            case 'warning':
                $icon_image = 'images/warning_big.png';
            break;
        }

        $icon_image = $icon_image;
    }

    $id = 'info_box_'.uniqid();

    if (empty($force_class) === false) {
        $class = $class.' '.$force_class;
    }

    if ($no_close_bool === false) {
        // Use the no_meta parameter because this image is only in
        // the base console.
        $iconCloseButton = html_print_anchor(
            [
                'href'    => 'javascript: close_info_box(\''.$id.'\')',
                'content' => html_print_image(
                    'images/close@svg.svg',
                    true,
                    false,
                    false,
                    false,
                ),
            ],
            true
        );

        $closeButton = html_print_div(
            [
                'class'   => 'icon right pdd_r_3px',
                'content' => $iconCloseButton,
            ],
            true
        );
    } else {
        $closeButton = '';
    }

    $messageTable = new stdClass();
    $messageTable->cellpadding = 0;
    $messageTable->cellspacing = 0;
    $messageTable->id = 'table_'.$id;
    $messageTable->class = 'info_box '.$class.' textodialogo';
    $messageTable->styleTable = $force_style;

    $messageTable->rowclass = [];
    $messageTable->rowclass[0] = 'title font_16pt text_left';
    $messageTable->rowclass[1] = 'black font_10pt invert_filter';
    $messageTable->colspan[1][0] = 2;

    $messageTable->data = [];
    $messageTable->data[0][0] = '<b>'.$text_title.'</b>';
    $messageTable->data[0][1] = $closeButton;
    $messageTable->data[1][0] = '<span>'.$text_message.'</b>';

    // JavaScript help vars.
    $messageCreated = html_print_table($messageTable, true);
    $autocloseTime = ((int) $config['notification_autoclose_time'] * 1000);

    $classes[] = 'info_box_container';
    $classes[] = (($autoclose === true) && ($autocloseTime > 0)) ? ' info_box_autoclose' : '';

    // This session var is defined in index.
    if (isset($_SESSION['info_box_count']) === false) {
        $_SESSION['info_box_count'] = 1;
    } else {
        $_SESSION['info_box_count']++;
    }

    $position = (20 + ((int) $_SESSION['info_box_count'] * 100));

    $output = html_print_div(
        [
            'id'      => $id,
            'style'   => 'top: '.$position.'px;',
            'class'   => implode(' ', $classes),
            'content' => $messageCreated,
        ],
        true
    );

    if ($return === true) {
        return $output;
    } else {
        echo $output;
    }
}


/**
 * Prints an error message.
 *
 * @param mixed   $message    The string error message or array
 *         ('title', 'message', 'icon', 'no_close') to be displayed.
 * @param string  $attributes Any other attributes to be set for the tag.
 * @param boolean $return     Whether to output the string or return it.
 * @param string  $tag        What tag to use (you could specify something else
 *         than h3 like div or h2).
 *
 * @return string HTML code if return parameter is true.
 */
function ui_print_error_message($message, $attributes='', $return=false, $tag='h3')
{
    return ui_print_message($message, 'error', $attributes, $return, $tag);
}


/**
 * Prints an operation success message.
 *
 * @param mixed   $message    The string message or array
 *         ('title', 'message', 'icon', 'no_close') to be displayed.
 * @param string  $attributes Any other attributes to be set for the tag.
 * @param boolean $return     Whether to output the string or return it.
 * @param string  $tag        What tag to use (you could specify something else
 *         than h3 like div or h2).
 *
 * @return string HTML code if return parameter is true.
 */
function ui_print_success_message($message, $attributes='', $return=false, $tag='h3')
{
    return ui_print_message($message, 'suc', $attributes, $return, $tag);
}


/**
 * Prints an operation info message.
 *
 * @param mixed   $message    The string message or array
 *         ('title', 'message', 'icon', 'no_close') to be displayed.
 * @param string  $attributes Any other attributes to be set for the tag.
 * @param boolean $return     Whether to output the string or return it.
 * @param string  $tag        What tag to use (you could specify something else
 *         than h3 like div or h2).
 *
 * @return string HTML code if return parameter is true.
 */
function ui_print_info_message($message, $attributes='', $return=false, $tag='h3')
{
    return ui_print_message($message, 'info', $attributes, $return, $tag);
}


/**
 * Prints an operation info message - empty data.
 *
 * @param mixed   $message    The string message or array
 *         ('title', 'message', 'icon', 'no_close') to be displayed.
 * @param string  $attributes Any other attributes to be set for the tag.
 * @param boolean $return     Whether to output the string or return it.
 * @param string  $tag        What tag to use (you could specify something else
 *         than h3 like div or h2).
 *
 * @return string HTML code if return parameter is true.
 */
function ui_print_empty_data($message, $attributes='', $return=false, $tag='h3')
{
    return ui_print_message($message, 'info', $attributes, $return, $tag);
}


/**
 * Evaluates a result using empty() and then prints an error or success message
 *
 * @param mixed   $result     The results to evaluate. 0, NULL, false, '' or
 *                            array() is bad, the rest is good.
 * @param mixed   $good       The string or array ('title', 'message') to be
 *                            displayed if the result was good.
 * @param mixed   $bad        The string or array ('title', 'message') to be
 *                            displayed if the result was bad.
 * @param string  $attributes Any other attributes to be set for the h3.
 * @param boolean $return     Whether to output the string or return it.
 * @param string  $tag        What tag to use (you could specify something else
 *                            than h3 like div or h2).
 *
 * @return string HTML code if return parameter is true.
 */
function ui_print_result_message($result, $good='', $bad='', $attributes='', $return=false, $tag='h3')
{
    if (empty($good) === true || $good === false) {
        $good = __('Request successfully processed');
    }

    if (empty($bad) === true || $bad === false) {
        $bad = __('Error processing request');
    }

    if (empty($result) === true) {
        return ui_print_error_message($bad, $attributes, $return, $tag);
    } else {
        return ui_print_success_message($good, $attributes, $return, $tag);
    }
}


/**
 * Prints an warning message.
 *
 * @param mixed   $message    The string message or array
 *         ('title', 'message', 'icon', 'no_close') to be displayed.
 * @param string  $attributes Any other attributes to be set for the tag.
 * @param boolean $return     Whether to output the string or return it.
 * @param string  $tag        What tag to use (you could specify something else
 *         than h3 like div or h2).
 *
 * @return string HTML code if return parameter is true.
 */
function ui_print_warning_message($message, $attributes='', $return=false, $tag='h3')
{
    return ui_print_message($message, 'warning', $attributes, $return, $tag);
}


/**
 * Evaluates a unix timestamp and returns a span (or whatever tag specified)
 * with as title the correctly formatted full timestamp and a time comparation
 * in the tag
 *
 * @param integer $unixtime Any type of timestamp really, but we prefer unixtime.
 * @param boolean $return   Whether to output the string or return it.
 * @param array   $option   An array with different options for this function
 *        Key html_attr: which html attributes to add (defaults to none)
 *        Key tag: Which html tag to use (defaults to span)
 *        Key prominent: Overrides user preference and display "comparation" or "timestamp"
 *        key units: The type of units.
 *
 * @return string HTML code if return parameter is true.
 */
function ui_print_timestamp($unixtime, $return=false, $option=[])
{
    global $config;

    // TODO: Add/use a javascript timer for the seconds so it automatically
    // updates as time passes by.
    if (isset($option['html_attr']) === true) {
        $attributes = $option['html_attr'];
    } else {
        $attributes = '';
    }

    if (isset($option['tag']) === true) {
        $tag = $option['tag'];
    } else {
        $tag = 'span';
    }

    if (empty($option['style']) === true) {
        $style = 'class="'.($option['class'] ?? 'nowrap').'"';
    } else {
        $style = 'style="'.$option['style'].'"';
    }

    if (empty($option['prominent']) === false) {
        $prominent = $option['prominent'];
    } else {
        $prominent = $config['prominent_time'];
    }

    if (is_numeric($unixtime) === false) {
        $unixtime = time_w_fixed_tz($unixtime);
    }

    // Prominent_time is either timestamp or comparation.
    if ($unixtime <= 0) {
        $title = __('Unknown').'/'.__('Never');
        $data = __('Unknown');
    } else if ($prominent == 'timestamp') {
        pandora_setlocale();

        $title = human_time_comparation($unixtime);
        $date = new DateTime();
        $date->setTimestamp($unixtime);
        $data = $date->format($config['date_format']);
    } else if ($prominent == 'compact') {
        $units = 'tiny';
        $title = date($config['date_format'], $unixtime);
        $data = human_time_comparation($unixtime, $units);
    } else {
        $title = date($config['date_format'], $unixtime);
        $units = 'large';
        if (isset($option['units']) === true) {
            $units = $option['units'];
        }

        $data = human_time_comparation($unixtime, $units);
    }

    $output = '<'.$tag;
    switch ($tag) {
        default:
            // Usually tags have title attributes, so by default we add,
            // then fall through to add attributes and data.
            $output .= ' title="'.$title.'" '.$style.'>'.$data.'</'.$tag.'>';
        break;
        case 'h1':
        case 'h2':
        case 'h3':
            // Above tags don't have title attributes.
            $output .= ' '.$attributes.' '.$style.'>'.$data.'</'.$tag.'>';
        break;
    }

    if ($return === true) {
        return $output;
    } else {
        echo $output;
    }
}


/**
 * Prints a username with real name, link to the user_edit page etc.
 *
 * @param string  $username The username to render.
 * @param boolean $fullname If true, returns the user fullname.
 * @param boolean $return   Whether to return or print.
 *
 * @return void|string HTML code if return parameter is true.
 */
function ui_print_username($username, $fullname=false, $return=false)
{
    return html_print_anchor(
        [
            'href'    => sprintf('index.php?sec=gusuarios&sec2=godmode/users/configure_user&edit_user=1&pure=0&id_user=%s', $username),
            'content' => ($fullname === true) ? get_user_fullname($username) : $username,
        ],
        $return
    );
}


/**
 * Show a notification.
 *
 * @param boolean $return Return or direct echo.
 *
 * @return string HTML.
 */
function ui_print_tags_warning($return=false)
{
    $msg = '<div id="notify_conf" class="notify">';
    $msg .= __('Is possible that this view uses part of information which your user has not access');
    $msg .= '</div>';

    if ($return) {
        return $msg;
    } else {
        echo $msg;
    }
}


/**
 * Print group icon within a link
 *
 * @param integer $id_group         Group id.
 * @param boolean $return           Whether to return or print.
 * @param string  $path             What path to use (relative to images/).
 *                                  Defaults to groups_small.
 * @param string  $style            Style for group image.
 * @param boolean $link             Whether the group have link or not.
 * @param boolean $force_show_image Force show image.
 * @param boolean $show_as_image    Show as image.
 * @param string  $class            Overrides the default class.
 *
 * @return string HTML code if return parameter is true.
 */
function ui_print_group_icon($id_group, $return=false, $path='', $style='', $link=true, $force_show_image=false, $show_as_image=false, $class='')
{
    global $config;

    $output = '';

    $icon = ($id_group > 0) ? (string) db_get_value('icon', 'tgrupo', 'id_grupo', (int) $id_group) : 'unknown@groups.svg';

    // Don't show link in metaconsole.
    if (is_metaconsole() === true) {
        $link = false;
    }

    if ($link === true) {
        $output = '<a href="'.$config['homeurl'].'index.php?sec=estado&amp;sec2=operation/agentes/estado_agente&amp;refr=60&amp;group_id='.$id_group.'">';
    }

    if ((bool) $config['show_group_name'] === true) {
        $output .= '<span title="'.groups_get_name($id_group, true).'">'.groups_get_name($id_group, true).'&nbsp;</span>';
    } else {
        if (empty($icon) === true) {
            $output .= '<span title="'.groups_get_name($id_group, true).'">&nbsp;&nbsp;</span>';
        } else {
            if (empty($class) === true) {
                $class = 'bot';
                if ($icon === 'transmit') {
                    $class .= ' invert_filter';
                }
            }

            $output .= html_print_image(
                'images/'.$icon,
                true,
                [
                    'style' => $style,
                    'class' => $class,
                    'alt'   => groups_get_name($id_group, true),
                    'title' => groups_get_name($id_group, true),
                ],
                false,
                false,
                false,
                true
            );
        }
    }

    if ($link === true) {
        $output .= '</a>';
    }

    if ($return === false) {
        echo $output;
    } else {
        return $output;
    }
}


/**
 * Print group icon within a link. Other version.
 *
 * @param integer $id_group Group id.
 * @param boolean $return   Whether to return or print.
 * @param string  $path     What path to use (relative to images/).
 *                          Defaults to groups_small.
 * @param string  $style    Extra styles.
 * @param boolean $link     Add anchor.
 *
 * @return string HTML code if return parameter is true.
 */
function ui_print_group_icon_path($id_group, $return=false, $path='images', $style='', $link=true)
{
    if ($id_group > 0) {
        $icon = (string) db_get_value('icon', 'tgrupo', 'id_grupo', (int) $id_group);
    } else {
        $icon = 'world';
    }

    if ($style == '') {
        $style = 'width: 16px; height: 16px;';
    }

    $output = '';
    if ($link) {
        $output = '<a href="index.php?sec=estado&amp;sec2=operation/agentes/estado_agente&amp;refr=60&amp;group_id='.$id_group.'">';
    }

    if (empty($icon)) {
        $output .= '<span title="'.groups_get_name($id_group, true).'">&nbsp;-&nbsp</span>';
    } else {
        $output .= '<img style="'.$style.'" class="bot" src="'.$path.'/'.$icon.'.png" alt="'.groups_get_name($id_group, true).'" title="'.groups_get_name($id_group, true).'" />';
    }

    if ($link) {
        $output .= '</a>';
    }

    if (!$return) {
        echo $output;
    }

    return $output;
}


/**
 * Get the icon of an operating system.
 *
 * @param integer $id_os      Operating system id.
 * @param boolean $name       Whether to also append the name of OS after icon.
 * @param boolean $return     Whether to return or echo the result.
 * @param boolean $apply_skin Whether to apply skin or not.
 * @param boolean $networkmap Networkmap.
 * @param boolean $only_src   Only_src.
 * @param boolean $relative   Relative.
 * @param boolean $options    Options.
 * @param boolean $big_icons  Big_icons.
 *
 * @return string HTML with icon of the OS
 */
function ui_print_os_icon(
    $id_os,
    $name=true,
    $return=false,
    $apply_skin=true,
    $networkmap=false,
    $only_src=false,
    $relative=false,
    $options=false,
    $big_icons=false
) {
    $subfolder = '.';
    if ($networkmap) {
        $subfolder = 'networkmap';
    }

    if ($big_icons) {
        $subfolder .= '/so_big_icons';
    }

    $no_in_meta = (is_metaconsole() === false);

    $icon = (string) db_get_value('icon_name', 'tconfig_os', 'id_os', (int) $id_os);
    $os_name = get_os_name($id_os);
    if (empty($icon) === true) {
        if ($only_src) {
            $output = html_print_image(
                'images/'.$subfolder.'/unknown.png',
                true,
                $options,
                true,
                $relative,
                $no_in_meta,
                true
            );
        } else {
            return '-';
        }
    } else if ($apply_skin) {
        if ($only_src) {
            $output = html_print_image('images/'.$subfolder.'/'.$icon, true, $options, true, $relative, $no_in_meta, true);
        } else {
            if (!isset($options['title'])) {
                $options['title'] = $os_name;
            }

            $output = html_print_image('images/'.$subfolder.'/'.$icon, true, $options, false, $relative, $no_in_meta, true);
        }
    } else {
        // $output = "<img src='images/os_icons/" . $icon . "' alt='" . $os_name . "' title='" . $os_name . "'>";
        $output = 'images/'.$subfolder.'/'.$icon;
    }

    if ($name === true) {
        $output .= '&nbsp;&nbsp;'.$os_name;
    }

    if (!$return) {
        echo $output;
    }

    return $output;
}


/**
 * Print type agent icon.
 *
 * @param boolean $id_os          Id_os.
 * @param boolean $remote_contact Remote_contact.
 * @param boolean $contact        Contact.
 * @param boolean $return         Return.
 * @param integer $remote         Remote.
 * @param string  $version        Version.
 *
 * @return string HTML.
 */
function ui_print_type_agent_icon(
    $id_os=false,
    $remote_contact=false,
    $contact=false,
    $return=false,
    $remote=0,
    $version=''
) {
    global $config;

    if ((int) $id_os === SATELLITE_OS_ID) {
        // Satellite.
        $options['title'] = __('Satellite');
        $output = html_print_image('images/satellite@svg.svg', true, ['class' => 'main_menu_icon invert_filter'], false, false, false, true);
    } else if ($remote_contact === $contact && $remote === 0 && empty($version) === true) {
        // Network.
        $options['title'] = __('Network');
        $output = html_print_image('images/network-server@svg.svg', true, ['class' => 'main_menu_icon invert_filter'], false, false, false, true);
    } else {
        // Software.
        $options['title'] = __('Software');
        $output = html_print_image('images/data-server@svg.svg', true, ['class' => 'main_menu_icon invert_filter'], false, false, false, true);
    }

    return $output;
}


/**
 * Prints an agent name with the correct link
 *
 * @param integer $id_agent         Agent id.
 * @param boolean $return           Whether to return the string or echo it too.
 * @param integer $cutoff           Now uses styles to accomplish this.
 * @param string  $style            Style of name in css.
 * @param boolean $cutname          Cut names.
 * @param string  $server_url       Server url to concatenate at the begin of the link.
 * @param string  $extra_params     Extra parameters to concatenate in the link.
 * @param string  $known_agent_name Name of the agent to avoid the query in some cases.
 * @param boolean $link             If the agent will provided with link or not.
 * @param boolean $alias            Use the agent alias or the name.
 *
 * @return string HTML with agent name and link
 */
function ui_print_agent_name(
    $id_agent,
    $return=false,
    $cutoff='agent_medium',
    $style='',
    $cutname=false,
    $server_url='',
    $extra_params='',
    $known_agent_name=false,
    $link=true,
    $alias=true
) {
    if ($known_agent_name === false) {
        if ($alias) {
            $agent_name = (string) agents_get_alias($id_agent);
        } else {
            $agent_name = (string) agents_get_name($id_agent);
        }
    } else {
        $agent_name = $known_agent_name;
    }

    if ($alias) {
        $agent_name_full = (string) agents_get_name($id_agent);
    } else {
        $agent_name_full = $agent_name;
    }

    if ($cutname) {
        $agent_name = ui_print_truncate_text($agent_name, $cutoff, true, true, true, '[&hellip;]', $style);
    }

    if ($link) {
        $url = $server_url.'index.php?sec=estado&amp;sec2=operation/agentes/ver_agente&amp;id_agente='.$id_agent.$extra_params;

        $output = '<a style="'.$style.'" href="'.$url.'" title="'.$agent_name_full.'"><b><span style="'.$style.'">'.$agent_name.'</span></b></a>';
    } else {
        $output = '<b><span style="'.$style.'">'.$agent_name.'</span></b>';
    }

    // TODO: Add a pretty javascript (using jQuery) popup-box with agent details.
    if ($return) {
        return $output;
    }

    echo $output;
}


/**
 * Formats a row from the alert table and returns an array usable in the table function
 *
 * @param array   $alert       A valid (non empty) row from the alert table.
 * @param boolean $agent       Whether or not this is a combined alert.
 * @param string  $url         Tab where the function was called from (used for urls).
 * @param mixed   $agent_style Style for agent name or default (false).
 *
 * @return array A formatted array with proper html for use in $table->data (6 columns)
 */
function ui_format_alert_row(
    $alert,
    $agent=true,
    $url='',
    $agent_style=false
) {
    global $config;

    if (!isset($alert['server_data'])) {
        $server_name = '';
        $server_id = '';
        $url_hash = '';
        $console_url = '';
    } else {
        $server_data = $alert['server_data'];
        $server_name = $server_data['server_name'];
        $server_id = $server_data['id'];
        $console_url = $server_data['server_url'].'/';
        $url_hash = metaconsole_get_servers_url_hash($server_data);
    }

    $actionText = '';
    include_once $config['homedir'].'/include/functions_alerts.php';
    $isFunctionPolicies = enterprise_include_once('include/functions_policies.php');
    $id_group = (int) get_parameter('ag_group', 0);
    // 0 is the All group (selects all groups).
    if ($isFunctionPolicies !== ENTERPRISE_NOT_HOOK) {
        if ($agent) {
            $index = [
                'policy'          => 0,
                'standby'         => 1,
                'force_execution' => 2,
                'agent_name'      => 3,
                'module_name'     => 4,
                'description'     => 5,
                'template'        => 5,
                'action'          => 6,
                'last_fired'      => 7,
                'status'          => 8,
                'validate'        => 9,
            ];
        } else {
            $index = [
                'policy'          => 0,
                'standby'         => 1,
                'force_execution' => 2,
                'agent_name'      => 3,
                'module_name'     => 3,
                'description'     => 4,
                'template'        => 4,
                'action'          => 5,
                'last_fired'      => 6,
                'status'          => 7,
                'validate'        => 8,
            ];
        }
    } else {
        if ($agent) {
            $index = [
                'standby'         => 0,
                'force_execution' => 1,
                'agent_name'      => 2,
                'module_name'     => 3,
                'description'     => 4,
                'template'        => 4,
                'action'          => 5,
                'last_fired'      => 6,
                'status'          => 7,
                'validate'        => 8,
            ];
        } else {
            $index = [
                'standby'         => 0,
                'force_execution' => 1,
                'agent_name'      => 2,
                'module_name'     => 2,
                'description'     => 3,
                'template'        => 3,
                'action'          => 4,
                'last_fired'      => 5,
                'status'          => 6,
                'validate'        => 7,
            ];
        }
    }

    if ($alert['disabled']) {
        $disabledHtmlStart = '<span class="italic_a">';
        $disabledHtmlEnd = '</span>';
        $styleDisabled = 'font-style: italic; color: #aaaaaa;';
    } else {
        $disabledHtmlStart = '';
        $disabledHtmlEnd = '';
        $styleDisabled = '';
    }

    if (empty($alert) === true) {
        if ($isFunctionPolicies !== ENTERPRISE_NOT_HOOK) {
            return [
                '',
                '',
                '',
                '',
                '',
                '',
                '',
                '',
            ];
        } else {
            return [
                '',
                '',
                '',
                '',
                '',
                '',
                '',
            ];
        }
    }

    if (is_metaconsole() === true && (int) $server_id !== 0) {
        $server = db_get_row('tmetaconsole_setup', 'id', $alert['server_data']['id']);

        if (metaconsole_connect($server) == NOERR) {
            // Get agent data from node.
            $agente = db_get_row('tagente', 'id_agente', $alert['id_agent']);

            metaconsole_restore_db();
        }
    } else {
        // Get agent id.
        $id_agent = modules_get_agentmodule_agent($alert['id_agent_module']);
        $agente = db_get_row('tagente', 'id_agente', $id_agent);
    }

    $template = alerts_get_alert_template($alert['id_alert_template']);
    $description = io_safe_output($template['name']);

    $data = [];

    // Validate checkbox.
    if (is_metaconsole() === false) {
        if (check_acl($config['id_user'], $id_group, 'LW')
            || check_acl($config['id_user'], $id_group, 'LM')
        ) {
            $data[$index['validate']] = '';

            $data[$index['validate']] .= html_print_checkbox(
                'validate[]',
                $alert['id'],
                false,
                true,
                false,
                '',
                true
            );
        }
    }

    if ($isFunctionPolicies !== ENTERPRISE_NOT_HOOK) {
        if (is_metaconsole() === true && (int) $alert['server_data']['id'] !== 0) {
            $node = metaconsole_get_connection_by_id($alert['server_data']['id']);
            if (metaconsole_load_external_db($node) !== NOERR) {
                // Restore the default connection.
                metaconsole_restore_db();
                $errors++;
                return false;
            }
        }

        $policyInfo = policies_is_alert_in_policy2($alert['id'], false);
        $module_linked = policies_is_module_linked($alert['id_agent_module']);
        if (is_array($policyInfo) === false && $module_linked === false) {
            $data[$index['policy']] = '';
        } else {
            $module_linked = policies_is_module_linked($alert['id_agent_module']);
            if ($module_linked === '0') {
                $img = 'images/unlinkpolicy.png';
            } else {
                $img = 'images/policies_mc.png';
            }

            if (is_metaconsole() === false) {
                $data[$index['policy']] = '<a href="?sec=gmodules&amp;sec2=enterprise/godmode/policies/policies&amp;id='.$policyInfo['id'].'">'.html_print_image($img, true, ['title' => $policyInfo['name']]).'</a>';
            } else {
                $data[$index['policy']] = '<a href="?sec=gmodules&amp;sec2=advanced/policymanager&amp;id='.$policyInfo['id'].'">'.html_print_image($img, true, ['title' => $policyInfo['name']]).'</a>';
            }
        }

        if (is_metaconsole() === true) {
            metaconsole_restore_db();
        }
    }

    // Standby.
    $data[$index['standby']] = '';
    if (isset($alert['standby']) && $alert['standby'] == 1) {
        $data[$index['standby']] = html_print_image('images/bell_pause.png', true, ['title' => __('Standby on')]);
    }

    if (is_metaconsole() === false) {
        // Force alert execution.
        if ((bool) check_acl($config['id_user'], $id_group, 'AW') === true || (bool) check_acl($config['id_user'], $id_group, 'LM') === true) {
            if ((int) $alert['force_execution'] === 0) {
                $forceTitle = __('Force check');
                $additionUrl = '&amp;force_execution=1';
            } else {
                $forceTitle = __('Refresh');
                $additionUrl = '';
            }

            $forceExecButtons[] = html_print_button(
                $forceTitle,
                'force_execution_'.$alert['id'],
                false,
                'window.location.assign(\''.$url.'&amp;id_alert='.$alert['id'].'&amp;refr=60'.$additionUrl.'\');',
                [ 'mode' => 'link' ],
                true
            );
        }

        $forceExecButtons[] = html_print_button(
            __('View'),
            'view_template_'.$alert['id'],
            false,
            '',
            [
                'mode'  => 'link',
                'class' => 'template_details',
                'href'  => 'ajax.php?page=godmode/alerts/alert_templates&get_template_tooltip=1&id_template='.$template['id'],
            ],
            true
        );
    } else {
        $forceExecButtons[] = html_print_button(
            __('View'),
            'view_template_'.$alert['id'],
            false,
            '',
            [
                'mode'  => 'link',
                'class' => 'template_details',
                'href'  => ui_get_full_url('/', false, false, false).'/ajax.php?page=enterprise/meta/include/ajax/tree_view.ajax&action=get_template_tooltip&id_template='.$template['id'].'&server_name='.$alert['server_data']['server_name'],
            ],
            true
        );
    }

    $data[$index['force_execution']] = html_print_div(
        [
            'class'   => 'table_action_buttons flex',
            'content' => implode('', $forceExecButtons),
        ],
        true
    );

    $data[$index['agent_name']] = $disabledHtmlStart;
    if ($agent == 0) {
        $data[$index['module_name']] .= ui_print_truncate_text(isset($alert['agent_module_name']) ? $alert['agent_module_name'] : modules_get_agentmodule_name($alert['id_agent_module']), 'module_small', false, true, true, '[&hellip;]', '');
    } else {
        if (is_metaconsole() === true) {
            $agent_name = $alert['agent_name'];
            $id_agent = $alert['id_agent'];
        } else {
            $agent_name = false;
            $id_agent = modules_get_agentmodule_agent($alert['id_agent_module']);
        }

        if (is_metaconsole() === true) {
            // Do not show link if user cannot access node
            if ((bool) can_user_access_node() === true) {
                $url = $server['server_url'].'/index.php?'.'sec=estado&'.'sec2=operation/agentes/ver_agente&'.'id_agente='.$agente['id_agente'];
                $data[$index['agent_name']] .= html_print_anchor(
                    [
                        'href'    => $url,
                        'content' => '<span class="bolder" title="'.$agente['nombre'].'">'.$agente['alias'].'</span>',
                    ],
                    true
                );
            } else {
                $data[$index['agent_name']] .= '<span class="bolder" title="'.$agente['nombre'].'">'.$agente['alias'].'</span>';
            }
        } else {
            $data[$index['agent_name']] .= html_print_anchor(
                [
                    'href'    => 'index.php?sec=estado&sec2=operation/agentes/ver_agente&id_agente='.$id_agent,
                    'content' => '<span class="bolder" title="'.$agente['nombre'].'">'.$agente['alias'].'</span>',
                ],
                true
            );
        }

        $data[$index['module_name']] = ui_print_truncate_text(isset($alert['agent_module_name']) ? $alert['agent_module_name'] : modules_get_agentmodule_name($alert['id_agent_module']), 'module_small', false, true, true, '[&hellip;]', '');
    }

    $data[$index['agent_name']] .= $disabledHtmlEnd;

    $data[$index['description']] = '';

    $actionDefault = db_get_value_sql(
        'SELECT id_alert_action
		FROM talert_templates WHERE id = '.$alert['id_alert_template']
    );

    $data[$index['description']] .= $disabledHtmlStart.ui_print_truncate_text(io_safe_output($description), 'description', false, true, true, '[&hellip;]', '').$disabledHtmlEnd;

    $actions = alerts_get_alert_agent_module_actions($alert['id'], false, $alert['server_data']['id']);

    if (empty($actions) === false || $actionDefault != '') {
        $actionText = '<div><ul class="action_list">';
        foreach ($actions as $action) {
            $actionText .= '<div class="mrgn_btn_5px" ><span class="action_name"><li>'.$action['name'];
            if ($action['fires_min'] != $action['fires_max']) {
                $actionText .= ' ('.$action['fires_min'].' / '.$action['fires_max'].')';
            }

            $actionText .= '</li></span></div>';
        }

        $actionText .= '</ul></div>';

        if ($actionDefault != '') {
            $actionText .= db_get_sql(
                sprintf(
                    'SELECT name FROM talert_actions WHERE id = %d',
                    $actionDefault
                )
            ).' <i>('.__('Default').')</i>';
        }
    }

    $data[$index['action']] = $actionText;

    $data[$index['last_fired']] = $disabledHtmlStart.ui_print_timestamp($alert['last_fired'], true).$disabledHtmlEnd;

    $status = STATUS_ALERT_NOT_FIRED;
    $title = '';

    if ($alert['times_fired'] > 0) {
        $status = STATUS_ALERT_FIRED;
        $title = __('Alert fired').' '.$alert['internal_counter'].' '.__('time(s)');
    } else if ($alert['disabled'] > 0) {
        $status = STATUS_ALERT_DISABLED;
        $title = __('Alert disabled');
    } else {
        $status = STATUS_ALERT_NOT_FIRED;
        $title = __('Alert not fired');
    }

    $data[$index['status']] = ui_print_status_image($status, $title, true);

    return $data;
}


/**
 * Prints a substracted string, length specified by cutoff, the full string will be in a rollover.
 *
 * @param string  $string   The string to be cut..
 * @param integer $cutoff   At how much characters to cut.
 * @param boolean $return   Whether to return or print it out.
 * @param integer $fontsize Size font (fixed) in px, applyed as CSS style (optional).
 *
 * @return string HTML string.
 */
function ui_print_string_substr($string, $cutoff=16, $return=false, $fontsize=0)
{
    if (empty($string)) {
        return '';
    }

    $string2 = io_safe_output($string);
    if (mb_strlen($string2, 'UTF-8') > $cutoff) {
        $string3 = '...';
    } else {
        $string3 = '';
    }

    $font_size_mod = '';

    if ($fontsize > 0) {
        $font_size_mod = "style='font-size: ".$fontsize."pt'";
    }

    $string = '<span '.$font_size_mod.' title="'.io_safe_input($string2).'">';
    $string .= mb_substr($string2, 0, $cutoff, 'UTF-8').$string3.'</span>';

    if ($return === false) {
        echo $string;
    }

    return $string;
}


/**
 * Gets a helper text explaining the requirement needs for an alert template
 * to get it fired.
 *
 * @param integer $id_alert_template Alert template id.
 * @param boolean $return            Wheter to return or print it out.
 * @param boolean $print_values      Wheter to put the values in the string or not.
 *
 * @return An HTML string if return was true.
 */
function ui_print_alert_template_example($id_alert_template, $return=false, $print_values=true)
{
    $output = '';

    $output .= html_print_image('images/information.png', true, ['class' => 'invert_filter']);
    $output .= '<span id="example">';
    $template = alerts_get_alert_template($id_alert_template);

    switch ($template['type']) {
        case 'equal':
            // Do not translate the HTML attributes.
            $output .= __('The alert would fire when the value is <span id="value"></span>');
        break;

        case 'not_equal':
            // Do not translate the HTML attributes.
            $output .= __('The alert would fire when the value is not <span id="value"></span>');
        break;

        case 'regex':
            if ($template['matches_value']) {
                // Do not translate the HTML attributes.
                $output .= __('The alert would fire when the value matches <span id="value"></span>');
            } else {
                // End if.
                $output .= __('The alert would fire when the value doesn\'t match <span id="value"></span>');
            }

            $value = $template['value'];
        break;

        case 'max_min':
            if ($template['matches_value']) {
                // Do not translate the HTML attributes.
                $output .= __('The alert would fire when the value is between <span id="min"></span> and <span id="max"></span>');
            } else {
                // End if.
                $output .= __('The alert would fire when the value is not between <span id="min"></span> and <span id="max"></span>');
            }
        break;

        case 'max':
            // Do not translate the HTML attributes.
            $output .= __('The alert would fire when the value is over <span id="max"></span>');
        break;

        case 'min':
            // Do not translate the HTML attributes.
            $output .= __('The alert would fire when the value is under <span id="min"></span>');
        break;

        case 'warning':
            // Do not translate the HTML attributes.
            $output .= __('The alert would fire when the module is in warning status');
        break;

        case 'critical':
            // Do not translate the HTML attributes.
            $output .= __('The alert would fire when the module is in critical status');
        break;

        default:
            // Do nothing.
            $output .= __('Unknown option.');
        break;
    }

    if ($print_values) {
        /*
         *   Replace span elements with real values. This is done in such way to avoid
         * duplicating strings and make it easily modificable via Javascript.
         */

        $output = str_replace('<span id="value"></span>', $template['value'], $output);
        $output = str_replace('<span id="max"></span>', $template['max_value'], $output);
        $output = str_replace('<span id="min"></span>', $template['min_value'], $output);
    }

    $output .= '</span>';
    if ($return) {
        return $output;
    }

    echo $output;
}


/**
 * Prints a help tip icon.
 *
 * @param string  $help_id     Id of the help article.
 * @param boolean $return      Whether to return or output the result.
 * @param string  $home_url    Home url if its necessary.
 * @param string  $image       Image path.
 * @param boolean $is_relative Route is relative or not.
 * @param string  $id          Target id.
 *
 * @return string The help tip
 */
function ui_print_help_icon(
    $help_id,
    $return=false,
    $home_url='',
    $image='images/help_green.png',
    $is_relative=false,
    $id=''
) {
    global $config;

    // Do not display the help icon if help is disabled.
    if ((bool) $config['disable_help'] === true) {
        return '';
    }

    if (empty($home_url) === true) {
        $home_url = '';
    }

    if (is_metaconsole() === true) {
        $home_url = '../../'.$home_url;
    }

    $url = get_help_info($help_id);
    $b = base64_encode($url);

    $help_handler = 'index.php?sec=view&sec2=general/help_feedback';
    // Needs to use url encoded to avoid anchor lost.
    $help_handler .= '&b='.$b;
    $help_handler .= '&pure=1&url='.$url;
    $output = html_print_image(
        $image,
        true,
        [
            'class'   => 'img_help',
            'title'   => __('Help'),
            'onclick' => "open_help ('".ui_get_full_url($help_handler)."')",
            'id'      => $id,
        ],
        false,
        $is_relative && is_metaconsole()
    );
    if (!$return) {
        echo $output;
    }

    return $output;
}


/**
 * Add a CSS file to the HTML head tag.
 *
 * To make a CSS file available just put it in include/styles. The
 * file name should be like "name.css". The "name" would be the value
 * needed to pass to this function.
 *
 * @param string $name Script name to add without the "jquery." prefix and the ".js"
 * suffix. Example:
 * <code>
 * ui_require_css_file ('pandora');
 * // Would include include/styles/pandora.js
 * </code>.
 * @param string $path Path where script is placed.
 *
 * @return boolean True if the file was added. False if the file doesn't exist.
 */
function ui_require_css_file($name, $path='include/styles/', $echo_tag=false)
{
    global $config;

    $filename = $path.$name.'.css';

    if ($echo_tag === true) {
        echo '<link type="text/css" rel="stylesheet" href="'.ui_get_full_url($filename, false, false, false).'">';
        return null;
    }

    if (! isset($config['css'])) {
        $config['css'] = [];
    }

    if (isset($config['css'][$name])) {
        return true;
    }

    if (! file_exists($filename)
        && ! file_exists($config['homedir'].'/'.$filename)
        && ! file_exists($config['homedir'].'/'.ENTERPRISE_DIR.'/'.$filename)
    ) {
        return false;
    }

    if (is_metaconsole()
        && (isset($config['requirements_use_base_url']) === false
        || $config['requirements_use_base_url'] === false)
    ) {
        $config['css'][$name] = '/../../'.$filename;
    } else {
        $config['css'][$name] = $filename;
    }

    return true;
}


/**
 * Add a javascript file to the HTML head tag.
 *
 * To make a javascript file available just put it in include/javascript. The
 * file name should be like "name.js". The "name" would be the value
 * needed to pass to this function.
 *
 * @param string  $name     Script name to add without the "jquery." prefix and the ".js"
 *      suffix. Example:
 *      <code>
 *      ui_require_javascript_file ('pandora');
 *      // Would include include/javascript/pandora.js
 *      </code>.
 * @param string  $path     Path where script is placed.
 * @param boolean $echo_tag Just echo the script tag of the file.
 *
 * @return boolean True if the file was added. False if the file doesn't exist.
 */
function ui_require_javascript_file($name, $path='include/javascript/', $echo_tag=false)
{
    global $config;

    $filename = $path.$name.'.js';

    if ($echo_tag) {
        echo '<script type="text/javascript" src="'.ui_get_full_url($filename, false, false, false).'"></script>';
        return null;
    }

    if (! isset($config['js'])) {
        $config['js'] = [];
    }

    if (isset($config['js'][$name])) {
        return true;
    }

    // We checks two paths because it may fails on enterprise.
    if (! file_exists($filename) && ! file_exists($config['homedir'].'/'.$filename)) {
        return false;
    }

    if (is_metaconsole()
        && (isset($config['requirements_use_base_url']) === false
        || $config['requirements_use_base_url'] === false)
    ) {
        $config['js'][$name] = '../../'.$filename;
    } else {
        $config['js'][$name] = $filename;
    }

    return true;
}


/**
 * Add a enteprise javascript file to the HTML head tag.
 *
 * * THIS FUNCTION COULD PRODUCE ISSUES WHILE INCLUDING JS FILES.
 * * USE ui_require_javascript_file('file', ENTERPRISE_DIR.'/location') INSTEAD.
 *
 * To make a javascript file available just put it in <ENTERPRISE_DIR>/include/javascript. The
 * file name should be like "name.js". The "name" would be the value
 * needed to pass to this function.
 *
 * @param string  $name                 Script name to add without the "jquery."
 *                                      prefix and the ".js"
 *                  suffix. Example:
 *                  <code>
 *                  ui_require_javascript_file ('pandora');
 *                  // Would include include/javascript/pandora.js
 *                  </code>.
 * @param boolean $disabled_metaconsole Disabled metaconsole.
 *
 * @return boolean True if the file was added. False if the file doesn't exist.
 */
function ui_require_javascript_file_enterprise($name, $disabled_metaconsole=false)
{
    global $config;

    $metaconsole_hack = '';
    if ($disabled_metaconsole) {
        $metaconsole_hack = '../../';
    }

    $filename = $metaconsole_hack.ENTERPRISE_DIR.'/include/javascript/'.$name.'.js';

    if (! isset($config['js'])) {
        $config['js'] = [];
    }

    if (isset($config['js'][$name])) {
        return true;
    }

    // We checks two paths because it may fails on enterprise.
    if (!file_exists($filename)
        && !file_exists($config['homedir'].'/'.$filename)
    ) {
        return false;
    }

    $config['js'][$name] = $filename;

    return true;
}


/**
 * Add a jQuery file to the HTML head tag.
 *
 * To make a jQuery script available just put it in include/javascript. The
 * file name should be like "jquery.name.js". The "name" would be the value
 * needed to pass to this function. Notice that this function does not manage
 * jQuery denpendencies.
 *
 * @param string  $name     Script name to add without the "jquery." prefix and the ".js"
 *      suffix. Example:
 *      <code>
 *      ui_require_jquery_file ('form');
 *      // Would include include/javascript/jquery.form.js
 *      </code>.
 * @param string  $path     Path where script is placed.
 * @param boolean $echo_tag Just echo the script tag of the file.
 *
 * @return boolean True if the file was added. False if the file doesn't exist.
 */
function ui_require_jquery_file($name, $path='include/javascript/', $echo_tag=false)
{
    global $config;

    $filename = $path.'jquery.'.$name.'.js';

    if ($echo_tag) {
        echo '<script type="text/javascript" src="'.ui_get_full_url(false, false, false, false).$filename.'"></script>';
        return null;
    }

    if (! isset($config['jquery'])) {
        $config['jquery'] = [];
    }

    if (isset($config['jquery'][$name])) {
        return true;
    }

    // We checks two paths because it may fails on enterprise.
    if (! file_exists($filename)
        && ! file_exists($config['homedir'].'/'.$filename)
    ) {
        return false;
    }

    $config['jquery'][$name] = $filename;

    return true;
}


/**
 * Callback function to add stuff to the head. This allows us to add scripts
 * to the header after the fact as well as extensive validation.
 *
 * DO NOT CALL print_f, echo, ob_start, ob_flush, ob_end functions here.
 *
 * To add css just put them in include/styles and then add them to the
 * $config['css'] array
 *
 * @param string $string   Callback will fill this with the current buffer.
 * @param mixed  $bitfield Callback will fill this with a bitfield (see ob_start).
 *
 * @return string String to return to the browser
 */
function ui_process_page_head($string, $bitfield)
{
    global $config;
    global $vc_public_view;

    if (isset($config['ignore_callback']) && $config['ignore_callback'] == true) {
        return '';
    }

    $output = '';

    $config_refr = -1;
    if (isset($config['refr'])) {
        $config_refr = $config['refr'];
    }

    // If user is logged or displayed view is the public view of visual console.
    if ($config_refr > 0
        && (isset($config['id_user']) || $vc_public_view == 1)
    ) {
        if ($config['enable_refr']
            || $_GET['sec2'] == 'operation/agentes/estado_agente'
            || $_GET['sec2'] == 'operation/agentes/tactical'
            || $_GET['sec2'] == 'operation/agentes/group_view'
            || $_GET['sec2'] == 'operation/events/events'
            || $_GET['sec2'] == 'operation/snmpconsole/snmp_view'
            || $_GET['sec2'] == 'operation/dashboard/dashboard'
        ) {
            $query = ui_get_url_refresh(false, false);

            /*
             * $output .= '<meta http-equiv="refresh" content="' .
             * $config_refr . '; URL=' . $query . '" />';
             */

            // End.
        }
    }

    $text_subtitle = isset($config['rb_product_name_alt']) ? '' : ' - '.__('the Flexible Monitoring System');

    $output .= "\n\t";
    $output .= '<title>'.get_product_name().$text_subtitle.'</title>
		<meta http-equiv="expires" content="never" />
		<meta http-equiv="content-type" content="text/html; charset=utf-8" />
		<meta http-equiv="Content-Style-Type" content="text/css" />
		<meta name="resource-type" content="document" />
		<meta name="distribution" content="global" />
		<meta name="author" content="'.get_copyright_notice().'" />
		<meta name="copyright" content="(c) '.get_copyright_notice().'" />
		<meta name="robots" content="index, follow" />';
        $output .= '<link rel="icon" href="'.ui_get_full_url('/').ui_get_favicon().'" type="image/ico" />';
        $output .= '<link rel="shortcut icon" href="'.ui_get_full_url('/').ui_get_favicon().'" type="image/x-icon" />
		<link rel="alternate" href="operation/events/events_rss.php" title="Pandora RSS Feed" type="application/rss+xml" />';

    if ($config['language'] != 'en') {
        // Load translated strings - load them last so they overload all
        // the objects.
        ui_require_javascript_file('time_'.$config['language']);
        ui_require_javascript_file('date'.$config['language']);
        ui_require_javascript_file('countdown_'.$config['language']);
    }

    $output .= "\n\t";

    /*
     * Load CSS
     */

    if (empty($config['css'])) {
        $config['css'] = [];
    }

    $login_ok = true;
    if (! isset($config['id_user']) && isset($_GET['login'])) {
        if (isset($_POST['nick']) && isset($_POST['pass'])) {
            $nick = get_parameter_post('nick');
            // This is the variable with the login.
            $pass = get_parameter_post('pass');
            // This is the variable with the password.
            $nick = db_escape_string_sql($nick);
            $pass = db_escape_string_sql($pass);

            // Process_user_login is a virtual function which should be defined
            // in each auth file.
            // It accepts username and password. The rest should be internal to
            // the auth file.
            // The auth file can set $config["auth_error"] to an informative
            // error output or reference their internal error messages to it
            // process_user_login should return false in case of errors or
            // invalid login, the nickname if correct.
            $nick_in_db = process_user_login($nick, $pass);

            if ($nick_in_db === false) {
                $login_ok = false;
            }
        }
    }

    // First, if user has assigned a skin then try to use css files of
    // skin subdirectory.
    $isFunctionSkins = enterprise_include_once('include/functions_skins.php');
    if (!$login_ok) {
        if ($isFunctionSkins !== ENTERPRISE_NOT_HOOK) {
            enterprise_hook('skins_cleanup');
        }
    }

    $exists_css = false;
    if ($login_ok && $isFunctionSkins !== ENTERPRISE_NOT_HOOK) {
        // Checks if user's skin is available.
        $exists_skin = enterprise_hook('skins_is_path_set');
        if ($exists_skin) {
            $skin_path = enterprise_hook('skins_get_skin_path');
            $skin_styles = themes_get_css($skin_path.'include/styles/');
            $exists_css = !empty($skin_styles);
        }
    }

    // Add the jquery UI styles CSS.
    $config['css']['jquery-UI'] = 'include/styles/js/jquery-ui.min.css';
    $config['css']['jquery-UI-custom'] = 'include/styles/js/jquery-ui_custom.css';
    // Add the dialog styles CSS.
    $config['css']['dialog'] = 'include/styles/dialog.css';
    // Add the dialog styles CSS.
    $config['css']['dialog'] = 'include/styles/js/introjs.css';

    // If the theme is the default, we don't load it twice.
    if ($config['style'] !== 'pandora') {
        // It loads the last of all.
        $config['css']['theme'] = 'include/styles/'.$config['style'].'.css';
    }

    // If skin's css files exists then add them.
    if ($exists_css) {
        foreach ($skin_styles as $filename => $name) {
            $style = substr($filename, 0, (strlen($filename) - 4));
            $config['css'][$style] = $skin_path.'include/styles/'.$filename;
        }
    } else {
        // Otherwise assign default and user's css.
        // User style should go last so it can rewrite common styles.
        $config['css'] = array_merge(
            [
                'common'  => 'include/styles/common.css',
                'menu'    => 'include/styles/menu.css',
                'tables'  => 'include/styles/tables.css',
                'general' => 'include/styles/pandora.css',
            ],
            $config['css']
        );
    }

    // We can't load empty and we loaded (conditionally) ie.
    $loaded = [
        '',
        'ie',
    ];

    foreach ($config['css'] as $name => $filename) {
        if (in_array($name, $loaded)) {
            continue;
        }

        array_push($loaded, $name);

        $url_css = ui_get_full_url($filename, false, false, false);
        $output .= '<link rel="stylesheet" href="'.$url_css.'" type="text/css" />'."\n\t";
    }

    /*
     * End load CSS
     */

    /*
     * Load jQuery
     */

    if (empty($config['jquery'])) {
        $config['jquery'] = [];
        // If it's empty, false or not init set array to empty just in case.
    }

    // Pandora specific jquery should go first.
    $black_list_pages_old_jquery = ['operation/gis_maps/index'];
    if (in_array(get_parameter('sec2'), $black_list_pages_old_jquery)) {
        $config['jquery'] = array_merge(
            [
                'jquery'  => 'include/javascript/jquery.js',
                'ui'      => 'include/javascript/jquery.ui.core.js',
                'dialog'  => 'include/javascript/jquery.ui.dialog.js',
                'pandora' => 'include/javascript/jquery.pandora.js',
            ],
            $config['jquery']
        );
    } else {
        $config['jquery'] = array_merge(
            [
                'jquery'    => 'include/javascript/jquery.current.js',
                'pandora'   => 'include/javascript/jquery.pandora.js',
                'jquery-ui' => 'include/javascript/jquery-ui.min.js',
            ],
            $config['jquery']
        );
    }

    // Include the datapicker language if exists.
    if (file_exists('include/languages/datepicker/jquery.ui.datepicker-'.$config['language'].'.js')) {
        $config['jquery']['datepicker_language'] = 'include/languages/datepicker/jquery.ui.datepicker-'.$config['language'].'.js';
    }

    // Include countdown library.
    $config['jquery']['countdown'] = 'include/javascript/jquery.countdown.js';

    // Then add each script as necessary.
    $loaded = [''];
    foreach ($config['jquery'] as $name => $filename) {
        if (in_array($name, $loaded)) {
            continue;
        }

        array_push($loaded, $name);

        $url_js = ui_get_full_url($filename, false, false, false);
        $output .= '<script type="text/javascript" src="'.$url_js.'"></script>'."\n\t";
    }

    /*
     * End load JQuery
     */

    /*
     * Load JS
     */

    if (empty($config['js'])) {
        $config['js'] = [];
        // If it's empty, false or not init set array to empty just in case.
    }

    // Pandora specific JavaScript should go first.
    $config['js'] = array_merge(
        [
            'pandora'    => 'include/javascript/pandora.js',
            'pandora_ui' => 'include/javascript/pandora_ui.js',
        ],
        $config['js']
    );
    // Load base64 javascript library.
    $config['js']['base64'] = 'include/javascript/encode_decode_base64.js';
    // Load qrcode library.
    $config['js']['qrcode'] = 'include/javascript/qrcode.js';
    // Load intro.js library (for bubbles and clippy).
    $config['js']['intro'] = 'include/javascript/intro.js';
    $config['js']['clippy'] = 'include/javascript/clippy.js';
    // Load Underscore.js library.
    $config['js']['underscore'] = 'include/javascript/underscore-min.js';

    // Load other javascript.
    // We can't load empty.
    $loaded = [''];
    foreach ($config['js'] as $name => $filename) {
        if (in_array($name, $loaded)) {
            continue;
        }

        array_push($loaded, $name);

        $url_js = ui_get_full_url($filename, false, false, false);
        $output .= '<script type="text/javascript" src="'.$url_js.'"></script>'."\n\t";
    }

    /*
     * End load JS
     */

    include_once __DIR__.'/graphs/functions_flot.php';
    $output .= include_javascript_dependencies_flot_graph(true);

    $output .= '<!--[if gte IE 6]>
		<link rel="stylesheet" href="include/styles/ie.css" type="text/css"/>
		<![endif]-->';

    $output .= $string;

    return $output;
}


/**
 * Callback function to add stuff to the body
 *
 * @param string $string   Callback will fill this with the current buffer.
 * @param mixed  $bitfield Callback will fill this with a bitfield (see ob_start).
 *
 * @return string String to return to the browser
 */
function ui_process_page_body($string, $bitfield)
{
    global $config;

    if (isset($config['ignore_callback'])
        && $config['ignore_callback'] == true
    ) {
        return null;
    }

    // Show custom background.
    $output = '<body'.(($config['pure']) ? ' class="pure"' : '').'>';

    $output .= $string;

    $output .= '</body>';

    return $output;
}


/**
 * Prints a pagination menu to browse into a collection of data.
 *
 * @param integer $count             Number of elements in the collection.
 * @param string  $url               URL of the pagination links. It must include all form
 *                values as GET form.
 * @param integer $offset            Current offset for the pagination. Default value would be
 *                taken from $_REQUEST['offset'].
 * @param integer $pagination        Current pagination size. If a user requests a larger
 *            pagination than config["block_size"].
 * @param boolean $return            Whether to return or print this.
 * @param string  $offset_name       The name of parameter for the offset.
 * @param boolean $print_total_items Show the text with the total items. By default true.
 * @param mixed   $other_class       Other_class.
 * @param mixed   $script            Script.
 * @param mixed   $parameter_script  Parameter_script.
 * @param string  $set_id            Set id of div.
 *
 * @return string The pagination div or nothing if no pagination needs to be done
 */
function ui_pagination(
    $count,
    $url=false,
    $offset=0,
    $pagination=0,
    $return=false,
    $offset_name='offset',
    $print_total_items=true,
    $other_class='',
    $script='',
    $parameter_script=[
        'count'  => '',
        'offset' => 'offset_param',
    ],
    $set_id=''
) {
    global $config;
    ui_require_css_file('tables');

    if (empty($pagination) === true) {
        $pagination = (int) $config['block_size'];
    }

    if (is_string($offset) === true) {
        $offset_name = $offset;
        $offset = (int) get_parameter($offset_name);
    }

    if (empty($offset) === true) {
        $offset = (int) get_parameter($offset_name);
    }

    if (empty($url) === true) {
        $url = ui_get_url_refresh([$offset_name => false]);
    }

    if (empty($set_id) === false) {
        $set_id = " id = '".$set_id."'";
    }

    // Pagination links for users include delete, create and other params,
    // now not use these params, and not retry the previous action when go to
    // pagination link.
    $remove = [
        'user_del',
        'disable_user',
        'delete_user',
    ];

    // Check if url has &#x20; blankspace and replace it.
    preg_replace('/\&#x20;/', '%20', $url);

    $url = explode('&', $url);

    $finalUrl = [];
    foreach ($url as $key => $value) {
        if (strpos($value, $remove[0]) === false
            && strpos($value, $remove[1]) === false
            && strpos($value, $remove[2]) === false
        ) {
            array_push($finalUrl, $value);
        }
    }

    $url = implode('&', $finalUrl);

    /*
        URL passed render links with some parameter
        &offset - Offset records passed to next page
        &counter - Number of items to be blocked
        Pagination needs $url to build the base URL to render links, its a base url, like
        " http://pandora/index.php?sec=godmode&sec2=godmode/admin_access_logs "
    */

    $block_limit = PAGINATION_BLOCKS_LIMIT;
    // Visualize only $block_limit blocks.
    if ($count <= $pagination) {
        if ($print_total_items) {
            $output = "<div class='".$other_class."' ".$set_id.'>';
            // Show the count of items.
            $output .= '<div class="total_pages">'.sprintf(__('Total items: %s'), $count).'</div>';
            // End div and layout.
            $output .= '</div>';

            if ($return === false) {
                echo $output;
            }

            return $output;
        }

        return false;
    }

    $number_of_pages = ceil($count / $pagination);
    $actual_page = floor($offset / $pagination);
    $ini_page = (floor($actual_page / $block_limit) * $block_limit);
    $end_page = ($ini_page + $block_limit - 1);
    if ($end_page >= $number_of_pages) {
        $end_page = ($number_of_pages - 1);
    }

    $output = "<div class='".$other_class."' ".$set_id.'>';

    // Show the count of items.
    if ($print_total_items) {
        $output .= '<div class="total_pages">'.sprintf(__('Total items: %s'), $count).'</div>';
    }

    $output .= "<div class='total_number'>";

    // Show GOTO FIRST PAGE button.
    if ($number_of_pages > $block_limit) {
        if (empty($script) === false) {
            $script_modified = $script;
            $script_modified = str_replace(
                $parameter_script['count'],
                $count,
                $script_modified
            );
            $script_modified = str_replace(
                $parameter_script['offset'],
                0,
                $script_modified
            );

            $firstHref = 'javascript: '.$script_modified.';';
        } else {
            $firstHref = io_safe_output($url).'&amp;'.$offset_name.'=0';
        }

        $output .= html_print_anchor(
            [
                'href'    => $firstHref,
                'class'   => 'pandora_pagination '.$other_class.' offset_0 previous',
                'content' => __('First'),
            ],
            true
        );
    }

    /*
     * Show PREVIOUS PAGE GROUP OF PAGES
     * For example
     * You are in the 12 page with a block of 5 pages
     * << < 10 - 11 - [12] - 13 - 14 > >>
     * Click in <
     * Result << < 5 - 6 - 7 - 8 - [9] > >>
     */

    if ($ini_page >= $block_limit) {
        $offset_previous_page = (($ini_page - 1) * $pagination);

        if (!empty($script)) {
            $script_modified = $script;
            $script_modified = str_replace(
                $parameter_script['count'],
                $count,
                $script_modified
            );
            $script_modified = str_replace(
                $parameter_script['offset'],
                $offset_previous_page,
                $script_modified
            );

            $previousHref = 'javascript: '.$script_modified.';';
        } else {
            $previousHref = io_safe_output($url).'&amp;'.$offset_name.'='.$offset_previous_page;
        }

        $output .= html_print_anchor(
            [
                'href'    => $previousHref,
                'class'   => 'pandora_pagination '.$other_class.' offset_'.$offset_previous_page,
                'content' => __('Previous'),
            ],
            true
        );
    }

    // Show pages.
    for ($iterator = $ini_page; $iterator <= $end_page; $iterator++) {
        $actual_page = (int) ($offset / $pagination);

        $activePageClass = ((int) $iterator === (int) $actual_page) ? 'current' : '';

        $offset_page = ($iterator * $pagination);

        if (empty($script) === false) {
            $script_modified = $script;
            $script_modified = str_replace(
                $parameter_script['count'],
                $count,
                $script_modified
            );
            $script_modified = str_replace(
                $parameter_script['offset'],
                $offset_page,
                $script_modified
            );

            $anchorHref = 'javascript: ".$script_modified.";';
        } else {
            $anchorHref = $url.'&amp;'.$offset_name.'='.$offset_page;
        }

        $output .= html_print_anchor(
            [
                'href'    => $anchorHref,
                'class'   => sprintf(
                    'pandora_pagination %s offset_%s %s',
                    $other_class,
                    $offset_page,
                    $activePageClass
                ),
                'content' => $iterator,
            ],
            true
        );
    }

    /*
     * Show NEXT PAGE GROUP OF PAGES
     * For example
     * You are in the 12 page with a block of 5 pages
     * << < 10 - 11 - [12] - 13 - 14 > >>
     * Click in >
     * Result << < [15] - 16 - 17 - 18 - 19 > >>
     */

    if (($number_of_pages - $ini_page) > $block_limit) {
        $offset_next_page = (($end_page + 1) * $pagination);

        if (!empty($script)) {
            $script_modified = $script;
            $script_modified = str_replace(
                $parameter_script['count'],
                $count,
                $script_modified
            );
            $script_modified = str_replace(
                $parameter_script['offset'],
                $offset_next_page,
                $script_modified
            );

            $nextHref = 'javascript: ".$script_modified.";';
        } else {
            $nextHref = $url.'&amp;'.$offset_name.'='.$offset_next_page;
        }

        $output .= html_print_anchor(
            [
                'href'    => $nextHref,
                'class'   => 'pandora_pagination '.$other_class.' offset_'.$offset_next_page,
                'content' => __('Next'),
            ],
            true
        );
    }

    // Show GOTO LAST PAGE button.
    if ($number_of_pages > $block_limit) {
        $offset_lastpage = (($number_of_pages - 1) * $pagination);

        if (!empty($script)) {
            $script_modified = $script;
            $script_modified = str_replace(
                $parameter_script['count'],
                $count,
                $script_modified
            );
            $script_modified = str_replace(
                $parameter_script['offset'],
                $offset_lastpage,
                $script_modified
            );

            $lastHref = 'javascript: ".$script_modified.";';
        } else {
            $lastHref = $url.'&amp;'.$offset_name.'='.$offset_lastpage;
        }

        $output .= html_print_anchor(
            [
                'href'    => $lastHref,
                'class'   => 'pandora_pagination '.$other_class.' offset_'.$offset_lastpage.' next',
                'content' => __('Last'),
            ],
            true
        );
    }

    $output .= '</div>';
    // End div and layout
    // total_number.
    $output .= '</div>';

    if ($return === false) {
        echo $output;
    }

    return $output;
}


/**
 * Prints only a tip button which shows a text when the user puts the mouse over it.
 *
 * @param string  $action Complete text to show in the tip.
 * @param boolean $return Whether to return an output string or echo now.
 *
 * @return string HTML code if return parameter is true.
 */
function ui_print_session_action_icon($action, $return=false)
{
    global $config;

    $key_icon = [
        'acl'             => 'images/delete.png',
        'agent'           => 'images/agent.png',
        'module'          => 'images/module.png',
        'alert'           => 'images/bell.png',
        'incident'        => 'images/default_list.png',
        'logon'           => 'images/house.png',
        'logoff'          => 'images/house.png',
        'massive'         => 'images/config.png',
        'hack'            => 'images/application_edit.png',
        'event'           => 'images/lightning_go.png',
        'policy'          => 'images/policies_mc.png',
        'report'          => 'images/reporting.png',
        'file collection' => 'images/collection_col.png',
        'user'            => 'images/user_green.png',
        'password'        => 'images/lock.png',
        'session'         => 'images/heart_col.png',
        'snmp'            => 'images/snmp.png',
        'command'         => 'images/bell.png',
        'category'        => 'images/category_col.png',
        'dashboard'       => 'images/dashboard_col.png',
        'api'             => 'images/eye.png',
        'db'              => 'images/database.png',
        'setup'           => 'images/cog.png',
    ];

    $output = '';
    foreach ($key_icon as $key => $icon) {
        if (stristr($action, $key) !== false) {
            $output = html_print_image($icon, true, ['title' => $action, 'class' => 'invert_filter'], false, false, false, true).' ';
            break;
        }
    }

    if ($return) {
        return $output;
    }

    echo $output;
}


/**
 * Prints only a tip button which shows a text when the user puts the mouse over it.
 *
 * @param string  $text        Complete text to show in the tip.
 * @param boolean $return      Whether to return an output string or echo now.
 * @param string  $img         Displayed image.
 * @param boolean $is_relative Print image in relative way.
 * @param string  $style       Specific style.
 *
 * @return string HTML code if return parameter is true.
 */
function ui_print_help_tip(
    $text,
    $return=false,
    $img='images/tip_help.png',
    $is_relative=false,
    $style='',
    $blink=false
) {
    $output = '<a href="javascript:" class="tip" style="'.$style.'" >';
    $output .= html_print_image(
        $img,
        true,
        [
            'title' => $text,
            'class' => $blink === true ? 'blink' : '',
        ],
        false,
        $is_relative && is_metaconsole()
    ).'</a>';

    if ($return) {
        return $output;
    }

    echo $output;
}


/**
 * Generate a placeholder for inputs.
 *
 * @param string  $text    Text for show.
 * @param boolean $return  Text for show.
 * @param array   $options Text for show.
 *
 * @return string|void Formed element.
 */
function ui_print_input_placeholder(
    string $text,
    bool $return=false,
    array $options=[]
) {
    $wrapper = (isset($options['wrapper']) === true) ? $options['wrapper'] : 'span';
    $attibutes = [];
    $attibutes[] = 'class="'.((isset($options['class']) === true) ? $options['class'] : 'input_sub_placeholder').'"';
    $attibutes[] = (isset($options['rawattributes']) === true) ? $options['rawattributes'] : '';
    $attibutes[] = (isset($options['style']) === true) ? 'style="'.$options['style'].'"' : '';
    $attibutes[] = (isset($options['title']) === true) ? 'title="'.$options['title'].'"' : '';

    $output = sprintf(
        '<%s %s>%s</%s>',
        $wrapper,
        implode(' ', $attibutes),
        $text,
        $wrapper
    );

    if ($return === true) {
        return $output;
    } else {
        echo $output;
    }
}


/**
 * Prints link to show something.
 *
 * @param string  $text        Complete text to show in the tip.
 * @param boolean $return      Whether to return an output string or echo now.
 * @param string  $img         Displayed image.
 * @param boolean $is_relative Print image in relative way.
 *
 * @return string HTML.
 */
function ui_print_help_tip_border(
    $text,
    $return=false,
    $img='images/tip_border.png',
    $is_relative=false
) {
    $output = '<a href="javascript:" class="tip" >'.html_print_image(
        $img,
        true,
        ['title' => $text],
        false,
        $is_relative && is_metaconsole()
    ).'</a>';

    if ($return) {
        return $output;
    }

    echo $output;
}


/**
 * Powerful debug function that also shows a backtrace.
 *
 * This functions need to have active $config['debug'] variable to work.
 *
 * @param mixed   $var       Variable name to debug.
 * @param boolean $backtrace Wheter to print the backtrace or not.
 *
 * @return boolean Tru if the debug was actived. False if not.
 */
function ui_debug($var, $backtrace=true)
{
    global $config;
    if (! isset($config['debug'])) {
        return false;
    }

    static $id = 0;
    static $trace_id = 0;

    $id++;

    if ($backtrace) {
        echo '<div class="debug">';
        echo '<a href="#" onclick="$(\'#trace-'.$id.'\').toggle ();return false;">Backtrace</a>';
        echo '<div id="trace-'.$id.'" class="backtrace invisible">';
        echo '<ol>';
        $traces = debug_backtrace();
        // Ignore debug function.
        unset($traces[0]);
        foreach ($traces as $trace) {
            $trace_id++;

            /*
             *   Many classes are used to allow better customization.
             * Please, do not remove them
             */

            echo '<li>';
            if (isset($trace['class'])) {
                echo '<span class="class">'.$trace['class'].'</span>';
            }

            if (isset($trace['type'])) {
                echo '<span class="type">'.$trace['type'].'</span>';
            }

            echo '<span class="function">';
            echo '<a href="#" onclick="$(\'#args-'.$trace_id.'\').toggle ();return false;">'.$trace['function'].'()</a>';
            echo '</span>';
            if (isset($trace['file'])) {
                echo ' - <span class="filename">';
                echo str_replace($config['homedir'].'/', '', $trace['file']);
                echo ':'.$trace['line'].'</span>';
            } else {
                echo ' - <span class="filename"><em>Unknown file</em></span>';
            }

            echo '<pre id="args-'.$trace_id.'" class="invisible">';
            echo '<div class="parameters">Parameter values:</div>';
            echo '<ol>';
            foreach ($trace['args'] as $arg) {
                echo '<li>';
                print_r($arg);
                echo '</li>';
            }

            echo '</ol>';
            echo '</pre>';
            echo '</li>';
        }

        echo '</ol>';
        echo '</div></div>';
    }

    // Actually print the variable given.
    echo '<pre class="debug">';
    print_r($var);
    echo '</pre>';

    return true;
}


/**
 * Prints icon of a module type
 *
 * @param integer $id_moduletype Module Type ID.
 * @param boolean $return        Whether to return or print.
 * @param boolean $relative      Whether to use relative path to image or not (i.e. $relative= true : /pandora/<img_src>).
 * @param boolean $options       Whether to use image options like style, border or title on the icon.
 * @param boolean $src           Src.
 *
 * @return string An HTML string with the icon. Printed if return is false
 */
function ui_print_moduletype_icon(
    $id_moduletype,
    $return=false,
    $relative=false,
    $options=true,
    $src=false
) {
    global $config;

    $type = db_get_row(
        'ttipo_modulo',
        'id_tipo',
        (int) $id_moduletype,
        [
            'descripcion',
            'icon',
        ]
    );
    if ($type === false) {
        $type = [];
        $type['descripcion'] = __('Unknown type');
        $type['icon'] = 'b_down.png';
    }

    $imagepath = 'images/'.$type['icon'];
    if (! file_exists($config['homedir'].'/'.$imagepath)) {
        $imagepath = ENTERPRISE_DIR.'/'.$imagepath;
    }

    if ($src) {
        return $imagepath;
    }

    if ($options) {
        return html_print_image(
            $imagepath,
            $return,
            [
                'border' => 0,
                'title'  => $type['descripcion'],
                'class'  => 'invert_filter main_menu_icon',
            ],
            false,
            $relative
        );
    } else {
        return html_print_image(
            $imagepath,
            $return,
            false,
            false,
            $relative
        );
    }
}


/**
 * Print module max/min values for warning/critical state
 *
 * @param float  $max_warning  Max value for warning state.
 * @param float  $min_warning  Min value for warning state.
 * @param string $str_warning  String warning state.
 * @param float  $max_critical Max value for critical state.
 * @param float  $min_critical Min value for critical state.
 * @param string $str_critical String for critical state.
 * @param string $attributes   String with raw format attributes for span.
 *
 * @return string HTML string
 */
function ui_print_module_warn_value(
    $max_warning,
    $min_warning,
    $str_warning,
    $max_critical,
    $min_critical,
    $str_critical,
    $warning_inverse=0,
    $critical_inverse=0,
    $attributes=''
) {
    $war_inv = '';
    $crit_inv = '';

    if ($warning_inverse == 1) {
        $war_inv = ' (inv)';
    }

    if ($critical_inverse == 1) {
        $crit_inv = ' (inv)';
    }

    $data = '<span '.$attributes.' title="'.__('Warning').': '.__('Max').$max_warning.'/'.__('Min').$min_warning.$war_inv.' - '.__('Critical').': '.__('Max').$max_critical.'/'.__('Min').$min_critical.$crit_inv.'">';

    if ($max_warning != $min_warning) {
        $data .= format_for_graph($max_warning).'/'.format_for_graph($min_warning);
    } else {
        $data .= __('N/A');
    }

    $data .= ' - ';

    if ($max_critical != $min_critical) {
        $data .= format_for_graph($max_critical).'/'.format_for_graph($min_critical);
    } else {
        $data .= __('N/A');
    }

    $data .= '</span>';
    return $data;
}


/**
 * Format a file size from bytes to a human readable meassure.
 *
 * @param integer $bytes File size in bytes.
 *
 * @return string Bytes converted to a human readable meassure.
 */
function ui_format_filesize($bytes)
{
    $bytes = (int) $bytes;
    $strs = [
        'B',
        'kB',
        'MB',
        'GB',
        'TB',
    ];
    if ($bytes <= 0) {
        return '0 '.$strs[0];
    }

    $con = 1024;
    $log = (int) (log($bytes, $con));

    return format_numeric(($bytes / pow($con, $log)), 1).' '.$strs[$log];
}


/**
 * Returns the current path to the selected image set to show the
 * status of agents and alerts.
 *
 * @return array An array with the image path, image width and image height.
 */
function ui_get_status_images_path()
{
    global $config;

    $imageset = $config['status_images_set'];

    if (strpos($imageset, ',') === false) {
        $imageset .= ',40x18';
    }

    $array_split = preg_split('/\,/', $imageset);
    $imageset = $array_split[0];
    $sizes    = $array_split[1];

    if (strpos($sizes, 'x') === false) {
        $sizes .= 'x18';
    }

    $array_split_size = preg_split('/x/', $sizes);
    $imagewidth  = $array_split_size[0];
    $imageheight = $array_split_size[1];

    $imagespath = 'images/status_sets/'.$imageset;

    return [$imagespath];
}


/**
 * Prints an image representing a status.
 *
 * @param string  $type           Type.
 * @param string  $title          Title.
 * @param boolean $return         Whether to return an output string or echo now (optional, echo by default).
 * @param array   $options        Options to set image attributes: I.E.: style.
 * @param string  $path           Path of the image, if not provided use the status path.
 * @param boolean $image_with_css Don't use an image. Draw an image with css styles.
 * @param string  $extra_text     Text that is displayed after title (i.e. time elapsed since last status change of module).
 *
 * @return string HTML code if return parameter is true.
 */
function ui_print_status_image(
    $type,
    $title='',
    $return=false,
    $options=false,
    $path=false,
    $image_with_css=false,
    $extra_info=''
) {
    if ($path === false) {
        $imagepath_array = ui_get_status_images_path();
        $imagepath = $imagepath_array[0];
    } else {
        $imagepath = $path;
    }

    if ($imagepath === 'images/status_sets/default') {
        $image_with_css = true;
    }

    if ($image_with_css === true) {
        $shape_status = get_shape_status_set($type);
        // $shape_status['is_tree_view'] = true;
        return ui_print_status_sets($type, $title, $return, $shape_status, $extra_info);
    } else {
        $imagepath .= '/'.$type;
        if ($options === false) {
            $options = [];
        }

        $options['title'] = $title;

        return html_print_image($imagepath, $return, $options, false, false, false, true);
    }
}


/**
 * Returns html code to print a shape for a module.
 *
 * @param integer $status      Module status.
 * @param boolean $return      True or false.
 * @param string  $class       Custom class or use defined.
 * @param string  $title       Custom title or inherit from module status.
 * @param string  $div_content Content.
 *
 * @return string HTML code for shape.
 */
function ui_print_module_status(
    $status,
    $return=false,
    $class='status_rounded_rectangles',
    $title=null,
    $div_content=''
) {
    $color = modules_get_color_status($status, true);
    if ($title === null) {
        $title = modules_get_modules_status($status);
    }

    $output = '<div style="background: '.$color;
    $output .= '" class="'.$class;
    $output .= ' forced_title" data-title="'.$title.'" title="';
    $output .= $title.'" data-use_title_for_force_title="1">'.$div_content.'</div>';

    if ($return === false) {
        echo $output;
    }

    return $output;
}


/**
 * Get the shape of an image by assigning it a CSS class. Prints an image with CSS representing a status.
 *
 * @param string $type Module/Agent/Alert status.
 *
 * @return array With CSS class.
 */
function get_shape_status_set($type)
{
    switch ($type) {
        // Rounded rectangles.
        case STATUS_ALERT_NOT_FIRED:
        case STATUS_ALERT_FIRED:
        case STATUS_ALERT_DISABLED:
        case STATUS_MODULE_OK:
        case STATUS_AGENT_OK:
        case STATUS_MODULE_NO_DATA:
        case STATUS_AGENT_NO_DATA:
        case STATUS_MODULE_CRITICAL:
        case STATUS_MODULE_ALERT_TRIGGERED:
        case STATUS_AGENT_CRITICAL:
        case STATUS_MODULE_WARNING:
        case STATUS_AGENT_WARNING:
        case STATUS_MODULE_UNKNOWN:
        case STATUS_AGENT_UNKNOWN:
        case STATUS_AGENT_DOWN:
        case STATUS_AGENT_NO_MONITORS:
            $return = ['class' => 'status_rounded_rectangles'];
        break;

        // Small squares.
        case STATUS_SERVER_OK:
        case STATUS_SERVER_DOWN:
        case STATUS_SERVER_CRASH:
            $return = ['class' => 'status_small_squares'];
        break;

        // Balls.
        case STATUS_AGENT_CRITICAL_BALL:
        case STATUS_AGENT_WARNING_BALL:
        case STATUS_AGENT_DOWN_BALL:
        case STATUS_AGENT_UNKNOWN_BALL:
        case STATUS_AGENT_OK_BALL:
        case STATUS_AGENT_NO_DATA_BALL:
        case STATUS_AGENT_NO_MONITORS_BALL:
        case STATUS_SERVER_OK_BALL:
        case STATUS_SERVER_DOWN_BALL:
        case STATUS_SERVER_CRASH_BALL:
            $return = ['class' => 'status_balls'];
        break;

        // Small Balls.
        case STATUS_MODULE_OK_BALL:
        case STATUS_MODULE_CRITICAL_BALL:
        case STATUS_MODULE_WARNING_BALL:
        case STATUS_MODULE_NO_DATA_BALL:
        case STATUS_MODULE_UNKNOWN_BALL:
        case STATUS_ALERT_FIRED_BALL:
        case STATUS_ALERT_NOT_FIRED_BALL:
        case STATUS_ALERT_DISABLED_BALL:
            $return = ['class' => 'status_small_balls'];
            // $return = ['class' => 'status_balls'];
        break;

        default:
            // Ignored.
        break;
    }

    return $return;
}


/**
 * Prints an image representing a status.
 *
 * @param string  $status     Module status.
 * @param string  $title      Title.
 * @param boolean $return     Whether to return an output string or echo now (optional, echo by default).
 * @param array   $options    Options to set image attributes: I.E.: style.
 * @param string  $extra_info Text that is displayed after title (i.e. time elapsed since last status change of module).
 *
 * @return string HTML.
 */
function ui_print_status_sets(
    $status,
    $title='',
    $return=false,
    $options=false,
    $extra_info='',
    $get_status_color=true
) {
    global $config;

    if ($options === false) {
        $options = [];
    }

    if (isset($options['style']) === true) {
        $options['style'] .= ' display: inline-block;';
    } else {
        $options['style'] = 'display: inline-block;';
    }

    if ($get_status_color === true) {
        $options['style'] .= ' background: '.modules_get_color_status($status).';';
    }

    if (isset($options['is_tree_view']) === true) {
        $options['class'] = 'item_status_tree_view';
    } else if (isset($options['class']) === true) {
        $options['class'] = $options['class'];
    }

    if (empty($title) === false) {
        $options['title'] = (empty($extra_info) === true) ? $title : $title.'&#10'.$extra_info;
        $options['data-title'] = (empty($extra_info) === true) ? $title : $title.'<br>'.$extra_info;
        $options['data-use_title_for_force_title'] = 1;
        if (isset($options['class']) === true) {
            $options['class'] .= ' forced_title';
        } else {
            $options['class'] = 'forced_title';
        }
    }

    $output = '<div ';
    foreach ($options as $k => $v) {
        $output .= $k.'="'.$v.'"';
    }

    $output .= '>&nbsp;</div>';

    if (isset($options['is_tree_view']) === true) {
        $output = html_print_div(
            [
                'class'   => '',
                'content' => $output,
            ],
            true
        );
    }

    if ($return === false) {
        echo $output;
    } else {
        return $output;
    }
}


/**
 * Generates a progress bar CSS based.
 * Requires css progress.css
 *
 * @param integer $progress    Progress.
 * @param string  $width       Width.
 * @param integer $height      Height in 'em'.
 * @param string  $color       Color.
 * @param boolean $return      Return or paint (if false).
 * @param boolean $text        Text to be displayed,by default progress %.
 * @param array   $ajax        Ajax: [ 'page' => 'page', 'data' => 'data' ] Sample:
 *   [
 *       'page'     => 'operation/agentes/ver_agente', Target page.
 *       'interval' => 100 / $agent["intervalo"], Ask every interval seconds.
 *       'simple'   => 0,
 *       'data'     => [ Data to be sent to target page.
 *           'id_agente'       => $id_agente,
 *           'refresh_contact' => 1,
 *       ],
 *   ].
 *
 * @param string  $otherStyles Raw styles for control.
 *
 * @return string HTML code.
 */
function ui_progress(
    $progress,
    $width='100%',
    $height='2.5',
    $color='#82b92e',
    $return=true,
    $text='',
    $ajax=false,
    $otherStyles=''
) {
    if (!$progress) {
        $progress = 0;
    }

    if ($progress > 100) {
        $progress = 100;
    }

    if ($progress < 0) {
        $progress = 0;
    }

    if (empty($text)) {
        $text = $progress.'%';
    }

    $id = uniqid();

    ui_require_css_file('progress');
    $output = '<span id="'.$id.'" class="progress_main" data-label="'.$text;
    $output .= '" style="width: '.$width.'; height: '.$height.'em; border-color: '.$color.'; '.$otherStyles.'">';
    $output .= '<span id="'.$id.'_progress" class="progress" style="width: '.$progress.'%; background: '.$color.'"></span>';
    $output .= '</span>';

    if ($ajax !== false && is_array($ajax)) {
        if ($ajax['simple']) {
            $output .= '<script type="text/javascript">
    $(document).ready(function() {
        setInterval(() => {
                $.post({
                    url: "'.ui_get_full_url('ajax.php', false, false, false).'",
                    data: {';
            if (is_array($ajax['data'])) {
                foreach ($ajax['data'] as $token => $value) {
                    $output .= '
                            '.$token.':"'.$value.'",';
                }
            }

            $output .= '
                        page: "'.$ajax['page'].'"
                    },
                    success: function(data) {
                        try {
                            val = JSON.parse(data);
                            $("#'.$id.'").attr("data-label", val + " %");
                            $("#'.$id.'_progress").width(val+"%");';
            if (isset($ajax['oncomplete'])) {
                $output .= '
                            if (val == 100) {
                                '.$ajax['oncomplete'].'($("#'.$id.'"));
                            }
                ';
            }

            $output .= '
                        } catch (e) {
                            console.error(e);
                        }
                    }
                });
            }, '.($ajax['interval'] > 0 ? $ajax['interval'] * 1000 : 30000 ).');
    });
    </script>';
        } else {
            $output .= '<script type="text/javascript">
    $(document).ready(function() {
        setInterval(() => {
                last = $("#'.$id.'").attr("data-label").split(" ")[0]*1;
                width = $("#'.$id.'_progress").width() / $("#'.$id.'_progress").parent().width() * 100;
                width_interval = '.$ajax['interval'].';
                if (last % 10 == 0) {
                    $.post({
                        url: "'.ui_get_full_url('ajax.php', false, false, false).'",
                        data: {';
            if (is_array($ajax['data'])) {
                foreach ($ajax['data'] as $token => $value) {
                    $output .= '
                                '.$token.':"'.$value.'",';
                }
            }

            $output .= '
                            page: "'.$ajax['page'].'"
                        },
                        success: function(data) {
                            try {
                                val = JSON.parse(data);
                                if (isNaN(val["last_contact"]) == false) {
                                    $("#'.$id.'").attr("data-label", val["last_contact"]+" s");
                                }

                                $("#'.$id.'_progress").width(val["progress"]+"%");
                            } catch (e) {
                                console.error(e);
                                $(".progress_text").attr("data-label", (last -1) + " s");
                                if (width < 100) {
                                    $("#'.$id.'_progress").width((width+width_interval) + "%");
                                }
                            }
                        }
                    });
                } else {
                    if (isNaN(last) === false) {
                        $("#'.$id.'").attr("data-label", (last -1) + " s");
                    }

                    if (width < 100) {
                        $("#'.$id.'_progress").width((width+width_interval) + "%");
                    }
                }
            }, 1000);
    });
    </script>';
        }
    }

    if (!$return) {
        echo $output;
    }

    return $output;
}


/**
 * Generates a progress bar CSS based.
 * Requires css progress.css
 *
 * @param array $data With following content:
 *
 *  'slices' => [
 *  'label' => [ // Name of the slice
 * 'value' => value
 * 'color' => color of the slice.
 *  ]
 *  ],
 *  'width'  => Width
 *  'height' => Height in 'em'
 *  'return' => Boolean, return or paint.
 *
 * @return string HTML code.
 */
function ui_progress_extend(
    array $data
) {
    if (is_array($data) === false) {
        // Failed.
        return false;
    }

    if (is_array($data['slices']) === false) {
        // Failed.
        return false;
    }

    if (isset($data['width']) === false) {
        $data['width'] = '100';
    }

    if (isset($data['height']) === false) {
        $data['height'] = '1.3';
    }

    $total = array_reduce(
        $data['slices'],
        function ($carry, $item) {
            $carry += $item['value'];
            return $carry;
        }
    );
    if ($total == 0) {
        return null;
    }

    ui_require_css_file('progress');

    // Main container.
    $output = '<div class="progress_main_noborder" ';
    $output .= '" style="width:'.$data['width'].'%;';
    $output .= ' height:'.$data['height'].'em;">';

    foreach ($data['slices'] as $label => $def) {
        $width = ($def['value'] * 100 / $total);
        $output .= '<div class="progress forced_title" ';
        $output .= ' data-title="'.$label.': '.$def['value'].'" ';
        $output .= ' data-use_title_for_force_title="1"';
        $output .= ' style="width:'.$width.'%;';
        $output .= ' background-color:'.$def['color'].';';
        $output .= '">';
        $output .= '</div>';
    }

    $output .= '</div>';

    if (!$data['return']) {
        echo $output;
    }

    return $output;
}


/**
 * Generate needed code to print a datatables jquery plugin.
 *
 * @param array $parameters All desired data using following format:
 * [
 *   'print' => true (by default printed)
 *   'id' => datatable id.
 *   'class' => datatable class.
 *   'style' => datatable style.
 *   'order' => [
 *      'field' => column name
 *      'direction' => asc or desc
 *    ],
 *   'default_pagination' => integer, default pagination is set to block_size
 *   'ajax_url' => 'include/ajax.php'  ajax_url.
 *   'ajax_data' => [ operation => 1 ] extra info to be sent.
 *   'ajax_postprocess' => a javscript function to postprocess data received
 *                         by ajax call. It is applied foreach row and must
 *                         use following format:
 * * [code]
 * * function (item) {
 * *       // Process received item, for instance, name:
 * *       tmp = '<span class=label>' + item.name + '</span>';
 * *       item.name = tmp;
 * *   }
 * * [/code]
 *   'columns_names' => [
 *      'column1'  :: Used as th text. Direct text entry. It could be array:
 *      OR
 *      [
 *        'id' => th id.
 *        'class' => th class.
 *        'style' => th style.
 *        'text' => 'column1'.
 *        'title'  => 'column title'.
 *      ]
 *   ],
 *   'columns' => [
 *      'column1',
 *      'column2',
 *      ...
 *   ],
 *   'no_sortable_columns' => [ indexes ] 1,2... -1 etc. Avoid sorting.
 *   'form' => [
 *      'html' => 'html code' a directly defined inputs in HTML.
 *      'extra_buttons' => [
 *          [
 *              'id' => button id,
 *              'class' => button class,
 *              'style' => button style,
 *              'text' => button text,
 *              'onclick' => button onclick,
 *          ]
 *      ],
 *      'search_button_class' => search button class.
 *      'class' => form class.
 *      'id' => form id.
 *      'style' => form style.
 *      'js' => optional extra actions onsubmit.
 *      'inputs' => [
 *          'label' => Input label.
 *          'type' => Input type.
 *          'value' => Input value.
 *          'name' => Input name.
 *          'id' => Input id.
 *          'options' => [
 *             'option1'
 *             'option2'
 *             ...
 *          ]
 *       'no_toggle' => Pint form withouth UI toggle.
 *      ]
 *   ],
 *   'extra_html' => HTML content to be placed after 'filter' section.
 *   'drawCallback' => function to be called after draw. Sample in:
 *            https://datatables.net/examples/advanced_init/row_grouping.html
 * ]
 *   'zeroRecords' => Message when zero records obtained from filter.(Leave blank for default).
 *   'emptyTable' => Message when table data empty.(Leave blank for default).
 * End.
 *
 * @return string HTML code with datatable.
 * @throws Exception On error.
 */
function ui_print_datatable(array $parameters)
{
    global $config;

    if (isset($parameters['id'])) {
        $table_id = $parameters['id'];
        $form_id = 'form_'.$parameters['id'];
    } else {
        $table_id = uniqid('datatable_');
        $form_id = uniqid('datatable_filter_');
    }

    if (!isset($parameters['columns']) || !is_array($parameters['columns'])) {
        throw new Exception('[ui_print_datatable]: You must define columns for datatable');
    }

    if (isset($parameters['column_names'])
        && is_array($parameters['column_names'])
        && count($parameters['columns']) != count($parameters['column_names'])
    ) {
        throw new Exception('[ui_print_datatable]: Columns and columns names must have same length');
    }

    if (!isset($parameters['ajax_url']) && !isset($parameters['data_element'])) {
        throw new Exception('[ui_print_datatable]: Parameter ajax_url or data_element is required');
    }

    if (!isset($parameters['default_pagination'])) {
        $parameters['default_pagination'] = $config['block_size'];
    }

    if (!isset($parameters['paging'])) {
        $parameters['paging'] = true;
    }

    if (!isset($parameters['filter_main_class'])) {
        $parameters['filter_main_class'] = '';
    }

    if (!isset($parameters['toggle_collapsed'])) {
        $parameters['toggle_collapsed'] = true;
    }

    $no_sortable_columns = json_encode([]);
    if (isset($parameters['no_sortable_columns'])) {
        $no_sortable_columns = json_encode($parameters['no_sortable_columns']);
    }

    if (!is_array($parameters['order'])) {
        $order = '0, "asc"';
    } else {
        if (!isset($parameters['order']['direction'])) {
            $direction = 'asc';
        }

        if (!isset($parameters['order']['field'])) {
            $order = 0;
        } else {
            $order = array_search(
                $parameters['order']['field'],
                $parameters['columns']
            );

            if ($order === false) {
                $order = 0;
            }
        }

        $order .= ', "'.$parameters['order']['direction'].'"';
    }

    if (!isset($parameters['ajax_data'])) {
        $parameters['ajax_data'] = '';
    }

    $search_button_class = 'sub filter';
    if (isset($parameters['search_button_class'])) {
        $search_button_class = $parameters['search_button_class'];
    }

    if (isset($parameters['pagination_options'])) {
        $pagination_options = $parameters['pagination_options'];
    } else {
        $pagination_options = [
            [
                $parameters['default_pagination'],
                5,
                10,
                25,
                100,
                200,
                500,
                1000,
                -1,
            ],
            [
                $parameters['default_pagination'],
                5,
                10,
                25,
                100,
                200,
                500,
                1000,
                'All',
            ],
        ];
    }

    if (isset($parameters['datacolumns']) === false
        || is_array($parameters['datacolumns']) === false
    ) {
        $parameters['datacolumns'] = $parameters['columns'];
    }

    if (isset($parameters['csv']) === false) {
        $parameters['csv'] = 1;
    }

    $filter = '';
    // Datatable filter.
    if (isset($parameters['form']) && is_array($parameters['form'])) {
        if (isset($parameters['form']['id'])) {
            $form_id = $parameters['form']['id'];
        }

        if (isset($parameters['form']['class'])) {
            $form_class = $parameters['form']['class'];
        } else {
            $form_class = '';
        }

        if (isset($parameters['form']['style'])) {
            $form_style = $parameters['form']['style'];
        } else {
            $form_style = '';
        }

        if (isset($parameters['form']['js'])) {
            $form_js = $parameters['form']['js'];
        } else {
            $form_js = '';
        }

        $filter = '<form class="'.$form_class.'" ';
        $filter .= ' id="'.$form_id.'" ';
        $filter .= ' style="'.$form_style.'" ';
        $filter .= ' onsubmit="'.$form_js.';return false;">';

        if (isset($parameters['form']['html'])) {
            $filter .= $parameters['form']['html'];
        }

        $filter .= '<ul class="datatable_filter content filter_table no_border">';

        foreach ($parameters['form']['inputs'] as $input) {
            $filter .= html_print_input(($input + ['return' => true]), 'li');
        }

        $filter .= '</ul>';
        // Extra buttons.
        $extra_buttons = '';
        if (isset($parameters['form']['extra_buttons']) === true
            && is_array($parameters['form']['extra_buttons']) === true
        ) {
            foreach ($parameters['form']['extra_buttons'] as $button) {
                $extra_buttons .= html_print_button(
                    $button['text'],
                    $button['id'],
                    false,
                    $button['onclick'],
                    [
                        'style' => ($button['style'] ?? ''),
                        'mode'  => 'secondary mini',
                        'class' => $button['class'],
                        'icon'  => $button['icon'],
                    ],
                    true
                );
            }
        }

        // Search button.
        $filter .= html_print_div(
            [
                'class'   => 'action-buttons',
                'content' => html_print_submit_button(
                    __('Filter'),
                    $form_id.'_search_bt',
                    false,
                    [
                        'icon'  => 'search',
                        'mode'  => 'mini',
                        'class' => $search_button_class,
                    ],
                    true
                ).$extra_buttons,
            ],
            true
        );

        $filter .= '<div id="both"></div></form>';
        if (isset($parameters['form']['no_toggle']) === false) {
            $filter = ui_toggle(
                $filter,
                '<span class="subsection_header_title">'.__('Filters').'</span>',
                '',
                '',
                $parameters['toggle_collapsed'],
                false,
                '',
                'no-border filter-datatable-submain',
                'filter-datatable-main '.$parameters['filter_main_class']
            );
        }
    } else if (isset($parameters['form_html'])) {
        $filter = ui_toggle(
            $parameters['form_html'],
            '<span class="subsection_header_title">'.__('Filters').'</span>',
            '',
            '',
            $parameters['toggle_collapsed'],
            false,
            '',
            'no-border filter-datatable-submain',
            'box-float white_table_graph filter-datatable-main '.$parameters['filter_main_class']
        );
    }

    // Languages.
    $processing = '<div class=\'processing-datatables-inside\'>';
    $processing .= '<i>'.__('Processing').'</i> ';
    $processing .= str_replace(
        '"',
        "'",
        html_print_image(
            'images/spinner.gif',
            true
        )
    );
    $processing .= '</div>';

    $zeroRecords = isset($parameters['zeroRecords']) === true ? $parameters['zeroRecords'] : __('No matching records found');
    $emptyTable = isset($parameters['emptyTable']) === true ? $parameters['emptyTable'] : __('No data available in table');

    // Extra html.
    $extra = '';
    if (isset($parameters['extra_html']) && !empty($parameters['extra_html'])) {
        $extra = $parameters['extra_html'];
    }

    // Base table.
    $table = '<table id="'.$table_id.'" ';
    $table .= 'class="'.$parameters['class'].'"';
    $table .= 'style="'.$parameters['style'].'">';
    $table .= '<thead><tr class="datatables_thead_tr">';

    if (isset($parameters['column_names'])
        && is_array($parameters['column_names'])
    ) {
        $names = $parameters['column_names'];
    } else {
        $names = $parameters['columns'];
    }

    foreach ($names as $column) {
        if (is_array($column)) {
            $table .= '<th id="'.$column['id'].'" class="'.$column['class'].'" ';
            if (isset($column['title']) === true) {
                $table .= 'title="'.__($column['title']).'" ';
            }

            $table .= ' style="'.$column['style'].'">'.__($column['text']);
            $table .= $column['extra'];
            $table .= '</th>';
        } else {
            $table .= '<th>'.__($column).'</th>';
        }
    }

    $table .= '</tr></thead>';
    $table .= '</table>';

    $pagination_class = 'pandora_pagination';
    if (!empty($parameters['pagination_class'])) {
        $pagination_class = $parameters['pagination_class'];
    }

    $columns = '';
    for ($i = 1; $i <= (count($parameters['columns']) - 3); $i++) {
        if ($i != (count($parameters['columns']) - 3)) {
            $columns .= $i.',';
        } else {
            $columns .= $i;
        }
    }

    $export_columns = '';
    if (isset($parameters['csv_exclude_latest']) === true
        && $parameters['csv_exclude_latest'] === true
    ) {
        $export_columns = ',columns: \'th:not(:last-child)\'';
    }

    if (isset($parameters['ajax_url'])) {
        $type_data = 'ajax: {
            url: "'.ui_get_full_url('ajax.php', false, false, false).'",
            type: "POST",
            dataSrc: function (json) {
                if($("#'.$form_id.'_search_bt") != undefined) {
                    $("#'.$form_id.'_loading").remove();
                }

                if (json.error) {
                    console.error(json.error);
                    $("#error-'.$table_id.'").html(json.error);
                    $("#error-'.$table_id.'").dialog({
                        title: "Filter failed",
                        width: 630,
                        resizable: true,
                        draggable: true,
                        modal: false,
                        closeOnEscape: true,
                        buttons: {
                            "Ok" : function () {
                                $(this).dialog("close");
                            }
                        }
                    }).parent().addClass("ui-state-error");
                } else {';

        if (isset($parameters['ajax_return_operation']) === true
            && empty($parameters['ajax_return_operation']) === false
            && isset($parameters['ajax_return_operation_function']) === true
            && empty($parameters['ajax_return_operation_function']) === false
        ) {
            $type_data .= '
        if (json.'.$parameters['ajax_return_operation'].' !== undefined) {
            '.$parameters['ajax_return_operation_function'].'(json.'.$parameters['ajax_return_operation'].');
        }
    ';
        }

        if (isset($parameters['ajax_postprocess'])) {
            $type_data .= '
                if (json.data) {
                    json.data.forEach(function(item) {
                        '.$parameters['ajax_postprocess'].'
                    });
                } else {
                    json.data = {};
                }';
        }

        $type_data .= '
                    return json.data;
                }
            },
            data: function (data) {
                if($("#'.$form_id.'_search_bt") != undefined) {
                    var loading = \''.html_print_image(
                    'images/spinner.gif',
                    true,
                    [
                        'id'    => $form_id.'_loading',
                        'class' => 'loading-search-datatables-button',
                    ]
                ).'\';
                    $("#'.$form_id.'_search_bt").parent().append(loading);
                }

                inputs = $("#'.$form_id.' :input");

                values = {};
                inputs.each(function() {
                    values[this.name] = $(this).val();
                })

                $.extend(data, {
                    filter: values,'."\n";

        if (is_array($parameters['ajax_data'])) {
            foreach ($parameters['ajax_data'] as $k => $v) {
                $type_data .= $k.':'.json_encode($v).",\n";
            }
        }

        $type_data .= 'page: "'.$parameters['ajax_url'].'"
                });

                return data;
            }
        },';
    } else {
        $type_data = 'data: '.json_encode($parameters['data_element']).',';
    }

    $serverside = 'true';
    if (isset($parameters['data_element'])) {
        $serverside = 'false';
    }

    // Javascript controller.
    $js = '<script type="text/javascript">
    $(document).ready(function(){
        $.fn.dataTable.ext.errMode = "none";
        $.fn.dataTable.ext.classes.sPageButton = "'.$pagination_class.'";

        var settings_datatable = {
            drawCallback: function(settings) {';

    if (!isset($parameters['data_element'])) {
        $js .= 'if (dt_'.$table_id.'.page.info().pages > 1) {
                    $("#'.$table_id.'_wrapper > .dataTables_paginate.paging_simple_numbers").show()
                } else {
                    $("#'.$table_id.'_wrapper > .dataTables_paginate.paging_simple_numbers").hide()
                }';
    }

    if (isset($parameters['drawCallback'])) {
        $js .= $parameters['drawCallback'];
    }

    $dom_elements = '"plfrtiBp"';
    if (isset($parameters['dom_elements'])) {
        $dom_elements = '"'.$parameters['dom_elements'].'"';
    }

    $searching = 'false';
    if (isset($parameters['searching']) && $parameters['searching'] === true) {
        $searching = 'true';
    }

    $ordering = 'true';
    if (isset($parameters['ordering']) && $parameters['ordering'] === false) {
        $ordering = 'false';
    }

    $js .= '},';

    $languaje = substr(get_user_language(), 0, 2);

    $js .= '
            processing: true,
            serverSide: '.$serverside.',
            paging: '.$parameters['paging'].',
            pageLength: '.$parameters['default_pagination'].',
            searching: '.$searching.',
            responsive: true,
<<<<<<< HEAD
            dom: "frtBpl",
=======
            dom: '.$dom_elements.',
>>>>>>> 36fc9b29
            language: {
                url: "/pandora_console/include/javascript/i18n/dataTables.'.$languaje.'.json",
                processing:"'.$processing.'",
                zeroRecords:"'.$zeroRecords.'",
                emptyTable:"'.$emptyTable.'",
            },
            buttons: '.$parameters['csv'].'== 1 ? [
                {
                    extend: "csv",
                    text : "'.__('Export current page to CSV').'",
                    titleAttr: "'.__('Export current page to CSV').'",
                    title: "export_'.$parameters['id'].'_current_page_'.date('Y-m-d').'",
                    fieldSeparator: "'.$config['csv_divider'].'",
                    action: function ( e, dt, node, config ) {
                        blockResubmit(node);
                        // Call the default csvHtml5 action method to create the CSV file
                        $.fn.dataTable.ext.buttons.csvHtml5.action.call(this, e, dt, node, config);
                    },
                    exportOptions : {
                        modifier : {
                            // DataTables core
                            order : "current",
                            page : "All",
                            search : "applied"
                        }'.$export_columns.'
                    },
                }
            ] : [],
            lengthMenu: '.json_encode($pagination_options).',
<<<<<<< HEAD
            ajax: {
                url: "'.ui_get_full_url('ajax.php', false, false, false).'",
                type: "POST",
                dataSrc: function (json) {
                    if($("#button-'.$form_id.'_search_bt") != undefined) {
                        $("#'.$form_id.'_loading").remove();
                    }
                    // Move elements to table_action_buttons bar.
                    $(".action_buttons_right_content").append($("#'.$table_id.'_wrapper > .dataTables_paginate.paging_simple_numbers"));
                    $(".action_buttons_right_content").append($("#'.$table_id.'_wrapper > .dataTables_length"));
                    $(".action_buttons_right_content").append($("#'.$table_id.'_wrapper > .dt-buttons"));

                    if (json.error) {
                        console.error(json.error);
                        $("#error-'.$table_id.'").html(json.error);
                        $("#error-'.$table_id.'").dialog({
                            title: "Filter failed",
                            width: 630,
                            resizable: true,
                            draggable: true,
                            modal: false,
                            closeOnEscape: true,
                            buttons: {
                                "Ok" : function () {
                                    $(this).dialog("close");
                                }
                            }
                        }).parent().addClass("ui-state-error");
                    } else {';

    if (isset($parameters['ajax_return_operation']) === true
        && empty($parameters['ajax_return_operation']) === false
        && isset($parameters['ajax_return_operation_function']) === true
        && empty($parameters['ajax_return_operation_function']) === false
    ) {
        $js .= '
            if (json.'.$parameters['ajax_return_operation'].' !== undefined) {
                '.$parameters['ajax_return_operation_function'].'(json.'.$parameters['ajax_return_operation'].');
            }
        ';
    }

    if (isset($parameters['ajax_postprocess'])) {
        $js .= '
                    if (json.data) {
                        json.data.forEach(function(item) {
                            '.$parameters['ajax_postprocess'].'
                        });
                    } else {
                        json.data = {};
                    }';
    }

    $js .= '
                        return json.data;
                    }
                },
                data: function (data) {
                    if($("#button-'.$form_id.'_search_bt") != undefined) {
                        var loading = \''.html_print_image(
                        'images/spinner.gif',
                        true,
                        [
                            'id'    => $form_id.'_loading',
                            'class' => 'loading-search-datatables-button',
                        ]
                    ).'\';
                        $("#button-'.$form_id.'_search_bt").parent().append(loading);
                    }

                    inputs = $("#'.$form_id.' :input");

                    values = {};
                    inputs.each(function() {
                        values[this.name] = $(this).val();
                    })

                    $.extend(data, {
                        filter: values,'."\n";

    if (is_array($parameters['ajax_data'])) {
        foreach ($parameters['ajax_data'] as $k => $v) {
            $js .= $k.':'.json_encode($v).",\n";
        }
    }

    $js .= 'page: "'.$parameters['ajax_url'].'"
                    });

                    return data;
                }
            },
            "columnDefs": [
=======
            columnDefs: [
>>>>>>> 36fc9b29
                { className: "no-class", targets: "_all" },
                { bSortable: false, targets: '.$no_sortable_columns.' }
            ],
            ordering: '.$ordering.',
            columns: [';

    foreach ($parameters['datacolumns'] as $data) {
        if (is_array($data)) {
            $js .= '{data : "'.$data['text'].'",className: "'.$data['class'].'"},';
        } else {
            $js .= '{data : "'.$data.'",className: "no-class"},';
        }
    }

            $js .= '
            ],
            order: [[ '.$order.' ]],';
            $js .= $type_data;
            $js .= '
        };

        dt_'.$table_id.' = $("#'.$table_id.'").DataTable(settings_datatable);

        $("#button-'.$form_id.'_search_bt").click(function (){
            dt_'.$table_id.'.draw().page(0)
        });

        //$(".action_buttons_right_content").html($("#'.$table_id.'_wrapper > .dataTables_paginate.paging_simple_numbers"));
        ';

    if (isset($parameters['caption']) === true
        && empty($parameters['caption']) === false
    ) {
        $js .= '$("#'.$table_id.'").append("<caption>'.$parameters['caption'].'</caption>");';
        $js .= '$(".datatables_thead_tr").css("height", 0);';
    }

    if (isset($parameters['csv']) === true) {
        $js."'$('#".$table_id."').on( 'buttons-processing', function ( e, indicator ) {
            if ( indicator ) {
                console.log('a');
            }
            else {
                console.log('b');
            }";
    }

    $js .= '});';

    $js .= '</script>';

    // Order.
    $err_msg = '<div id="error-'.$table_id.'"></div>';
    $output = $err_msg.$filter.$extra.$table.$js;
    if (is_ajax() === false) {
        ui_require_css_file('datatables.min', 'include/styles/js/');
        ui_require_css_file('tables');
        if (is_metaconsole()) {
            ui_require_css_file('tables_meta', ENTERPRISE_DIR.'/include/styles/');
        }

        ui_require_javascript_file('datatables.min');
        ui_require_javascript_file('buttons.dataTables.min');
        ui_require_javascript_file('dataTables.buttons.min');
        ui_require_javascript_file('buttons.html5.min');
        ui_require_javascript_file('buttons.print.min');
    } else {
        // Load datatable.min.css.
        $output .= '<link rel="stylesheet" href="';
        $output .= ui_get_full_url(
            'include/styles/js/datatables.min.css',
            false,
            false,
            false
        );
        $output .= '"/>';
        // Load tables.css.
        $output .= '<link rel="stylesheet" href="';
        $output .= ui_get_full_url(
            'include/styles/tables.css',
            false,
            false,
            false
        );
        $output .= '"/>';
        if (is_metaconsole() === true) {
            // Load tables_meta.css.
            $output .= '<link rel="stylesheet" href="';
            $output .= ui_get_full_url(
                ENTERPRISE_DIR.'/include/styles/tables_meta.css',
                false,
                false,
                false
            );
            $output .= '"/>';
        }

        // Load datatables.js.
        $output .= '<script src="';
        $output .= ui_get_full_url(
            'include/javascript/datatables.min.js',
            false,
            false,
            false
        );
        $output .= '" type="text/javascript"></script>';
        // Load buttons.dataTables.min.js.
        $output .= '<script src="';
        $output .= ui_get_full_url(
            'include/javascript/buttons.dataTables.min.js',
            false,
            false,
            false
        );
        $output .= '" type="text/javascript"></script>';
        // Load dataTables.buttons.min.js.
        $output .= '<script src="';
        $output .= ui_get_full_url(
            'include/javascript/dataTables.buttons.min.js',
            false,
            false,
            false
        );
        $output .= '" type="text/javascript"></script>';
        // Load buttons.html5.min.js.
        $output .= '<script src="';
        $output .= ui_get_full_url(
            'include/javascript/buttons.html5.min.js',
            false,
            false,
            false
        );
        $output .= '" type="text/javascript"></script>';
        // Load buttons.print.min.js.
        $output .= '<script src="';
        $output .= ui_get_full_url(
            'include/javascript/buttons.print.min.js',
            false,
            false,
            false
        );
        $output .= '" type="text/javascript"></script>';
    }

    if (isset($parameters['return']) && $parameters['return'] == true) {
        // Compat.
        $parameters['print'] = false;
    }

    // Print datatable if needed.
    if (isset($parameters['print']) === false || $parameters['print'] === true) {
        echo $output;
    }

    return $output;
}


/**
 * Returns a div wich represents the type received.
 *
 * Requires ui_require_css_file('events');.
 *
 * @param integer $type   Event type.
 * @param boolean $return Or print.
 * @param boolean $mini   Show mini div.
 *
 * @return string HTML.
 */
function ui_print_event_type(
    $type,
    $return=false,
    $mini=false
) {
    global $config;

    $output = '';
    switch ($type) {
        case EVENTS_ALERT_FIRED:
        case EVENTS_ALERT_RECOVERED:
        case EVENTS_ALERT_CEASED:
        case EVENTS_ALERT_MANUAL_VALIDATION:
            $text = __('ALERT');
            $color = COL_ALERTFIRED;
        break;

        case EVENTS_RECON_HOST_DETECTED:
        case EVENTS_SYSTEM:
        case EVENTS_ERROR:
        case EVENTS_NEW_AGENT:
        case EVENTS_CONFIGURATION_CHANGE:
            $text = __('SYSTEM');
            $color = COL_MAINTENANCE;
        break;

        case EVENTS_GOING_UP_WARNING:
        case EVENTS_GOING_DOWN_WARNING:
            $color = COL_WARNING;
            $text = __('WARNING');
        break;

        case EVENTS_GOING_DOWN_NORMAL:
        case EVENTS_GOING_UP_NORMAL:
            $color = COL_NORMAL;
            $text = __('NORMAL');
        break;

        case EVENTS_GOING_DOWN_CRITICAL:
        case EVENTS_GOING_UP_CRITICAL:
            $color = COL_CRITICAL;
            $text = __('CRITICAL');
        break;

        case EVENTS_UNKNOWN:
        case EVENTS_GOING_UNKNOWN:
        default:
            $color = COL_UNKNOWN;
            $text = __('UNKNOWN');
        break;
    }

    if ($mini === true) {
        $output = html_print_div(
            [
                'class'   => 'status_rounded_rectangles',
                'style'   => sprintf('display: inline-block; background: %s', $color),
                'content' => '',
                'title'   => $text,
            ],
            true
        );
    } else {
        $output = '<div data-title="';
        $output .= $text;
        $output .= '" data-use_title_for_force_title="1" ';
        $output .= 'class="forced_title mini-criticity" ';
        $output .= 'style="background: '.$color.'">';
        $output .= '</div>';
    }

    if ($return === true) {
        return $output;
    } else {
        echo $output;
    }
}


/**
 * Returns a div wich represents the priority received.
 *
 * Requires ui_require_css_file('events');.
 *
 * @param integer $priority Priority level.
 * @param boolean $return   Or print.
 * @param boolean $mini     Show mini div.
 *
 * @return string HTML.
 */
function ui_print_event_priority(
    $priority,
    $return=false,
    $mini=false
) {
    global $config;

    $output = '';
    switch ($priority) {
        case EVENT_CRIT_MAINTENANCE:
            $color = COL_MAINTENANCE;
            $criticity = __('MAINTENANCE');
        break;

        case EVENT_CRIT_INFORMATIONAL:
            $color = COL_INFORMATIONAL;
            $criticity = __('INFORMATIONAL');
        break;

        case EVENT_CRIT_NORMAL:
            $color = COL_NORMAL;
            $criticity = __('NORMAL');
        break;

        case EVENT_CRIT_WARNING:
            $color = COL_WARNING;
            $criticity = __('WARNING');
        break;

        case EVENT_CRIT_CRITICAL:
            $color = COL_CRITICAL;
            $criticity = __('CRITICAL');
        break;

        case EVENT_CRIT_MINOR:
            $color = COL_MINOR;
            $criticity = __('MINOR');
        break;

        case EVENT_CRIT_MAJOR:
            $color = COL_MAJOR;
            $criticity = __('MAJOR');
        break;

        default:
            $color = COL_UNKNOWN;
            $criticity = __('UNKNOWN');
        break;
    }

    if ($mini === true) {
        $output = '<div class="criticity" style="background: '.$color.'">';
        $output .= $criticity;
        $output .= '</div>';
    } else {
        $output = '<div data-title="';
        $output .= $criticity;
        $output .= '" data-use_title_for_force_title="1" ';
        $output .= 'class="forced_title mini-criticity" ';
        $output .= 'style="background: '.$color.'">';
        $output .= '</div>';
    }

    return $output;
}


/**
 * Print a code into a DIV and enable a toggle to show and hide it.
 *
 * @param string       $code              Html code.
 * @param string       $name              Name of the link.
 * @param string       $title             Title of the link.
 * @param string       $id                Block id.
 * @param boolean      $hidden_default    If the div will be hidden by default (default: true).
 * @param boolean      $return            Whether to return an output string or echo now (default: true).
 * @param string       $toggle_class      Toggle class.
 * @param string       $container_class   Container class.
 * @param string       $main_class        Main object class.
 * @param string       $img_a             Image (closed).
 * @param string       $img_b             Image (opened).
 * @param string       $clean             Do not encapsulate with class boxes, clean print.
 * @param boolean      $reverseImg        Reverse img.
 * @param boolean      $switch            Use switch.
 * @param string       $attributes_switch Switch attributes.
 * @param string       $toggl_attr        Main box extra attributes.
 * @param boolean|null $switch_on         Switch enabled disabled or depending on hidden_Default.
 * @param string|null  $switch_name       Use custom switch input name or generate one.
<<<<<<< HEAD
 * @param boolean|null $disableToggle     If True, the toggle is disabled.
=======
 * @param string       $id_table          ID of the table to apply w100p class.
>>>>>>> 36fc9b29
 *
 * @return string HTML.
 */
function ui_toggle(
    $code,
    $name,
    $title='',
    $id='',
    $hidden_default=true,
    $return=false,
    $toggle_class='',
    $container_class='white-box-content',
    $main_class='box-flat white_table_graph',
    $img_a='images/arrow@svg.svg',
    $img_b='images/arrow@svg.svg',
    $clean=false,
    $reverseImg=false,
    $switch=false,
    $attributes_switch='',
    $toggl_attr='',
    $switch_on=null,
    $switch_name=null,
<<<<<<< HEAD
    $disableToggle=false
=======
    $id_table=false
>>>>>>> 36fc9b29
) {
    // Generate unique Id.
    $uniqid = uniqid('');

    if (empty($img_a) === false) {
        $image_a = html_print_image(
            $img_a,
            true,
            [ 'style' => 'rotate: 90deg;' ],
            true
        );
    } else {
        $image_a = '';
    }

    if (empty($img_b) === false) {
        $image_b = html_print_image(
            $img_b,
            true,
            [ 'style' => 'rotate: 180deg;' ],
            true
        );
    } else {
        $image_b = '';
    }

    // Options.
    $style = 'overflow:hidden;width: -webkit-fill-available;width: -moz-available;';
    $style = 'overflow:hidden;';
    if ($hidden_default === true) {
        $imageRotate = '180deg';
        $style .= 'height:0;position:absolute;';
        $original = $img_b;
    } else {
        $imageRotate = '90deg';
        $style .= 'height:auto;position:relative;';
        $original = $img_a;
    }

    $header_class = '';
    if ($clean === false) {
        $header_class = 'white_table_graph_header';
    } else {
        if ($main_class == 'box-flat white_table_graph') {
            // Default value, clean class.
            $main_class = '';
        }

        if ($container_class == 'white-box-content') {
            $container_class = 'white-box-content-clean';
        }
    }

    // Link to toggle.
    $output = '<div class="'.$main_class.'" id="'.$id.'" '.$toggl_attr.'>';
    $output .= '<div class="'.$header_class.'" '.(($disableToggle === false) ? 'style="cursor: pointer;" ' : '').' id="tgl_ctrl_'.$uniqid.'">';
    if ($reverseImg === false) {
        if ($switch === true) {
            if (empty($switch_name) === true) {
                $switch_name = 'box_enable_toggle'.$uniqid;
            }

            $output .= html_print_div(
                [
                    'class'   => 'float-left',
                    'content' => html_print_checkbox_switch_extended(
                        $switch_name,
                        1,
                        ($switch_on === null) ? (($hidden_default === true) ? 0 : 1) : $switch_on,
                        false,
                        '',
                        $attributes_switch,
                        true
                    ),
                ],
                true
            );
        } else {
            $output .= html_print_image(
                $original,
                true,
                [
                    'class' => 'float-left main_menu_icon',
                    'style' => 'object-fit: contain; margin-right:10px; rotate:'.$imageRotate,
                    'title' => $title,
                    'id'    => 'image_'.$uniqid,
                ]
            );
        }

        $output .= $name;
    } else {
        $output .= $name;
        if ($switch === true) {
            $output .= html_print_div(
                [
                    'class'   => 'float-left',
                    'content' => html_print_checkbox_switch_extended(
                        'box_enable_toggle'.$uniqid,
                        1,
                        ($hidden_default === true) ? 0 : 1,
                        false,
                        '',
                        '',
                        true
                    ),
                ],
                true
            );
        } else {
            $output .= html_print_image(
                $original,
                true,
                [
                    'class' => 'main_menu_icon',
                    'style' => 'object-fit: contain; float:right; margin-right:10px; rotate:'.$imageRotate,
                    'title' => $title,
                    'id'    => 'image_'.$uniqid,
                ]
            );
        }
    }

    $output .= '</div>';

    // Code into a div
    $output .= "<div id='tgl_div_".$uniqid."' style='".$style.";margin-top: -1px;' class='".$toggle_class."'>\n";
    $output .= '<div class="'.$container_class.'">';
    $output .= $code;
    $output .= '</div>';
    $output .= '</div>';

<<<<<<< HEAD
    if ($disableToggle === false) {
        // JQuery Toggle.
        $output .= '<script type="text/javascript">'."\n";
        $output .= '	var hide_tgl_ctrl_'.$uniqid.' = '.(int) $hidden_default.";\n";
        $output .= '	var is_metaconsole = '.(int) is_metaconsole().";\n";
        $output .= '	/* <![CDATA[ */'."\n";
        $output .= "	$(document).ready (function () {\n";
        $output .= "        $('#image_".$uniqid."').addClass('main_menu_icon');\n";
        $output .= "		$('#checkbox-".$switch_name."').click(function() {\n";
        $output .= '            if (is_metaconsole == 0) {';
        $output .= '                if (hide_tgl_ctrl_'.$uniqid.") {\n";
        $output .= '			    	hide_tgl_ctrl_'.$uniqid." = 0;\n";
        $output .= "			    	$('#tgl_div_".$uniqid."').css('height', 'auto');\n";
        $output .= "			    	$('#tgl_div_".$uniqid."').css('position', 'relative');\n";
        $output .= "			    }\n";
        $output .= "			    else {\n";
        $output .= '			    	hide_tgl_ctrl_'.$uniqid." = 1;\n";
        $output .= "			    	$('#tgl_div_".$uniqid."').css('height', 0);\n";
        $output .= "			    	$('#tgl_div_".$uniqid."').css('position', 'absolute');\n";
        $output .= "			    }\n";
        $output .= "		    }\n";
        $output .= "		});\n";
        $output .= "		$('#tgl_ctrl_".$uniqid."').click(function() {\n";
        $output .= '			if (hide_tgl_ctrl_'.$uniqid.") {\n";
        $output .= '				hide_tgl_ctrl_'.$uniqid." = 0;\n";
        $output .= "				$('#tgl_div_".$uniqid."').css('height', 'auto');\n";
        $output .= "				$('#tgl_div_".$uniqid."').css('position', 'relative');\n";
        $output .= "				$('#image_".$uniqid."').attr({src: '".$image_a."'});\n";
        $output .= "				$('#image_".$uniqid."').css('rotate','90deg');\n";
        $output .= "				$('#checkbox-".$switch_name."').prop('checked', true);\n";
        $output .= "			}\n";
        $output .= "			else {\n";
        $output .= '				hide_tgl_ctrl_'.$uniqid." = 1;\n";
        $output .= "				$('#tgl_div_".$uniqid."').css('height', 0);\n";
        $output .= "				$('#tgl_div_".$uniqid."').css('position', 'absolute');\n";
        $output .= "				$('#image_".$uniqid."').attr({src: '".$image_b."'});\n";
        $output .= "				$('#image_".$uniqid."').css('rotate','180deg');\n";
        $output .= "				$('#checkbox-".$switch_name."').prop('checked', false);\n";
        $output .= "			}\n";
        $output .= "		});\n";
        $output .= "	});\n";
        $output .= '/* ]]> */';
        $output .= '</script>';
    }

=======
    $class_table = '';
    if ($id_table !== false) {
        $class_table = '                $("#'.$id_table.'_wrapper").addClass("w100p");'."\n";
    }

    // JQuery Toggle.
    $output .= '<script type="text/javascript">'."\n";
    $output .= '	var hide_tgl_ctrl_'.$uniqid.' = '.(int) $hidden_default.";\n";
    $output .= '	var is_metaconsole = '.(int) is_metaconsole().";\n";
    $output .= '	/* <![CDATA[ */'."\n";
    $output .= "	$(document).ready (function () {\n";
    $output .= "		$('#checkbox-".$switch_name."').click(function() {\n";
    $output .= '            if (is_metaconsole == 0) {';
    $output .= '                if (hide_tgl_ctrl_'.$uniqid.") {\n";
    $output .= '			    	hide_tgl_ctrl_'.$uniqid." = 0;\n";
    $output .= "			    	$('#tgl_div_".$uniqid."').css('height', 'auto');\n";
    $output .= "			    	$('#tgl_div_".$uniqid."').css('position', 'relative');\n";
    $output .= "			    }\n";
    $output .= "			    else {\n";
    $output .= '			    	hide_tgl_ctrl_'.$uniqid." = 1;\n";
    $output .= "			    	$('#tgl_div_".$uniqid."').css('height', 0);\n";
    $output .= "			    	$('#tgl_div_".$uniqid."').css('position', 'absolute');\n";
    $output .= "			    }\n";
    $output .= "		    }\n";
    $output .= "		});\n";
    $output .= "		$('#tgl_ctrl_".$uniqid."').click(function() {\n";
    $output .= '			if (hide_tgl_ctrl_'.$uniqid.") {\n";
    $output .= '				hide_tgl_ctrl_'.$uniqid." = 0;\n";
    $output .= "				$('#tgl_div_".$uniqid."').css('height', 'auto');\n";
    $output .= "				$('#tgl_div_".$uniqid."').css('position', 'relative');\n";
    $output .= "				$('#image_".$uniqid."').attr({src: '".$image_a."'});\n";
    $output .= "				$('#checkbox-".$switch_name."').prop('checked', true);\n";
    $output .= $class_table;
    $output .= "			}\n";
    $output .= "			else {\n";
    $output .= '				hide_tgl_ctrl_'.$uniqid." = 1;\n";
    $output .= "				$('#tgl_div_".$uniqid."').css('height', 0);\n";
    $output .= "				$('#tgl_div_".$uniqid."').css('position', 'absolute');\n";
    $output .= "				$('#image_".$uniqid."').attr({src: '".$image_b."'});\n";
    $output .= "				$('#checkbox-".$switch_name."').prop('checked', false);\n";
    $output .= "			}\n";
    $output .= "		});\n";
    $output .= "	});\n";
    $output .= '/* ]]> */';
    $output .= '</script>';
>>>>>>> 36fc9b29
    $output .= '</div>';

    if (!$return) {
        echo $output;
    } else {
        return $output;
    }
}


/**
 * Simplified way of ui_toggle ussage.
 *
 * @param array $data Arguments:
 *  - content
 *  - name
 *  - title
 *  - id
 *  - hidden_default
 *  - return
 *  - toggle_class
 *  - container_class
 *  - main_class
 *  - img_a
 *  - img_b
 *  - clean
 *  - reverseImg
 *  - switch
 *  - attributes_switch
 *  - toggl_attr
 *  - switch_on
 *  - switch_name.
 *
 * @return string HTML code with toggle content.
 */
function ui_print_toggle($data)
{
    return ui_toggle(
        $data['content'],
        $data['name'],
        (isset($data['title']) === true) ? $data['title'] : '',
        (isset($data['id']) === true) ? $data['id'] : '',
        (isset($data['hidden_default']) === true) ? $data['hidden_default'] : true,
        (isset($data['return']) === true) ? $data['return'] : false,
        (isset($data['toggle_class']) === true) ? $data['toggle_class'] : '',
        (isset($data['container_class']) === true) ? $data['container_class'] : 'white-box-content',
        (isset($data['main_class']) === true) ? $data['main_class'] : 'box-flat white_table_graph',
        (isset($data['img_a']) === true) ? $data['img_a'] : 'images/arrow_down_green.png',
        (isset($data['img_b']) === true) ? $data['img_b'] : 'images/arrow_right_green.png',
        (isset($data['clean']) === true) ? $data['clean'] : false,
        (isset($data['reverseImg']) === true) ? $data['reverseImg'] : false,
        (isset($data['switch']) === true) ? $data['switch'] : false,
        (isset($data['attributes_switch']) === true) ? $data['attributes_switch'] : '',
        (isset($data['toggl_attr']) === true) ? $data['toggl_attr'] : '',
        (isset($data['switch_on']) === true) ? $data['switch_on'] : null,
        (isset($data['switch_name']) === true) ? $data['switch_name'] : null
    );
}


/**
 * Construct and return the URL to be used in order to refresh the current page correctly.
 *
 * @param array   $params   Extra parameters to be added to the URL. It has prevalence over
 *     GET and POST. False values will be ignored.
 * @param boolean $relative Whether to return the relative URL or the absolute URL. Returns
 *    relative by default.
 * @param boolean $add_post Whether to add POST values to the URL.
 *
 * @return string Url.
 */
function ui_get_url_refresh($params=false, $relative=true, $add_post=true)
{
    // Agent selection filters and refresh.
    global $config;

    // Slerena, 8/Ene/2015 - Need to put index.php on URL which have it.
    if (strpos($_SERVER['REQUEST_URI'], 'index.php') === false) {
        $url = '';
    } else {
        $url = 'index.php';
    }

    if (count($_REQUEST)) {
        // Some (old) browsers don't like the ?&key=var.
        $url .= '?';
    }

    if (! is_array($params)) {
        $params = [];
    }

    // Avoid showing login info.
    $params['pass'] = false;
    $params['nick'] = false;
    $params['unnamed'] = false;

    // We don't clean these variables up as they're only being passed along.
    foreach ($_GET as $key => $value) {
        if (isset($params[$key])) {
            continue;
        }

        if (strstr($key, 'create')) {
            continue;
        }

        if (strstr($key, 'update')) {
            continue;
        }

        if (strstr($key, 'new')) {
            continue;
        }

        if (strstr($key, 'delete')) {
            continue;
        }

        if (is_array($value)) {
            foreach ($value as $k => $v) {
                $url .= $key.'['.$k.']='.$v.'&';
            }
        } else {
            $url .= $key.'='.io_safe_input(rawurlencode($value)).'&';
        }
    }

    if ($add_post) {
        foreach ($_POST as $key => $value) {
            if (isset($params[$key])) {
                continue;
            }

            if (strstr($key, 'create')) {
                continue;
            }

            if (strstr($key, 'update')) {
                continue;
            }

            if (strstr($key, 'new')) {
                continue;
            }

            if (strstr($key, 'delete')) {
                continue;
            }

            if (is_array($value)) {
                foreach ($value as $k => $v) {
                    $url .= $key.'['.$k.']='.$v.'&';
                }
            } else {
                $url .= $key.'='.$value.'&';
            }
        }
    }

    foreach ($params as $key => $value) {
        if ($value === false) {
            continue;
        }

        if (is_array($value)) {
            foreach ($value as $k => $v) {
                $url .= $key.'['.$k.']='.$v.'&';
            }
        } else {
            $url .= $key.'='.$value.'&';
        }
    }

    // Removes final &.
    $pos = strrpos($url, '&', 0);
    if ($pos) {
        $url = substr_replace($url, '', $pos, 5);
    }

    $url = htmlspecialchars($url);

    if (! $relative) {
        return ui_get_full_url($url, false, false, false);
    }

    return $url;
}


/**
 * Checks if public_url usage is being forced to target 'visitor'.
 *
 * @return boolean
 */
function ui_forced_public_url()
{
    global $config;

    $exclusions = [];
    if (empty($config['public_url_exclusions']) === false) {
        $exclusions = preg_split("/[\n\s,]+/", io_safe_output($config['public_url_exclusions']));
    }

    if (isset($_SERVER['REMOTE_ADDR']) === true
        && in_array($_SERVER['REMOTE_ADDR'], $exclusions)
    ) {
        return false;
    }

    return isset($config['force_public_url']) && (bool) $config['force_public_url'];
}


/**
 * Returns a full built url for given section.
 *
 * @param  string $url
 * @return void
 */
function ui_get_meta_url($url)
{
    global $config;

    if (is_metaconsole() === true) {
        return ui_get_full_url($url);
    }

    $mc_db_conn = \enterprise_hook(
        'metaconsole_load_external_db',
        [
            [
                'dbhost' => $config['replication_dbhost'],
                'dbuser' => $config['replication_dbuser'],
                'dbpass' => \io_output_password(
                    $config['replication_dbpass']
                ),
                'dbname' => $config['replication_dbname'],
            ],
        ]
    );

    if ($mc_db_conn === NOERR) {
        $public_url_meta = \db_get_value(
            'value',
            'tconfig',
            'token',
            'public_url',
            false,
            false
        );

        // Restore the default connection.
        \enterprise_hook('metaconsole_restore_db');

        if (empty($public_url_meta) === false
            && $public_url_meta !== $config['metaconsole_base_url']
        ) {
            config_update_value(
                'metaconsole_base_url',
                $public_url_meta
            );
        }
    }

    if (isset($config['metaconsole_base_url']) === true) {
        return $config['metaconsole_base_url'].'enterprise/meta/'.$url;
    }

    return $url;
}


/**
 * Returns a full URL in Pandora. (with the port and https in some systems)
 *
 * An example of full URL is http:/localhost/pandora_console/index.php?sec=gsetup&sec2=godmode/setup/setup
 *
 * @param mixed   $url               If provided, it will be added after the index.php, but it is false boolean value, put the homeurl in the url.
 * @param boolean $no_proxy          To avoid the proxy checks, by default it is false.
 * @param boolean $add_name_php_file Something.
 * @param boolean $metaconsole_root  Set the root to the metaconsole dir if the metaconsole is enabled, true by default.
 *
 * @return string A full URL in Pandora.
 */
function ui_get_full_url($url='', $no_proxy=false, $add_name_php_file=false, $metaconsole_root=true)
{
    global $config;

    $port = null;
    // Null means 'use the starndard port'.
    $proxy = false;
    // By default Pandora FMS doesn't run across proxy.
    if (isset($_SERVER['HTTP_X_FORWARDED_PROTO'])
        && $_SERVER['HTTP_X_FORWARDED_PROTO'] == 'https'
    ) {
        $_SERVER['HTTPS'] = 'on';
    }

    if (isset($_SERVER['HTTPS'])
        && ($_SERVER['HTTPS'] === true
        || $_SERVER['HTTPS'] == 'on')
    ) {
        $protocol = 'https';
        if ($_SERVER['SERVER_PORT'] != 443) {
            $port = $_SERVER['SERVER_PORT'];
        }
    } else if ($config['https']) {
        // When $config["https"] is set, enforce https.
        $protocol = 'https';
    } else {
        $protocol = 'http';

        if (($_SERVER['SERVER_PORT'] ?? 80) != 80) {
            $port = $_SERVER['SERVER_PORT'];
        }
    }

    if (!$no_proxy) {
        // Check proxy.
        $proxy = false;
        if (ui_forced_public_url()) {
            $proxy = true;
            $fullurl = $config['public_url'];
            if (substr($fullurl, -1) != '/') {
                $fullurl .= '/';
            }
        } else if (!empty($config['public_url'])
            && (!empty($_SERVER['HTTP_X_FORWARDED_HOST']))
        ) {
            // Forced to use public url when being forwarder by a reverse proxy.
            $fullurl = $config['public_url'];
            if (substr($fullurl, -1) != '/') {
                $fullurl .= '/';
            }

            $proxy = true;
        } else {
            $fullurl = $protocol.'://'.($_SERVER['SERVER_NAME'] ?? '');
        }
    } else {
        $fullurl = $protocol.'://'.($_SERVER['SERVER_NAME'] ?? '');
    }

    // Using a different port than the standard.
    if (!$proxy) {
        // Using a different port than the standard.
        if ($port != null) {
            $fullurl .= ':'.$port;
        }
    }

    $skip_meta_tag = false;
    if ($url === '') {
        if ($proxy === false) {
            $url = $_SERVER['REQUEST_URI'];
            // Already inserted in request_uri.
            $skip_meta_tag = true;
        } else {
            // Redirect to main.
            $url = '?'.$_SERVER['QUERY_STRING'];
        }
    } else if (empty($url) === true) {
        if ($proxy === false) {
            $url = $config['homeurl_static'].'/';
            if ($metaconsole_root === true
                && is_metaconsole()
            ) {
                $url = $config['homeurl_static'].'/'.ENTERPRISE_DIR.'/meta/';
            }

            $skip_meta_tag = true;
        } else {
            $url = '';
        }
    } else if (!strstr($url, '.php')) {
        if ($proxy) {
            $fullurl .= '/';
        } else {
            $fullurl .= $config['homeurl_static'].'/';
        }
    } else {
        if ((bool) $proxy === false) {
            if ($add_name_php_file) {
                $fullurl .= $_SERVER['SCRIPT_NAME'];
            } else {
                $fullurl .= $config['homeurl_static'].'/';
            }
        }
    }

    // Add last slash if missing.
    if (substr($fullurl, -1, 1) !== '/') {
        $fullurl .= '/';
    }

    // Remove starting slash if present.
    if (substr($url, 0, 1) === '/') {
        $url = substr($url, 1);
    }

    if ($skip_meta_tag === false
        && $metaconsole_root
        && is_metaconsole()
    ) {
        $fullurl .= ENTERPRISE_DIR.'/meta/';
    }

    return $fullurl.$url;
}


/**
 * Generates the Pandora 75x Standard views header.
 * This function should be the standard for
 * generating the headers of all PFMS views.
 *
 * @param string  $title       The title of this view.
 * @param string  $icon        Icon for show.
 * @param boolean $return      If true, the string with the formed header is returned.
 * @param string  $help        String for attach at end a link for help.
 * @param boolean $godmode     If false, it will created like operation mode.
 * @param array   $options     Tabs allowed
 * @param array   $breadcrumbs Breadcrumbs with the walk.
 *
 *  EXAMPLE:
 *  ```
 *   $buttons['option_1'] = [
 *     'active' => false,
 *     'text'   => '<a href="'.$url.'">'.html_print_image(
 *         'images/wand.png',
 *         true,
 *         [ 'title' => __('Option 1 for show'), 'class' => 'invert_filter' ]
 *     ).'</a>',
 *    ];
 *
 *    ui_print_standard_header(
 *      __('Favorites'),
 *      'images/op_reporting.png',
 *      false,
 *      '',
 *      true,
 *      $buttons,
 *      [
 *         [ 'link'  => '', 'label' => __('Topology maps') ],
 *         [ 'link'  => '', 'label' => __('Visual console') ],
 *      ]
 *  );
 *  ```
 *
 * @return string If apply
 */
function ui_print_standard_header(
    string $title,
    string $icon='',
    bool $return=false,
    string $help='',
    bool $godmode=false,
    array $options=[],
    array $breadcrumbs=[]
) {
    // For standard breadcrumbs.
    ui_require_css_file('discovery');
    // Create the breadcrumb.
    $headerInformation = new HTML();
    $headerInformation->setBreadcrum([]);
    // Prepare the breadcrumbs.
    $countBreadcrumbs = count($breadcrumbs);
    $countUnitBreadcrumb = 0;
    $applyBreadcrumbs = [];
    foreach ($breadcrumbs as $unitBreadcrumb) {
        // Count new breadcrumb.
        $countUnitBreadcrumb++;
        // Apply selected if is the last.
        $unitBreadcrumb['selected'] = ($countBreadcrumbs === $countUnitBreadcrumb);
        // Apply for another breadcrumb.
        $applyBreadcrumbs[] = $unitBreadcrumb;
    }

    // Attach breadcrumbs.
    $headerInformation->prepareBreadcrum(
        $applyBreadcrumbs,
        true
    );
    // Create the header.
    if (is_metaconsole() === true) {
        $output = ui_meta_print_header(
            $title,
            false,
            $options
        );
    } else {
        $output = ui_print_page_header(
            $title,
            $icon,
            true,
            $help,
            $godmode,
            $options,
            false,
            '',
            GENERIC_SIZE_TEXT,
            '',
            $headerInformation->printHeader(true)
        );
    }

    if ($return !== true) {
        echo $output;
    } else {
        return $output;
    }
}


/**
 * Return a standard page header (Pandora FMS 3.1 version)
 *
 * @param  string  $title           Title.
 * @param  string  $icon            Icon path.
 * @param  boolean $return          Return (false will print using a echo).
 * @param  boolean $help            Help (Help ID to print the Help link).
 * @param  boolean $godmode         Godmode (false = operation mode).
 * @param  string  $options         Options (HTML code for make tabs or just a brief
 *     info string.
 * @param  mixed   $modal           Modal.
 * @param  mixed   $message         Message.
 * @param  mixed   $numChars        NumChars.
 * @param  mixed   $alias           Alias.
 * @param  mixed   $breadcrumbs     Breadcrumbs.
 * @param  boolean $hide_left_small Hide title id screen is small.
 * @return string Header HTML
 */
function ui_print_page_header(
    $title,
    $icon='',
    $return=false,
    $help='',
    $godmode=false,
    $options='',
    $modal=false,
    $message='',
    $numChars=GENERIC_SIZE_TEXT,
    $alias='',
    $breadcrumbs='',
    $hide_left_small=false
) {
    $title = io_safe_input_html($title);
    if (($icon == '') && ($godmode == true)) {
        $icon = 'images/gm_setup.png';
    }

    if (($icon == '') && ($godmode == false)) {
        $icon = '';
    }

    if ($godmode == true) {
        $type = 'view';
        $type2 = 'menu_tab_frame_view';
        $separator_class = 'separator';
    } else {
        $type = 'view';
        $type2 = 'menu_tab_frame_view';
        $separator_class = 'separator_view';
    }

    $buffer = '<div id="'.$type2.'"  >';

    if (!empty($breadcrumbs)) {
        $buffer .= '<div class="menu_tab_left_bc">';
        $buffer .= '<div class="breadcrumbs_container">'.$breadcrumbs.'</div>';
    }

    $buffer .= '<div id="menu_tab_left">';
    $buffer .= '<ul class="mn"><li class="'.$type.'">';

    if (strpos($title, 'Monitoring » Services »') != -1) {
        $title = str_replace('Monitoring » Services » Service Map » ', '', $title);
    }

    $buffer .= '<span>';
    $buffer .= '<span class="breadcrumbs-title">';
    if (empty($alias)) {
        $buffer .= ui_print_truncate_text($title, $numChars);
    } else {
        $buffer .= ui_print_truncate_text($alias, $numChars);
    }

    $buffer .= '</span>';

    if ($modal && enterprise_installed() === false) {
        $buffer .= "
		<div id='".$message."' class='publienterprise right mrgn_top-2px' title='Community version'><img data-title='".__('Enterprise version not installed')."' class='img_help forced_title' data-use_title_for_force_title='1' src='images/alert_enterprise.png'></div>
		";
    }

    if (is_metaconsole() === false) {
        if ($help != '') {
            $buffer .= "<div class='head_help head_tip'>".ui_print_help_icon($help, true, '', 'images/help_g.png').'</div>';
        }
    }

    $buffer .= '</span>';

    if (is_metaconsole() === true) {
        if ($help != '') {
            $buffer .= "<div class='head_help'>".ui_print_help_icon($help, true, '', 'images/help_30.png').'</div>';
        }
    }

    $buffer .= '</li></ul></div>';

    if (!empty($breadcrumbs)) {
        $buffer .= '</div>';
    }

    if (is_array($options)) {
        $buffer .= '<div id="menu_tab"><ul class="mn">';
        foreach ($options as $key => $option) {
            if (empty($option)) {
                continue;
            } else if ($key === 'separator') {
                continue;
                // $buffer .= '<li class='.$separator_class.'>';
                // $buffer .= '</li>';
            } else {
                if (is_array($option)) {
                    $class = 'nomn';
                    if (isset($option['active'])) {
                        if ($option['active']) {
                            $class = 'nomn_high';
                        }
                    }

                    // Tabs forced to other styles.
                    if (isset($option['godmode']) && $option['godmode']) {
                        $class .= ' tab_godmode';
                    } else if (isset($option['operation']) && ($option['operation'])) {
                        $class .= ' tab_operation';
                    } else {
                        $class .= ($godmode) ? ' tab_godmode' : ' tab_operation';
                    }

                    $buffer .= '<li class="'.$class.' ">';
                    $buffer .= $option['text'];
                    if (isset($option['sub_menu'])) {
                        $buffer .= $option['sub_menu'];
                    }

                    $buffer .= '</li>';
                } else {
                    $buffer .= '<li class="nomn">';
                    $buffer .= $option;
                    $buffer .= '</li>';
                }
            }
        }

        $buffer .= '</ul></div>';
    } else {
        if ($options != '') {
            $buffer .= '<div id="menu_tab"><ul class="mn"><li>';
            $buffer .= $options;
            $buffer .= '</li></ul></div>';
        }
    }

    $buffer .= '</div>';

    if ($hide_left_small) {
        $buffer .= '<script>
        $(window).resize(function () {
            hideLeftHeader()
        });

        $(document).ready(function () {
           hideLeftHeader();
        });

        function hideLeftHeader() {
            var right_width = 0;
            $("#menu_tab").find("li").each(function(index) {
                right_width += parseInt($(this).outerWidth(), 10);
            });
          
            if($("#menu_tab").outerWidth() < right_width) {
                $("#menu_tab_left").children().hide()
            } else {
                $("#menu_tab_left").children().show();
            }
        }
    </script>';
    }

    if (!$return) {
        echo $buffer;
    }

    return $buffer;
}


/**
 * Print a input for agent autocomplete, this input search into your
 * pandora DB (or pandoras DBs when you have metaconsole) for agents
 * that have name near to equal that you are writing into the input.
 *
 * This generate a lot of lines of html and javascript code.
 *
 * @param array $parameters Array with several properties:
 * - $parameters['return'] boolean, by default is false
 *   true  - return as html string the code (html and js)
 *   false - print the code.
 *
 * - $parameters['input_name'] the input name (needs to get the value)
 *   string  - The name.
 *   default - "agent_autocomplete_<aleatory_uniq_raw_letters/numbers>"
 *
 * - $parameters['input_id'] the input id (needs to get the value)
 *   string  - The ID.
 *   default - "text-<input_name>"
 *
 * - $parameters['selectbox_group'] the id of selectbox with the group
 *   string  - The ID of selectbox.
 *   default - "" empty string
 *
 * - $parameters['icon_image'] the small icon to show into the input in
 *   the right side.
 *   string  - The url for the image.
 *   default - "images/lightning.png"
 *
 * - $parameters['value'] The initial value to set the input.
 *   string  - The value.
 *   default - "" emtpy string
 *
 * - $parameters['show_helptip'] boolean, by  default is false
 *   true  - print the icon out the field in side right the tiny star
 *           for tip.
 *   false - does not print
 *
 * - $parameters['helptip_text'] The text to show in the tooltip.
 *   string  - The text to show into the tooltip.
 *   default - "Type at least two characters to search." (translate)
 *
 * - $parameters['use_hidden_input_idagent'] boolean, Use a field for
 *   store the id of agent from the ajax query. By default is false.
 *   true  - Use the field for id agent and the sourcecode work with
 *           this.
 *   false - Doesn't use the field (maybe this doesn't exist outer)
 *
 * - $parameters['print_hidden_input_idagent'] boolean, Print a field
 *   for store the id of agent from the ajax query. By default is
 *   false.
 *   true  - Print the field for id agent and the sourcecode work with
 *           this.
 *   false - Doesn't print the field (maybe this doesn't exist outer)
 *
 * - $parameters['hidden_input_idagent_name'] The name of hidden input
 *   for to store the id agent.
 *   string  - The name of hidden input.
 *   default - "agent_autocomplete_idagent_<aleatory_uniq_raw_letters/numbers>"
 *
 * - $parameters['hidden_input_idagent_id'] The id of hidden input
 *   for to store the id agent.
 *   string  - The id of hidden input.
 *   default - "hidden-<hidden_input_idagent_name>"
 *
 * - $parameters['hidden_input_idagent_value'] The initial value to set
 *   the input id agent for store the id agent.
 *   string  - The value.
 *   default - 0
 *
 * - $parameters['size'] The size in characters for the input of agent.
 *   string  - A number of characters.
 *   default - 30
 *
 * - $parameters['maxlength'] The max characters that can store the
 *   input of agent.
 *   string  - A number of characters max to store
 *   default - 100
 *
 * - $parameters['disabled'] Set as disabled the input of agent. By
 *   default is false
 *   true  - Set disabled the input of agent.
 *   false - Set enabled the input of agent.
 *
 * - $parameters['selectbox_id'] The id of select box that stores the
 *   list of modules of agent select.
 *   string - The id of select box.
 *   default - "id_agent_module"
 *
 * - $parameters['add_none_module'] Boolean, add the list of modules
 *   the "none" entry, with value 0. By default is true
 *   true  - add the none entry.
 *   false - does not add the none entry.
 *
 * - $parameters['none_module_text'] Boolean, add the list of modules
 *   the "none" entry, with value 0.
 *   string  - The text to put for none module for example "select a
 *             module"
 *   default - "none" (translate)
 *
 * - $parameters['print_input_server'] Boolean, print the hidden field
 *   to store the server (metaconsole). By default false.
 *   true  - Print the hidden input for the server.
 *   false - Does not print.
 *
 * - $parameters['use_input_server'] Boolean, use the hidden field
 *   to store the server (metaconsole). By default false.
 *   true  - Use the hidden input for the server.
 *   false - Does not print.
 *
 * - $parameters['input_server_name'] The name for hidden field to
 *   store the server.
 *   string  - The name of field for server.
 *   default - "server_<aleatory_uniq_raw_letters/numbers>"
 *
 * - $parameters['input_server_id'] The id for hidden field to store
 *   the server.
 *   string  - The id of field for server.
 *   default - "hidden-<input_server_name>"
 *
 * - $parameters['input_server_value'] The value to store into the
 *   field server.
 *   string  - The name of server.
 *   default - "" empty string
 *
 * - $parameters['metaconsole_enabled'] Boolean, set the sourcecode for
 *   to make some others things that run of without metaconsole. By
 *   default false.
 *   true  - Set the gears for metaconsole.
 *   false - Run as without metaconsole.
 *
 * - $parameters['javascript_ajax_page'] The page to send the ajax
 *   queries.
 *   string  - The url to ajax page, remember the url must be into your
 *             domain (ajax security).
 *   default - "ajax.php"
 *
 * - $parameters['javascript_function_action_after_select'] The name of
 *   function to call after the user select a agent into the list in
 *   the autocomplete field.
 *   string  - The name of function.
 *   default - ""
 *
 * - $parameters['javascript_function_action_after_select_js_call'] The
 *   call of this function to call after user select a agent into the
 *   list in the autocomplete field. Instead the
 *   $parameters['javascript_function_action_after_select'], this is
 *   overwrite the previous element. And this is necesary when you need
 *   to set some params in your custom function.
 *   string  - The call line as javascript code.
 *   default - ""
 *
 * - $parameters['javascript_function_action_into_source'] The source
 *   code as block string to call when the autocomplete starts to get
 *   the data from ajax.
 *   string  - A huge string with your function as javascript.
 *   default - ""
 *
 * - $parameters['javascript'] Boolean, set the autocomplete agent to
 *   use javascript or enabled javascript. By default true.
 *   true  - Enabled the javascript.
 *   false - Disabled the javascript.
 *
 * - $parameters['javascript_is_function_select'] Boolean, set to
 *   enable to call a function when user select a agent in the
 *   autocomplete list. By default false.
 *   true  - Enabled this feature.
 *   false - Disabled this feature.
 *
 * - $parameters['javascript_code_function_select'] The name of
 *   function to call when user select a agent in the autocomplete
 *   list.
 *   string  - The name of function but remembers this function pass
 *             the parameter agent_name.
 *   default - "function_select_<input_name>"
 *
 * - $parameters['javascript_name_function_select'] The source
 *   code as block string to call when user select a agent into the
 *   list in the autocomplete field. Althought use this element, you
 *   need use the previous parameter to set name of your custom
 *   function or call line.
 *   string  - A huge string with your function as javascript.
 *   default - A lot of lines of source code into a string, please this
 *             lines you can read in the source code of function.
 *
 * - $parameters['javascript_change_ajax_params'] The params to pass in
 *   the ajax query for the list of agents.
 *   array   - The associative array with the key and value to pass in
 *             the ajax query.
 *   default - A lot of lines of source code into a string, please this
 *             lines you can read in the source code of function.
 *
 * - $parameters['javascript_function_change'] The source code as block
 *   string with all javascript code to run autocomplete field.
 *   string - The source code javascript into a string.
 *   default - A lot of lines of source code into a string, please this
 *             lines you can read in the source code of function.
 *
 * - $parameters['javascript_document_ready'] Boolean, set the
 *   javascript sourcecode to run with the document is ready. By
 *   default is true.
 *   true  - Set to run when document is ready.
 *   false - Not set to run.
 *
 * - $parameters['javascript_tags'] Boolean, print the html tags for
 *   javascript. By default is true.
 *   true  - Print the javascript tags.
 *   false - Doesn't print the tags.
 *
 * - $parameters['javascript_tags'] Boolean, print the html tags for
 *   javascript. By default is true.
 *   true  - Print the javascript tags.
 *   false - Doesn't print the tags.
 *
 * - $parameters['input_style'] String, Set additional styles to input.
 *
 * @return string HTML code if return parameter is true.
 */
function ui_print_agent_autocomplete_input($parameters)
{
    global $config;

    $text_color = '';
    // Normalize and extract the data from $parameters
    // ------------------------------------------------------------------.
    $return = false;
    // Default value.
    if (isset($parameters['return'])) {
        $return = $parameters['return'];
    }

    $input_name = uniqid('agent_autocomplete_');
    // Default value.
    if (isset($parameters['input_name'])) {
        $input_name = $parameters['input_name'];
    }

    $input_id = 'text-'.$input_name;
    // Default value.
    if (isset($parameters['input_id'])) {
        $input_id = $parameters['input_id'];
    }

    $selectbox_group = '';
    // Default value.
    if (isset($parameters['selectbox_group'])) {
        $selectbox_group = $parameters['selectbox_group'];
    }

    // Default value.
    $icon_agent = 'images/agents@svg.svg';

    if ($config['style'] === 'pandora_black' && !is_metaconsole()) {
        $text_color = 'style="color: white"';
        $icon_agent = 'images/agent_mc.menu.png';
    }

    $icon_image = html_print_image($icon_agent, true, false, true);
    if (isset($parameters['icon_image'])) {
        $icon_image = $parameters['icon_image'];
    }

    $value = '';
    // Default value.
    if (isset($parameters['value'])) {
        $value = $parameters['value'];
    }

    $show_helptip = true;
    // Default value.
    if (isset($parameters['show_helptip'])) {
        $show_helptip = $parameters['show_helptip'];
    }

    $helptip_text = __('Type at least two characters to search.');
    // Default value.
    if (isset($parameters['helptip_text'])) {
        $helptip_text = $parameters['helptip_text'];
    }

    $use_hidden_input_idagent = false;
    // Default value.
    if (isset($parameters['use_hidden_input_idagent'])) {
        $use_hidden_input_idagent = $parameters['use_hidden_input_idagent'];
    }

    $print_hidden_input_idagent = false;
    // Default value.
    if (isset($parameters['print_hidden_input_idagent'])) {
        $print_hidden_input_idagent = $parameters['print_hidden_input_idagent'];
    }

    $hidden_input_idagent_name = uniqid('agent_autocomplete_idagent_');
    // Default value.
    if (isset($parameters['hidden_input_idagent_name'])) {
        $hidden_input_idagent_name = $parameters['hidden_input_idagent_name'];
    }

    $hidden_input_idagent_id = 'hidden-'.$input_name;
    // Default value.
    if (isset($parameters['hidden_input_idagent_id'])) {
        $hidden_input_idagent_id = $parameters['hidden_input_idagent_id'];
    }

    $hidden_input_idagent_value = (int) get_parameter($hidden_input_idagent_name, 0);
    // Default value.
    if (isset($parameters['hidden_input_idagent_value'])) {
        $hidden_input_idagent_value = $parameters['hidden_input_idagent_value'];
    }

    $size = 30;
    // Default value.
    if (isset($parameters['size'])) {
        $size = $parameters['size'];
    }

    $maxlength = 100;
    // Default value.
    if (isset($parameters['maxlength'])) {
        $maxlength = $parameters['maxlength'];
    }

    $disabled = false;
    // Default value.
    if (isset($parameters['disabled'])) {
        $disabled = $parameters['disabled'];
    }

    $selectbox_id = 'id_agent_module';
    // Default value.
    if (isset($parameters['selectbox_id'])) {
        $selectbox_id = $parameters['selectbox_id'];
    }

    $add_none_module = true;
    // Default value.
    if (isset($parameters['add_none_module'])) {
        $add_none_module = $parameters['add_none_module'];
    }

    $none_module_text = '--';
    // Default value.
    if (isset($parameters['none_module_text'])) {
        $none_module_text = $parameters['none_module_text'];
    }

    $print_input_server = false;
    // Default value.
    if (isset($parameters['print_input_server'])) {
        $print_input_server = $parameters['print_input_server'];
    }

    $print_input_id_server = false;
    // Default value.
    if (isset($parameters['print_input_id_server'])) {
        $print_input_id_server = $parameters['print_input_id_server'];
    }

    $use_input_server = false;
    // Default value.
    if (isset($parameters['use_input_server'])) {
        $use_input_server = $parameters['use_input_server'];
    }

    $use_input_id_server = false;
    // Default value.
    if (isset($parameters['use_input_id_server'])) {
        $use_input_id_server = $parameters['use_input_id_server'];
    }

    $input_server_name = uniqid('server_');
    // Default value.
    if (isset($parameters['input_server_name'])) {
        $input_server_name = $parameters['input_server_name'];
    }

    $input_id_server_name = uniqid('server_');
    // Default value.
    if (isset($parameters['input_id_server_name'])) {
        $input_id_server_name = $parameters['input_id_server_name'];
    }

    $input_server_id = 'hidden-'.$input_server_name;
    // Default value.
    if (isset($parameters['input_server_id'])) {
        $input_server_id = $parameters['input_server_id'];
    }

    $input_id_server_id = 'hidden-'.$input_id_server_name;
    // Default value.
    if (isset($parameters['input_id_server_id'])) {
        $input_id_server_id = $parameters['input_id_server_id'];
    }

    $input_server_value = '';
    // Default value.
    if (isset($parameters['input_server_value'])) {
        $input_server_value = $parameters['input_server_value'];
    }

    $input_id_server_value = '';
    // Default value.
    if (isset($parameters['input_id_server_value'])) {
        $input_id_server_value = $parameters['input_id_server_value'];
    }

    $from_ux_transaction = '';
    // Default value.
    if (isset($parameters['from_ux'])) {
        $from_ux_transaction = $parameters['from_ux'];
    }

    $from_wux_transaction = '';
    // Default value.
    if (isset($parameters['from_wux'])) {
        $from_wux_transaction = $parameters['from_wux'];
    }

    $cascade_protection = false;
    // Default value.
    if (isset($parameters['cascade_protection'])) {
        $cascade_protection = $parameters['cascade_protection'];
    }

    $metaconsole_enabled = false;
    // Default value.
    if (isset($parameters['metaconsole_enabled'])) {
        $metaconsole_enabled = $parameters['metaconsole_enabled'];
    } else {
        // If metaconsole_enabled param is not setted then pick source configuration.
        $metaconsole_enabled = is_metaconsole();
    }

    $get_only_string_modules = false;
    if (isset($parameters['get_only_string_modules'])) {
        $get_only_string_modules = true;
    }

    $no_disabled_modules = true;
    if (isset($parameters['no_disabled_modules'])) {
        $no_disabled_modules = $parameters['no_disabled_modules'];
    }

    $spinner_image = html_print_image('images/spinner.gif', true, false, true);
    if (isset($parameters['spinner_image'])) {
        $spinner_image = $parameters['spinner_image'];
    }

    // Javascript configurations
    // ------------------------------------------------------------------.
    $javascript_ajax_page = ui_get_full_url('ajax.php', false, false, false);
    // Default value.
    if (isset($parameters['javascript_ajax_page'])) {
        $javascript_ajax_page = $parameters['javascript_ajax_page'];
    }

    $javascript_function_action_after_select = '';
    // Default value.
    $javascript_function_action_after_select_js_call = '';
    // Default value.
    if (isset($parameters['javascript_function_action_after_select'])) {
        $javascript_function_action_after_select = $parameters['javascript_function_action_after_select'];
        $javascript_function_action_after_select_js_call = $javascript_function_action_after_select.'();';
    }

    if (isset($parameters['javascript_function_action_after_select_js_call'])) {
        if ($javascript_function_action_after_select_js_call != $parameters['javascript_function_action_after_select_js_call']
        ) {
            $javascript_function_action_after_select_js_call = $parameters['javascript_function_action_after_select_js_call'];
        }
    }

    $javascript_function_action_into_source = '';
    // Default value.
    $javascript_function_action_into_source_js_call = '';
    // Default value.
    if (isset($parameters['javascript_function_action_into_source'])) {
        $javascript_function_action_into_source = $parameters['javascript_function_action_into_source'];
        $javascript_function_action_into_source_js_call = $javascript_function_action_into_source.'();';
    }

    if (isset($parameters['javascript_function_action_into_source_js_call'])) {
        if ($javascript_function_action_into_source_js_call != $parameters['javascript_function_action_into_source_js_call']
        ) {
            $javascript_function_action_into_source_js_call = $parameters['javascript_function_action_into_source_js_call'];
        }
    }

    $javascript = true;
    // Default value.
    if (isset($parameters['javascript'])) {
        $javascript = $parameters['javascript'];
    }

    $get_order_json = false;
    if (isset($parameters['get_order_json'])) {
        $get_order_json = true;
    }

    $javascript_is_function_select = false;
    // Default value.
    if (isset($parameters['javascript_is_function_select'])) {
        $javascript_is_function_select = $parameters['javascript_is_function_select'];
    }

    $javascript_name_function_select = 'function_select_'.$input_name;
    // Default value.
    if (isset($parameters['javascript_name_function_select'])) {
        $javascript_name_function_select = $parameters['javascript_name_function_select'];
    }

    $inputStyles = ($parameters['input_style'] ?? '');

    if ($from_ux_transaction != '') {
        $javascript_code_function_select = '
		function function_select_'.$input_name.'(agent_name) {
			$("#'.$selectbox_id.'").empty();
			
			var inputs = [];
			inputs.push ("id_agent=" + $("#'.$hidden_input_idagent_id.'").val());
			inputs.push ("get_agent_transactions=1");
			inputs.push ("page=enterprise/include/ajax/ux_transaction.ajax");
			
			jQuery.ajax ({
				data: inputs.join ("&"),
				type: "POST",
				url: action="'.$javascript_ajax_page.'",
				dataType: "json",
				success: function (data) {
					if (data) {
						$("#'.$selectbox_id.'").append ($("<option value=0>None</option>"));
						jQuery.each (data, function (id, value) {
							$("#'.$selectbox_id.'").append ($("<option value=" + id + ">" + value + "</option>"));
						});
					}
				}
			});
			
			return false;
		}
		';
    } else if ($from_wux_transaction != '') {
        if (is_metaconsole() === true) {
            $inputNode = 'inputs.push ("server_id=" + $("#'.$input_id_server_id.'").val());';
        } else {
            $inputNode = '';
        }

        $javascript_code_function_select = '
		function function_select_'.$input_name.'(agent_name) {
			$("#'.$selectbox_id.'").empty();
			
			var inputs = [];
			inputs.push ("id_agent=" + $("#'.$hidden_input_idagent_id.'").val());
            inputs.push ("get_agent_transactions=1");
			inputs.push ("page=enterprise/include/ajax/wux_transaction.ajax");
			'.$inputNode.'

			jQuery.ajax ({
				data: inputs.join ("&"),
				type: "POST",
				url: action="'.$javascript_ajax_page.'",
				dataType: "json",
				success: function (data) {
					if (data) {
						$("#'.$selectbox_id.'").append ($("<option value=0>None</option>"));
						jQuery.each (data, function (id, value) {
							$("#'.$selectbox_id.'").append ($("<option value=" + id + ">" + value + "</option>"));
						});
					}
				}
			});
			
			return false;
		}
		';
    } else {
        $javascript_code_function_select = '
		function function_select_'.$input_name.'(agent_name) {
			
			$("#'.$selectbox_id.'").empty ();
			
			var inputs = [];
			inputs.push ("agent_name=" + agent_name);
			inputs.push ("delete_pending=0");
			inputs.push ("get_agent_modules_json=1");
			inputs.push ("page=operation/agentes/ver_agente");
			
			if ('.((int) !$metaconsole_enabled).') {
				inputs.push ("force_local_modules=1");
			}

			inputs.push ("get_order_json=1");

			if ('.((int) $get_only_string_modules).') {
				inputs.push ("get_only_string_modules=1");
			}

            if ('.((int) $no_disabled_modules).') {
                inputs.push ("disabled=0");
            }

			if ('.((int) $metaconsole_enabled).') {
				if (('.((int) $use_input_server).')
						|| ('.((int) $print_input_server).')) {
					inputs.push ("server_name=" + $("#'.$input_server_id.'").val());
				}
				
				if (('.((int) $use_input_id_server).')
						|| ('.((int) $print_input_id_server).')) {
					inputs.push ("server_id=" + $("#'.$input_id_server_id.'").val());
				}
				
			}
			
			if (('.((int) $print_hidden_input_idagent).')
				|| ('.((int) $use_hidden_input_idagent).')) {
				
				inputs.push ("id_agent=" + $("#'.$hidden_input_idagent_id.'").val());
			}
			
			jQuery.ajax ({
				data: inputs.join ("&"),
				type: "POST",
				url: action="'.$javascript_ajax_page.'",
				dataType: "json",
				success: function (data) {
                    if (Array.isArray(data) === true) {
                        data.sort(function(a, b) {
                            var textA = a.nombre.toUpperCase();
                            var textB = b.nombre.toUpperCase();
                            return (textA < textB) ? -1 : (textA > textB) ? 1 : 0;
                        });
                    }

					if ('.((int) $add_none_module).') {
						$("#'.$selectbox_id.'")
							.append($("<option></option>")
							.attr("value", 0).text("'.$none_module_text.'"));
					}
					
					jQuery.each (data, function(i, val) {
						s = js_html_entity_decode(val["nombre"]);
						$("#'.$selectbox_id.'")
							.append ($("<option></option>")
							.attr("value", val["id_agente_modulo"]).text (s));
					});
					if('.(int) $cascade_protection.' == 0){
						$("#'.$selectbox_id.'").enable();
					}
					$("#'.$selectbox_id.'").fadeIn ("normal");
				}
			});
			
			return false;
		}
		';
    }

    if (isset($parameters['javascript_code_function_select'])) {
        $javascript_code_function_select = $parameters['javascript_code_function_select'];
    }

    // ============ INIT javascript_change_ajax_params ==================
    // Default value.
    $javascript_page = 'include/ajax/agent';
    if (isset($parameters['javascript_page'])) {
        $javascript_page = $parameters['javascript_page'];
    }

    $javascript_change_ajax_params_original = [
        'page'          => '"'.$javascript_page.'"',
        'search_agents' => 1,
        'id_group'      => 'function() {
				var group_id = 0;
				
				if ('.((int) !empty($selectbox_group)).') {
					group_id = $("#'.$selectbox_group.'").val();
				}
				
				return group_id;
			}',
        'q'             => 'term',
    ];

    if (isset($parameters['delete_offspring_agents']) === true) {
        $javascript_change_ajax_params_original['delete_offspring_agents'] = $parameters['delete_offspring_agents'];
    }

    if (!$metaconsole_enabled) {
        $javascript_change_ajax_params_original['force_local'] = 1;
    }

    if (isset($parameters['javascript_change_ajax_params'])) {
        $javascript_change_ajax_params = [];

        $found_page = false;
        foreach ($parameters['javascript_change_ajax_params'] as $key => $param_ajax) {
            if ($key == 'page') {
                $found_page = true;
                if ($javascript_page != $param_ajax) {
                    $javascript_change_ajax_params['page'] = $param_ajax;
                } else {
                    $javascript_change_ajax_params['page'] = $javascript_page;
                }
            } else {
                $javascript_change_ajax_params[$key] = $param_ajax;
            }
        }

        if (!$found_page) {
            $javascript_change_ajax_params['page'] = $javascript_page;
        }
    } else {
        $javascript_change_ajax_params = $javascript_change_ajax_params_original;
    }

    $first = true;
    $javascript_change_ajax_params_text = 'var data_params = {';
    foreach ($javascript_change_ajax_params as $key => $param_ajax) {
        if (!$first) {
            $javascript_change_ajax_params_text .= ",\n";
        } else {
            $first = false;
        }

        $javascript_change_ajax_params_text .= '"'.$key.'":'.$param_ajax;
    }

    $javascript_change_ajax_params_text .= '};';
    // ============ END javascript_change_ajax_params ===================
    $javascript_function_change = '';
    // Default value.
    $javascript_function_change .= '
        function setInputBackground(inputId, image) {
            $("#"+inputId)
            .attr("style", "background-image: url(\'"+image+"\'); background-repeat: no-repeat; background-position: 97% center; background-size: 20px; '.$inputStyles.'");
        }

        $(document).ready(function () {
            $("#'.$input_id.'").focusout(function (e) {
                setTimeout(() => {
                    let iconImage = "'.$icon_image.'";
                    $("#'.$input_id.'").attr("style", "background-image: url(\'"+iconImage+"\'); background-repeat: no-repeat; background-position: 97% center; background-size: 20px; '.$inputStyles.'");
                }, 100);
            });
        });

		function set_functions_change_autocomplete_'.$input_name.'() {
			var cache_'.$input_name.' = {};

			$("#'.$input_id.'").autocomplete({
				minLength: 2,
				source: function( request, response ) {
					var term = request.term; //Word to search
					'.$javascript_change_ajax_params_text.'
					var groupId = data_params.id_group();

					// Index cache by group Id
					if (cache_'.$input_name.'[groupId] == null) {
						cache_'.$input_name.'[groupId] = {};
					}

					//Set loading
                    setInputBackground("'.$input_id.'", "'.$spinner_image.'");
					
					//Function to call when the source
					if ('.((int) !empty($javascript_function_action_into_source_js_call)).') {
						'.$javascript_function_action_into_source_js_call.'
					}
					
					//==== CACHE CODE ==================================
					//Check the cache
					var found = false;
					if (term in cache_'.$input_name.'[groupId]) {
						response(cache_'.$input_name.'[groupId][term]);
						
						//Set icon
						setInputBackground("'.$input_id.'", "'.$icon_image.'");
						return;
					}
					else {
						//Check if other terms cached start with same
						//letters.
						//TODO: At the moment DISABLED CODE.
						/*
						for (i = 1; i < term.length; i++) {
							var term_match = term.substr(0, term.length - i);
							
							$.each(cache_'.$input_name.'[groupId], function (oldterm, olddata) {
								var pattern = new RegExp("^" + term_match + ".*","gi");
								
								if (oldterm.match(pattern)) {
									response(cache_'.$input_name.'[groupId][oldterm]);
									
									found = true;

									//Set icon
                                    setInputBackground("'.$input_id.'", "'.$icon_image.'");
									return;
								}
							});
							
							if (found) {
								break;
							}
						}
						*/
					}
					//==================================================
					
					
					if (found) {
						//Set icon
                        setInputBackground("'.$input_id.'", "'.$icon_image.'");
						
						select_item_click = 0;
      
						return;
					}
					
					jQuery.ajax ({
						data: data_params,
						type: "POST",
						url: action="'.$javascript_ajax_page.'",
						dataType: "json",
						success: function (data) {
								cache_'.$input_name.'[groupId][term] = data; //Save the cache
								
								response(data);
								
								//Set icon
                                setInputBackground("'.$input_id.'", "'.$icon_image.'");
                                select_item_click = 0;
								
								return;
							}
						});

					return;
				},
				//---END source-----------------------------------------
				
				
				select: function( event, ui ) {
					var agent_name = ui.item.alias;
					var agent_id = ui.item.id;
					var server_name = "";
					var server_id = "";
					
					
					if ('.((int) $metaconsole_enabled).') {
						server_name = ui.item.server;
					}
					else {
						server_name = ui.item.ip;
					}
					
					if (('.((int) $use_input_id_server).')
						|| ('.((int) $print_input_id_server).')) {
						server_id = ui.item.id_server;
					}

					//Put the name
					$(this).val(agent_name);
					
					if (('.((int) $print_hidden_input_idagent).')
						|| ('.((int) $use_hidden_input_idagent).')) {
						$("#'.$hidden_input_idagent_id.'").val(agent_id);
					}
					
					//Put the server id into the hidden input
					if (('.((int) $use_input_server).')
						|| ('.((int) $print_input_server).')) {
						$("#'.$input_server_id.'").val(server_name);
					}
					
					//Put the server id into the hidden input
					if (('.((int) $use_input_id_server).')
						|| ('.((int) $print_input_id_server).')) {
						$("#'.$input_id_server_id.'").val(server_id);
					}
					
					//Call the function to select (example fill the modules)
					if ('.((int) $javascript_is_function_select).') {
						'.$javascript_name_function_select.'(agent_name);
					}
					
					//Function to call after the select
					if ('.((int) !empty($javascript_function_action_after_select_js_call)).') {
						'.$javascript_function_action_after_select_js_call.'
					}
					
					select_item_click = 1;
					
					return false;
				}
				})
			.data("ui-autocomplete")._renderItem = function( ul, item ) {
				if (item.ip == "") {
					text = "<a>" + item.alias+ "</a>";
				}
				else {
					text = "<a>" + item.alias
						+ "<br><span style=\"font-size: 70%; font-style: italic;\">IP:" + item.ip + "</span></a>";
				}
				
				switch (item.filter) {
					default:
					case \'agent\':
						return $("<li style=\'background: #DFFFC4;\'></li>")
							.data("item.autocomplete", item)
							.append(text)
							.appendTo(ul);
						break;
					case \'address\':
						return $("<li style=\'background: #F7CFFF;\'></li>")
							.data("item.autocomplete", item)
							.append(text)
							.appendTo(ul);
						break;
					case \'description\':
						return $("<li style=\'background: #FEFCC6;\'></li>")
							.data("item.autocomplete", item)
							.append(text)
							.appendTo(ul);
						break;
					case \'alias\':
						return $("<li style=\'background: #a8e7eb;\'></li>")
							.data("item.autocomplete", item)
							.append(text)
							.appendTo(ul);
						break;
				}
				
				
			};
			
			//Force the size of autocomplete
			$(".ui-autocomplete").css("max-height", "100px");
			$(".ui-autocomplete").css("overflow-y", "auto");
			/* prevent horizontal scrollbar */
			$(".ui-autocomplete").css("overflow-x", "hidden");
			/* add padding to account for vertical scrollbar */
			$(".ui-autocomplete").css("padding-right", "20px");
			
			//Force to style of items
			$(".ui-autocomplete").css("text-align", "left");
		}';

    if (isset($parameters['javascript_function_change'])) {
        $javascript_function_change = $parameters['javascript_function_change'];
    }

    $javascript_document_ready = true;
    // Default value.
    if (isset($parameters['javascript_document_ready'])) {
        $javascript_document_ready = $parameters['javascript_document_ready'];
    }

    $javascript_tags = true;
    // Default value.
    if (isset($parameters['javascript_tags'])) {
        $javascript_tags = $parameters['javascript_tags'];
    }

    $disabled_javascript_on_blur_function = false;
    // Default value.
    if (isset($parameters['disabled_javascript_on_blur_function'])) {
        $disabled_javascript_on_blur_function = $parameters['disabled_javascript_on_blur_function'];
    }

    $javascript_on_blur_function_name = 'function_on_blur_'.$input_name;
    // Default value.
    if (isset($parameters['javascript_on_blur_function_name'])) {
        $javascript_on_blur_function_name = $parameters['javascript_on_blur_function_name'];
    }

    $check_only_empty_javascript_on_blur_function = false;
    // Default value.
    if (isset($parameters['check_only_empty_javascript_on_blur_function'])) {
        $check_only_empty_javascript_on_blur_function = $parameters['check_only_empty_javascript_on_blur_function'];
    }

    // Default value.
    $javascript_on_blur = '
		/*
		This function is a callback when the autocomplete agent
		input lost the focus.
		*/
		function '.$javascript_on_blur_function_name.'() {
			input_value = $("#'.$input_id.'").val();
			
			if (input_value.length < 2) {
				if (('.((int) $print_hidden_input_idagent).')
					|| ('.((int) $use_hidden_input_idagent).')) {
					$("#'.$hidden_input_idagent_id.'").val(0);
				}
				
				//Put the server id into the hidden input
				if (('.((int) $use_input_server).')
					|| ('.((int) $print_input_server).')) {
					$("#'.$input_server_id.'").val("");
				}
				
				//Put the server id into the hidden input
				if (('.((int) $use_input_id_server).')
					|| ('.((int) $print_input_id_server).')) {
					$("#'.$input_id_server_id.'").val("");
				}
				
				return;
			}
			
			if (select_item_click) {
                select_item_click = 0;
                $("#'.$input_id.'")
                .attr("style", "background-image: url(\"'.$spinner_image.'\"); background-repeat: no-repeat; background-position: 97% center; background-size: 20px; '.$inputStyles.'");
				return;
			} else {
                // Clear selectbox if item is not selected.
                $("#'.$selectbox_id.'").empty();
                $("#'.$selectbox_id.'").append($("<option value=0>'.__('Select an Agent first').'</option>"));
                $("#'.$selectbox_id.'").attr("disabled", "disabled");
                // Not allow continue on blur .
                if ('.((int) $check_only_empty_javascript_on_blur_function).') {
                    return
                }
            }

			//Set loading
			$("#'.$input_id.'")
                .attr("style", "background-image: url(\"'.$spinner_image.'\"); background-repeat: no-repeat; background-position: 97% center; background-size: 20px; '.$inputStyles.'");
			var term = input_value; //Word to search
			
			'.$javascript_change_ajax_params_text.'
			
			if ('.((int) !$metaconsole_enabled).') {
				data_params[\'force_local\'] = 1;
			}
			
			jQuery.ajax ({
				data: data_params,
				type: "POST",
				url: action="'.$javascript_ajax_page.'",
				dataType: "json",
				success: function (data) {
						if (data.length < 2) {
							//Set icon
							$("#'.$input_id.'").attr("style", "background-image: url(\"'.$spinner_image.'\"); background-repeat: no-repeat; background-position: 97% center; background-size: 20px; '.$inputStyles.'");
							return;
						}

						var agent_name = data[0].name;
						var agent_id = data[0].id;
						var server_name = "";
						var server_id = "";
						
						if ('.((int) $metaconsole_enabled).') {
							server_name = data[0].server;
						}
						else {
							server_name = data[0].ip;
						}
						
						if (('.((int) $use_input_id_server).')
						|| ('.((int) $print_input_id_server).')) {
							server_id = data[0].id_server;
						}
						
						if (('.((int) $print_hidden_input_idagent).')
							|| ('.((int) $use_hidden_input_idagent).')) {
							$("#'.$hidden_input_idagent_id.'").val(agent_id);
						}
						
						//Put the server id into the hidden input
						if (('.((int) $use_input_server).')
							|| ('.((int) $print_input_server).')) {
							$("#'.$input_server_id.'").val(server_name);
						}
						
						//Put the server id into the hidden input
						if (('.((int) $use_input_id_server).')
							|| ('.((int) $print_input_id_server).')) {
							$("#'.$input_id_server_id.'").val(server_id);
						}
						
						//Call the function to select (example fill the modules)
						if ('.((int) $javascript_is_function_select).') {
							'.$javascript_name_function_select.'(agent_name);
						}
						
						//Function to call after the select
						if ('.((int) !empty($javascript_function_action_after_select_js_call)).') {
							'.$javascript_function_action_after_select_js_call.'
						}

						//Set icon
						$("#'.$input_id.'")
                            .attr("style", "background: url(\"'.$icon_image.'\") 97% center no-repeat; background-size: 20px; '.$inputStyles.'")
						return;
					}
				});
		}
		';
    if (isset($parameters['javascript_on_blur'])) {
        $javascript_on_blur = $parameters['javascript_on_blur'];
    }

    // ------------------------------------------------------------------.
    $html = '';

    $text_color = '';
    if ($config['style'] === 'pandora_black' && is_metaconsole() === false) {
        $text_color = 'color: white';
    }

    $attrs = [];
    $attrs['style'] = 'background-image: url('.$icon_image.'); background-repeat: no-repeat; background-position: 97% center; background-size: 20px; '.$text_color.' '.$inputStyles.'';

    if (!$disabled_javascript_on_blur_function) {
        $attrs['onblur'] = $javascript_on_blur_function_name.'()';
    }

    $html = html_print_input_text_extended(
        $input_name,
        $value,
        $input_id,
        $helptip_text,
        $size,
        $maxlength,
        $disabled,
        '',
        $attrs,
        true
    );
    if ($show_helptip) {
        $html .= ui_print_help_tip($helptip_text, true);
    }

    if ($print_hidden_input_idagent) {
        $html .= html_print_input_hidden_extended(
            $hidden_input_idagent_name,
            $hidden_input_idagent_value,
            $hidden_input_idagent_id,
            true
        );
    }

    if ($print_input_server) {
        $html .= html_print_input_hidden_extended(
            $input_server_name,
            $input_server_value,
            $input_server_id,
            true
        );
    }

    if ($print_input_id_server) {
        $html .= html_print_input_hidden_extended(
            $input_id_server_name,
            $input_id_server_value,
            $input_id_server_id,
            true
        );
    }

    // Write the javascript.
    if ($javascript) {
        if ($javascript_tags) {
            $html .= '<script type="text/javascript">
				/* <![CDATA[ */';
        }

        $html .= 'var select_item_click = 0;'."\n";

        $html .= $javascript_function_change;
        if ($javascript_is_function_select) {
            $html .= $javascript_code_function_select;
        }

        $html .= $javascript_on_blur;

        if ($javascript_document_ready) {
            $html .= '$(document).ready (function () {
				set_functions_change_autocomplete_'.$input_name.'();
				});';
        }

        if ($javascript_tags) {
            $html .= '/* ]]> */
				</script>';
        }
    }

    if ($return) {
        return $html;
    } else {
        echo $html;
    }
}


/**
 * Return error strings (title and message) for each error code
 *
 * @param string $error_code Error code.
 *
 * @return array.
 */
function ui_get_error($error_code='')
{
    // XXX: Deprecated. Pandora shouldn't go inside this.
    return [
        'title'   => __('Unhandled error'),
        'message' => __('An unhandled error occurs'),
    ];
}


/**
 * Include time picker.
 *
 * @param boolean $echo_tags Tags.
 *
 * @return void
 */
function ui_include_time_picker($echo_tags=false)
{
    if (is_ajax() || $echo_tags) {
        echo '<script type="text/javascript" src="'.ui_get_full_url(false, false, false, false).'include/javascript/jquery.ui-timepicker-addon.js"></script>';
    } else {
        ui_require_jquery_file('ui-timepicker-addon');
    }

    if (file_exists('include/javascript/i18n/jquery-ui-timepicker-'.substr(get_user_language(), 0, 2).'.js')) {
        echo '<script type="text/javascript" src="'.ui_get_full_url('include/javascript/i18n/jquery-ui-timepicker-'.substr(get_user_language(), 0, 2).'.js', false, false, false).'"></script>';
    }
}


/**
 * Print string value.
 *
 * @param string  $value            Value.
 * @param integer $id_agente_module Id_agente_module.
 * @param integer $current_interval Current_interval.
 * @param string  $module_name      Module_name.
 *
 * @return string HTML.
 */
function ui_print_module_string_value(
    $value,
    $id_agente_module,
    $current_interval,
    $module_name=null,
    $server_id=0
) {
    global $config;

    if ($module_name == null) {
        $module_name = modules_get_agentmodule_name($id_agente_module);
    }

    $id_type_web_content_string = db_get_value(
        'id_tipo',
        'ttipo_modulo',
        'nombre',
        'web_content_string'
    );

    $is_web_content_string = (bool) db_get_value_filter(
        'id_agente_modulo',
        'tagente_modulo',
        [
            'id_agente_modulo' => $id_agente_module,
            'id_tipo_modulo'   => $id_type_web_content_string,
        ]
    );

    // Fixed the goliat sends the strings from web
    // without HTML entities.
    if ($is_web_content_string) {
        $value = io_safe_input($value);
    }

    $is_snapshot = is_snapshot_data($module['datos']);
    $is_large_image = is_text_to_black_string($module['datos']);
    if (($config['command_snapshot']) && ($is_snapshot || $is_large_image)) {
        $row[7] = ui_get_snapshot_image($link, $is_snapshot).'&nbsp;&nbsp;';
    }

    $is_snapshot = is_snapshot_data($value);
    $is_large_image = is_text_to_black_string($value);
    if (($config['command_snapshot']) && ($is_snapshot || $is_large_image)) {
        $link = ui_get_snapshot_link(
            [
                'id_module'   => $id_agente_module,
                'last_data'   => $value,
                'interval'    => $current_interval,
                'module_name' => $module_name,
                'id_node'     => $server_id ? $server_id : 0,
            ]
        );
        $salida = ui_get_snapshot_image($link, $is_snapshot).'&nbsp;&nbsp;';
    } else {
        $sub_string = substr(io_safe_output($value), 0, 12);
        if ($value == $sub_string) {
            if ($value == 0 && !$sub_string) {
                $salida = 0;
            } else {
                $salida = $value;
            }
        } else {
            // Fixed the goliat sends the strings from web
            // without HTML entities.
            if ($is_web_content_string) {
                $sub_string = substr($value, 0, 12);
            } else {
                // Fixed the data from Selenium Plugin.
                if ($value != strip_tags($value)) {
                    $value = io_safe_input($value);
                    $sub_string = substr($value, 0, 12);
                } else {
                    $sub_string = substr(io_safe_output($value), 0, 12);
                }
            }

            if ($value == $sub_string) {
                $salida = $value;
            } else {
                $value = preg_replace('/</', '&lt;', $value);
                $value = preg_replace('/>/', '&gt;', $value);
                $value = preg_replace('/\n/i', '<br>', $value);
                $value = preg_replace('/\s/i', '&nbsp;', $value);

                $title_dialog = modules_get_agentmodule_agent_alias($id_agente_module).' / '.$module_name;
                $salida = '<div '."id='hidden_value_module_".$id_agente_module."'
					class='title_dialog' title='".$title_dialog."'>".$value.'</div><span '."id='value_module_".$id_agente_module."'
					class='nowrap'>".'<span id="value_module_text_'.$id_agente_module.'">'.$sub_string.'</span> '."<a href='javascript: toggle_full_value(".$id_agente_module.")'>".html_print_image('images/zoom.png', true, ['style' => 'max-height: 20px; vertical-align: middle;', 'class' => 'invert_filter']).'</a></span>';
            }
        }
    }

    return $salida;
}


/**
 * Displays a tag list.
 *
 * @param string $title Title.
 * @param array  $tags  Tags.
 *
 * @return void
 */
function ui_print_tags_view($title='', $tags=[])
{
    $tv = '';
    if (!empty($title)) {
        $tv .= '<div class="tag-wrapper">';
        $tv .= '<h3>'.$title.'</h3>';
    } else {
        $tv .= '<div class="tag-wrapper pdd_t_10px">';
    }

    foreach ($tags as $tag) {
        $tv .= '<div class=pandora-tag>';
            $tv .= '<span class=pandora-tag-title>';
                $tv .= $tag['title'];
            $tv .= '</span>';

            $tv .= '<span class=pandora-tag-value>';
                $tv .= $tag['value'];
            $tv .= '</span>';
        $tv .= '</div>';
    }

    $tv .= '</div>';
    echo $tv;
}


/**
 * Gets the link to open a snapshot into a new page.
 *
 * @param array   $params      Params to build the link (see  $default_params).
 * @param boolean $only_params Flag to choose de return value:
 *            true: Get the four params required in the function of pandora.js winopen_var (js use)
 *            false: Get an inline winopen_var function call (php user).
 *
 * @return string Link.
 */
function ui_get_snapshot_link($params, $only_params=false)
{
    global $config;

    $default_params = [
        // Id_agente_modulo.
        'id_module'   => 0,
        'module_name' => '',
        'interval'    => 300,
        'timestamp'   => 0,
        'id_node'     => 0,
    ];

    // Merge default params with passed params.
    $params = array_merge($default_params, $params);

    // First parameter of js winopeng_var.
    $page = ui_get_full_url('operation/agentes/snapshot_view.php', false, false, false);

    $url = $page.'?id='.$params['id_module'].'&label='.rawurlencode(urlencode(io_safe_output($params['module_name']))).'&id_node='.$params['id_node'];

    if ($params['timestamp'] != 0) {
        $url .= '&timestamp='.$params['timestamp'];
    }

    if ($params['interval'] != 0) {
        $url .= '&refr='.$params['interval'];
    }

    // Second parameter of js winopeng_var.
    $win_handle = dechex(crc32('snapshot_'.$params['id_module']));

    $link_parts = [
        $url,
        $win_handle,
        700,
        480,
    ];

    // Return only the params to js execution.
    if ($only_params) {
        return $link_parts;
    }

    // Return the function call to inline js execution.
    return "winopeng_var('".implode("', '", $link_parts)."')";
}


/**
 * Get the snapshot image with the link to open a snapshot into a new page
 *
 * @param string  $link     Built link.
 * @param boolean $is_image Picture image or list image.
 *
 * @return string HTML anchor link with image.
 */
function ui_get_snapshot_image($link, $is_image)
{
    $image_name = ($is_image) ? 'photo.png' : 'default_list.png';

    $link = '<a href="javascript:'.$link.'">'.html_print_image(
        'images/'.$image_name,
        true,
        [
            'border' => '0',
            'alt'    => '',
            'title'  => __('Snapshot view'),
            'style'  => 'max-height: 20px; vertical-align: middle;',
            'class'  => 'invert_filter',
        ]
    ).'</a>';

    return $link;
}


/**
 * Show warning timezone missmatch.
 *
 * @param string  $tag    Tag.
 * @param boolean $return Return.
 *
 * @return string HTML.
 */
function ui_get_using_system_timezone_warning($tag='h3', $return=true)
{
    global $config;

    $user_offset = ((-get_fixed_offset() / 60) / 60);

    if ($config['timezone'] != date_default_timezone_get()) {
        $message = sprintf(
            __('These controls are using the timezone of the system (%s) instead of yours (%s). The difference with your time zone in hours is %s.'),
            $config['timezone'],
            date_default_timezone_get(),
            ($user_offset > 0) ? '+'.$user_offset : $user_offset
        );
        return ui_print_info_message($message, '', $return, $tag);
    } else {
        return '';
    }

}


/**
 * Get the custom docs logo
 *
 * @return string with the path to logo. False if it should not be displayed.
 */
function ui_get_docs_logo()
{
    global $config;

    // Default logo to open version (enterprise_installed function only works in login status).
    if (!file_exists(ENTERPRISE_DIR.'/load_enterprise.php') || !isset($config['custom_docs_logo'])) {
        if (is_metaconsole() === true) {
            return '../../images/icono_docs.png';
        }

        return 'images/icono_docs.png';
    }

    if ($config['custom_docs_logo'] === '') {
        return false;
    }

    return 'enterprise/images/custom_general_logos/'.$config['custom_docs_logo'];
}


/**
 * Get the custom support logo
 *
 * @return string with the path to logo. False if it should not be displayed.
 */
function ui_get_support_logo()
{
    global $config;

    // Default logo to open version (enterprise_installed function only works in login status).
    if (!file_exists(ENTERPRISE_DIR.'/load_enterprise.php') || !isset($config['custom_support_logo'])) {
        if (is_metaconsole() === true) {
            return '../../images/icono_support.png';
        }

        return 'images/icono_support.png';
    }

    if ($config['custom_support_logo'] === '') {
        return false;
    }

    return 'enterprise/images/custom_general_logos/'.$config['custom_support_logo'];
}


/**
 * Get the custom header logo
 *
 * @param boolean $white_bg Using white bg or not.
 *
 * @return string with the path to logo. If it is not set, return the default value.
 */
function ui_get_custom_header_logo($white_bg=false)
{
    global $config;

    if (empty($config['enterprise_installed'])) {
        return 'images/pandora_tinylogo_open.png';
    }

    $stored_logo = (is_metaconsole()) ? (($white_bg) ? $config['meta_custom_logo_white_bg'] : $config['meta_custom_logo']) : (($white_bg) ? $config['custom_logo_white_bg'] : $config['custom_logo']);
    if (empty($stored_logo)) {
        return 'images/pandora_tinylogo.png';
    }

    return 'enterprise/images/custom_logo/'.$stored_logo;
}


/**
 * Get the central networkmap logo
 *
 * @return string with the path to logo. If it is not set, return the default.
 */
function ui_get_logo_to_center_networkmap()
{
    global $config;

    if ((!enterprise_installed()) || empty($config['custom_network_center_logo'])) {
        return 'images/networkmap/bola_pandora_network_maps.png';
    }

    return 'enterprise/images/custom_general_logos/'.$config['custom_support_logo'];
}


/**
 * Get the mobile console login logo
 *
 * @return string with the path to logo. If it is not set, return the default.
 */
function ui_get_mobile_login_icon()
{
    global $config;

    if ((!enterprise_installed()) || empty($config['custom_mobile_console_logo'])) {
        return is_metaconsole() ? 'mobile/images/metaconsole_mobile.png' : 'mobile/images/pandora_mobile_console.png';
    }

    return 'enterprise/images/custom_general_logos/'.$config['custom_mobile_console_logo'];
}


/**
 * Get the favicon
 *
 * @return string with the path to logo. If it is not set, return the default.
 */
function ui_get_favicon()
{
    global $config;

    if (empty($config['custom_favicon'])) {
        return (!is_metaconsole()) ? 'images/pandora.ico' : 'enterprise/meta/images/favicon_meta.ico';
    }

    return 'images/custom_favicon/'.$config['custom_favicon'];
}


/**
 * Show sorting arrows for tables
 *
 * @param string $url_up     Url_up.
 * @param string $url_down   Url_down.
 * @param string $selectUp   SelectUp.
 * @param string $selectDown SelectDown.
 *
 * @return string  HTML anchor link with the arrow icon.
 */
function ui_get_sorting_arrows($url_up, $url_down, $selectUp, $selectDown)
{
    $arrow_up = 'images/sort_up_black.png';
    $arrow_down = 'images/sort_down_black.png';

    // Green arrows for the selected.
    if ($selectUp === true) {
        $arrow_up = 'images/sort_up_green.png';
    }

    if ($selectDown === true) {
        $arrow_down = 'images/sort_down_green.png';
    }

    if (is_metaconsole()) {
        $arrow_up = 'images/sort_up.png';
        $arrow_down = 'images/sort_down.png';
    }

    return '<span class="sort_arrow">
                <a href="'.$url_up.'">'.html_print_image($arrow_up, true, ['alt' => 'up']).'</a>
                <a href="'.$url_down.'">'.html_print_image($arrow_down, true, ['alt' => 'down']).'</a>
            </span>';
}


/**
 * Show breadcrums in the page titles
 *
 * @param string $tab_name Tab name.
 *
 * @return string  HTML anchor with the name of the section.
 */
function ui_print_breadcrums($tab_name)
{
    if (is_array($tab_name)) {
        return join(' / ', $tab_name);
    } else if ($tab_name != '') {
        $section = str_replace('_', ' ', $tab_name);
        $section = ucwords($section);
        $section = ' / '.___($section);
    }

    return $section;
}


/**
 * Show last comment
 *
 * @param string $comments String with comments.
 *
 * @return string  HTML string with the last comment of the events.
 */
function ui_print_comments($comments)
{
    global $config;

    $comments = explode('<br>', $comments);
    $comments = str_replace(["\n", '&#x0a;'], '<br>', $comments);
    if (is_array($comments)) {
        foreach ($comments as $comm) {
            if (empty($comm)) {
                continue;
            }

            $comments_array[] = io_safe_output(json_decode($comm, true));
        }
    }

    $last_comment = [];
    foreach ($comments_array as $comm) {
        // Show the comments more recent first.
        if (is_array($comm)) {
            $order_utimestamp = array_reduce(
                $comm,
                function ($carry, $item) {
                    $carry[$item['utimestamp']] = $item;
                    return $carry;
                }
            );

            $key_max_utimestamp = max(array_keys($order_utimestamp));

            $last_comment = $order_utimestamp[$key_max_utimestamp];
        }
    }

    if (empty($last_comment) === true) {
        return '';
    }

    // Only show the last comment. If commment its too long,the comment will short with ...
    // If $config['prominent_time'] is timestamp the date show Month, day, hour and minutes.
    // Else show comments hours ago
    if ($last_comment['action'] != 'Added comment') {
        $last_comment['comment'] = $last_comment['action'];
    }

    $short_comment = substr($last_comment['comment'], 0, 20);
    if ($config['prominent_time'] == 'timestamp') {
        $comentario = '<i>'.date($config['date_format'], $last_comment['utimestamp']).'&nbsp;('.$last_comment['id_user'].'):&nbsp;'.$last_comment['comment'].'';

        if (strlen($comentario) > '200px') {
            $comentario = '<i>'.date($config['date_format'], $last_comment['utimestamp']).'&nbsp;('.$last_comment['id_user'].'):&nbsp;'.$short_comment.'...';
        }
    } else {
        $rest_time = (time() - $last_comment['utimestamp']);
        $time_last = (($rest_time / 60) / 60);

        $comentario = '<i>'.number_format($time_last, 0, $config['decimal_separator'], ($config['thousand_separator'] ?? ',')).'&nbsp; Hours &nbsp;('.$last_comment['id_user'].'):&nbsp;'.$last_comment['comment'].'';

        if (strlen($comentario) > '200px') {
            $comentario = '<i>'.number_format($time_last, 0, $config['decimal_separator'], ($config['thousand_separator'] ?? ',')).'&nbsp; Hours &nbsp;('.$last_comment['id_user'].'):&nbsp;'.$short_comment.'...';
        }
    }

    return io_safe_output($comentario);

}


/**
 * Get complete external pandora url.
 *
 * @param string $url Url to be parsed.
 *
 * @return string Full url.
 */
function ui_get_full_external_url(string $url)
{
    $url_parsed = parse_url($url);
    if ($url_parsed) {
        if (!isset($url_parsed['scheme'])) {
            $url = 'http://'.$url;
        }
    }

        return $url;
}


function ui_print_message_dialog($title, $text, $id='', $img='', $text_button='', $hidden=true)
{
    if ($hidden == true) {
        $style = 'display:none';
    }

    echo '<div id="message_dialog_'.$id.'" title="'.$title.'" style="'.$style.'">';
        echo '<div class="content_dialog">';
            echo '<div class="icon_message_dialog">';
                echo html_print_image($img, true, ['alt' => $title, 'border' => 0]);
            echo '</div>';
            echo '<div class="content_message_dialog">';
                echo '<div class="text_message_dialog">';
                    echo '<h1>'.$title.'</h1>';
                    echo '<p>'.$text.'</p>';
                    echo '<div id="err_msg"></div>';
                echo '</div>';
            echo '</div>';
        echo '</div>';
    echo '</div>';
}


/**
 * Build a Query-Result editor structure
 *
 * @param string $name Name of the structure
 *
 * @return null
 */
function ui_query_result_editor($name='default')
{
    $editorSubContainer = html_print_div(
        [
            'id'      => $name.'_editor_title',
            'content' => '<p>'.__('Query').'</p>',
        ],
        true
    );

    $editorSubContainer .= html_print_div(
        [
            'id'    => $name.'_editor',
            'class' => 'query_result_editor',
        ],
        true
    );

    $editorSubContainer .= html_print_div(
        [
            'class'   => 'action-buttons edit-button',
            'content' => html_print_submit_button(
                __('Execute query'),
                'execute_query',
                false,
                'class="sub next"',
                true
            ),
        ],
        true
    );

    $editorContainer = html_print_div(
        [
            'id'      => $name.'_editor_container',
            'class'   => 'query_result_editor_container',
            'content' => $editorSubContainer,
        ],
        true
    );

    $viewSubContainer = html_print_div(
        [
            'id'      => $name.'_view_title',
            'content' => '<p>'.__('Results').'</p>',
        ],
        true
    );

    $viewSubContainer .= html_print_div(
        [
            'id'    => $name.'_view',
            'class' => 'query_result_view',
        ],
        true
    );

    $viewSubContainer .= html_print_div(
        [
            'class'   => 'action-buttons',
            'content' => '',
        ],
        true
    );

    $viewContainer = html_print_div(
        [
            'id'      => $name.'_view_container',
            'class'   => 'query_result_view_container',
            'content' => $viewSubContainer,
        ],
        true
    );

    html_print_div(
        [
            'id'      => 'query_result_container',
            'class'   => 'databox',
            'content' => $editorContainer.$viewContainer,
        ]
    );
    // This is needed for Javascript
    html_print_div(
        [
            'id'      => 'pandora_full_url',
            'hidden'  => true,
            'content' => ui_get_full_url(false, false, false, false),
        ]
    );
}


/**
 * Generate a button for reveal the content of the password field.
 *
 * @param string  $name   Name of the field.
 * @param boolean $return If true, return the string with the formed element.
 *
 * @return string
 */
function ui_print_reveal_password(string $name, bool $return=false)
{
    if (is_metaconsole()) {
        $imagePath = '../../images/';
    } else {
        $imagePath = 'images/';
    }

    $output = '&nbsp;<img class="clickable forced_title invert_filter" id="reveal_password_'.$name.'" src="'.$imagePath.'eye_show.png" onclick="reveal_password(\''.$name.'\')" data-use_title_for_force_title="1" data-title="'.__('Show password').'">';

    if ($return === true) {
        return $output;
    }

    echo $output;
}


/**
 * Generate a spinner box for waiting times
 * TIP: It's made for Massive Operations, but it migth used in entire project.
 *
 * @param string  $text   Text for show in spinner. English term Loading for default.
 * @param boolean $return If true, return the string with the formed element.
 *
 * @return string
 */
function ui_print_spinner(string $text='Loading', bool $return=false)
{
    $output = '';

    $output .= '<center>';

    $output .= html_print_div(
        [
            'id'      => 'loading_spinner',
            'class'   => 'white_box invisible',
            'content' => '<span style="font-size:25px;">'.$text.'...</span>'.html_print_image(
                'images/spinner.gif',
                true,
                [
                    'border' => '0',
                    'width'  => '25px',
                    'heigth' => '25px',
                ]
            ),
        ],
        true
    );

    $output .= '</center>';

    $output .= '
			<script type="text/javascript">
				function hideSpinner() {
                    document.getElementById("loading_spinner").classList.add("invisible");
				}
                function showSpinner() {
                    document.getElementById("loading_spinner").classList.remove("invisible");
                }
			</script>
    ';

    if ($return === true) {
        return $output;
    } else {
        echo $output;
    }
}


/**
 * Return a formed server type icon.
 *
 * @param integer $id Id of server type.
 *
 * @return string.
 */
function ui_print_servertype_icon(int $id)
{
    switch ($id) {
        case MODULE_DATA:
            $title = __('Data server');
            $image = 'images/data-server@svg.svg';
        break;

        case MODULE_NETWORK:
            $title = __('Network server');
            $image = 'images/network-server@svg.svg';
        break;

        case MODULE_PLUGIN:
            $title = __('Plugin server');
            $image = 'images/plugins@svg.svg';
        break;

        case MODULE_PREDICTION:
            $title = __('Prediction server');
            $image = 'images/prediction@svg.svg';
        break;

        case MODULE_WMI:
            $title = __('WMI server');
            $image = 'images/WMI@svg.svg';
        break;

        case MODULE_WEB:
            $title = __('WEB server');
            $image = 'images/server-web@svg.svg';
        break;

        case MODULE_WUX:
            $title = __('WUX server');
            $image = 'images/wux@svg.svg';
        break;

        case MODULE_WIZARD:
            $title = __('Wizard Module');
            $image = 'images/wizard@svg.svg';
        break;

        default:
            $title = '';
            $image = '';
        break;
    }

    if (empty($title) === true && empty($image) === true) {
        $return = '--';
    } else {
        $return = html_print_image(
            $image,
            true,
            [
                'title' => sprintf('%s %s', get_product_name(), $title),
                'class' => 'invert_filter main_menu_icon',
            ]
        );
    }

    return $return;
}


function ui_get_inventory_module_add_form(
    $form_action,
    $form_buttons='',
    $inventory_module_id=0,
    $os_id=false,
    $target=false,
    $interval=3600,
    $username='',
    $password='',
    $custom_fields_enabled=false,
    $custom_fields=[]
) {
    $table = new stdClass();
    $table->id = 'inventory-module-form';
    $table->width = '100%';
    $table->class = 'databox filters';
    $table->style['module-title'] = 'font-weight: bold;';
    $table->style['interval-title'] = 'font-weight: bold;';
    $table->style['target-title'] = 'font-weight: bold;';
    $table->style['chkbx-custom-fields-title'] = 'font-weight: bold;';
    $table->style['username-title'] = 'font-weight: bold;';
    $table->style['password-title'] = 'font-weight: bold;';
    $table->rowstyle = [];
    $table->rowstyle['hidden-custom-field-row'] = 'display: none;';
    $table->colspan = [];
    $table->colspan['custom-fields-row'] = [];
    $table->colspan['custom-fields-row']['custom-fields-column'] = 4;
    $table->data = [];

    $row = [];
    $row['module-title'] = __('Module');
    if (empty($inventory_module_id)) {
        if (empty($os_id)) {
            $sql = 'SELECT mi.id_module_inventory AS id, mi.name AS name, co.name AS os
					FROM tmodule_inventory mi, tconfig_os co
					WHERE co.id_os = mi.id_os
					ORDER BY co.name, mi.name';
            $inventory_modules_raw = db_get_all_rows_sql($sql);

            $inventory_modules = [];
            foreach ($inventory_modules_raw as $im) {
                $inventory_modules[$im['id']] = [
                    'name'     => $im['name'],
                    'optgroup' => $im['os'],
                ];
            }
        } else {
            $sql = sprintf(
                'SELECT id_module_inventory AS id, name
				FROM tmodule_inventory
				WHERE id_os = %d
				ORDER BY name',
                $os_id
            );
            $inventory_modules_raw = db_get_all_rows_sql($sql);

            $inventory_modules = [];
            foreach ($inventory_modules_raw as $im) {
                $inventory_modules[$im['id']] = $im['name'];
            }
        }

        $row['module-input'] = html_print_select($inventory_modules, 'id_module_inventory', 0, '', __('Select inventory module'), 0, true, false, false);
    } else {
        $row['module-input'] = db_get_sql('SELECT name FROM tmodule_inventory WHERE id_module_inventory = '.$inventory_module_id);
    }

    $row['interval-title'] = __('Interval');
    $row['interval-input'] = html_print_extended_select_for_time('interval', $interval, '', '', '', false, true);

    $table->data['first-row'] = $row;

    $row = [];

    if ($target !== false) {
        $row['target-title'] = __('Target');
        $row['target-input'] = html_print_input_text('target', $target, '', 25, 40, true);
    }

    $row['chkbx-custom-fields-title'] = __('Use custom fields');
    $row['chkbx-custom-fields-input'] = html_print_checkbox('custom_fields_enabled', 1, $custom_fields_enabled, true);

    $table->data['second-row'] = $row;

    $row = [];
    $row['username-title'] = __('Username');
    $row['username-input'] = html_print_input_text('username', $username, '', 25, 40, true);
    $row['password-title'] = __('Password');
    $row['password-input'] = html_print_input_password('password', $password, '', 25, 40, true);

    $table->data['userpass-row'] = $row;

    $row = [];
    $row['hidden-title'] = '';
    $row['hidden-input'] = html_print_input_hidden('hidden-custom-field-name', '', true);
    $row['hidden-input'] .= html_print_input_hidden('hidden-custom-field-is-secure', 0, true);
    $row['hidden-input'] .= html_print_input_text('hidden-custom-field-input', '', '', 25, 40, true);
    $row['hidden-input'] .= '<span>&nbsp;</span>';
    $row['hidden-input'] .= html_print_image(
        'images/cross.png',
        true,
        [
            'border' => '0',
            'title'  => __('Remove'),
            'style'  => 'cursor: pointer;',
            'class'  => 'remove-custom-field invert_filter',
        ]
    );

    $table->data['hidden-custom-field-row'] = $row;

    if ($custom_fields_enabled) {
        foreach ($custom_fields as $i => $field) {
            $row = [];
            $row['title'] = '<b>'.$field['name'].'</b>';
            $row['input'] = html_print_input_hidden(
                'custom_fields['.$i.'][name]',
                $field['name'],
                true
            );
            $row['input'] .= html_print_input_hidden(
                'custom_fields['.$i.'][secure]',
                $field['secure'],
                true
            );
            if ($field['secure']) {
                $row['input'] .= html_print_input_password(
                    'custom_fields['.$i.'][value]',
                    $field['value'],
                    '',
                    25,
                    40,
                    true
                );
            } else {
                $row['input'] .= html_print_input_text(
                    'custom_fields['.$i.'][value]',
                    $field['value'],
                    '',
                    25,
                    40,
                    true
                );
            }

            $row['input'] .= '<span>&nbsp;</span>';
            $row['input'] .= html_print_image(
                'images/cross.png',
                true,
                [
                    'border' => '0',
                    'title'  => __('Remove'),
                    'style'  => 'cursor: pointer;',
                    'class'  => 'remove-custom-field invert_filter',
                ]
            );

            $table->data['custom-field-row-'.$i] = $row;
        }
    }

    $row = [];
    $row['custom-fields-column'] = '<b>'.__('Field name').'</b>'.'&nbsp;&nbsp;'.html_print_input_text('field-name', '', '', 25, 40, true).'&nbsp;&nbsp;&nbsp;'.html_print_checkbox('field-is-password', 1, false, true).__("It's a password").'&nbsp;&nbsp;&nbsp;'.html_print_button(__('Add field'), 'add-field', false, '', 'class="sub add"', true);

    $table->data['custom-fields-row'] = $row;

    ob_start();

    echo '<form name="modulo" method="post" action="'.$form_action.'">';
    echo html_print_table($table);
    echo '<div class="action-buttons w100p">';
    echo $form_buttons;
    echo '</div>';
    echo '</form>';

    ?>

<script type="text/javascript">
(function () {
    function toggle_custom_fields () {
        if ($("#checkbox-custom_fields_enabled").prop("checked")) {
            $("#inventory-module-form-userpass-row").hide();
            $("#inventory-module-form-custom-fields-row").show();
            $("tr[id^=inventory-module-form-custom-field-row-]").show();
        } else {
            $("#inventory-module-form-userpass-row").show();
            $("#inventory-module-form-custom-fields-row").hide();
            $("tr[id^=inventory-module-form-custom-field-row-]").hide();
        }
    }

    function add_row_for_custom_field (fieldName, isSecure) {
        var custom_fields_num = $("tr[id^=inventory-module-form-custom-field-row-]").length;
        $("#inventory-module-form-hidden-custom-field-row")
            .clone()
            .prop("id", "inventory-module-form-custom-field-row-" + custom_fields_num)
            .children("#inventory-module-form-hidden-custom-field-row-hidden-title")
                .prop("id", "inventory-module-form-custom-field-row-title-" + custom_fields_num)
                .html("<b>" + fieldName + "</b>")
                .parent()
            .children("#inventory-module-form-hidden-custom-field-row-hidden-input")
                .prop("id", "inventory-module-form-custom-field-row-input-" + custom_fields_num)
                .prop("colspan", 2)
                .children("input[name=hidden-custom-field-name]")
                    .prop("id", "custom-field-name-" + custom_fields_num)
                    .prop("name", "custom_fields[" + custom_fields_num + "][name]")
                    .val(fieldName)
                    .parent()
                .children("input[name=hidden-custom-field-is-secure]")
                    .prop("id", "custom-field-is-secure-" + custom_fields_num)
                    .prop("name", "custom_fields[" + custom_fields_num + "][secure]")
                    .val(isSecure ? 1 : 0)
                    .parent()
                .children("input[name=hidden-custom-field-input]")
                    .prop("id", "custom-field-input-" + custom_fields_num)
                    .prop("type", isSecure ? "password" : "text")
                    .prop("name", "custom_fields[" + custom_fields_num + "][value]")
                    .parent()
                .children("img.remove-custom-field")
                    .click(remove_custom_field)
                    .parent()
                .parent()
            .insertBefore($("#inventory-module-form-custom-fields-row"))
            .show();
    }

    function add_custom_field () {
        var fieldName = $("#text-field-name").val();
        var isSecure = $("#checkbox-field-is-password").prop("checked");
        
        if (fieldName.length === 0) return;

        add_row_for_custom_field(fieldName, isSecure);
        // Clean the fields
        $("#text-field-name").val("");
        $("#checkbox-field-is-password").prop("checked", false);
    }
    
    function remove_custom_field (event) {
        $(event.target).parents("tr[id^=inventory-module-form-custom-field-row-]").remove();
    }
    
    $("#checkbox-custom_fields_enabled").click(toggle_custom_fields);
    $("#button-add-field").click(add_custom_field);
    $("img.remove-custom-field").click(remove_custom_field);

    toggle_custom_fields();
})();
</script>
    <?php
    return ob_get_clean();
}


/**
 * Print Fullscreen Bar.
 *
 * @param array   $options Fullsreen options.
 * @param boolean $return  If true, return the formed element.
 *
 * @return void|string
 */
function ui_print_fullscreen_bar(array $options, bool $return=false)
{
    // Always requery file.
    ui_require_jquery_file('countdown');
    // Vars.
    $url = ($options['url'] ?? '');
    $normalScreenTitle = ($options['normal_screen_title'] ?? 'Back to normal mode');
    $mainTitle = ($options['title'] ?? 'Full screen mode');
    $title = '<span class="">'.__('Refresh').'</span>';
    $select = html_print_select(
        get_refresh_time_array(),
        'refresh',
        (int) get_parameter('refresh'),
        '',
        '',
        0,
        true,
        false,
        false,
        '',
        false,
        'margin-top: 3px;'
    );

    $vcRefrDivContent = [];
    $vcRefrDivContent[] = html_print_div(['class' => 'vc-countdown inline_line'], true);
    $vcRefrDivContent[] = html_print_div(
        [
            'id'      => 'vc-refr-form',
            'content' => $title.$select,
        ],
        true
    );
    // Floating menu - Start.
    $menuTabContent[] = '<ul class="mn">';
    // Quit fullscreen.
    $menuTabContent[] = '<li class="nomn">';
    $menuTabContent[] = html_print_anchor(
        [
            'href'    => $url,
            'content' => html_print_image(
                'images/exit_fullscreen@svg.svg',
                true,
                [
                    'title' => __($normalScreenTitle),
                    'class' => 'invert_filter main_menu_icon',
                ]
            ),
        ],
        true
    );
    $menuTabContent[] = '</li>';
    // Countdown.
    $menuTabContent[] = '<li class="nomn">';
    $menuTabContent[] = html_print_div(
        [
            'class'   => 'vc-refr',
            'content' => implode('', $vcRefrDivContent),
        ],
        true
    );
    $menuTabContent[] = '</li>';

    // Console name.
    $menuTabContent[] = '<li class="nomn">';
    $menuTabContent[] = html_print_div(
        [
            'class'   => 'vc-title',
            'content' => __($mainTitle),
        ],
        true
    );
    $menuTabContent[] = '</li>';
    $menuTabContent[] = '</ul>';

    return html_print_div(
        [
            'id'      => 'menu_tab',
            'class'   => 'full_screen_control_bar',
            'content' => implode('', $menuTabContent),
        ],
        $return
    );
}
<|MERGE_RESOLUTION|>--- conflicted
+++ resolved
@@ -3727,6 +3727,11 @@
                     $("#'.$form_id.'_loading").remove();
                 }
 
+                // Move elements to table_action_buttons bar.
+                $(".action_buttons_right_content").append($("#'.$table_id.'_wrapper > .dataTables_paginate.paging_simple_numbers"));
+                $(".action_buttons_right_content").append($("#'.$table_id.'_wrapper > .dataTables_length"));
+                $(".action_buttons_right_content").append($("#'.$table_id.'_wrapper > .dt-buttons"));
+
                 if (json.error) {
                     console.error(json.error);
                     $("#error-'.$table_id.'").html(json.error);
@@ -3773,7 +3778,7 @@
                 }
             },
             data: function (data) {
-                if($("#'.$form_id.'_search_bt") != undefined) {
+                if($("#button-'.$form_id.'_search_bt") != undefined) {
                     var loading = \''.html_print_image(
                     'images/spinner.gif',
                     true,
@@ -3782,7 +3787,7 @@
                         'class' => 'loading-search-datatables-button',
                     ]
                 ).'\';
-                    $("#'.$form_id.'_search_bt").parent().append(loading);
+                    $("#button-'.$form_id.'_search_bt").parent().append(loading);
                 }
 
                 inputs = $("#'.$form_id.' :input");
@@ -3863,11 +3868,7 @@
             pageLength: '.$parameters['default_pagination'].',
             searching: '.$searching.',
             responsive: true,
-<<<<<<< HEAD
-            dom: "frtBpl",
-=======
             dom: '.$dom_elements.',
->>>>>>> 36fc9b29
             language: {
                 url: "/pandora_console/include/javascript/i18n/dataTables.'.$languaje.'.json",
                 processing:"'.$processing.'",
@@ -3897,103 +3898,7 @@
                 }
             ] : [],
             lengthMenu: '.json_encode($pagination_options).',
-<<<<<<< HEAD
-            ajax: {
-                url: "'.ui_get_full_url('ajax.php', false, false, false).'",
-                type: "POST",
-                dataSrc: function (json) {
-                    if($("#button-'.$form_id.'_search_bt") != undefined) {
-                        $("#'.$form_id.'_loading").remove();
-                    }
-                    // Move elements to table_action_buttons bar.
-                    $(".action_buttons_right_content").append($("#'.$table_id.'_wrapper > .dataTables_paginate.paging_simple_numbers"));
-                    $(".action_buttons_right_content").append($("#'.$table_id.'_wrapper > .dataTables_length"));
-                    $(".action_buttons_right_content").append($("#'.$table_id.'_wrapper > .dt-buttons"));
-
-                    if (json.error) {
-                        console.error(json.error);
-                        $("#error-'.$table_id.'").html(json.error);
-                        $("#error-'.$table_id.'").dialog({
-                            title: "Filter failed",
-                            width: 630,
-                            resizable: true,
-                            draggable: true,
-                            modal: false,
-                            closeOnEscape: true,
-                            buttons: {
-                                "Ok" : function () {
-                                    $(this).dialog("close");
-                                }
-                            }
-                        }).parent().addClass("ui-state-error");
-                    } else {';
-
-    if (isset($parameters['ajax_return_operation']) === true
-        && empty($parameters['ajax_return_operation']) === false
-        && isset($parameters['ajax_return_operation_function']) === true
-        && empty($parameters['ajax_return_operation_function']) === false
-    ) {
-        $js .= '
-            if (json.'.$parameters['ajax_return_operation'].' !== undefined) {
-                '.$parameters['ajax_return_operation_function'].'(json.'.$parameters['ajax_return_operation'].');
-            }
-        ';
-    }
-
-    if (isset($parameters['ajax_postprocess'])) {
-        $js .= '
-                    if (json.data) {
-                        json.data.forEach(function(item) {
-                            '.$parameters['ajax_postprocess'].'
-                        });
-                    } else {
-                        json.data = {};
-                    }';
-    }
-
-    $js .= '
-                        return json.data;
-                    }
-                },
-                data: function (data) {
-                    if($("#button-'.$form_id.'_search_bt") != undefined) {
-                        var loading = \''.html_print_image(
-                        'images/spinner.gif',
-                        true,
-                        [
-                            'id'    => $form_id.'_loading',
-                            'class' => 'loading-search-datatables-button',
-                        ]
-                    ).'\';
-                        $("#button-'.$form_id.'_search_bt").parent().append(loading);
-                    }
-
-                    inputs = $("#'.$form_id.' :input");
-
-                    values = {};
-                    inputs.each(function() {
-                        values[this.name] = $(this).val();
-                    })
-
-                    $.extend(data, {
-                        filter: values,'."\n";
-
-    if (is_array($parameters['ajax_data'])) {
-        foreach ($parameters['ajax_data'] as $k => $v) {
-            $js .= $k.':'.json_encode($v).",\n";
-        }
-    }
-
-    $js .= 'page: "'.$parameters['ajax_url'].'"
-                    });
-
-                    return data;
-                }
-            },
-            "columnDefs": [
-=======
             columnDefs: [
->>>>>>> 36fc9b29
                 { className: "no-class", targets: "_all" },
                 { bSortable: false, targets: '.$no_sortable_columns.' }
             ],
@@ -4341,11 +4246,8 @@
  * @param string       $toggl_attr        Main box extra attributes.
  * @param boolean|null $switch_on         Switch enabled disabled or depending on hidden_Default.
  * @param string|null  $switch_name       Use custom switch input name or generate one.
-<<<<<<< HEAD
  * @param boolean|null $disableToggle     If True, the toggle is disabled.
-=======
  * @param string       $id_table          ID of the table to apply w100p class.
->>>>>>> 36fc9b29
  *
  * @return string HTML.
  */
@@ -4368,11 +4270,8 @@
     $toggl_attr='',
     $switch_on=null,
     $switch_name=null,
-<<<<<<< HEAD
-    $disableToggle=false
-=======
+    $disableToggle=false,
     $id_table=false
->>>>>>> 36fc9b29
 ) {
     // Generate unique Id.
     $uniqid = uniqid('');
@@ -4505,7 +4404,11 @@
     $output .= '</div>';
     $output .= '</div>';
 
-<<<<<<< HEAD
+    $class_table = '';
+    if ($id_table !== false) {
+        $class_table = '                $("#'.$id_table.'_wrapper").addClass("w100p");'."\n";
+    }
+
     if ($disableToggle === false) {
         // JQuery Toggle.
         $output .= '<script type="text/javascript">'."\n";
@@ -4513,7 +4416,6 @@
         $output .= '	var is_metaconsole = '.(int) is_metaconsole().";\n";
         $output .= '	/* <![CDATA[ */'."\n";
         $output .= "	$(document).ready (function () {\n";
-        $output .= "        $('#image_".$uniqid."').addClass('main_menu_icon');\n";
         $output .= "		$('#checkbox-".$switch_name."').click(function() {\n";
         $output .= '            if (is_metaconsole == 0) {';
         $output .= '                if (hide_tgl_ctrl_'.$uniqid.") {\n";
@@ -4534,71 +4436,22 @@
         $output .= "				$('#tgl_div_".$uniqid."').css('height', 'auto');\n";
         $output .= "				$('#tgl_div_".$uniqid."').css('position', 'relative');\n";
         $output .= "				$('#image_".$uniqid."').attr({src: '".$image_a."'});\n";
-        $output .= "				$('#image_".$uniqid."').css('rotate','90deg');\n";
         $output .= "				$('#checkbox-".$switch_name."').prop('checked', true);\n";
+        $output .= $class_table;
         $output .= "			}\n";
         $output .= "			else {\n";
         $output .= '				hide_tgl_ctrl_'.$uniqid." = 1;\n";
         $output .= "				$('#tgl_div_".$uniqid."').css('height', 0);\n";
         $output .= "				$('#tgl_div_".$uniqid."').css('position', 'absolute');\n";
         $output .= "				$('#image_".$uniqid."').attr({src: '".$image_b."'});\n";
-        $output .= "				$('#image_".$uniqid."').css('rotate','180deg');\n";
         $output .= "				$('#checkbox-".$switch_name."').prop('checked', false);\n";
         $output .= "			}\n";
         $output .= "		});\n";
         $output .= "	});\n";
         $output .= '/* ]]> */';
         $output .= '</script>';
-    }
-
-=======
-    $class_table = '';
-    if ($id_table !== false) {
-        $class_table = '                $("#'.$id_table.'_wrapper").addClass("w100p");'."\n";
-    }
-
-    // JQuery Toggle.
-    $output .= '<script type="text/javascript">'."\n";
-    $output .= '	var hide_tgl_ctrl_'.$uniqid.' = '.(int) $hidden_default.";\n";
-    $output .= '	var is_metaconsole = '.(int) is_metaconsole().";\n";
-    $output .= '	/* <![CDATA[ */'."\n";
-    $output .= "	$(document).ready (function () {\n";
-    $output .= "		$('#checkbox-".$switch_name."').click(function() {\n";
-    $output .= '            if (is_metaconsole == 0) {';
-    $output .= '                if (hide_tgl_ctrl_'.$uniqid.") {\n";
-    $output .= '			    	hide_tgl_ctrl_'.$uniqid." = 0;\n";
-    $output .= "			    	$('#tgl_div_".$uniqid."').css('height', 'auto');\n";
-    $output .= "			    	$('#tgl_div_".$uniqid."').css('position', 'relative');\n";
-    $output .= "			    }\n";
-    $output .= "			    else {\n";
-    $output .= '			    	hide_tgl_ctrl_'.$uniqid." = 1;\n";
-    $output .= "			    	$('#tgl_div_".$uniqid."').css('height', 0);\n";
-    $output .= "			    	$('#tgl_div_".$uniqid."').css('position', 'absolute');\n";
-    $output .= "			    }\n";
-    $output .= "		    }\n";
-    $output .= "		});\n";
-    $output .= "		$('#tgl_ctrl_".$uniqid."').click(function() {\n";
-    $output .= '			if (hide_tgl_ctrl_'.$uniqid.") {\n";
-    $output .= '				hide_tgl_ctrl_'.$uniqid." = 0;\n";
-    $output .= "				$('#tgl_div_".$uniqid."').css('height', 'auto');\n";
-    $output .= "				$('#tgl_div_".$uniqid."').css('position', 'relative');\n";
-    $output .= "				$('#image_".$uniqid."').attr({src: '".$image_a."'});\n";
-    $output .= "				$('#checkbox-".$switch_name."').prop('checked', true);\n";
-    $output .= $class_table;
-    $output .= "			}\n";
-    $output .= "			else {\n";
-    $output .= '				hide_tgl_ctrl_'.$uniqid." = 1;\n";
-    $output .= "				$('#tgl_div_".$uniqid."').css('height', 0);\n";
-    $output .= "				$('#tgl_div_".$uniqid."').css('position', 'absolute');\n";
-    $output .= "				$('#image_".$uniqid."').attr({src: '".$image_b."'});\n";
-    $output .= "				$('#checkbox-".$switch_name."').prop('checked', false);\n";
-    $output .= "			}\n";
-    $output .= "		});\n";
-    $output .= "	});\n";
-    $output .= '/* ]]> */';
-    $output .= '</script>';
->>>>>>> 36fc9b29
-    $output .= '</div>';
+        $output .= '</div>';
+    }
 
     if (!$return) {
         echo $output;
