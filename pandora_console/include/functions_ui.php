<?php
/**
 * Library. User interface functions.
 *
 * @category   Library.
 * @package    Pandora FMS
 * @subpackage User interface.
 * @version    1.0.0
 * @license    See below
 *
 *    ______                 ___                    _______ _______ ________
 *   |   __ \.-----.--.--.--|  |.-----.----.-----. |    ___|   |   |     __|
 *  |    __/|  _  |     |  _  ||  _  |   _|  _  | |    ___|       |__     |
 * |___|   |___._|__|__|_____||_____|__| |___._| |___|   |__|_|__|_______|
 *
 * ============================================================================
 * Copyright (c) 2005-2020 Artica Soluciones Tecnologicas
 * Please see http://pandorafms.org for full contribution list
 * This program is free software; you can redistribute it and/or
 * modify it under the terms of the GNU General Public License
 * as published by the Free Software Foundation for version 2.
 * This program is distributed in the hope that it will be useful,
 * but WITHOUT ANY WARRANTY; without even the implied warranty of
 * MERCHANTABILITY or FITNESS FOR A PARTICULAR PURPOSE.  See the
 * GNU General Public License for more details.
 * ============================================================================
 */

// Begin.
// Check to avoid error when load this library in error screen situations.
if (isset($config['homedir'])) {
    include_once $config['homedir'].'/include/functions_agents.php';
    include_once $config['homedir'].'/include/functions_modules.php';
    include_once $config['homedir'].'/include/functions.php';
    include_once $config['homedir'].'/include/functions_groups.php';
    include_once $config['homedir'].'/include/functions_users.php';
    include_once $config['homedir'].'/include/functions_html.php';
}


/**
 * Transform bbcode to HTML and truncate log.
 *
 * @param string $text         Text.
 * @param array  $allowed_tags Allowed_tags.
 *
 * @return string HTML.
 */
function ui_bbcode_to_html($text, $allowed_tags=['[url]'])
{
    if (array_search('[url]', $allowed_tags) !== false || a) {
        // Replace bbcode format [url=www.example.org] String [/url] with or without http and slashes
        preg_match('/\[url(?|](((?:https?:\/\/)?[^[]+))|(?:=[\'"]?((?:https?:\/\/)?[^]]+?)[\'"]?)](.+?))\[\/url]/', $text, $matches);
        if ($matches) {
            $url = $matches[1];
            // Truncate text
            $t_text = ui_print_truncate_text($matches[2]);
             // If link hasn't http, add it.
            if (preg_match('/https?:\/\//', $text)) {
                $return = '<a target="_blank" rel="noopener noreferrer" href="'.$matches[1].'">'.$t_text.'</a>';
            } else {
                $return = '<a target="_blank" rel="noopener noreferrer" href="http://'.$matches[1].'">'.$t_text.'</a>';
            }
        } else {
            $return = ui_print_truncate_text($text);
        }
    }

    return $return;
}


/**
 * Truncate a text to num chars (pass as parameter) and if flag show tooltip is
 * true the html artifal to show the tooltip with rest of text.
 *
 * @param string  $text               The text to truncate.
 * @param mixed   $numChars           Number chars (-3 for char "[...]") max the text. Or the strings "agent_small", "agent_medium", "module_small", "module_medium", "description" or "generic" for to take the values from user config.
 * @param boolean $showTextInAToopTip Flag to show the tooltip.
 * @param boolean $return             Flag to return as string or not.
 * @param boolean $showTextInTitle    Flag to show the text on title.
 * @param string  $suffix             String at the end of a strimmed string.
 * @param string  $style              Style associated to the text.
 *
 * @return string Truncated text.
 */
function ui_print_truncate_text($text, $numChars=GENERIC_SIZE_TEXT, $showTextInAToopTip=true, $return=true, $showTextInTitle=true, $suffix='&hellip;', $style=false)
{
    global $config;

    if (is_string($numChars)) {
        switch ($numChars) {
            case 'agent_small':
                $numChars = $config['agent_size_text_small'];
            break;

            case 'agent_medium':
                $numChars = $config['agent_size_text_medium'];
            break;

            case 'module_small':
                $numChars = $config['module_size_text_small'];
            break;

            case 'module_medium':
                $numChars = $config['module_size_text_medium'];
            break;

            case 'description':
                $numChars = $config['description_size_text'];
            break;

            case 'item_title':
                $numChars = $config['item_title_size_text'];
            break;

            default:
                $numChars = (int) $numChars;
            break;
        }
    }

    if ($numChars == 0) {
        if ($return == true) {
            return $text;
        } else {
            echo $text;
        }
    }

    $text_html_decoded = io_safe_output($text);
    $text_has_entities = $text != $text_html_decoded;

    if (mb_strlen($text_html_decoded, 'UTF-8') > ($numChars)) {
        // '/2' because [...] is in the middle of the word.
        $half_length = intval(($numChars - 3) / 2);

        // Depending on the strange behavior of mb_strimwidth() itself,
        // the 3rd parameter is not to be $numChars but the length of
        // original text (just means 'large enough').
        $truncateText2 = mb_strimwidth(
            $text_html_decoded,
            (mb_strlen($text_html_decoded, 'UTF-8') - $half_length),
            mb_strlen($text_html_decoded, 'UTF-8'),
            '',
            'UTF-8'
        );

        $truncateText = mb_strimwidth(
            $text_html_decoded,
            0,
            ($numChars - $half_length),
            '',
            'UTF-8'
        );

        // Recover the html entities to avoid XSS attacks.
        $truncateText = ($text_has_entities) ? io_safe_input($truncateText).$suffix.io_safe_input($truncateText2) : $truncateText.$suffix.$truncateText2;

        if ($showTextInTitle) {
            if ($style === null) {
                $truncateText = $truncateText;
            } else if ($style !== false) {
                $truncateText = '<span style="'.$style.'" title="'.$text.'">'.$truncateText.'</span>';
            } else {
                $truncateText = '<span title="'.$text.'">'.$truncateText.'</span>';
            }
        }

        if ($showTextInAToopTip) {
            if (is_string($showTextInAToopTip)) {
                $text = ui_print_truncate_text($showTextInAToopTip, ($numChars * 2), false, true, false);
            }

            $truncateText = $truncateText.ui_print_help_tip(htmlspecialchars($text), true);
        } else {
            if ($style !== false) {
                $truncateText = '<span style="'.$style.'">'.$truncateText.'</span>';
            }
        }
    } else {
        if ($style !== false) {
            $truncateText = '<span style="'.$style.'">'.$text.'</span>';
        } else {
            $truncateText = $text;
        }
    }

    if ($return == true) {
        return $truncateText;
    } else {
        echo $truncateText;
    }
}


/**
 * Print a string with a smaller font depending on its size.
 *
 * @param string  $string String to be display with a smaller font.
 * @param boolean $return Flag to return as string or not.
 *
 * @return string HTML.
 */
function printSmallFont($string, $return=true)
{
    $str = io_safe_output($string);
    $length = strlen($str);
    if ($length >= 30) {
        $size = 0.7;
    } else if ($length >= 20) {
        $size = 0.8;
    } else if ($length >= 10) {
        $size = 0.9;
    } else if ($length < 10) {
        $size = 1;
    }

    $s = '<span style="font-size: '.$size.'em;">';
    $s .= $string;
    $s .= '</span>';
    if ($return) {
        return $s;
    } else {
        echo $s;
    }
}


/**
 * Prints a generic message between tags.
 *
 * @param mixed   $message    The string message or array [
 *      'title', 'message', 'icon', 'no_close', 'force_style'] to be displayed.
 * @param string  $class      The class to be used.
 * @param string  $attributes Any other attributes to be set for the tag.
 * @param boolean $return     Whether to output the string or return it.
 * @param string  $tag        What tag to use (you could specify something else
 *      than h3 like div or h2).
 *
 * @return string HTML code if return parameter is true.
 */
function ui_print_message($message, $class='', $attributes='', $return=false, $tag='h3')
{
    static $first_execution = true;

    $text_title = '';
    $text_message = '';
    $icon_image = '';
    $no_close_bool = false;
    $force_style = '';
    if (is_array($message)) {
        if (!empty($message['title'])) {
            $text_title = $message['title'];
        }

        if (!empty($message['message'])) {
            $text_message = $message['message'];
        }

        if (!empty($message['icon'])) {
            $icon_image = $message['icon'];
        }

        if (!empty($message['no_close'])) {
            $no_close_bool = $message['no_close'];
        }

        if (!empty($message['force_style'])) {
            $force_style = $message['force_style'];
        }
    } else {
        $text_message = $message;
    }

    if (empty($text_title)) {
        switch ($class) {
            default:
            case 'info':
                $text_title = __('Information');
            break;
            case 'error':
                $text_title = __('Error');
            break;

            case 'suc':
                $text_title = __('Success');
            break;

            case 'warning':
                $text_title = __('Warning');
            break;
        }
    }

    if (empty($icon_image)) {
        switch ($class) {
            default:
            case 'info':
                $icon_image = 'images/information_big.png';
            break;
            case 'error':
                $icon_image = 'images/err.png';
            break;

            case 'suc':
                $icon_image = 'images/suc.png';
            break;

            case 'warning':
                $icon_image = 'images/warning_big.png';
            break;
        }

        $icon_image = $icon_image;
    }

    $id = 'info_box_'.uniqid();

    // Use the no_meta parameter because this image is only in the base console.
    $output = '<table cellspacing="0" cellpadding="0" id="'.$id.'" '.$attributes.'
		class="info_box '.$id.' '.$class.' textodialogo" style="'.$force_style.'">
		<tr>
			<td class="icon" rowspan="2" style="padding-right: 10px; padding-top: 3px; vertical-align: top;">'.html_print_image($icon_image, true, false, false, false, false).'</td>
			<td class="title" style="text-transform: uppercase; padding-top: 10px;"><b>'.$text_title.'</b></td>
			<td class="icon" style="text-align: right; padding-right: 3px;">';
    if (!$no_close_bool) {
        // Use the no_meta parameter because this image is only in
        // the base console.
        $output .= '<a href="javascript: close_info_box(\''.$id.'\')">'.html_print_image('images/blade.png', true, false, false, false, true).'</a>';
    }

    $output .= '</td>
		</tr>
		<tr>
			<td style="color:#333;padding-top:10px">'.$text_message.'</td>
			<td></td>
		</tr>
		</table>';

    if (($first_execution) && (!$no_close_bool)) {
        $first_execution = false;

        $output .= '
			<script type="text/javascript">
				function close_info_box(id) {
					$("." + id).hide();
				}
			</script>
		';
    }

    if ($return) {
        return $output;
    } else {
        echo $output;
    }

    return '';
}


/**
 * Prints an error message.
 *
 * @param mixed   $message    The string error message or array
 *         ('title', 'message', 'icon', 'no_close') to be displayed.
 * @param string  $attributes Any other attributes to be set for the tag.
 * @param boolean $return     Whether to output the string or return it.
 * @param string  $tag        What tag to use (you could specify something else
 *         than h3 like div or h2).
 *
 * @return string HTML code if return parameter is true.
 */
function ui_print_error_message($message, $attributes='', $return=false, $tag='h3')
{
    return ui_print_message($message, 'error', $attributes, $return, $tag);
}


/**
 * Prints an operation success message.
 *
 * @param mixed   $message    The string message or array
 *         ('title', 'message', 'icon', 'no_close') to be displayed.
 * @param string  $attributes Any other attributes to be set for the tag.
 * @param boolean $return     Whether to output the string or return it.
 * @param string  $tag        What tag to use (you could specify something else
 *         than h3 like div or h2).
 *
 * @return string HTML code if return parameter is true.
 */
function ui_print_success_message($message, $attributes='', $return=false, $tag='h3')
{
    return ui_print_message($message, 'suc', $attributes, $return, $tag);
}


/**
 * Prints an operation info message.
 *
 * @param mixed   $message    The string message or array
 *         ('title', 'message', 'icon', 'no_close') to be displayed.
 * @param string  $attributes Any other attributes to be set for the tag.
 * @param boolean $return     Whether to output the string or return it.
 * @param string  $tag        What tag to use (you could specify something else
 *         than h3 like div or h2).
 *
 * @return string HTML code if return parameter is true.
 */
function ui_print_info_message($message, $attributes='', $return=false, $tag='h3')
{
    return ui_print_message($message, 'info', $attributes, $return, $tag);
}


/**
 * Prints an operation info message - empty data.
 *
 * @param mixed   $message    The string message or array
 *         ('title', 'message', 'icon', 'no_close') to be displayed.
 * @param string  $attributes Any other attributes to be set for the tag.
 * @param boolean $return     Whether to output the string or return it.
 * @param string  $tag        What tag to use (you could specify something else
 *         than h3 like div or h2).
 *
 * @return string HTML code if return parameter is true.
 */
function ui_print_empty_data($message, $attributes='', $return=false, $tag='h3')
{
    return ui_print_message($message, 'info', $attributes, $return, $tag);
}


/**
 * Evaluates a result using empty() and then prints an error or success message
 *
 * @param mixed   $result     The results to evaluate. 0, NULL, false, '' or
 *                            array() is bad, the rest is good.
 * @param mixed   $good       The string or array ('title', 'message') to be
 *                            displayed if the result was good.
 * @param mixed   $bad        The string or array ('title', 'message') to be
 *                            displayed if the result was bad.
 * @param string  $attributes Any other attributes to be set for the h3.
 * @param boolean $return     Whether to output the string or return it.
 * @param string  $tag        What tag to use (you could specify something else
 *                            than h3 like div or h2).
 *
 * @return string HTML code if return parameter is true.
 */
function ui_print_result_message($result, $good='', $bad='', $attributes='', $return=false, $tag='h3')
{
    if ($good == '' || $good === false) {
        $good = __('Request successfully processed');
    }

    if ($bad == '' || $bad === false) {
        $bad = __('Error processing request');
    }

    if (empty($result)) {
        return ui_print_error_message($bad, $attributes, $return, $tag);
    } else {
        return ui_print_success_message($good, $attributes, $return, $tag);
    }
}


/**
 * Prints an warning message.
 *
 * @param mixed   $message    The string message or array
 *         ('title', 'message', 'icon', 'no_close') to be displayed.
 * @param string  $attributes Any other attributes to be set for the tag.
 * @param boolean $return     Whether to output the string or return it.
 * @param string  $tag        What tag to use (you could specify something else
 *         than h3 like div or h2).
 *
 * @return string HTML code if return parameter is true.
 */
function ui_print_warning_message($message, $attributes='', $return=false, $tag='h3')
{
    return ui_print_message($message, 'warning', $attributes, $return, $tag);
}


/**
 * Evaluates a unix timestamp and returns a span (or whatever tag specified)
 * with as title the correctly formatted full timestamp and a time comparation
 * in the tag
 *
 * @param integer $unixtime Any type of timestamp really, but we prefer unixtime.
 * @param boolean $return   Whether to output the string or return it.
 * @param array   $option   An array with different options for this function
 *        Key html_attr: which html attributes to add (defaults to none)
 *        Key tag: Which html tag to use (defaults to span)
 *        Key prominent: Overrides user preference and display "comparation" or "timestamp"
 *        key units: The type of units.
 *
 * @return string HTML code if return parameter is true.
 */
function ui_print_timestamp($unixtime, $return=false, $option=[])
{
    global $config;

    // TODO: Add/use a javascript timer for the seconds so it automatically
    // updates as time passes by.
    if (isset($option['html_attr'])) {
        $attributes = $option['html_attr'];
    } else {
        $attributes = '';
    }

    if (isset($option['tag'])) {
        $tag = $option['tag'];
    } else {
        $tag = 'span';
    }

    if (empty($option['style'])) {
        $style = 'style="white-space:nowrap;"';
    } else {
        $style = 'style="'.$option['style'].'"';
    }

    if (!empty($option['prominent'])) {
        $prominent = $option['prominent'];
    } else {
        $prominent = $config['prominent_time'];
    }

    if (!is_numeric($unixtime)) {
        $unixtime = time_w_fixed_tz($unixtime);
    }

    // Prominent_time is either timestamp or comparation.
    if ($unixtime <= 0) {
        $title = __('Unknown').'/'.__('Never');
        $data = __('Unknown');
    } else if ($prominent == 'timestamp') {
        pandora_setlocale();

        $title = human_time_comparation($unixtime);
        $date = new DateTime();
        $date->setTimestamp($unixtime);
        $data = $date->format($config['date_format']);
    } else if ($prominent == 'compact') {
        $units = 'tiny';
        $title = date($config['date_format'], $unixtime);
        $data = human_time_comparation($unixtime, $units);
    } else {
        $title = date($config['date_format'], $unixtime);
        $units = 'large';
        if (isset($option['units'])) {
            $units = $option['units'];
        }

        $data = human_time_comparation($unixtime, $units);
    }

    $output = '<'.$tag;
    switch ($tag) {
        default:
            // Usually tags have title attributes, so by default we add,
            // then fall through to add attributes and data.
            $output .= ' title="'.$title.'" '.$style.'>'.$data.'</'.$tag.'>';
        break;
        case 'h1':
        case 'h2':
        case 'h3':
            // Above tags don't have title attributes.
            $output .= ' '.$attributes.' '.$style.'>'.$data.'</'.$tag.'>';
        break;
    }

    if ($return) {
        return $output;
    }

    echo $output;
}


/**
 * Prints a username with real name, link to the user_edit page etc.
 *
 * @param string  $username The username to render.
 * @param boolean $return   Whether to return or print.
 *
 * @return string HTML code if return parameter is true.
 */
function ui_print_username($username, $return=false)
{
    $string = '<a href="index.php?sec=usuario&amp;sec2=operation/users/user_edit&amp;id='.$username.'">'.get_user_fullname($username).'</a>';

    if ($return) {
        return $string;
    }

    echo $string;
}


/**
 * Show a notification.
 *
 * @param boolean $return Return or direct echo.
 *
 * @return string HTML.
 */
function ui_print_tags_warning($return=false)
{
    $msg = '<div id="notify_conf" class="notify">';
    $msg .= __('Is possible that this view uses part of information which your user has not access');
    $msg .= '</div>';

    if ($return) {
        return $msg;
    } else {
        echo $msg;
    }
}


/**
 * Print group icon within a link
 *
 * @param integer $id_group         Group id.
 * @param boolean $return           Whether to return or print.
 * @param string  $path             What path to use (relative to images/).
 *                                  Defaults to groups_small.
 * @param string  $style            Style for group image.
 * @param boolean $link             Whether the group have link or not.
 * @param boolean $force_show_image Force show image.
 * @param boolean $show_as_image    Show as image.
 *
 * @return string HTML code if return parameter is true.
 */
function ui_print_group_icon($id_group, $return=false, $path='groups_small', $style='', $link=true, $force_show_image=false, $show_as_image=false)
{
    global $config;

    if ($id_group > 0) {
        $icon = (string) db_get_value('icon', 'tgrupo', 'id_grupo', (int) $id_group);
    } else {
        $icon = 'world';
    }

    $output = '';

    // Don't show link in metaconsole.
    if (defined('METACONSOLE')) {
        $link = false;
    }

    if ($link) {
        $output = '<a href="'.$config['homeurl'].'index.php?sec=estado&amp;sec2=operation/agentes/estado_agente&amp;refr=60&amp;group_id='.$id_group.'">';
    }

    if ($config['show_group_name']) {
        $output .= '<span title="'.groups_get_name($id_group, true).'">'.groups_get_name($id_group, true).'&nbsp;</span>';
    } else {
        if (empty($icon)) {
            $output .= '<span title="'.groups_get_name($id_group, true).'">&nbsp;&nbsp;</span>';
        } else {
            $output .= html_print_image(
                'images/'.$path.'/'.$icon.'.png',
                true,
                [
                    'style' => $style,
                    'class' => 'bot',
                    'alt'   => groups_get_name($id_group, true),
                    'title' => groups_get_name($id_group, true),
                ],
                false,
                false,
                false,
                true
            );
        }
    }

    if ($link) {
        $output .= '</a>';
    }

    if (!$return) {
        echo $output;
    }

    return $output;
}


/**
 * Print group icon within a link. Other version.
 *
 * @param integer $id_group Group id.
 * @param boolean $return   Whether to return or print.
 * @param string  $path     What path to use (relative to images/).
 *                          Defaults to groups_small.
 * @param string  $style    Extra styles.
 * @param boolean $link     Add anchor.
 *
 * @return string HTML code if return parameter is true.
 */
function ui_print_group_icon_path($id_group, $return=false, $path='images/groups_small', $style='', $link=true)
{
    if ($id_group > 0) {
        $icon = (string) db_get_value('icon', 'tgrupo', 'id_grupo', (int) $id_group);
    } else {
        $icon = 'world';
    }

    if ($style == '') {
        $style = 'width: 16px; height: 16px;';
    }

    $output = '';
    if ($link) {
        $output = '<a href="index.php?sec=estado&amp;sec2=operation/agentes/estado_agente&amp;refr=60&amp;group_id='.$id_group.'">';
    }

    if (empty($icon)) {
        $output .= '<span title="'.groups_get_name($id_group, true).'">&nbsp;-&nbsp</span>';
    } else {
        $output .= '<img style="'.$style.'" class="bot" src="'.$path.'/'.$icon.'.png" alt="'.groups_get_name($id_group, true).'" title="'.groups_get_name($id_group, true).'" />';
    }

    if ($link) {
        $output .= '</a>';
    }

    if (!$return) {
        echo $output;
    }

    return $output;
}


/**
 * Get the icon of an operating system.
 *
 * @param integer $id_os      Operating system id.
 * @param boolean $name       Whether to also append the name of OS after icon.
 * @param boolean $return     Whether to return or echo the result.
 * @param boolean $apply_skin Whether to apply skin or not.
 * @param boolean $networkmap Networkmap.
 * @param boolean $only_src   Only_src.
 * @param boolean $relative   Relative.
 * @param boolean $options    Options.
 * @param boolean $big_icons  Big_icons.
 *
 * @return string HTML with icon of the OS
 */
function ui_print_os_icon(
    $id_os,
    $name=true,
    $return=false,
    $apply_skin=true,
    $networkmap=false,
    $only_src=false,
    $relative=false,
    $options=false,
    $big_icons=false
) {
    $subfolder = 'os_icons';
    if ($networkmap) {
        $subfolder = 'networkmap';
    }

    if ($big_icons) {
        $subfolder .= '/so_big_icons';
    }

    if (is_metaconsole()) {
        $no_in_meta = false;
    } else {
        $no_in_meta = true;
    }

    $icon = (string) db_get_value('icon_name', 'tconfig_os', 'id_os', (int) $id_os);
    $os_name = get_os_name($id_os);
    if (empty($icon)) {
        if ($only_src) {
            $output = html_print_image(
                'images/'.$subfolder.'/unknown.png',
                true,
                $options,
                true,
                $relative,
                $no_in_meta,
                true
            );
        } else {
            return '-';
        }
    } else if ($apply_skin) {
        if ($only_src) {
            $output = html_print_image('images/'.$subfolder.'/'.$icon, true, $options, true, $relative, $no_in_meta, true);
        } else {
            if (!isset($options['title'])) {
                $options['title'] = $os_name;
            }

            $output = html_print_image('images/'.$subfolder.'/'.$icon, true, $options, false, $relative, $no_in_meta, true);
        }
    } else {
        // $output = "<img src='images/os_icons/" . $icon . "' alt='" . $os_name . "' title='" . $os_name . "'>";
        $output = 'images/'.$subfolder.'/'.$icon;
    }

    if ($name === true) {
        $output .= '&nbsp;&nbsp;'.$os_name;
    }

    if (!$return) {
        echo $output;
    }

    return $output;
}


/**
 * Print type agent icon.
 *
 * @param boolean $id_os          Id_os.
 * @param boolean $remote_contact Remote_contact.
 * @param boolean $contact        Contact.
 * @param boolean $return         Return.
 * @param integer $remote         Remote.
 * @param string  $version        Version.
 *
 * @return string HTML.
 */
function ui_print_type_agent_icon(
    $id_os=false,
    $remote_contact=false,
    $contact=false,
    $return=false,
    $remote=0,
    $version=''
) {
    if ($id_os == 19) {
        // Satellite.
        $options['title'] = __('Satellite');
        $output = html_print_image('images/op_satellite.png', true, $options, false, false, false, true);
    } else if ($remote_contact == $contact && $remote == 0 && $version == '') {
        // Network.
        $options['title'] = __('Network');
        $output = html_print_image('images/network.png', true, $options, false, false, false, true);
    } else {
        // Software.
        $options['title'] = __('Software');
        $output = html_print_image('images/data.png', true, $options, false, false, false, true);
    }

    return $output;
}


/**
 * Prints an agent name with the correct link
 *
 * @param integer $id_agent         Agent id.
 * @param boolean $return           Whether to return the string or echo it too.
 * @param integer $cutoff           Now uses styles to accomplish this.
 * @param string  $style            Style of name in css.
 * @param boolean $cutname          Cut names.
 * @param string  $server_url       Server url to concatenate at the begin of the link.
 * @param string  $extra_params     Extra parameters to concatenate in the link.
 * @param string  $known_agent_name Name of the agent to avoid the query in some cases.
 * @param boolean $link             If the agent will provided with link or not.
 * @param boolean $alias            Use the agent alias or the name.
 *
 * @return string HTML with agent name and link
 */
function ui_print_agent_name(
    $id_agent,
    $return=false,
    $cutoff='agent_medium',
    $style='',
    $cutname=false,
    $server_url='',
    $extra_params='',
    $known_agent_name=false,
    $link=true,
    $alias=true
) {
    if ($known_agent_name === false) {
        if ($alias) {
            $agent_name = (string) agents_get_alias($id_agent);
        } else {
            $agent_name = (string) agents_get_name($id_agent);
        }
    } else {
        $agent_name = $known_agent_name;
    }

    if ($alias) {
        $agent_name_full = (string) agents_get_name($id_agent);
    } else {
        $agent_name_full = $agent_name;
    }

    if ($cutname) {
        $agent_name = ui_print_truncate_text($agent_name, $cutoff, true, true, true, '[&hellip;]', $style);
    }

    if ($link) {
        $url = $server_url.'index.php?sec=estado&amp;sec2=operation/agentes/ver_agente&amp;id_agente='.$id_agent.$extra_params;

        $output = '<a style="'.$style.'" href="'.$url.'" title="'.$agent_name_full.'"><b><span style="'.$style.'">'.$agent_name.'</span></b></a>';
    } else {
        $output = '<b><span style="'.$style.'">'.$agent_name.'</span></b>';
    }

    // TODO: Add a pretty javascript (using jQuery) popup-box with agent details.
    if ($return) {
        return $output;
    }

    echo $output;
}


/**
 * Formats a row from the alert table and returns an array usable in the table function
 *
 * @param array   $alert       A valid (non empty) row from the alert table.
 * @param boolean $agent       Whether or not this is a combined alert.
 * @param string  $url         Tab where the function was called from (used for urls).
 * @param mixed   $agent_style Style for agent name or default (false).
 *
 * @return array A formatted array with proper html for use in $table->data (6 columns)
 */
function ui_format_alert_row(
    $alert,
    $agent=true,
    $url='',
    $agent_style=false
) {
    global $config;

    if (!isset($alert['server_data'])) {
        $server_name = '';
        $server_id = '';
        $url_hash = '';
        $console_url = '';
    } else {
        $server_data = $alert['server_data'];
        $server_name = $server_data['server_name'];
        $server_id = $server_data['id'];
        $console_url = $server_data['server_url'].'/';
        $url_hash = metaconsole_get_servers_url_hash($server_data);
    }

    $actionText = '';
    include_once $config['homedir'].'/include/functions_alerts.php';
    $isFunctionPolicies = enterprise_include_once('include/functions_policies.php');
    $id_group = (int) get_parameter('ag_group', 0);
    // 0 is the All group (selects all groups).
    if ($isFunctionPolicies !== ENTERPRISE_NOT_HOOK) {
        if ($agent) {
            $index = [
                'policy'          => 0,
                'standby'         => 1,
                'force_execution' => 2,
                'agent_name'      => 3,
                'module_name'     => 4,
                'description'     => 5,
                'template'        => 5,
                'action'          => 6,
                'last_fired'      => 7,
                'status'          => 8,
                'validate'        => 9,
            ];
        } else {
            $index = [
                'policy'          => 0,
                'standby'         => 1,
                'force_execution' => 2,
                'agent_name'      => 3,
                'module_name'     => 3,
                'description'     => 4,
                'template'        => 4,
                'action'          => 5,
                'last_fired'      => 6,
                'status'          => 7,
                'validate'        => 8,
            ];
        }
    } else {
        if ($agent) {
            $index = [
                'standby'         => 0,
                'force_execution' => 1,
                'agent_name'      => 2,
                'module_name'     => 3,
                'description'     => 4,
                'template'        => 4,
                'action'          => 5,
                'last_fired'      => 6,
                'status'          => 7,
                'validate'        => 8,
            ];
        } else {
            $index = [
                'standby'         => 0,
                'force_execution' => 1,
                'agent_name'      => 2,
                'module_name'     => 2,
                'description'     => 3,
                'template'        => 3,
                'action'          => 4,
                'last_fired'      => 5,
                'status'          => 6,
                'validate'        => 7,
            ];
        }
    }

    if ($alert['disabled']) {
        $disabledHtmlStart = '<span style="font-style: italic; color: #aaaaaa;">';
        $disabledHtmlEnd = '</span>';
        $styleDisabled = 'font-style: italic; color: #aaaaaa;';
    } else {
        $disabledHtmlStart = '';
        $disabledHtmlEnd = '';
        $styleDisabled = '';
    }

    if (empty($alert)) {
        if ($isFunctionPolicies !== ENTERPRISE_NOT_HOOK) {
            return [
                '',
                '',
                '',
                '',
                '',
                '',
                '',
                '',
            ];
        } else {
            return [
                '',
                '',
                '',
                '',
                '',
                '',
                '',
            ];
        }
    }

    if (defined('METACONSOLE')) {
        $server = db_get_row('tmetaconsole_setup', 'id', $alert['server_data']['id']);

        if (metaconsole_connect($server) == NOERR) {
            // Get agent data from node.
            $agente = db_get_row('tagente', 'id_agente', $alert['id_agent']);

            metaconsole_restore_db();
        }
    } else {
        // Get agent id.
        $id_agent = modules_get_agentmodule_agent($alert['id_agent_module']);
        $agente = db_get_row('tagente', 'id_agente', $id_agent);
    }

    $template = alerts_get_alert_template($alert['id_alert_template']);
    $description = io_safe_output($template['name']);

    $data = [];

    // Validate checkbox.
    if (!defined('METACONSOLE')) {
        if (check_acl($config['id_user'], $id_group, 'LW')
            || check_acl($config['id_user'], $id_group, 'LM')
        ) {
            $data[$index['validate']] = '';

            $data[$index['validate']] .= html_print_checkbox(
                'validate[]',
                $alert['id'],
                false,
                true,
                false,
                '',
                true
            );
        }
    }

    if ($isFunctionPolicies !== ENTERPRISE_NOT_HOOK) {
        if (is_metaconsole()) {
            $node = metaconsole_get_connection_by_id($alert['server_data']['id']);
            if (metaconsole_load_external_db($node) !== NOERR) {
                // Restore the default connection.
                metaconsole_restore_db();
                $errors++;
                return false;
            }
        }

        $policyInfo = policies_is_alert_in_policy2($alert['id'], false);
        if ($policyInfo === false) {
            $data[$index['policy']] = '';
        } else {
            $img = 'images/policies.png';
            if (!is_metaconsole()) {
                $data[$index['policy']] = '<a href="?sec=gmodules&amp;sec2=enterprise/godmode/policies/policies&amp;id='.$policyInfo['id'].'">'.html_print_image($img, true, ['title' => $policyInfo['name']]).'</a>';
            } else {
                $data[$index['policy']] = '<a href="?sec=gmodules&amp;sec2=advanced/policymanager&amp;id='.$policyInfo['id'].'">'.html_print_image($img, true, ['title' => $policyInfo['name']]).'</a>';
            }
        }

        if (is_metaconsole()) {
            metaconsole_restore_db();
        }
    }

    // Standby.
    $data[$index['standby']] = '';
    if (isset($alert['standby']) && $alert['standby'] == 1) {
        $data[$index['standby']] = html_print_image('images/bell_pause.png', true, ['title' => __('Standby on')]);
    }

    if (!defined('METACONSOLE')) {
        // Force alert execution.
        if (check_acl($config['id_user'], $id_group, 'AW') || check_acl($config['id_user'], $id_group, 'LM')) {
            if ($alert['force_execution'] == 0) {
                $data[$index['force_execution']] = '<a href="'.$url.'&amp;id_alert='.$alert['id'].'&amp;force_execution=1&refr=60">'.html_print_image('images/target.png', true, ['border' => '0', 'title' => __('Force')]).'</a>';
            } else {
                $data[$index['force_execution']] = '<a href="'.$url.'&amp;id_alert='.$alert['id'].'&amp;refr=60">'.html_print_image('images/refresh.png', true).'</a>';
            }
        }
    }

    $data[$index['agent_name']] = $disabledHtmlStart;
    if ($agent == 0) {
        $data[$index['module_name']] .= ui_print_truncate_text(isset($alert['agent_module_name']) ? $alert['agent_module_name'] : modules_get_agentmodule_name($alert['id_agent_module']), 'module_small', false, true, true, '[&hellip;]', '');
    } else {
        if (defined('METACONSOLE')) {
            $agent_name = $alert['agent_name'];
            $id_agent = $alert['id_agent'];
        } else {
            $agent_name = false;
            $id_agent = modules_get_agentmodule_agent($alert['id_agent_module']);
        }

        if (defined('METACONSOLE') || !can_user_access_node()) {
            $data[$index['agent_name']] = ui_print_truncate_text($agent_name, 'agent_small', false, true, true, '[&hellip;]', '');
        } else {
            if ($agent_style !== false) {
                $data[$index['agent_name']] .= '<a href="index.php?sec=estado&sec2=operation/agentes/ver_agente&id_agente='.$id_agent.'"> <span style="font-weight:bold" title ="'.$agente['nombre'].'">'.$agente['alias'].'</span></a>';
            } else {
                $data[$index['agent_name']] .= '<a href="index.php?sec=estado&sec2=operation/agentes/ver_agente&id_agente='.$id_agent.'"> <span style="font-weight:bold" title ="'.$agente['nombre'].'">'.$agente['alias'].'</span></a>';
            }
        }

        $data[$index['module_name']] = ui_print_truncate_text(isset($alert['agent_module_name']) ? $alert['agent_module_name'] : modules_get_agentmodule_name($alert['id_agent_module']), 'module_small', false, true, true, '[&hellip;]', '');
    }

    $data[$index['agent_name']] .= $disabledHtmlEnd;

    $data[$index['description']] = '';

    if (defined('METACONSOLE')) {
        $data[$index['template']] .= '<a class="template_details" href="'.ui_get_full_url('/', false, false, false).'/ajax.php?page=enterprise/meta/include/ajax/tree_view.ajax&action=get_template_tooltip&id_template='.$template['id'].'&server_name='.$alert['server_data']['server_name'].'">';
    } else {
        $data[$index['template']] .= '<a class="template_details" href="ajax.php?page=godmode/alerts/alert_templates&get_template_tooltip=1&id_template='.$template['id'].'">';
    }

    $data[$index['template']] .= html_print_image('images/zoom.png', true);
    $data[$index['template']] .= '</a> ';
    $actionDefault = db_get_value_sql(
        'SELECT id_alert_action
		FROM talert_templates WHERE id = '.$alert['id_alert_template']
    );

    $data[$index['description']] .= $disabledHtmlStart.ui_print_truncate_text(io_safe_output($description), 'description', false, true, true, '[&hellip;]', '').$disabledHtmlEnd;

    $actions = alerts_get_alert_agent_module_actions($alert['id'], false, $alert['server_data']['id']);

    if (!empty($actions)) {
        $actionText = '<div><ul class="action_list">';
        foreach ($actions as $action) {
            $actionText .= '<div style="margin-bottom: 5px;" ><span class="action_name"><li>'.$action['name'];
            if ($action['fires_min'] != $action['fires_max']) {
                $actionText .= ' ('.$action['fires_min'].' / '.$action['fires_max'].')';
            }

            $actionText .= '</li></span></div>';
        }

        $actionText .= '</ul></div>';
    } else {
        if ($actionDefault != '') {
            $actionText = db_get_sql(
                sprintf(
                    'SELECT name FROM talert_actions WHERE id = %d',
                    $actionDefault
                )
            ).' <i>('.__('Default').')</i>';
        }
    }

    $data[$index['action']] = $actionText;

    $data[$index['last_fired']] = $disabledHtmlStart.ui_print_timestamp($alert['last_fired'], true).$disabledHtmlEnd;

    $status = STATUS_ALERT_NOT_FIRED;
    $title = '';

    if ($alert['times_fired'] > 0) {
        $status = STATUS_ALERT_FIRED;
        $title = __('Alert fired').' '.$alert['internal_counter'].' '.__('time(s)');
    } else if ($alert['disabled'] > 0) {
        $status = STATUS_ALERT_DISABLED;
        $title = __('Alert disabled');
    } else {
        $status = STATUS_ALERT_NOT_FIRED;
        $title = __('Alert not fired');
    }

    $data[$index['status']] = ui_print_status_image($status, $title, true);

    return $data;
}


/**
 * Prints a substracted string, length specified by cutoff, the full string will be in a rollover.
 *
 * @param string  $string   The string to be cut..
 * @param integer $cutoff   At how much characters to cut.
 * @param boolean $return   Whether to return or print it out.
 * @param integer $fontsize Size font (fixed) in px, applyed as CSS style (optional).
 *
 * @return string HTML string.
 */
function ui_print_string_substr($string, $cutoff=16, $return=false, $fontsize=0)
{
    if (empty($string)) {
        return '';
    }

    $string2 = io_safe_output($string);
    if (mb_strlen($string2, 'UTF-8') > $cutoff) {
        $string3 = '...';
    } else {
        $string3 = '';
    }

    $font_size_mod = '';

    if ($fontsize > 0) {
        $font_size_mod = "style='font-size: ".$fontsize."pt'";
    }

    $string = '<span '.$font_size_mod.' title="'.io_safe_input($string2).'">';
    $string .= mb_substr($string2, 0, $cutoff, 'UTF-8').$string3.'</span>';

    if ($return === false) {
        echo $string;
    }

    return $string;
}


/**
 * Gets a helper text explaining the requirement needs for an alert template
 * to get it fired.
 *
 * @param integer $id_alert_template Alert template id.
 * @param boolean $return            Wheter to return or print it out.
 * @param boolean $print_values      Wheter to put the values in the string or not.
 *
 * @return An HTML string if return was true.
 */
function ui_print_alert_template_example($id_alert_template, $return=false, $print_values=true)
{
    $output = '';

    $output .= html_print_image('images/information.png', true);
    $output .= '<span id="example">';
    $template = alerts_get_alert_template($id_alert_template);

    switch ($template['type']) {
        case 'equal':
            // Do not translate the HTML attributes.
            $output .= __('The alert would fire when the value is <span id="value"></span>');
        break;

        case 'not_equal':
            // Do not translate the HTML attributes.
            $output .= __('The alert would fire when the value is not <span id="value"></span>');
        break;

        case 'regex':
            if ($template['matches_value']) {
                // Do not translate the HTML attributes.
                $output .= __('The alert would fire when the value matches <span id="value"></span>');
            } else {
                // End if.
                $output .= __('The alert would fire when the value doesn\'t match <span id="value"></span>');
            }

            $value = $template['value'];
        break;

        case 'max_min':
            if ($template['matches_value']) {
                // Do not translate the HTML attributes.
                $output .= __('The alert would fire when the value is between <span id="min"></span> and <span id="max"></span>');
            } else {
                // End if.
                $output .= __('The alert would fire when the value is not between <span id="min"></span> and <span id="max"></span>');
            }
        break;

        case 'max':
            // Do not translate the HTML attributes.
            $output .= __('The alert would fire when the value is over <span id="max"></span>');
        break;

        case 'min':
            // Do not translate the HTML attributes.
            $output .= __('The alert would fire when the value is under <span id="min"></span>');
        break;

        case 'warning':
            // Do not translate the HTML attributes.
            $output .= __('The alert would fire when the module is in warning status');
        break;

        case 'critical':
            // Do not translate the HTML attributes.
            $output .= __('The alert would fire when the module is in critical status');
        break;

        default:
            // Do nothing.
            $output .= __('Unknown option.');
        break;
    }

    if ($print_values) {
        /*
         *   Replace span elements with real values. This is done in such way to avoid
         * duplicating strings and make it easily modificable via Javascript.
         */

        $output = str_replace('<span id="value"></span>', $template['value'], $output);
        $output = str_replace('<span id="max"></span>', $template['max_value'], $output);
        $output = str_replace('<span id="min"></span>', $template['min_value'], $output);
    }

    $output .= '</span>';
    if ($return) {
        return $output;
    }

    echo $output;
}


/**
 * Prints a help tip icon.
 *
 * @param string  $help_id     Id of the help article.
 * @param boolean $return      Whether to return or output the result.
 * @param string  $home_url    Home url if its necessary.
 * @param string  $image       Image path.
 * @param boolean $is_relative Route is relative or not.
 * @param string  $id          Target id.
 *
 * @return string The help tip
 */
function ui_print_help_icon(
    $help_id,
    $return=false,
    $home_url='',
    $image='images/help_green.png',
    $is_relative=false,
    $id=''
) {
    global $config;

    // Do not display the help icon if help is disabled.
    if ($config['disable_help']) {
        return '';
    }

    if (empty($home_url)) {
        $home_url = '';
    }

    if (defined('METACONSOLE')) {
        $home_url = '../../'.$home_url;
    }

    $url = get_help_info($help_id);
    $b = base64_encode($url);

    $help_handler = 'index.php?sec=view&sec2=general/help_feedback';
    // Needs to use url encoded to avoid anchor lost.
    $help_handler .= '&b='.$b;
    $help_handler .= '&pure=1&url='.$url;
    $output = html_print_image(
        $image,
        true,
        [
            'class'   => 'img_help',
            'title'   => __('Help'),
            'onclick' => "open_help ('".ui_get_full_url($help_handler)."')",
            'id'      => $id,
        ],
        false,
        $is_relative && is_metaconsole()
    );
    if (!$return) {
        echo $output;
    }

    return $output;
}


/**
 * Add a CSS file to the HTML head tag.
 *
 * To make a CSS file available just put it in include/styles. The
 * file name should be like "name.css". The "name" would be the value
 * needed to pass to this function.
 *
 * @param string $name Script name to add without the "jquery." prefix and the ".js"
 * suffix. Example:
 * <code>
 * ui_require_css_file ('pandora');
 * // Would include include/styles/pandora.js
 * </code>.
 * @param string $path Path where script is placed.
 *
 * @return boolean True if the file was added. False if the file doesn't exist.
 */
function ui_require_css_file($name, $path='include/styles/', $echo_tag=false)
{
    global $config;

    $filename = $path.$name.'.css';

    if ($echo_tag === true) {
        echo '<link type="text/css" rel="stylesheet" href="'.ui_get_full_url($filename, false, false, false).'">';
        return null;
    }

    if (! isset($config['css'])) {
        $config['css'] = [];
    }

    if (isset($config['css'][$name])) {
        return true;
    }

    if (! file_exists($filename)
        && ! file_exists($config['homedir'].'/'.$filename)
        && ! file_exists($config['homedir'].'/'.ENTERPRISE_DIR.'/'.$filename)
    ) {
        return false;
    }

    if (is_metaconsole()) {
        $config['css'][$name] = '/../../'.$filename;
    } else {
        $config['css'][$name] = $filename;
    }

    return true;
}


/**
 * Add a javascript file to the HTML head tag.
 *
 * To make a javascript file available just put it in include/javascript. The
 * file name should be like "name.js". The "name" would be the value
 * needed to pass to this function.
 *
 * @param string  $name     Script name to add without the "jquery." prefix and the ".js"
 *      suffix. Example:
 *      <code>
 *      ui_require_javascript_file ('pandora');
 *      // Would include include/javascript/pandora.js
 *      </code>.
 * @param string  $path     Path where script is placed.
 * @param boolean $echo_tag Just echo the script tag of the file.
 *
 * @return boolean True if the file was added. False if the file doesn't exist.
 */
function ui_require_javascript_file($name, $path='include/javascript/', $echo_tag=false)
{
    global $config;

    $filename = $path.$name.'.js';

    if ($echo_tag) {
        echo '<script type="text/javascript" src="'.ui_get_full_url($filename, false, false, false).'"></script>';
        return null;
    }

    if (! isset($config['js'])) {
        $config['js'] = [];
    }

    if (isset($config['js'][$name])) {
        return true;
    }

    // We checks two paths because it may fails on enterprise.
    if (! file_exists($filename) && ! file_exists($config['homedir'].'/'.$filename)) {
        return false;
    }

    if (is_metaconsole()) {
        $config['js'][$name] = '../../'.$filename;
    } else {
        $config['js'][$name] = $filename;
    }

    return true;
}


/**
 * Add a enteprise javascript file to the HTML head tag.
 *
 * * THIS FUNCTION COULD PRODUCE ISSUES WHILE INCLUDING JS FILES.
 * * USE ui_require_javascript_file('file', ENTERPRISE_DIR.'/location') INSTEAD.
 *
 * To make a javascript file available just put it in <ENTERPRISE_DIR>/include/javascript. The
 * file name should be like "name.js". The "name" would be the value
 * needed to pass to this function.
 *
 * @param string  $name                 Script name to add without the "jquery."
 *                                      prefix and the ".js"
 *                  suffix. Example:
 *                  <code>
 *                  ui_require_javascript_file ('pandora');
 *                  // Would include include/javascript/pandora.js
 *                  </code>.
 * @param boolean $disabled_metaconsole Disabled metaconsole.
 *
 * @return boolean True if the file was added. False if the file doesn't exist.
 */
function ui_require_javascript_file_enterprise($name, $disabled_metaconsole=false)
{
    global $config;

    $metaconsole_hack = '';
    if ($disabled_metaconsole) {
        $metaconsole_hack = '../../';
    }

    $filename = $metaconsole_hack.ENTERPRISE_DIR.'/include/javascript/'.$name.'.js';

    if (! isset($config['js'])) {
        $config['js'] = [];
    }

    if (isset($config['js'][$name])) {
        return true;
    }

    // We checks two paths because it may fails on enterprise.
    if (!file_exists($filename)
        && !file_exists($config['homedir'].'/'.$filename)
    ) {
        return false;
    }

    $config['js'][$name] = $filename;

    return true;
}


/**
 * Add a jQuery file to the HTML head tag.
 *
 * To make a jQuery script available just put it in include/javascript. The
 * file name should be like "jquery.name.js". The "name" would be the value
 * needed to pass to this function. Notice that this function does not manage
 * jQuery denpendencies.
 *
 * @param string  $name     Script name to add without the "jquery." prefix and the ".js"
 *      suffix. Example:
 *      <code>
 *      ui_require_jquery_file ('form');
 *      // Would include include/javascript/jquery.form.js
 *      </code>.
 * @param string  $path     Path where script is placed.
 * @param boolean $echo_tag Just echo the script tag of the file.
 *
 * @return boolean True if the file was added. False if the file doesn't exist.
 */
function ui_require_jquery_file($name, $path='include/javascript/', $echo_tag=false)
{
    global $config;

    $filename = $path.'jquery.'.$name.'.js';

    if ($echo_tag) {
        echo '<script type="text/javascript" src="'.ui_get_full_url(false, false, false, false).$filename.'"></script>';
        return null;
    }

    if (! isset($config['jquery'])) {
        $config['jquery'] = [];
    }

    if (isset($config['jquery'][$name])) {
        return true;
    }

    // We checks two paths because it may fails on enterprise.
    if (! file_exists($filename)
        && ! file_exists($config['homedir'].'/'.$filename)
    ) {
        return false;
    }

    $config['jquery'][$name] = $filename;

    return true;
}


/**
 * Callback function to add stuff to the head. This allows us to add scripts
 * to the header after the fact as well as extensive validation.
 *
 * DO NOT CALL print_f, echo, ob_start, ob_flush, ob_end functions here.
 *
 * To add css just put them in include/styles and then add them to the
 * $config['css'] array
 *
 * @param string $string   Callback will fill this with the current buffer.
 * @param mixed  $bitfield Callback will fill this with a bitfield (see ob_start).
 *
 * @return string String to return to the browser
 */
function ui_process_page_head($string, $bitfield)
{
    global $config;
    global $vc_public_view;

    if (isset($config['ignore_callback']) && $config['ignore_callback'] == true) {
        return '';
    }

    $output = '';

    $config_refr = -1;
    if (isset($config['refr'])) {
        $config_refr = $config['refr'];
    }

    // If user is logged or displayed view is the public view of visual console.
    if ($config_refr > 0
        && (isset($config['id_user']) || $vc_public_view == 1)
    ) {
        if ($config['enable_refr']
            || $_GET['sec2'] == 'operation/agentes/estado_agente'
            || $_GET['sec2'] == 'operation/agentes/tactical'
            || $_GET['sec2'] == 'operation/agentes/group_view'
            || $_GET['sec2'] == 'operation/events/events'
            || $_GET['sec2'] == 'operation/snmpconsole/snmp_view'
            || $_GET['sec2'] == 'operation/dashboard/dashboard'
        ) {
            $query = ui_get_url_refresh(false, false);

            /*
             * $output .= '<meta http-equiv="refresh" content="' .
             * $config_refr . '; URL=' . $query . '" />';
             */

            // End.
        }
    }

    $text_subtitle = isset($config['rb_product_name_alt']) ? '' : ' - '.__('the Flexible Monitoring System');

    $output .= "\n\t";
    $output .= '<title>'.get_product_name().$text_subtitle.'</title>
		<meta http-equiv="expires" content="never" />
		<meta http-equiv="content-type" content="text/html; charset=utf-8" />
		<meta http-equiv="Content-Style-Type" content="text/css" />
		<meta name="resource-type" content="document" />
		<meta name="distribution" content="global" />
		<meta name="author" content="'.get_copyright_notice().'" />
		<meta name="copyright" content="(c) '.get_copyright_notice().'" />
		<meta name="robots" content="index, follow" />';
        $output .= '<link rel="icon" href="'.ui_get_full_url('/').ui_get_favicon().'" type="image/ico" />';
        $output .= '<link rel="shortcut icon" href="'.ui_get_full_url('/').ui_get_favicon().'" type="image/x-icon" />
		<link rel="alternate" href="operation/events/events_rss.php" title="Pandora RSS Feed" type="application/rss+xml" />';

    if ($config['language'] != 'en') {
        // Load translated strings - load them last so they overload all
        // the objects.
        ui_require_javascript_file('time_'.$config['language']);
        ui_require_javascript_file('date'.$config['language']);
        ui_require_javascript_file('countdown_'.$config['language']);
    }

    $output .= "\n\t";

    /*
     * Load CSS
     */

    if (empty($config['css'])) {
        $config['css'] = [];
    }

    $login_ok = true;
    if (! isset($config['id_user']) && isset($_GET['login'])) {
        if (isset($_POST['nick']) && isset($_POST['pass'])) {
            $nick = get_parameter_post('nick');
            // This is the variable with the login.
            $pass = get_parameter_post('pass');
            // This is the variable with the password.
            $nick = db_escape_string_sql($nick);
            $pass = db_escape_string_sql($pass);

            // Process_user_login is a virtual function which should be defined
            // in each auth file.
            // It accepts username and password. The rest should be internal to
            // the auth file.
            // The auth file can set $config["auth_error"] to an informative
            // error output or reference their internal error messages to it
            // process_user_login should return false in case of errors or
            // invalid login, the nickname if correct.
            $nick_in_db = process_user_login($nick, $pass);

            if ($nick_in_db === false) {
                $login_ok = false;
            }
        }
    }

    // First, if user has assigned a skin then try to use css files of
    // skin subdirectory.
    $isFunctionSkins = enterprise_include_once('include/functions_skins.php');
    if (!$login_ok) {
        if ($isFunctionSkins !== ENTERPRISE_NOT_HOOK) {
            enterprise_hook('skins_cleanup');
        }
    }

    $exists_css = false;
    if ($login_ok && $isFunctionSkins !== ENTERPRISE_NOT_HOOK) {
        // Checks if user's skin is available.
        $exists_skin = enterprise_hook('skins_is_path_set');
        if ($exists_skin) {
            $skin_path = enterprise_hook('skins_get_skin_path');
            $skin_styles = themes_get_css($skin_path.'include/styles/');
            $exists_css = !empty($skin_styles);
        }
    }

    // Add the jquery UI styles CSS.
    $config['css']['jquery-UI'] = 'include/styles/js/jquery-ui.min.css';
    $config['css']['jquery-UI-custom'] = 'include/styles/js/jquery-ui_custom.css';
    // Add the dialog styles CSS.
    $config['css']['dialog'] = 'include/styles/dialog.css';
    // Add the dialog styles CSS.
    $config['css']['dialog'] = 'include/styles/js/introjs.css';

    // If the theme is the default, we don't load it twice.
    if ($config['style'] !== 'pandora') {
        // It loads the last of all.
        $config['css']['theme'] = 'include/styles/'.$config['style'].'.css';
    }

    // If skin's css files exists then add them.
    if ($exists_css) {
        foreach ($skin_styles as $filename => $name) {
            $style = substr($filename, 0, (strlen($filename) - 4));
            $config['css'][$style] = $skin_path.'include/styles/'.$filename;
        }
    } else {
        // Otherwise assign default and user's css.
        // User style should go last so it can rewrite common styles.
        $config['css'] = array_merge(
            [
                'common'  => 'include/styles/common.css',
                'menu'    => 'include/styles/menu.css',
                'tables'  => 'include/styles/tables.css',
                'general' => 'include/styles/pandora.css',
            ],
            $config['css']
        );
    }

    // We can't load empty and we loaded (conditionally) ie.
    $loaded = [
        '',
        'ie',
    ];

    foreach ($config['css'] as $name => $filename) {
        if (in_array($name, $loaded)) {
            continue;
        }

        array_push($loaded, $name);

        $url_css = ui_get_full_url($filename, false, false, false);
        $output .= '<link rel="stylesheet" href="'.$url_css.'" type="text/css" />'."\n\t";
    }

    /*
     * End load CSS
     */

    /*
     * Load jQuery
     */

    if (empty($config['jquery'])) {
        $config['jquery'] = [];
        // If it's empty, false or not init set array to empty just in case.
    }

    // Pandora specific jquery should go first.
    $black_list_pages_old_jquery = ['operation/gis_maps/index'];
    if (in_array(get_parameter('sec2'), $black_list_pages_old_jquery)) {
        $config['jquery'] = array_merge(
            [
                'jquery'  => 'include/javascript/jquery.js',
                'ui'      => 'include/javascript/jquery.ui.core.js',
                'dialog'  => 'include/javascript/jquery.ui.dialog.js',
                'pandora' => 'include/javascript/jquery.pandora.js',
            ],
            $config['jquery']
        );
    } else {
        $config['jquery'] = array_merge(
            [
                'jquery'    => 'include/javascript/jquery-3.3.1.min.js',
                'pandora'   => 'include/javascript/jquery.pandora.js',
                'jquery-ui' => 'include/javascript/jquery-ui.min.js',
            ],
            $config['jquery']
        );
    }

    // Include the datapicker language if exists.
    if (file_exists('include/languages/datepicker/jquery.ui.datepicker-'.$config['language'].'.js')) {
        $config['jquery']['datepicker_language'] = 'include/languages/datepicker/jquery.ui.datepicker-'.$config['language'].'.js';
    }

    // Include countdown library.
    $config['jquery']['countdown'] = 'include/javascript/jquery.countdown.js';

    // Then add each script as necessary.
    $loaded = [''];
    foreach ($config['jquery'] as $name => $filename) {
        if (in_array($name, $loaded)) {
            continue;
        }

        array_push($loaded, $name);

        $url_js = ui_get_full_url($filename, false, false, false);
        $output .= '<script type="text/javascript" src="'.$url_js.'"></script>'."\n\t";
    }

    /*
     * End load JQuery
     */

    /*
     * Load JS
     */

    if (empty($config['js'])) {
        $config['js'] = [];
        // If it's empty, false or not init set array to empty just in case.
    }

    // Pandora specific JavaScript should go first.
    $config['js'] = array_merge(
        [
            'pandora'    => 'include/javascript/pandora.js',
            'pandora_ui' => 'include/javascript/pandora_ui.js',
        ],
        $config['js']
    );
    // Load base64 javascript library.
    $config['js']['base64'] = 'include/javascript/encode_decode_base64.js';
    // Load qrcode library.
    $config['js']['qrcode'] = 'include/javascript/qrcode.js';
    // Load intro.js library (for bubbles and clippy).
    $config['js']['intro'] = 'include/javascript/intro.js';
    $config['js']['clippy'] = 'include/javascript/clippy.js';
    // Load Underscore.js library.
    $config['js']['underscore'] = 'include/javascript/underscore-min.js';

    // Load other javascript.
    // We can't load empty.
    $loaded = [''];
    foreach ($config['js'] as $name => $filename) {
        if (in_array($name, $loaded)) {
            continue;
        }

        array_push($loaded, $name);

        $url_js = ui_get_full_url($filename, false, false, false);
        $output .= '<script type="text/javascript" src="'.$url_js.'"></script>'."\n\t";
    }

    /*
     * End load JS
     */

    include_once __DIR__.'/graphs/functions_flot.php';
    $output .= include_javascript_dependencies_flot_graph(true);

    $output .= '<!--[if gte IE 6]>
		<link rel="stylesheet" href="include/styles/ie.css" type="text/css"/>
		<![endif]-->';

    $output .= $string;

    return $output;
}


/**
 * Callback function to add stuff to the body
 *
 * @param string $string   Callback will fill this with the current buffer.
 * @param mixed  $bitfield Callback will fill this with a bitfield (see ob_start).
 *
 * @return string String to return to the browser
 */
function ui_process_page_body($string, $bitfield)
{
    global $config;

    if (isset($config['ignore_callback'])
        && $config['ignore_callback'] == true
    ) {
        return null;
    }

    // Show custom background.
    $output = '<body'.(($config['pure']) ? ' class="pure"' : '').'>';

    $output .= $string;

    $output .= '</body>';

    return $output;
}


/**
 * Prints a pagination menu to browse into a collection of data.
 *
 * @param integer $count             Number of elements in the collection.
 * @param string  $url               URL of the pagination links. It must include all form
 *                values as GET form.
 * @param integer $offset            Current offset for the pagination. Default value would be
 *                taken from $_REQUEST['offset'].
 * @param integer $pagination        Current pagination size. If a user requests a larger
 *            pagination than config["block_size"].
 * @param boolean $return            Whether to return or print this.
 * @param string  $offset_name       The name of parameter for the offset.
 * @param boolean $print_total_items Show the text with the total items. By default true.
 * @param mixed   $other_class       Other_class.
 * @param mixed   $script            Script.
 * @param mixed   $parameter_script  Parameter_script.
 * @param string  $set_id            Set id of div.
 *
 * @return string The pagination div or nothing if no pagination needs to be done
 */
function ui_pagination(
    $count,
    $url=false,
    $offset=0,
    $pagination=0,
    $return=false,
    $offset_name='offset',
    $print_total_items=true,
    $other_class='',
    $script='',
    $parameter_script=[
        'count'  => '',
        'offset' => 'offset_param',
    ],
    $set_id=''
) {
    global $config;

    if (empty($pagination)) {
        $pagination = (int) $config['block_size'];
    }

    if (is_string($offset)) {
        $offset_name = $offset;
        $offset = (int) get_parameter($offset_name);
    }

    if (empty($offset)) {
        $offset = (int) get_parameter($offset_name);
    }

    if (empty($url)) {
        $url = ui_get_url_refresh([$offset_name => false]);
    }

    if (!empty($set_id)) {
        $set_id = " id = '".$set_id."'";
    }

    // Pagination links for users include delete, create and other params,
    // now not use these params, and not retry the previous action when go to
    // pagination link.
    $remove = [
        'user_del',
        'disable_user',
        'delete_user',
    ];

    // Check if url has &#x20; blankspace and replace it.
    preg_replace('/\&#x20;/', '%20', $url);

    $url = explode('&', $url);

    $finalUrl = [];
    foreach ($url as $key => $value) {
        if (strpos($value, $remove[0]) === false
            && strpos($value, $remove[1]) === false
            && strpos($value, $remove[2]) === false
        ) {
            array_push($finalUrl, $value);
        }
    }

    $url = implode('&', $finalUrl);

    /*
        URL passed render links with some parameter
        &offset - Offset records passed to next page
        &counter - Number of items to be blocked
        Pagination needs $url to build the base URL to render links, its a base url, like
        " http://pandora/index.php?sec=godmode&sec2=godmode/admin_access_logs "
    */

    $block_limit = PAGINATION_BLOCKS_LIMIT;
    // Visualize only $block_limit blocks.
    if ($count <= $pagination) {
        if ($print_total_items) {
            $output = "<div class='pagination ".$other_class."' ".$set_id.'>';
            // Show the count of items.
            $output .= '<div class="total_pages">'.sprintf(__('Total items: %s'), $count).'</div>';
            // End div and layout.
            $output .= '</div>';

            if ($return === false) {
                echo $output;
            }

            return $output;
        }

        return false;
    }

    $number_of_pages = ceil($count / $pagination);
    $actual_page = floor($offset / $pagination);
    $ini_page = (floor($actual_page / $block_limit) * $block_limit);
    $end_page = ($ini_page + $block_limit - 1);
    if ($end_page >= $number_of_pages) {
        $end_page = ($number_of_pages - 1);
    }

    $output = "<div class='pagination ".$other_class."' ".$set_id.'>';

    // Show the count of items.
    if ($print_total_items) {
        $output .= '<div class="total_pages">'.sprintf(__('Total items: %s'), $count).'</div>';
    }

    $output .= "<div class='total_number'>";

    // Show GOTO FIRST PAGE button.
    if ($number_of_pages > $block_limit) {
        if (!empty($script)) {
            $script_modified = $script;
            $script_modified = str_replace(
                $parameter_script['count'],
                $count,
                $script_modified
            );
            $script_modified = str_replace(
                $parameter_script['offset'],
                0,
                $script_modified
            );

            $output .= "<a class='pagination-arrows ".$other_class." offset_0'
				href='javascript: ".$script_modified.";'>".html_print_image('images/go_first_g.png', true, ['class' => 'bot']).'</a>';
        } else {
            $output .= "<a class='pagination-arrows ".$other_class." offset_0' href='".io_safe_output($url).'&amp;'.$offset_name."=0'>".html_print_image('images/go_first_g.png', true, ['class' => 'bot']).'</a>';
        }
    }

    /*
     * Show PREVIOUS PAGE GROUP OF PAGES
     * For example
     * You are in the 12 page with a block of 5 pages
     * << < 10 - 11 - [12] - 13 - 14 > >>
     * Click in <
     * Result << < 5 - 6 - 7 - 8 - [9] > >>
     */

    if ($ini_page >= $block_limit) {
        $offset_previous_page = (($ini_page - 1) * $pagination);

        if (!empty($script)) {
            $script_modified = $script;
            $script_modified = str_replace(
                $parameter_script['count'],
                $count,
                $script_modified
            );
            $script_modified = str_replace(
                $parameter_script['offset'],
                $offset_previous_page,
                $script_modified
            );

            $output .= "<a class='pagination-arrows ".$other_class.' offset_'.$offset_previous_page."'
				href='javacript: ".$script_modified.";'>".html_print_image('images/go_previous_g.png', true, ['class' => 'bot']).'</a>';
        } else {
            $output .= "<a class='pagination-arrows ".$other_class.' offset_'.$offset_previous_page."' href='".$url.'&amp;'.$offset_name.'='.$offset_previous_page."'>".html_print_image('images/go_previous_g.png', true, ['class' => 'bot']).'</a>';
        }
    }

    // Show pages.
    for ($iterator = $ini_page; $iterator <= $end_page; $iterator++) {
        $actual_page = (int) ($offset / $pagination);

        if ($iterator == $actual_page) {
            $output .= "<div class='page_number page_number_active'>";
        } else {
            $output .= "<div class='page_number'>";
        }

        $offset_page = ($iterator * $pagination);

        if (!empty($script)) {
            $script_modified = $script;
            $script_modified = str_replace(
                $parameter_script['count'],
                $count,
                $script_modified
            );
            $script_modified = str_replace(
                $parameter_script['offset'],
                $offset_page,
                $script_modified
            );

            $output .= "<a class='pagination ".$other_class.' offset_'.$offset_page."'
				href='javascript: ".$script_modified.";'>";
        } else {
            $output .= "<a class='pagination ".$other_class.' offset_'.$offset_page."' href='".$url.'&amp;'.$offset_name.'='.$offset_page."'>";
        }

        $output .= $iterator;

        $output .= '</a></div>';
    }

    /*
     * Show NEXT PAGE GROUP OF PAGES
     * For example
     * You are in the 12 page with a block of 5 pages
     * << < 10 - 11 - [12] - 13 - 14 > >>
     * Click in >
     * Result << < [15] - 16 - 17 - 18 - 19 > >>
     */

    if (($number_of_pages - $ini_page) > $block_limit) {
        $offset_next_page = (($end_page + 1) * $pagination);

        if (!empty($script)) {
            $script_modified = $script;
            $script_modified = str_replace(
                $parameter_script['count'],
                $count,
                $script_modified
            );
            $script_modified = str_replace(
                $parameter_script['offset'],
                $offset_next_page,
                $script_modified
            );

            $output .= "<a class='pagination-arrows ".$other_class.' offset_'.$offset_next_page."'
				href='javascript: ".$script_modified.";'>".html_print_image('images/go_next_g.png', true, ['class' => 'bot']).'</a>';
        } else {
            $output .= "<a class='pagination-arrows ".$other_class.' offset_'.$offset_next_page."' href='".$url.'&amp;'.$offset_name.'='.$offset_next_page."'>".html_print_image('images/go_next_g.png', true, ['class' => 'bot']).'</a>';
        }
    }

    // Show GOTO LAST PAGE button.
    if ($number_of_pages > $block_limit) {
        $offset_lastpage = (($number_of_pages - 1) * $pagination);

        if (!empty($script)) {
            $script_modified = $script;
            $script_modified = str_replace(
                $parameter_script['count'],
                $count,
                $script_modified
            );
            $script_modified = str_replace(
                $parameter_script['offset'],
                $offset_lastpage,
                $script_modified
            );

            $output .= "<a class='pagination-arrows ".$other_class.' offset_'.$offset_lastpage."'
				href='javascript: ".$script_modified.";'>".html_print_image('images/go_last_g.png', true, ['class' => 'bot']).'</a>';
        } else {
            $output .= "<a class='pagination-arrows ".$other_class.' offset_'.$offset_lastpage."' href='".$url.'&amp;'.$offset_name.'='.$offset_lastpage."'>".html_print_image('images/go_last_g.png', true, ['class' => 'bot']).'</a>';
        }
    }

    $output .= '</div>';
    // End div and layout
    // total_number.
    $output .= '</div>';

    if ($return === false) {
        echo $output;
    }

    return $output;
}


/**
 * Prints only a tip button which shows a text when the user puts the mouse over it.
 *
 * @param string  $action Complete text to show in the tip.
 * @param boolean $return Whether to return an output string or echo now.
 *
 * @return string HTML code if return parameter is true.
 */
function ui_print_session_action_icon($action, $return=false)
{
    $key_icon = [
        'acl'             => 'images/delete.png',
        'agent'           => 'images/agent.png',
        'module'          => 'images/module.png',
        'alert'           => 'images/bell.png',
        'incident'        => 'images/default_list.png',
        'logon'           => 'images/house.png',
        'logoff'          => 'images/house.png',
        'massive'         => 'images/config.png',
        'hack'            => 'images/application_edit.png',
        'event'           => 'images/lightning_go.png',
        'policy'          => 'images/policies.png',
        'report'          => 'images/reporting.png',
        'file collection' => 'images/collection_col.png',
        'user'            => 'images/user_green.png',
        'password'        => 'images/lock.png',
        'session'         => 'images/heart_col.png',
        'snmp'            => 'images/snmp.png',
        'command'         => 'images/bell.png',
        'category'        => 'images/category_col.png',
        'dashboard'       => 'images/dashboard_col.png',
        'api'             => 'images/eye.png',
        'db'              => 'images/database.png',
        'setup'           => 'images/cog.png',
    ];

    $output = '';
    foreach ($key_icon as $key => $icon) {
        if (stristr($action, $key) !== false) {
            $output = html_print_image($icon, true, ['title' => $action], false, false, false, true).' ';
            break;
        }
    }

    if ($return) {
        return $output;
    }

    echo $output;
}


/**
 * Prints only a tip button which shows a text when the user puts the mouse over it.
 *
 * @param string  $text        Complete text to show in the tip.
 * @param boolean $return      Whether to return an output string or echo now.
 * @param string  $img         Displayed image.
 * @param boolean $is_relative Print image in relative way.
 * @param string  $style       Specific style.
 *
 * @return string HTML code if return parameter is true.
 */
function ui_print_help_tip(
    $text,
    $return=false,
    $img='images/tip_help.png',
    $is_relative=false,
    $style=''
) {
    $output = '<a href="javascript:" class="tip" style="'.$style.'" >';
    $output .= html_print_image(
        $img,
        true,
        ['title' => $text],
        false,
        $is_relative && is_metaconsole()
    ).'</a>';

    if ($return) {
        return $output;
    }

    echo $output;
}


/**
 * Prints link to show something.
 *
 * @param string  $text        Complete text to show in the tip.
 * @param boolean $return      Whether to return an output string or echo now.
 * @param string  $img         Displayed image.
 * @param boolean $is_relative Print image in relative way.
 *
 * @return string HTML.
 */
function ui_print_help_tip_border(
    $text,
    $return=false,
    $img='images/tip_border.png',
    $is_relative=false
) {
    $output = '<a href="javascript:" class="tip" >'.html_print_image(
        $img,
        true,
        ['title' => $text],
        false,
        $is_relative && is_metaconsole()
    ).'</a>';

    if ($return) {
        return $output;
    }

    echo $output;
}


/**
 * Powerful debug function that also shows a backtrace.
 *
 * This functions need to have active $config['debug'] variable to work.
 *
 * @param mixed   $var       Variable name to debug.
 * @param boolean $backtrace Wheter to print the backtrace or not.
 *
 * @return boolean Tru if the debug was actived. False if not.
 */
function ui_debug($var, $backtrace=true)
{
    global $config;
    if (! isset($config['debug'])) {
        return false;
    }

    static $id = 0;
    static $trace_id = 0;

    $id++;

    if ($backtrace) {
        echo '<div class="debug">';
        echo '<a href="#" onclick="$(\'#trace-'.$id.'\').toggle ();return false;">Backtrace</a>';
        echo '<div id="trace-'.$id.'" class="backtrace invisible">';
        echo '<ol>';
        $traces = debug_backtrace();
        // Ignore debug function.
        unset($traces[0]);
        foreach ($traces as $trace) {
            $trace_id++;

            /*
             *   Many classes are used to allow better customization.
             * Please, do not remove them
             */

            echo '<li>';
            if (isset($trace['class'])) {
                echo '<span class="class">'.$trace['class'].'</span>';
            }

            if (isset($trace['type'])) {
                echo '<span class="type">'.$trace['type'].'</span>';
            }

            echo '<span class="function">';
            echo '<a href="#" onclick="$(\'#args-'.$trace_id.'\').toggle ();return false;">'.$trace['function'].'()</a>';
            echo '</span>';
            if (isset($trace['file'])) {
                echo ' - <span class="filename">';
                echo str_replace($config['homedir'].'/', '', $trace['file']);
                echo ':'.$trace['line'].'</span>';
            } else {
                echo ' - <span class="filename"><em>Unknown file</em></span>';
            }

            echo '<pre id="args-'.$trace_id.'" class="invisible">';
            echo '<div class="parameters">Parameter values:</div>';
            echo '<ol>';
            foreach ($trace['args'] as $arg) {
                echo '<li>';
                print_r($arg);
                echo '</li>';
            }

            echo '</ol>';
            echo '</pre>';
            echo '</li>';
        }

        echo '</ol>';
        echo '</div></div>';
    }

    // Actually print the variable given.
    echo '<pre class="debug">';
    print_r($var);
    echo '</pre>';

    return true;
}


/**
 * Prints icon of a module type
 *
 * @param integer $id_moduletype Module Type ID.
 * @param boolean $return        Whether to return or print.
 * @param boolean $relative      Whether to use relative path to image or not (i.e. $relative= true : /pandora/<img_src>).
 * @param boolean $options       Whether to use image options like style, border or title on the icon.
 * @param boolean $src           Src.
 *
 * @return string An HTML string with the icon. Printed if return is false
 */
function ui_print_moduletype_icon(
    $id_moduletype,
    $return=false,
    $relative=false,
    $options=true,
    $src=false
) {
    global $config;

    $type = db_get_row(
        'ttipo_modulo',
        'id_tipo',
        (int) $id_moduletype,
        [
            'descripcion',
            'icon',
        ]
    );
    if ($type === false) {
        $type = [];
        $type['descripcion'] = __('Unknown type');
        $type['icon'] = 'b_down.png';
    }

    $imagepath = 'images/'.$type['icon'];
    if (! file_exists($config['homedir'].'/'.$imagepath)) {
        $imagepath = ENTERPRISE_DIR.'/'.$imagepath;
    }

    if ($src) {
        return $imagepath;
    }

    if ($options) {
        return html_print_image(
            $imagepath,
            $return,
            [
                'border' => 0,
                'title'  => $type['descripcion'],
            ],
            false,
            $relative
        );
    } else {
        return html_print_image(
            $imagepath,
            $return,
            false,
            false,
            $relative
        );
    }
}


/**
 * Print module max/min values for warning/critical state
 *
 * @param float  $max_warning  Max value for warning state.
 * @param float  $min_warning  Min value for warning state.
 * @param string $str_warning  String warning state.
 * @param float  $max_critical Max value for critical state.
 * @param float  $min_critical Min value for critical state.
 * @param string $str_critical String for critical state.
 *
 * @return string HTML string
 */
function ui_print_module_warn_value(
    $max_warning,
    $min_warning,
    $str_warning,
    $max_critical,
    $min_critical,
    $str_critical,
    $warning_inverse=0,
    $critical_inverse=0
) {
    $war_inv = '';
    $crit_inv = '';

    if ($warning_inverse == 1) {
        $war_inv = ' (inv)';
    }

    if ($critical_inverse == 1) {
        $crit_inv = ' (inv)';
    }

    $data = "<span title='".__('Warning').': '.__('Max').$max_warning.'/'.__('Min').$min_warning.$war_inv.' - '.__('Critical').': '.__('Max').$max_critical.'/'.__('Min').$min_critical.$crit_inv."'>";

    if ($max_warning != $min_warning) {
        $data .= format_for_graph($max_warning).'/'.format_for_graph($min_warning);
    } else {
        $data .= __('N/A');
    }

    $data .= ' - ';

    if ($max_critical != $min_critical) {
        $data .= format_for_graph($max_critical).'/'.format_for_graph($min_critical);
    } else {
        $data .= __('N/A');
    }

    $data .= '</span>';
    return $data;
}


/**
 * Format a file size from bytes to a human readable meassure.
 *
 * @param integer $bytes File size in bytes.
 *
 * @return string Bytes converted to a human readable meassure.
 */
function ui_format_filesize($bytes)
{
    $bytes = (int) $bytes;
    $strs = [
        'B',
        'kB',
        'MB',
        'GB',
        'TB',
    ];
    if ($bytes <= 0) {
        return '0 '.$strs[0];
    }

    $con = 1024;
    $log = (int) (log($bytes, $con));

    return format_numeric(($bytes / pow($con, $log)), 1).' '.$strs[$log];
}


/**
 * Returns the current path to the selected image set to show the
 * status of agents and alerts.
 *
 * @return array An array with the image path, image width and image height.
 */
function ui_get_status_images_path()
{
    global $config;

    $imageset = $config['status_images_set'];

    if (strpos($imageset, ',') === false) {
        $imageset .= ',40x18';
    }

    $array_split = preg_split('/\,/', $imageset);
    $imageset = $array_split[0];
    $sizes    = $array_split[1];

    if (strpos($sizes, 'x') === false) {
        $sizes .= 'x18';
    }

    $array_split_size = preg_split('/x/', $sizes);
    $imagewidth  = $array_split_size[0];
    $imageheight = $array_split_size[1];

    $imagespath = 'images/status_sets/'.$imageset;

    return [$imagespath];
}


/**
 * Prints an image representing a status.
 *
 * @param string  $type           Type.
 * @param string  $title          Title.
 * @param boolean $return         Whether to return an output string or echo now (optional, echo by default).
 * @param array   $options        Options to set image attributes: I.E.: style.
 * @param string  $path           Path of the image, if not provided use the status path.
 * @param boolean $image_with_css Don't use an image. Draw an image with css styles.
 * @param string  $extra_text     Text that is displayed after title (i.e. time elapsed since last status change of module).
 *
 * @return string HTML code if return parameter is true.
 */
function ui_print_status_image(
    $type,
    $title='',
    $return=false,
    $options=false,
    $path=false,
    $image_with_css=false,
    $extra_info=''
) {
    if ($path === false) {
        $imagepath_array = ui_get_status_images_path();
        $imagepath = $imagepath_array[0];
    } else {
        $imagepath = $path;
    }

    if ($imagepath == 'images/status_sets/default') {
        $image_with_css = true;
    }

    $imagepath .= '/'.$type;

    if ($image_with_css === true) {
        $shape_status = get_shape_status_set($type);
        return ui_print_status_sets($type, $title, $return, $shape_status, $extra_info);
    } else {
        if ($options === false) {
            $options = [];
        }

        $options['title'] = $title;

        return html_print_image($imagepath, $return, $options, false, false, false, true);
    }
}


/**
 * Returns html code to print a shape for a module.
 *
 * @param integer $status Module status.
 * @param boolean $return True or false.
 * @param string  $class  Custom class or use defined.
 *
 * @return string HTML code for shape.
 */
function ui_print_module_status(
    $status,
    $return=false,
    $class='status_rounded_rectangles'
) {
    $color = modules_get_color_status($status, true);
    $title = modules_get_modules_status($status);

    $output = '<div style="background: '.$color;
    $output .= '" class="'.$class;
    $output .= '" title="'.$title.'"></div>';

    if ($return === false) {
        echo $output;
    }

    return $output;
}


/**
 * Get the shape of an image by assigning it a CSS class. Prints an image with CSS representing a status.
 *
 * @param string $type Module/Agent/Alert status.
 *
 * @return array With CSS class.
 */
function get_shape_status_set($type)
{
    switch ($type) {
        // Small rectangles.
        case STATUS_ALERT_NOT_FIRED:
        case STATUS_ALERT_FIRED:
        case STATUS_ALERT_DISABLED:
            $return = ['class' => 'status_small_rectangles'];
        break;

        // Rounded rectangles.
        case STATUS_MODULE_OK:
        case STATUS_AGENT_OK:
        case STATUS_MODULE_NO_DATA:
        case STATUS_AGENT_NO_DATA:
        case STATUS_MODULE_CRITICAL:
        case STATUS_MODULE_ALERT_TRIGGERED:
        case STATUS_AGENT_CRITICAL:
        case STATUS_MODULE_WARNING:
        case STATUS_AGENT_WARNING:
        case STATUS_MODULE_UNKNOWN:
        case STATUS_AGENT_UNKNOWN:
        case STATUS_AGENT_DOWN:
        case STATUS_AGENT_NO_MONITORS:
            $return = ['class' => 'status_rounded_rectangles'];
        break;

        // Small squares.
        case STATUS_SERVER_OK:
        case STATUS_SERVER_DOWN:
        case STATUS_SERVER_CRASH:
            $return = ['class' => 'status_small_squares'];
        break;

        // Balls.
        case STATUS_AGENT_CRITICAL_BALL:
        case STATUS_AGENT_WARNING_BALL:
        case STATUS_AGENT_DOWN_BALL:
        case STATUS_AGENT_UNKNOWN_BALL:
        case STATUS_AGENT_OK_BALL:
        case STATUS_AGENT_NO_DATA_BALL:
        case STATUS_AGENT_NO_MONITORS_BALL:
        case STATUS_SERVER_OK_BALL:
        case STATUS_SERVER_DOWN_BALL:
        case STATUS_SERVER_CRASH_BALL:
            $return = ['class' => 'status_balls'];
        break;

        // Small Balls.
        case STATUS_MODULE_OK_BALL:
        case STATUS_MODULE_CRITICAL_BALL:
        case STATUS_MODULE_WARNING_BALL:
        case STATUS_MODULE_NO_DATA_BALL:
        case STATUS_MODULE_UNKNOWN_BALL:
        case STATUS_ALERT_FIRED_BALL:
        case STATUS_ALERT_NOT_FIRED_BALL:
        case STATUS_ALERT_DISABLED_BALL:
            $return = ['class' => 'status_small_balls'];
        break;

        default:
            // Ignored.
        break;
    }

    return $return;
}


/**
 * Prints an image representing a status.
 *
 * @param string  $status     Module status.
 * @param string  $title      Title.
 * @param boolean $return     Whether to return an output string or echo now (optional, echo by default).
 * @param array   $options    Options to set image attributes: I.E.: style.
 * @param string  $extra_info Text that is displayed after title (i.e. time elapsed since last status change of module).
 *
 * @return string HTML.
 */
function ui_print_status_sets(
    $status,
    $title='',
    $return=false,
    $options=false,
    $extra_info=''
) {
    global $config;

    if ($options === false) {
        $options = [];
    }

    if (isset($options['style'])) {
        $options['style'] .= ' background: '.modules_get_color_status($status).'; display: inline-block;';
    } else {
        $options['style'] = 'background: '.modules_get_color_status($status).'; display: inline-block;';
    }

    if (isset($options['class'])) {
        $options['class'] = $options['class'];
    }

    if ($title != '') {
        $options['title'] = empty($extra_info) ? $title : $title.'&#10'.$extra_info;
        $options['data-title'] = empty($extra_info) ? $title : $title.'<br>'.$extra_info;
        $options['data-use_title_for_force_title'] = 1;
        if (isset($options['class'])) {
            $options['class'] .= ' forced_title';
        } else {
            $options['class'] = 'forced_title';
        }
    }

    $output = '<div ';
    foreach ($options as $k => $v) {
        $output .= $k.'="'.$v.'"';
    }

    $output .= '>';
    $output .= '</div>';

    if ($return === false) {
        echo $output;
    }

    return $output;

}


/**
 * Generates a progress bar CSS based.
 * Requires css progress.css
 *
 * @param integer $progress Progress.
 * @param string  $width    Width.
 * @param integer $height   Height in 'em'.
 * @param string  $color    Color.
 * @param boolean $return   Return or paint (if false).
 * @param boolean $text     Text to be displayed,by default progress %.
 * @param array   $ajax     Ajax: [ 'page' => 'page', 'data' => 'data' ] Sample:
 *   [
 *       'page'     => 'operation/agentes/ver_agente', Target page.
 *       'interval' => 100 / $agent["intervalo"], Ask every interval seconds.
 *       'simple'   => 0,
 *       'data'     => [ Data to be sent to target page.
 *           'id_agente'       => $id_agente,
 *           'refresh_contact' => 1,
 *       ],
 *   ].
 *
 * @return string HTML code.
 */
function ui_progress(
    $progress,
    $width='100%',
    $height='2.5',
    $color='#82b92e',
    $return=true,
    $text='',
    $ajax=false
) {
    if (!$progress) {
        $progress = 0;
    }

    if ($progress > 100) {
        $progress = 100;
    }

    if ($progress < 0) {
        $progress = 0;
    }

    if (empty($text)) {
        $text = $progress.'%';
    }

    $id = uniqid();

    ui_require_css_file('progress');
    $output .= '<span id="'.$id.'" class="progress_main" data-label="'.$text;
    $output .= '" style="width: '.$width.'; height: '.$height.'em; border: 1px solid '.$color.'">';
    $output .= '<span id="'.$id.'_progress" class="progress" style="width: '.$progress.'%; background: '.$color.'"></span>';
    $output .= '</span>';

    if ($ajax !== false && is_array($ajax)) {
        if ($ajax['simple']) {
            $output .= '<script type="text/javascript">
    $(document).ready(function() {
        setInterval(() => {
                $.post({
                    url: "'.ui_get_full_url('ajax.php', false, false, false).'",
                    data: {';
            if (is_array($ajax['data'])) {
                foreach ($ajax['data'] as $token => $value) {
                    $output .= '
                            '.$token.':"'.$value.'",';
                }
            }

            $output .= '
                        page: "'.$ajax['page'].'"
                    },
                    success: function(data) {
                        try {
                            val = JSON.parse(data);
                            $("#'.$id.'").attr("data-label", val + " %");
                            $("#'.$id.'_progress").width(val+"%");';
            if (isset($ajax['oncomplete'])) {
                $output .= '
                            if (val == 100) {
                                '.$ajax['oncomplete'].'($("#'.$id.'"));
                            }
                ';
            }

            $output .= '
                        } catch (e) {
                            console.error(e);
                        }
                    }
                });
            }, '.($ajax['interval'] > 0 ? $ajax['interval'] * 1000 : 30000 ).');
    });
    </script>';
        } else {
            $output .= '<script type="text/javascript">
    $(document).ready(function() {
        setInterval(() => {
                last = $("#'.$id.'").attr("data-label").split(" ")[0]*1;
                width = $("#'.$id.'_progress").width() / $("#'.$id.'_progress").parent().width() * 100;
                width_interval = '.$ajax['interval'].';
                if (last % 10 == 0) {
                    $.post({
                        url: "'.ui_get_full_url('ajax.php', false, false, false).'",
                        data: {';
            if (is_array($ajax['data'])) {
                foreach ($ajax['data'] as $token => $value) {
                    $output .= '
                                '.$token.':"'.$value.'",';
                }
            }

            $output .= '
                            page: "'.$ajax['page'].'"
                        },
                        success: function(data) {
                            try {
                                val = JSON.parse(data);
                                $("#'.$id.'").attr("data-label", val["last_contact"]+" s");
                                $("#'.$id.'_progress").width(val["progress"]+"%");
                            } catch (e) {
                                console.error(e);
                                $(".progress_text").attr("data-label", (last -1) + " s");
                                if (width < 100) {
                                    $("#'.$id.'_progress").width((width+width_interval) + "%");
                                }
                            }
                        }
                    });
                } else {
                    $("#'.$id.'").attr("data-label", (last -1) + " s");
                    if (width < 100) {
                        $("#'.$id.'_progress").width((width+width_interval) + "%");
                    }
                }
            }, 1000);
    });
    </script>';
        }
    }

    if (!$return) {
        echo $output;
    }

    return $output;
}


/**
 * Generates a progress bar CSS based.
 * Requires css progress.css
 *
 * @param array $data With following content:
 *
 *  'slices' => [
 *  'label' => [ // Name of the slice
 * 'value' => value
 * 'color' => color of the slice.
 *  ]
 *  ],
 *  'width'  => Width
 *  'height' => Height in 'em'
 *  'return' => Boolean, return or paint.
 *
 * @return string HTML code.
 */
function ui_progress_extend(
    array $data
) {
    if (is_array($data) === false) {
        // Failed.
        return false;
    }

    if (is_array($data['slices']) === false) {
        // Failed.
        return false;
    }

    if (isset($data['width']) === false) {
        $data['width'] = '100';
    }

    if (isset($data['height']) === false) {
        $data['height'] = '1.3';
    }

    $total = array_reduce(
        $data['slices'],
        function ($carry, $item) {
            $carry += $item['value'];
            return $carry;
        }
    );
    if ($total == 0) {
        return null;
    }

    ui_require_css_file('progress');

    // Main container.
    $output .= '<div class="progress_main_noborder" ';
    $output .= '" style="width:'.$data['width'].'%;';
    $output .= ' height:'.$data['height'].'em;">';

    foreach ($data['slices'] as $label => $def) {
        $width = ($def['value'] * 100 / $total);
        $output .= '<div class="progress forced_title" ';
        $output .= ' data-title="'.$label.': '.$def['value'].'" ';
        $output .= ' data-use_title_for_force_title="1"';
        $output .= ' style="width:'.$width.'%;';
        $output .= ' background-color:'.$def['color'].';';
        $output .= '">';
        $output .= '</div>';
    }

    $output .= '</div>';

    if (!$data['return']) {
        echo $output;
    }

    return $output;
}


/**
 * Generate needed code to print a datatables jquery plugin.
 *
 * @param array $parameters All desired data using following format:
 * [
 *   'print' => true (by default printed)
 *   'id' => datatable id.
 *   'class' => datatable class.
 *   'style' => datatable style.
 *   'order' => [
 *      'field' => column name
 *      'direction' => asc or desc
 *    ],
 *   'default_pagination' => integer, default pagination is set to block_size
 *   'ajax_url' => 'include/ajax.php'  ajax_url.
 *   'ajax_data' => [ operation => 1 ] extra info to be sent.
 *   'ajax_postprocess' => a javscript function to postprocess data received
 *                         by ajax call. It is applied foreach row and must
 *                         use following format:
 * * [code]
 * * function (item) {
 * *       // Process received item, for instance, name:
 * *       tmp = '<span class=label>' + item.name + '</span>';
 * *       item.name = tmp;
 * *   }
 * * [/code]
 *   'columns_names' => [
 *      'column1'  :: Used as th text. Direct text entry. It could be array:
 *      OR
 *      [
 *        'id' => th id.
 *        'class' => th class.
 *        'style' => th style.
 *        'text' => 'column1'.
 *      ]
 *   ],
 *   'columns' => [
 *      'column1',
 *      'column2',
 *      ...
 *   ],
 *   'no_sortable_columns' => [ indexes ] 1,2... -1 etc. Avoid sorting.
 *   'form' => [
 *      'html' => 'html code' a directly defined inputs in HTML.
 *      'extra_buttons' => [
 *          [
 *              'id' => button id,
 *              'class' => button class,
 *              'style' => button style,
 *              'text' => button text,
 *              'onclick' => button onclick,
 *          ]
 *      ],
 *      'search_button_class' => search button class.
 *      'class' => form class.
 *      'id' => form id.
 *      'style' => form style.
 *      'js' => optional extra actions onsubmit.
 *      'inputs' => [
 *          'label' => Input label.
 *          'type' => Input type.
 *          'value' => Input value.
 *          'name' => Input name.
 *          'id' => Input id.
 *          'options' => [
 *             'option1'
 *             'option2'
 *             ...
 *          ]
 *      ]
 *   ],
 *   'extra_html' => HTML content to be placed after 'filter' section.
 *   'drawCallback' => function to be called after draw. Sample in:
 *            https://datatables.net/examples/advanced_init/row_grouping.html
 * ]
 * End.
 *
 * @return string HTML code with datatable.
 * @throws Exception On error.
 */
function ui_print_datatable(array $parameters)
{
    global $config;

    if (isset($parameters['id'])) {
        $table_id = $parameters['id'];
        $form_id = 'form_'.$parameters['id'];
    } else {
        $table_id = uniqid('datatable_');
        $form_id = uniqid('datatable_filter_');
    }

    if (!isset($parameters['columns']) || !is_array($parameters['columns'])) {
        throw new Exception('[ui_print_datatable]: You must define columns for datatable');
    }

    if (isset($parameters['column_names'])
        && is_array($parameters['column_names'])
        && count($parameters['columns']) != count($parameters['column_names'])
    ) {
        throw new Exception('[ui_print_datatable]: Columns and columns names must have same length');
    }

    if (!isset($parameters['ajax_url'])) {
        throw new Exception('[ui_print_datatable]: Parameter ajax_url is required');
    }

    if (!isset($parameters['default_pagination'])) {
        $parameters['default_pagination'] = $config['block_size'];
    }

    if (!isset($parameters['paging'])) {
        $parameters['paging'] = true;
    }

    $no_sortable_columns = [];
    if (isset($parameters['no_sortable_columns'])) {
        $no_sortable_columns = json_encode($parameters['no_sortable_columns']);
    }

    if (!is_array($parameters['order'])) {
        $order = '0, "asc"';
    } else {
        if (!isset($parameters['order']['direction'])) {
            $direction = 'asc';
        }

        if (!isset($parameters['order']['field'])) {
            $order = 0;
        } else {
            $order = array_search(
                $parameters['order']['field'],
                $parameters['columns']
            );

            if ($order === false) {
                $order = 0;
            }
        }

        $order .= ', "'.$parameters['order']['direction'].'"';
    }

    if (!isset($parameters['ajax_data'])) {
        $parameters['ajax_data'] = '';
    }

    $search_button_class = 'sub filter';
    if (isset($parameters['search_button_class'])) {
        $search_button_class = $parameters['search_button_class'];
    }

    if (isset($parameters['pagination_options'])) {
        $pagination_options = $parameters['pagination_options'];
    } else {
        $pagination_options = [
            [
                $parameters['default_pagination'],
                10,
                25,
                100,
                200,
                500,
                1000,
                -1,
            ],
            [
                $parameters['default_pagination'],
                10,
                25,
                100,
                200,
                500,
                1000,
                'All',
            ],
        ];
    }

    if (!is_array($parameters['datacolumns'])) {
        $parameters['datacolumns'] = $parameters['columns'];
    }

    // Datatable filter.
    if (isset($parameters['form']) && is_array($parameters['form'])) {
        if (isset($parameters['form']['id'])) {
            $form_id = $parameters['form']['id'];
        }

        if (isset($parameters['form']['class'])) {
            $form_class = $parameters['form']['class'];
        } else {
            $form_class = '';
        }

        if (isset($parameters['form']['style'])) {
            $form_style = $parameters['form']['style'];
        } else {
            $form_style = '';
        }

        if (isset($parameters['form']['js'])) {
            $form_js = $parameters['form']['js'];
        } else {
            $form_js = '';
        }

        $filter = '<form class="'.$form_class.'" ';
        $filter .= ' id="'.$form_id.'" ';
        $filter .= ' style="'.$form_style.'" ';
        $filter .= ' onsubmit="'.$form_js.';return false;">';

        if (isset($parameters['form']['html'])) {
            $filter .= $parameters['form']['html'];
        }

        $filter .= '<ul class="datatable_filter content">';

        foreach ($parameters['form']['inputs'] as $input) {
            $filter .= html_print_input(($input + ['return' => true]), 'li');
        }

        $filter .= '<li>';
        // Search button.
        $filter .= '<input type="submit" class="'.$search_button_class.'" ';
        $filter .= ' id="'.$form_id.'_search_bt" value="'.__('Filter').'"/>';

        // Extra buttons.
        if (is_array($parameters['form']['extra_buttons'])) {
            foreach ($parameters['form']['extra_buttons'] as $button) {
                $filter .= '<button id="'.$button['id'].'" ';
                $filter .= ' class="'.$button['class'].'" ';
                $filter .= ' style="'.$button['style'].'" ';
                $filter .= ' onclick="'.$button['onclick'].'" >';
                $filter .= $button['text'];
                $filter .= '</button>';
            }
        }

        $filter .= '</li>';

        $filter .= '</ul><div style="clear:both"></div></form>';
        $filter = ui_toggle(
            $filter,
            __('Filter'),
            '',
            '',
            true,
            false,
            'white_box white_box_opened',
            'no-border'
        );
    } else if (isset($parameters['form_html'])) {
        $filter = ui_toggle(
            $parameters['form_html'],
            __('Filter'),
            '',
            '',
            true,
            false,
            'white_box white_box_opened',
            'no-border'
        );
    }

    // Languages.
    $processing = __('Processing');

    // Extra html.
    $extra = '';
    if (isset($parameters['extra_html']) && !empty($parameters['extra_html'])) {
        $extra = $parameters['extra_html'];
    }

    // Base table.
    $table = '<table id="'.$table_id.'" ';
    $table .= 'class="'.$parameters['class'].'"';
    $table .= 'style="'.$parameters['style'].'">';
    $table .= '<thead><tr class="datatables_thead_tr">';

    if (isset($parameters['column_names'])
        && is_array($parameters['column_names'])
    ) {
        $names = $parameters['column_names'];
    } else {
        $names = $parameters['columns'];
    }

    foreach ($names as $column) {
        if (is_array($column)) {
            $table .= '<th id="'.$column['id'].'" class="'.$column['class'].'" ';
            $table .= ' style="'.$column['style'].'">'.__($column['text']);
            $table .= $column['extra'];
            $table .= '</th>';
        } else {
            $table .= '<th>'.__($column).'</th>';
        }
    }

    $table .= '</tr></thead>';
    $table .= '</table>';

    $pagination_class = 'pandora_pagination';
    if (!empty($parameters['pagination_class'])) {
        $pagination_class = $parameters['pagination_class'];
    }

    // Javascript controller.
    $js = '<script type="text/javascript">
    $(document).ready(function(){
        $.fn.dataTable.ext.errMode = "none";
        $.fn.dataTable.ext.classes.sPageButton = "'.$pagination_class.'";
        dt_'.$table_id.' = $("#'.$table_id.'").DataTable({
            drawCallback: function(settings) {';
    if (isset($parameters['drawCallback'])) {
        $js .= $parameters['drawCallback'];
    }

    for ($i = 1; $i <= (count($parameters['columns']) - 3); $i++) {
        if ($i != (count($parameters['columns']) - 3)) {
            $columns .= $i.',';
        } else {
            $columns .= $i;
        }
    }

    $js .= '
                if (dt_'.$table_id.'.page.info().pages > 1) {
                    $("#'.$table_id.'_wrapper > .dataTables_paginate.paging_simple_numbers").show()
                } else {
                    $("#'.$table_id.'_wrapper > .dataTables_paginate.paging_simple_numbers").hide()
                }
            },
            processing: true,
            serverSide: true,
            paging: '.$parameters['paging'].',
            pageLength: '.$parameters['default_pagination'].',
            searching: false,
            responsive: true,
            dom: "plfrtiBp",
            language: {
                processing:"'.$processing.'"
            },
            buttons: [
                {
                    extend: "csv",
                    text : "'.__('Export current page to CSV').'",
                    titleAttr: "'.__('Export current page to CSV').'",
                    title: "export_'.$parameters['id'].'_current_page_'.date('Y-m-d').'",
                    fieldSeparator: "'.$config['csv_divider'].'",
                    exportOptions : {
                        modifier : {
                            // DataTables core
                            order : "current",
                            page : "All",
                            search : "applied"
                        },
                        columns: [1,'.$columns.']
                    }
                }
            ],
            lengthMenu: '.json_encode($pagination_options).',
            ajax: {
                url: "'.ui_get_full_url('ajax.php', false, false, false).'",
                type: "POST",
                dataSrc: function (json) {
                    if (json.error) {
                        console.log(json.error);
                        $("#error-'.$table_id.'").html(json.error);
                        $("#error-'.$table_id.'").dialog({
                            title: "Filter failed",
                            width: 630,
                            resizable: true,
                            draggable: true,
                            modal: false,
                            closeOnEscape: true,
                            buttons: {
                                "Ok" : function () {
                                    $(this).dialog("close");
                                }
                            }
                        }).parent().addClass("ui-state-error");
                    } else {';
    if (isset($parameters['ajax_postprocess'])) {
        $js .= '
                    if (json.data) {
                        json.data.forEach(function(item) {
                            '.$parameters['ajax_postprocess'].'
                        });
                    } else {
                        json.data = {};
                    }';
    }

    $js .= '
                        return json.data;
                    }
                },
                data: function (data) {
                    inputs = $("#'.$form_id.' :input");

                    values = {};
                    inputs.each(function() {
                        values[this.name] = $(this).val();
                    })

                    $.extend(data, {
                        filter: values,'."\n";

    if (is_array($parameters['ajax_data'])) {
        foreach ($parameters['ajax_data'] as $k => $v) {
            $js .= $k.':'.json_encode($v).",\n";
        }
    }

    $js .= 'page: "'.$parameters['ajax_url'].'"
                    });

                    return data;
                }
            },
            "columnDefs": [
                { className: "no-class", targets: "_all" },
                { bSortable: false, targets: '.$no_sortable_columns.' }
            ],
            columns: [';

    foreach ($parameters['datacolumns'] as $data) {
        if (is_array($data)) {
            $js .= '{data : "'.$data['text'].'",className: "'.$data['class'].'"},';
        } else {
            $js .= '{data : "'.$data.'",className: "no-class"},';
        }
    }

            $js .= '
            ],
            order: [[ '.$order.' ]]
        });

        $("#'.$form_id.'_search_bt").click(function (){
            dt_'.$table_id.'.draw().page(0)
        });';

    if (isset($parameters['caption']) === true
        && empty($parameters['caption']) === false
    ) {
        $js .= '$("#'.$table_id.'").append("<caption>'.$parameters['caption'].'</caption>");';
        $js .= '$(".datatables_thead_tr").css("height", 0);';
    }

    $js .= '});';

    $js .= '</script>';

    // Order.
    $err_msg = '<div id="error-'.$table_id.'"></div>';
    $output = $err_msg.$filter.$extra.$table.$js;

    ui_require_css_file('datatables.min', 'include/styles/js/');
    ui_require_css_file('tables');
    if (is_metaconsole()) {
        ui_require_css_file('tables_meta', ENTERPRISE_DIR.'/include/styles/');
    }

    ui_require_javascript_file('datatables.min');
    ui_require_javascript_file('buttons.dataTables.min');
    ui_require_javascript_file('dataTables.buttons.min');
    ui_require_javascript_file('buttons.html5.min');
    ui_require_javascript_file('buttons.print.min');

    if (isset($parameters['return']) && $parameters['return'] == true) {
        // Compat.
        $parameters['print'] = false;
    }

    // Print datatable if needed.
    if (isset($parameters['print']) === false || $parameters['print'] === true) {
        echo $output;
    }

    return $output;
}


/**
 * Returns a div wich represents the type received.
 *
 * Requires ui_require_css_file('events');.
 *
 * @param integer $type   Event type.
 * @param boolean $return Or print.
 * @param boolean $mini   Show mini div.
 *
 * @return string HTML.
 */
function ui_print_event_type(
    $type,
    $return=false,
    $mini=false
) {
    global $config;

    $output = '';
    switch ($type) {
        case EVENTS_ALERT_FIRED:
        case EVENTS_ALERT_RECOVERED:
        case EVENTS_ALERT_CEASED:
        case EVENTS_ALERT_MANUAL_VALIDATION:
            $text = __('ALERT');
            $color = COL_ALERTFIRED;
        break;

        case EVENTS_RECON_HOST_DETECTED:
        case EVENTS_SYSTEM:
        case EVENTS_ERROR:
        case EVENTS_NEW_AGENT:
        case EVENTS_CONFIGURATION_CHANGE:
            $text = __('SYSTEM');
            $color = COL_MAINTENANCE;
        break;

        case EVENTS_GOING_UP_WARNING:
        case EVENTS_GOING_DOWN_WARNING:
            $color = COL_WARNING;
            $text = __('WARNING');
        break;

        case EVENTS_GOING_DOWN_NORMAL:
        case EVENTS_GOING_UP_NORMAL:
            $color = COL_NORMAL;
            $text = __('NORMAL');
        break;

        case EVENTS_GOING_DOWN_CRITICAL:
        case EVENTS_GOING_UP_CRITICAL:
            $color = COL_CRITICAL;
            $text = __('CRITICAL');
        break;

        case EVENTS_UNKNOWN:
        case EVENTS_GOING_UNKNOWN:
        default:
            $color = COL_UNKNOWN;
            $text = __('UNKNOWN');
        break;
    }

    if ($mini === false) {
        $output = '<div class="criticity" style="background: '.$color.'">';
        $output .= $text;
        $output .= '</div>';
    } else {
        $output = '<div data-title="';
        $output .= $text;
        $output .= '" data-use_title_for_force_title="1" ';
        $output .= 'class="forced_title mini-criticity" ';
        $output .= 'style="background: '.$color.'">';
        $output .= '</div>';
    }

    return $output;
}


/**
 * Returns a div wich represents the priority received.
 *
 * Requires ui_require_css_file('events');.
 *
 * @param integer $priority Priority level.
 * @param boolean $return   Or print.
 * @param boolean $mini     Show mini div.
 *
 * @return string HTML.
 */
function ui_print_event_priority(
    $priority,
    $return=false,
    $mini=false
) {
    global $config;

    $output = '';
    switch ($priority) {
        case EVENT_CRIT_MAINTENANCE:
            $color = COL_MAINTENANCE;
            $criticity = __('MAINTENANCE');
        break;

        case EVENT_CRIT_INFORMATIONAL:
            $color = COL_INFORMATIONAL;
            $criticity = __('INFORMATIONAL');
        break;

        case EVENT_CRIT_NORMAL:
            $color = COL_NORMAL;
            $criticity = __('NORMAL');
        break;

        case EVENT_CRIT_WARNING:
            $color = COL_WARNING;
            $criticity = __('WARNING');
        break;

        case EVENT_CRIT_CRITICAL:
            $color = COL_CRITICAL;
            $criticity = __('CRITICAL');
        break;

        case EVENT_CRIT_MINOR:
            $color = COL_MINOR;
            $criticity = __('MINOR');
        break;

        case EVENT_CRIT_MAJOR:
            $color = COL_MAJOR;
            $criticity = __('MAJOR');
        break;

        default:
            $color = COL_UNKNOWN;
            $criticity = __('UNKNOWN');
        break;
    }

    if ($mini === false) {
        $output = '<div class="criticity" style="background: '.$color.'">';
        $output .= $criticity;
        $output .= '</div>';
    } else {
        $output = '<div data-title="';
        $output .= $criticity;
        $output .= '" data-use_title_for_force_title="1" ';
        $output .= 'class="forced_title mini-criticity" ';
        $output .= 'style="background: '.$color.'">';
        $output .= '</div>';
    }

    return $output;
}


/**
 * Print a code into a DIV and enable a toggle to show and hide it.
 *
 * @param string  $code            Html code.
 * @param string  $name            Name of the link.
 * @param string  $title           Title of the link.
 * @param string  $id              Block id.
 * @param boolean $hidden_default  If the div will be hidden by default (default: true).
 * @param boolean $return          Whether to return an output string or echo now (default: true).
 * @param string  $toggle_class    Toggle class.
 * @param string  $container_class Container class.
 * @param string  $main_class      Main object class.
 * @param string  $img_a           Image (closed).
 * @param string  $img_b           Image (opened).
 * @param string  $clean           Do not encapsulate with class boxes, clean print.
 *
 * @return string HTML.
 */
function ui_toggle(
    $code,
    $name,
    $title='',
    $id='',
    $hidden_default=true,
    $return=false,
    $toggle_class='',
    $container_class='white-box-content',
    $main_class='box-shadow white_table_graph',
    $img_a='images/arrow_down_green.png',
    $img_b='images/arrow_right_green.png',
    $clean=false,
    $reverseImg=false,
    $switch=false,
    $attributes_switch=''
) {
    // Generate unique Id.
    $uniqid = uniqid('');

    $image_a = html_print_image(
        $img_a,
        true,
        [ 'style' => 'object-fit: contain;' ],
        true
    );
    $image_b = html_print_image(
        $img_b,
        true,
        [ 'style' => 'object-fit: contain;' ],
        true
    );

    // Options.
    if ($hidden_default) {
        $style = 'display:none';
        $original = $img_b;
    } else {
        $style = '';
        $original = $img_a;
    }

    $header_class = '';
    if ($clean === false) {
        $header_class = 'white_table_graph_header';
    } else {
        $main_class = '';
        $container_class = 'white-box-content-clean';
    }

    // Link to toggle.
    $output = '<div class="'.$main_class.'" id="'.$id.'">';
    $output .= '<div class="'.$header_class.'" style="cursor: pointer;" id="tgl_ctrl_'.$uniqid.'">';
    if ($reverseImg === false) {
        if ($switch === true) {
            $output .= html_print_div(
                [
                    'class'   => 'float-left',
                    'content' => html_print_checkbox_switch_extended(
                        'box_enable_toggle'.$uniqid,
                        1,
                        ($hidden_default === true) ? 0 : 1,
                        false,
                        '',
                        $attributes_switch,
                        true
                    ),
                ],
                true
            );
        } else {
            $output .= html_print_image(
                $original,
                true,
                [
                    'style' => 'object-fit: contain; float:right; margin-right:10px;',
                    'title' => $title,
                    'id'    => 'image_'.$uniqid,
                ]
            );
        }

        $output .= '&nbsp;&nbsp';
        $output .= '<b>'.$name.'</b>';
    } else {
        $output .= $name;
        if ($switch === true) {
            $output .= html_print_div(
                [
                    'class'   => 'float-left',
                    'content' => html_print_checkbox_switch_extended(
                        'box_enable_toggle'.$uniqid,
                        1,
                        ($hidden_default === true) ? 0 : 1,
                        false,
                        '',
                        '',
                        true
                    ),
                ],
                true
            );
        } else {
            $output .= html_print_image(
                $original,
                true,
                [
                    'style' => 'object-fit: contain; float:right; margin-right:10px;',
                    'title' => $title,
                    'id'    => 'image_'.$uniqid,
                ]
            );
        }
    }

    $output .= '</div>';

    // Code into a div
    $output .= "<div id='tgl_div_".$uniqid."' style='".$style.";margin-top: -1px;' class='".$toggle_class."'>\n";
    $output .= '<div class="'.$container_class.'">';
    $output .= $code;
    $output .= '</div>';
    $output .= '</div>';

    // JQuery Toggle.
    $output .= '<script type="text/javascript">'."\n";
    $output .= '	var hide_tgl_ctrl_'.$uniqid.' = '.(int) $hidden_default.";\n";
    $output .= '	/* <![CDATA[ */'."\n";
    $output .= "	$(document).ready (function () {\n";
    $output .= "		$('#checkbox-box_enable_toggle".$uniqid."').click(function() {\n";
    $output .= '            if (hide_tgl_ctrl_'.$uniqid.") {\n";
    $output .= '				hide_tgl_ctrl_'.$uniqid." = 0;\n";
    $output .= "				$('#tgl_div_".$uniqid."').toggle();\n";
    $output .= "			}\n";
    $output .= "			else {\n";
    $output .= '				hide_tgl_ctrl_'.$uniqid." = 1;\n";
    $output .= "				$('#tgl_div_".$uniqid."').toggle();\n";
    $output .= "			}\n";
    $output .= "		});\n";
    $output .= "		$('#tgl_ctrl_".$uniqid."').click(function() {\n";
    $output .= '			if (hide_tgl_ctrl_'.$uniqid.") {\n";
    $output .= '				hide_tgl_ctrl_'.$uniqid." = 0;\n";
    $output .= "				$('#tgl_div_".$uniqid."').toggle();\n";
    $output .= "				$('#image_".$uniqid."').attr({src: '".$image_a."'});\n";
    $output .= "				$('#checkbox-box_enable_toggle".$uniqid."').prop('checked', true);\n";
    $output .= "			}\n";
    $output .= "			else {\n";
    $output .= '				hide_tgl_ctrl_'.$uniqid." = 1;\n";
    $output .= "				$('#tgl_div_".$uniqid."').toggle();\n";
    $output .= "				$('#image_".$uniqid."').attr({src: '".$image_b."'});\n";
    $output .= "				$('#checkbox-box_enable_toggle".$uniqid."').prop('checked', false);\n";
    $output .= "			}\n";
    $output .= "		});\n";
    $output .= "	});\n";
    $output .= '/* ]]> */';
    $output .= '</script>';
    $output .= '</div>';

    if (!$return) {
        echo $output;
    } else {
        return $output;
    }
}


/**
 * Simplified way of ui_toggle ussage.
 *
 * @param array $data Arguments.
 *
 * @return string HTML code with toggle content.
 */
function ui_print_toggle($data)
{
    return ui_toggle(
        $data['content'],
        $data['name'],
        (isset($data['title']) === true) ? $data['title'] : '',
        (isset($data['id']) === true) ? $data['id'] : '',
        (isset($data['hidden_default']) === true) ? $data['hidden_default'] : true,
        (isset($data['return']) === true) ? $data['return'] : false,
        (isset($data['toggle_class']) === true) ? $data['toggle_class'] : '',
        (isset($data['container_class']) === true) ? $data['container_class'] : 'white-box-content',
        (isset($data['main_class']) === true) ? $data['main_class'] : 'box-shadow white_table_graph',
        (isset($data['img_a']) === true) ? $data['img_a'] : 'images/arrow_down_green.png',
        (isset($data['img_b']) === true) ? $data['img_b'] : 'images/arrow_right_green.png',
        (isset($data['clean']) === true) ? $data['clean'] : false
    );
}


/**
 * Construct and return the URL to be used in order to refresh the current page correctly.
 *
 * @param array   $params   Extra parameters to be added to the URL. It has prevalence over
 *     GET and POST. False values will be ignored.
 * @param boolean $relative Whether to return the relative URL or the absolute URL. Returns
 *    relative by default.
 * @param boolean $add_post Whether to add POST values to the URL.
 *
 * @return string Url.
 */
function ui_get_url_refresh($params=false, $relative=true, $add_post=true)
{
    // Agent selection filters and refresh.
    global $config;

    // Slerena, 8/Ene/2015 - Need to put index.php on URL which have it.
    if (strpos($_SERVER['REQUEST_URI'], 'index.php') === false) {
        $url = '';
    } else {
        $url = 'index.php';
    }

    if (count($_REQUEST)) {
        // Some (old) browsers don't like the ?&key=var.
        $url .= '?';
    }

    if (! is_array($params)) {
        $params = [];
    }

    // Avoid showing login info.
    $params['pass'] = false;
    $params['nick'] = false;
    $params['unnamed'] = false;

    // We don't clean these variables up as they're only being passed along.
    foreach ($_GET as $key => $value) {
        if (isset($params[$key])) {
            continue;
        }

        if (strstr($key, 'create')) {
            continue;
        }

        if (strstr($key, 'update')) {
            continue;
        }

        if (strstr($key, 'new')) {
            continue;
        }

        if (strstr($key, 'delete')) {
            continue;
        }

        if (is_array($value)) {
            foreach ($value as $k => $v) {
                $url .= $key.'['.$k.']='.$v.'&';
            }
        } else {
            $url .= $key.'='.io_safe_input(rawurlencode($value)).'&';
        }
    }

    if ($add_post) {
        foreach ($_POST as $key => $value) {
            if (isset($params[$key])) {
                continue;
            }

            if (strstr($key, 'create')) {
                continue;
            }

            if (strstr($key, 'update')) {
                continue;
            }

            if (strstr($key, 'new')) {
                continue;
            }

            if (strstr($key, 'delete')) {
                continue;
            }

            if (is_array($value)) {
                foreach ($value as $k => $v) {
                    $url .= $key.'['.$k.']='.$v.'&';
                }
            } else {
                $url .= $key.'='.$value.'&';
            }
        }
    }

    foreach ($params as $key => $value) {
        if ($value === false) {
            continue;
        }

        if (is_array($value)) {
            foreach ($value as $k => $v) {
                $url .= $key.'['.$k.']='.$v.'&';
            }
        } else {
            $url .= $key.'='.$value.'&';
        }
    }

    // Removes final &.
    $pos = strrpos($url, '&', 0);
    if ($pos) {
        $url = substr_replace($url, '', $pos, 5);
    }

    $url = htmlspecialchars($url);

    if (! $relative) {
        return ui_get_full_url($url, false, false, false);
    }

    return $url;
}


/**
 * Checks if public_url usage is being forced to target 'visitor'.
 *
 * @return boolean
 */
function ui_forced_public_url()
{
    global $config;
    $exclusions = preg_split("/[\n\s,]+/", io_safe_output($config['public_url_exclusions']));

    if (in_array($_SERVER['REMOTE_ADDR'], $exclusions)) {
        return false;
    }

    return (bool) $config['force_public_url'];
}


/**
 * Returns a full URL in Pandora. (with the port and https in some systems)
 *
 * An example of full URL is http:/localhost/pandora_console/index.php?sec=gsetup&sec2=godmode/setup/setup
 *
 * @param mixed   $url               If provided, it will be added after the index.php, but it is false boolean value, put the homeurl in the url.
 * @param boolean $no_proxy          To avoid the proxy checks, by default it is false.
 * @param boolean $add_name_php_file Something.
 * @param boolean $metaconsole_root  Set the root to the metaconsole dir if the metaconsole is enabled, true by default.
 *
 * @return string A full URL in Pandora.
 */
function ui_get_full_url($url='', $no_proxy=false, $add_name_php_file=false, $metaconsole_root=true)
{
    global $config;

    $port = null;
    // Null means 'use the starndard port'.
    $proxy = false;
    // By default Pandora FMS doesn't run across proxy.
    if (isset($_SERVER['HTTP_X_FORWARDED_PROTO'])
        && $_SERVER['HTTP_X_FORWARDED_PROTO'] == 'https'
    ) {
        $_SERVER['HTTPS'] = 'on';
    }

    if (isset($_SERVER['HTTPS'])
        && ($_SERVER['HTTPS'] === true
        || $_SERVER['HTTPS'] == 'on')
    ) {
        $protocol = 'https';
        if ($_SERVER['SERVER_PORT'] != 443) {
            $port = $_SERVER['SERVER_PORT'];
        }
    } else if ($config['https']) {
        // When $config["https"] is set, enforce https.
        $protocol = 'https';
    } else {
        $protocol = 'http';

        if ($_SERVER['SERVER_PORT'] != 80) {
            $port = $_SERVER['SERVER_PORT'];
        }
    }

    if (!$no_proxy) {
        // Check proxy.
        $proxy = false;
        if (ui_forced_public_url()) {
            $proxy = true;
            $fullurl = $config['public_url'];
            if (substr($fullurl, -1) != '/') {
                $fullurl .= '/';
            }

            if ($url == 'index.php' && is_metaconsole()) {
                $fullurl .= ENTERPRISE_DIR.'/meta';
            }
        } else if (!empty($config['public_url'])
            && (!empty($_SERVER['HTTP_X_FORWARDED_HOST']))
        ) {
            // Forced to use public url when being forwarder by a reverse proxy.
            $fullurl = $config['public_url'];
            if (substr($fullurl, -1) != '/') {
                $fullurl .= '/';
            }

            $proxy = true;
        } else {
            $fullurl = $protocol.'://'.$_SERVER['SERVER_NAME'];
        }
    } else {
        $fullurl = $protocol.'://'.$_SERVER['SERVER_NAME'];
    }

    // Using a different port than the standard.
    if (!$proxy) {
        // Using a different port than the standard.
        if ($port != null) {
            $fullurl .= ':'.$port;
        }
    }

    if ($url === '') {
        if ($proxy) {
            $url = '';
        } else {
            $url = $_SERVER['REQUEST_URI'];
        }
    } else if ($url === false) {
        if ($proxy) {
            $url = '';
        } else {
            // Only add the home url.
            $url = $config['homeurl_static'].'/';
        }

        if (is_metaconsole() && $metaconsole_root) {
            $url .= 'enterprise/meta/';
        }
    } else if (!strstr($url, '.php')) {
        if ($proxy) {
            $fullurl .= '/';
        } else {
            $fullurl .= $config['homeurl_static'].'/';
        }

        if (is_metaconsole() && $metaconsole_root) {
            $fullurl .= 'enterprise/meta/';
        }
    } else {
        if ($proxy) {
            $fullurl .= '/';
        } else {
            if ($add_name_php_file) {
                $fullurl .= $_SERVER['SCRIPT_NAME'];
            } else {
                $fullurl .= $config['homeurl_static'].'/';

                if (is_metaconsole() && $metaconsole_root) {
                    $fullurl .= 'enterprise/meta/';
                }
            }
        }
    }

    if (substr($fullurl, -1, 1) === substr($url, 0, 1)) {
        if (substr($fullurl, -1, 1) === '/') {
            $url = substr($url, 1);
        }
    }

    return $fullurl.$url;
}


/**
 * Return a standard page header (Pandora FMS 3.1 version)
 *
 * @param string  $title       Title.
 * @param string  $icon        Icon path.
 * @param boolean $return      Return (false will print using a echo).
 * @param boolean $help        Help (Help ID to print the Help link).
 * @param boolean $godmode     Godmode (false = operation mode).
 * @param string  $options     Options (HTML code for make tabs or just a brief
 * info string.
 * @param mixed   $modal       Modal.
 * @param mixed   $message     Message.
 * @param mixed   $numChars    NumChars.
 * @param mixed   $alias       Alias.
 * @param mixed   $breadcrumbs Breadcrumbs.
 *
 * @return string Header HTML
 */
function ui_print_page_header(
    $title,
    $icon='',
    $return=false,
    $help='',
    $godmode=false,
    $options='',
    $modal=false,
    $message='',
    $numChars=GENERIC_SIZE_TEXT,
    $alias='',
    $breadcrumbs=''
) {
    $title = io_safe_input_html($title);
    if (($icon == '') && ($godmode == true)) {
        $icon = 'images/gm_setup.png';
    }

    if (($icon == '') && ($godmode == false)) {
        $icon = '';
    }

    if ($godmode == true) {
        $type = 'view';
        $type2 = 'menu_tab_frame_view';
        $separator_class = 'separator';
    } else {
        $type = 'view';
        $type2 = 'menu_tab_frame_view';
        $separator_class = 'separator_view';
    }

    $buffer = '<div id="'.$type2.'" style="">';

    if (!empty($breadcrumbs)) {
        $buffer .= '<div class="menu_tab_left_bc">';
        $buffer .= '<div class="breadcrumbs_container">'.$breadcrumbs.'</div>';
    }

    $buffer .= '<div id="menu_tab_left">';

    $buffer .= '<ul class="mn"><li class="'.$type.'">';

    if (strpos($title, 'Monitoring » Services »') != -1) {
        $title = str_replace('Monitoring » Services » Service Map » ', '', $title);
    }

    $buffer .= '<span>';
    if (empty($alias)) {
        $buffer .= ui_print_truncate_text($title, $numChars);
    } else {
        $buffer .= ui_print_truncate_text($alias, $numChars);
    }

    if ($modal && !enterprise_installed()) {
        $buffer .= "
		<div id='".$message."' class='publienterprise' title='Community version' style='float: right;margin-top: -2px !important;'><img data-title='Enterprise version' class='img_help forced_title' data-use_title_for_force_title='1' src='images/alert_enterprise.png'></div>
		";
    }

    if (!is_metaconsole()) {
        if ($help != '') {
            $buffer .= "<div class='head_help head_tip'>".ui_print_help_icon($help, true, '', 'images/help_g.png').'</div>';
        }
    }

    $buffer .= '</span>';

    if (is_metaconsole()) {
        if ($help != '') {
            $buffer .= "<div class='head_help'>".ui_print_help_icon($help, true, '', 'images/help_30.png').'</div>';
        }
    }

    $buffer .= '</li></ul></div>';

    if (!empty($breadcrumbs)) {
        $buffer .= '</div>';
    }

    if (is_array($options)) {
        $buffer .= '<div id="menu_tab"><ul class="mn">';
        foreach ($options as $key => $option) {
            if (empty($option)) {
                continue;
            } else if ($key === 'separator') {
                continue;
                // $buffer .= '<li class='.$separator_class.'>';
                // $buffer .= '</li>';
            } else {
                if (is_array($option)) {
                    $class = 'nomn';
                    if (isset($option['active'])) {
                        if ($option['active']) {
                            $class = 'nomn_high';
                        }
                    }

                    // Tabs forced to other styles.
                    if (isset($option['godmode']) && $option['godmode']) {
                        $class .= ' tab_godmode';
                    } else if (isset($option['operation']) && ($option['operation'])) {
                        $class .= ' tab_operation';
                    } else {
                        $class .= ($godmode) ? ' tab_godmode' : ' tab_operation';
                    }

                    $buffer .= '<li class="'.$class.'">';
                    $buffer .= $option['text'];
                    if (isset($option['sub_menu'])) {
                        $buffer .= $option['sub_menu'];
                    }

                    $buffer .= '</li>';
                } else {
                    $buffer .= '<li class="nomn">';
                    $buffer .= $option;
                    $buffer .= '</li>';
                }
            }
        }

        $buffer .= '</ul></div>';
    } else {
        if ($options != '') {
            $buffer .= '<div id="menu_tab"><ul class="mn"><li>';
            $buffer .= $options;
            $buffer .= '</li></ul></div>';
        }
    }

    $buffer .= '</div>';

    if (!$return) {
        echo $buffer;
    }

    return $buffer;
}


/**
 * Print a input for agent autocomplete, this input search into your
 * pandora DB (or pandoras DBs when you have metaconsole) for agents
 * that have name near to equal that you are writing into the input.
 *
 * This generate a lot of lines of html and javascript code.
 *
 * @param array $parameters Array with several properties:
 * - $parameters['return'] boolean, by default is false
 *   true  - return as html string the code (html and js)
 *   false - print the code.
 *
 * - $parameters['input_name'] the input name (needs to get the value)
 *   string  - The name.
 *   default - "agent_autocomplete_<aleatory_uniq_raw_letters/numbers>"
 *
 * - $parameters['input_id'] the input id (needs to get the value)
 *   string  - The ID.
 *   default - "text-<input_name>"
 *
 * - $parameters['selectbox_group'] the id of selectbox with the group
 *   string  - The ID of selectbox.
 *   default - "" empty string
 *
 * - $parameters['icon_image'] the small icon to show into the input in
 *   the right side.
 *   string  - The url for the image.
 *   default - "images/lightning.png"
 *
 * - $parameters['value'] The initial value to set the input.
 *   string  - The value.
 *   default - "" emtpy string
 *
 * - $parameters['show_helptip'] boolean, by  default is false
 *   true  - print the icon out the field in side right the tiny star
 *           for tip.
 *   false - does not print
 *
 * - $parameters['helptip_text'] The text to show in the tooltip.
 *   string  - The text to show into the tooltip.
 *   default - "Type at least two characters to search." (translate)
 *
 * - $parameters['use_hidden_input_idagent'] boolean, Use a field for
 *   store the id of agent from the ajax query. By default is false.
 *   true  - Use the field for id agent and the sourcecode work with
 *           this.
 *   false - Doesn't use the field (maybe this doesn't exist outer)
 *
 * - $parameters['print_hidden_input_idagent'] boolean, Print a field
 *   for store the id of agent from the ajax query. By default is
 *   false.
 *   true  - Print the field for id agent and the sourcecode work with
 *           this.
 *   false - Doesn't print the field (maybe this doesn't exist outer)
 *
 * - $parameters['hidden_input_idagent_name'] The name of hidden input
 *   for to store the id agent.
 *   string  - The name of hidden input.
 *   default - "agent_autocomplete_idagent_<aleatory_uniq_raw_letters/numbers>"
 *
 * - $parameters['hidden_input_idagent_id'] The id of hidden input
 *   for to store the id agent.
 *   string  - The id of hidden input.
 *   default - "hidden-<hidden_input_idagent_name>"
 *
 * - $parameters['hidden_input_idagent_value'] The initial value to set
 *   the input id agent for store the id agent.
 *   string  - The value.
 *   default - 0
 *
 * - $parameters['size'] The size in characters for the input of agent.
 *   string  - A number of characters.
 *   default - 30
 *
 * - $parameters['maxlength'] The max characters that can store the
 *   input of agent.
 *   string  - A number of characters max to store
 *   default - 100
 *
 * - $parameters['disabled'] Set as disabled the input of agent. By
 *   default is false
 *   true  - Set disabled the input of agent.
 *   false - Set enabled the input of agent.
 *
 * - $parameters['selectbox_id'] The id of select box that stores the
 *   list of modules of agent select.
 *   string - The id of select box.
 *   default - "id_agent_module"
 *
 * - $parameters['add_none_module'] Boolean, add the list of modules
 *   the "none" entry, with value 0. By default is true
 *   true  - add the none entry.
 *   false - does not add the none entry.
 *
 * - $parameters['none_module_text'] Boolean, add the list of modules
 *   the "none" entry, with value 0.
 *   string  - The text to put for none module for example "select a
 *             module"
 *   default - "none" (translate)
 *
 * - $parameters['print_input_server'] Boolean, print the hidden field
 *   to store the server (metaconsole). By default false.
 *   true  - Print the hidden input for the server.
 *   false - Does not print.
 *
 * - $parameters['use_input_server'] Boolean, use the hidden field
 *   to store the server (metaconsole). By default false.
 *   true  - Use the hidden input for the server.
 *   false - Does not print.
 *
 * - $parameters['input_server_name'] The name for hidden field to
 *   store the server.
 *   string  - The name of field for server.
 *   default - "server_<aleatory_uniq_raw_letters/numbers>"
 *
 * - $parameters['input_server_id'] The id for hidden field to store
 *   the server.
 *   string  - The id of field for server.
 *   default - "hidden-<input_server_name>"
 *
 * - $parameters['input_server_value'] The value to store into the
 *   field server.
 *   string  - The name of server.
 *   default - "" empty string
 *
 * - $parameters['metaconsole_enabled'] Boolean, set the sourcecode for
 *   to make some others things that run of without metaconsole. By
 *   default false.
 *   true  - Set the gears for metaconsole.
 *   false - Run as without metaconsole.
 *
 * - $parameters['javascript_ajax_page'] The page to send the ajax
 *   queries.
 *   string  - The url to ajax page, remember the url must be into your
 *             domain (ajax security).
 *   default - "ajax.php"
 *
 * - $parameters['javascript_function_action_after_select'] The name of
 *   function to call after the user select a agent into the list in
 *   the autocomplete field.
 *   string  - The name of function.
 *   default - ""
 *
 * - $parameters['javascript_function_action_after_select_js_call'] The
 *   call of this function to call after user select a agent into the
 *   list in the autocomplete field. Instead the
 *   $parameters['javascript_function_action_after_select'], this is
 *   overwrite the previous element. And this is necesary when you need
 *   to set some params in your custom function.
 *   string  - The call line as javascript code.
 *   default - ""
 *
 * - $parameters['javascript_function_action_into_source'] The source
 *   code as block string to call when the autocomplete starts to get
 *   the data from ajax.
 *   string  - A huge string with your function as javascript.
 *   default - ""
 *
 * - $parameters['javascript'] Boolean, set the autocomplete agent to
 *   use javascript or enabled javascript. By default true.
 *   true  - Enabled the javascript.
 *   false - Disabled the javascript.
 *
 * - $parameters['javascript_is_function_select'] Boolean, set to
 *   enable to call a function when user select a agent in the
 *   autocomplete list. By default false.
 *   true  - Enabled this feature.
 *   false - Disabled this feature.
 *
 * - $parameters['javascript_code_function_select'] The name of
 *   function to call when user select a agent in the autocomplete
 *   list.
 *   string  - The name of function but remembers this function pass
 *             the parameter agent_name.
 *   default - "function_select_<input_name>"
 *
 * - $parameters['javascript_name_function_select'] The source
 *   code as block string to call when user select a agent into the
 *   list in the autocomplete field. Althought use this element, you
 *   need use the previous parameter to set name of your custom
 *   function or call line.
 *   string  - A huge string with your function as javascript.
 *   default - A lot of lines of source code into a string, please this
 *             lines you can read in the source code of function.
 *
 * - $parameters['javascript_change_ajax_params'] The params to pass in
 *   the ajax query for the list of agents.
 *   array   - The associative array with the key and value to pass in
 *             the ajax query.
 *   default - A lot of lines of source code into a string, please this
 *             lines you can read in the source code of function.
 *
 * - $parameters['javascript_function_change'] The source code as block
 *   string with all javascript code to run autocomplete field.
 *   string - The source code javascript into a string.
 *   default - A lot of lines of source code into a string, please this
 *             lines you can read in the source code of function.
 *
 * - $parameters['javascript_document_ready'] Boolean, set the
 *   javascript sourcecode to run with the document is ready. By
 *   default is true.
 *   true  - Set to run when document is ready.
 *   false - Not set to run.
 *
 * - $parameters['javascript_tags'] Boolean, print the html tags for
 *   javascript. By default is true.
 *   true  - Print the javascript tags.
 *   false - Doesn't print the tags.
 *
 * - $parameters['javascript_tags'] Boolean, print the html tags for
 *   javascript. By default is true.
 *   true  - Print the javascript tags.
 *   false - Doesn't print the tags.
 *
 * @return string HTML code if return parameter is true.
 */
function ui_print_agent_autocomplete_input($parameters)
{
    global $config;

    // Normalize and extract the data from $parameters
    // ------------------------------------------------------------------.
    $return = false;
    // Default value.
    if (isset($parameters['return'])) {
        $return = $parameters['return'];
    }

    $input_name = uniqid('agent_autocomplete_');
    // Default value.
    if (isset($parameters['input_name'])) {
        $input_name = $parameters['input_name'];
    }

    $input_id = 'text-'.$input_name;
    // Default value.
    if (isset($parameters['input_id'])) {
        $input_id = $parameters['input_id'];
    }

    $selectbox_group = '';
    // Default value.
    if (isset($parameters['selectbox_group'])) {
        $selectbox_group = $parameters['selectbox_group'];
    }

    // Default value.
    $icon_image = html_print_image('images/search_agent.png', true, false, true);
    if (isset($parameters['icon_image'])) {
        $icon_image = $parameters['icon_image'];
    }

    $value = '';
    // Default value.
    if (isset($parameters['value'])) {
        $value = $parameters['value'];
    }

    $show_helptip = true;
    // Default value.
    if (isset($parameters['show_helptip'])) {
        $show_helptip = $parameters['show_helptip'];
    }

    $helptip_text = __('Type at least two characters to search.');
    // Default value.
    if (isset($parameters['helptip_text'])) {
        $helptip_text = $parameters['helptip_text'];
    }

    $use_hidden_input_idagent = false;
    // Default value.
    if (isset($parameters['use_hidden_input_idagent'])) {
        $use_hidden_input_idagent = $parameters['use_hidden_input_idagent'];
    }

    $print_hidden_input_idagent = false;
    // Default value.
    if (isset($parameters['print_hidden_input_idagent'])) {
        $print_hidden_input_idagent = $parameters['print_hidden_input_idagent'];
    }

    $hidden_input_idagent_name = uniqid('agent_autocomplete_idagent_');
    // Default value.
    if (isset($parameters['hidden_input_idagent_name'])) {
        $hidden_input_idagent_name = $parameters['hidden_input_idagent_name'];
    }

    $hidden_input_idagent_id = 'hidden-'.$input_name;
    // Default value.
    if (isset($parameters['hidden_input_idagent_id'])) {
        $hidden_input_idagent_id = $parameters['hidden_input_idagent_id'];
    }

    $hidden_input_idagent_value = (int) get_parameter($hidden_input_idagent_name, 0);
    // Default value.
    if (isset($parameters['hidden_input_idagent_value'])) {
        $hidden_input_idagent_value = $parameters['hidden_input_idagent_value'];
    }

    $size = 30;
    // Default value.
    if (isset($parameters['size'])) {
        $size = $parameters['size'];
    }

    $maxlength = 100;
    // Default value.
    if (isset($parameters['maxlength'])) {
        $maxlength = $parameters['maxlength'];
    }

    $disabled = false;
    // Default value.
    if (isset($parameters['disabled'])) {
        $disabled = $parameters['disabled'];
    }

    $selectbox_id = 'id_agent_module';
    // Default value.
    if (isset($parameters['selectbox_id'])) {
        $selectbox_id = $parameters['selectbox_id'];
    }

    $add_none_module = true;
    // Default value.
    if (isset($parameters['add_none_module'])) {
        $add_none_module = $parameters['add_none_module'];
    }

    $none_module_text = '--';
    // Default value.
    if (isset($parameters['none_module_text'])) {
        $none_module_text = $parameters['none_module_text'];
    }

    $print_input_server = false;
    // Default value.
    if (isset($parameters['print_input_server'])) {
        $print_input_server = $parameters['print_input_server'];
    }

    $print_input_id_server = false;
    // Default value.
    if (isset($parameters['print_input_id_server'])) {
        $print_input_id_server = $parameters['print_input_id_server'];
    }

    $use_input_server = false;
    // Default value.
    if (isset($parameters['use_input_server'])) {
        $use_input_server = $parameters['use_input_server'];
    }

    $use_input_id_server = false;
    // Default value.
    if (isset($parameters['use_input_id_server'])) {
        $use_input_id_server = $parameters['use_input_id_server'];
    }

    $input_server_name = uniqid('server_');
    // Default value.
    if (isset($parameters['input_server_name'])) {
        $input_server_name = $parameters['input_server_name'];
    }

    $input_id_server_name = uniqid('server_');
    // Default value.
    if (isset($parameters['input_id_server_name'])) {
        $input_id_server_name = $parameters['input_id_server_name'];
    }

    $input_server_id = 'hidden-'.$input_server_name;
    // Default value.
    if (isset($parameters['input_server_id'])) {
        $input_server_id = $parameters['input_server_id'];
    }

    $input_id_server_id = 'hidden-'.$input_id_server_name;
    // Default value.
    if (isset($parameters['input_id_server_id'])) {
        $input_id_server_id = $parameters['input_id_server_id'];
    }

    $input_server_value = '';
    // Default value.
    if (isset($parameters['input_server_value'])) {
        $input_server_value = $parameters['input_server_value'];
    }

    $input_id_server_value = '';
    // Default value.
    if (isset($parameters['input_id_server_value'])) {
        $input_id_server_value = $parameters['input_id_server_value'];
    }

    $from_ux_transaction = '';
    // Default value.
    if (isset($parameters['from_ux'])) {
        $from_ux_transaction = $parameters['from_ux'];
    }

    $from_wux_transaction = '';
    // Default value.
    if (isset($parameters['from_wux'])) {
        $from_wux_transaction = $parameters['from_wux'];
    }

    $cascade_protection = false;
    // Default value.
    if (isset($parameters['cascade_protection'])) {
        $cascade_protection = $parameters['cascade_protection'];
    }

    $metaconsole_enabled = false;
    // Default value.
    if (isset($parameters['metaconsole_enabled'])) {
        $metaconsole_enabled = $parameters['metaconsole_enabled'];
    } else {
        // If metaconsole_enabled param is not setted then pick source configuration.
        if (defined('METACONSOLE')) {
            $metaconsole_enabled = true;
        } else {
            $metaconsole_enabled = false;
        }
    }

    $get_only_string_modules = false;
    if (isset($parameters['get_only_string_modules'])) {
        $get_only_string_modules = true;
    }

    if (isset($parameters['no_disabled_modules'])) {
        $no_disabled_modules = $parameters['no_disabled_modules'];
    }

    $spinner_image = html_print_image('images/spinner.gif', true, false, true);
    if (isset($parameters['spinner_image'])) {
        $spinner_image = $parameters['spinner_image'];
    }

    // Javascript configurations
    // ------------------------------------------------------------------.
    $javascript_ajax_page = ui_get_full_url('ajax.php', false, false, false);
    // Default value.
    if (isset($parameters['javascript_ajax_page'])) {
        $javascript_ajax_page = $parameters['javascript_ajax_page'];
    }

    $javascript_function_action_after_select = '';
    // Default value.
    $javascript_function_action_after_select_js_call = '';
    // Default value.
    if (isset($parameters['javascript_function_action_after_select'])) {
        $javascript_function_action_after_select = $parameters['javascript_function_action_after_select'];
        $javascript_function_action_after_select_js_call = $javascript_function_action_after_select.'();';
    }

    if (isset($parameters['javascript_function_action_after_select_js_call'])) {
        if ($javascript_function_action_after_select_js_call != $parameters['javascript_function_action_after_select_js_call']
        ) {
            $javascript_function_action_after_select_js_call = $parameters['javascript_function_action_after_select_js_call'];
        }
    }

    $javascript_function_action_into_source = '';
    // Default value.
    $javascript_function_action_into_source_js_call = '';
    // Default value.
    if (isset($parameters['javascript_function_action_into_source'])) {
        $javascript_function_action_into_source = $parameters['javascript_function_action_into_source'];
        $javascript_function_action_into_source_js_call = $javascript_function_action_into_source.'();';
    }

    if (isset($parameters['javascript_function_action_into_source_js_call'])) {
        if ($javascript_function_action_into_source_js_call != $parameters['javascript_function_action_into_source_js_call']
        ) {
            $javascript_function_action_into_source_js_call = $parameters['javascript_function_action_into_source_js_call'];
        }
    }

    $javascript = true;
    // Default value.
    if (isset($parameters['javascript'])) {
        $javascript = $parameters['javascript'];
    }

    $get_order_json = false;
    if (isset($parameters['get_order_json'])) {
        $get_order_json = true;
    }

    $javascript_is_function_select = false;
    // Default value.
    if (isset($parameters['javascript_is_function_select'])) {
        $javascript_is_function_select = $parameters['javascript_is_function_select'];
    }

    $javascript_name_function_select = 'function_select_'.$input_name;
    // Default value.
    if (isset($parameters['javascript_name_function_select'])) {
        $javascript_name_function_select = $parameters['javascript_name_function_select'];
    }

    if ($from_ux_transaction != '') {
        $javascript_code_function_select = '
		function function_select_'.$input_name.'(agent_name) {
			$("#'.$selectbox_id.'").empty();
			
			var inputs = [];
			inputs.push ("id_agent=" + $("#'.$hidden_input_idagent_id.'").val());
			inputs.push ("get_agent_transactions=1");
			inputs.push ("page=enterprise/include/ajax/ux_transaction.ajax");
			
			jQuery.ajax ({
				data: inputs.join ("&"),
				type: "POST",
				url: action="'.$javascript_ajax_page.'",
				dataType: "json",
				success: function (data) {
					if (data) {
						$("#'.$selectbox_id.'").append ($("<option value=0>None</option>"));
						jQuery.each (data, function (id, value) {
							$("#'.$selectbox_id.'").append ($("<option value=" + id + ">" + value + "</option>"));
						});
					}
				}
			});
			
			return false;
		}
		';
    } else if ($from_wux_transaction != '') {
        $javascript_code_function_select = '
		function function_select_'.$input_name.'(agent_name) {
			$("#'.$selectbox_id.'").empty();
			
			var inputs = [];
			inputs.push ("id_agent=" + $("#'.$hidden_input_idagent_id.'").val());
			inputs.push ("get_agent_transactions=1");
			inputs.push ("page=enterprise/include/ajax/wux_transaction.ajax");
			
			jQuery.ajax ({
				data: inputs.join ("&"),
				type: "POST",
				url: action="'.$javascript_ajax_page.'",
				dataType: "json",
				success: function (data) {
					if (data) {
						$("#'.$selectbox_id.'").append ($("<option value=0>None</option>"));
						jQuery.each (data, function (id, value) {
							$("#'.$selectbox_id.'").append ($("<option value=" + id + ">" + value + "</option>"));
						});
					}
				}
			});
			
			return false;
		}
		';
    } else {
        $javascript_code_function_select = '
		function function_select_'.$input_name.'(agent_name) {
			
			$("#'.$selectbox_id.'").empty ();
			
			var inputs = [];
			inputs.push ("agent_name=" + agent_name);
			inputs.push ("delete_pending=0");
			inputs.push ("get_agent_modules_json=1");
			inputs.push ("page=operation/agentes/ver_agente");
			
			if ('.((int) !$metaconsole_enabled).') {
				inputs.push ("force_local_modules=1");
			}

			inputs.push ("get_order_json=1");

			if ('.((int) $get_only_string_modules).') {
				inputs.push ("get_only_string_modules=1");
			}

            if ('.((int) $no_disabled_modules).') {
                inputs.push ("disabled=0");
            }

			if ('.((int) $metaconsole_enabled).') {
				if (('.((int) $use_input_server).')
						|| ('.((int) $print_input_server).')) {
					inputs.push ("server_name=" + $("#'.$input_server_id.'").val());
				}
				
				if (('.((int) $use_input_id_server).')
						|| ('.((int) $print_input_id_server).')) {
					inputs.push ("server_id=" + $("#'.$input_id_server_id.'").val());
				}
				
			}
			
			if (('.((int) $print_hidden_input_idagent).')
				|| ('.((int) $use_hidden_input_idagent).')) {
				
				inputs.push ("id_agent=" + $("#'.$hidden_input_idagent_id.'").val());
			}
			
			jQuery.ajax ({
				data: inputs.join ("&"),
				type: "POST",
				url: action="'.$javascript_ajax_page.'",
				dataType: "json",
				success: function (data) {
                    if (Array.isArray(data) === true) {
                        data.sort(function(a, b) {
                            var textA = a.nombre.toUpperCase();
                            var textB = b.nombre.toUpperCase();
                            return (textA < textB) ? -1 : (textA > textB) ? 1 : 0;
                        });
                    }

					if ('.((int) $add_none_module).') {
						$("#'.$selectbox_id.'")
							.append($("<option></option>")
							.attr("value", 0).text("'.$none_module_text.'"));
					}
					
					jQuery.each (data, function(i, val) {
						s = js_html_entity_decode(val["nombre"]);
						$("#'.$selectbox_id.'")
							.append ($("<option></option>")
							.attr("value", val["id_agente_modulo"]).text (s));
					});
					if('.(int) $cascade_protection.' == 0){
						$("#'.$selectbox_id.'").enable();
					}
					$("#'.$selectbox_id.'").fadeIn ("normal");
				}
			});
			
			return false;
		}
		';
    }

    if (isset($parameters['javascript_code_function_select'])) {
        $javascript_code_function_select = $parameters['javascript_code_function_select'];
    }

    // ============ INIT javascript_change_ajax_params ==================
    // Default value.
    $javascript_page = 'include/ajax/agent';
    if (isset($parameters['javascript_page'])) {
        $javascript_page = $parameters['javascript_page'];
    }

    $javascript_change_ajax_params_original = [
        'page'          => '"'.$javascript_page.'"',
        'search_agents' => 1,
        'id_group'      => 'function() {
				var group_id = 0;
				
				if ('.((int) !empty($selectbox_group)).') {
					group_id = $("#'.$selectbox_group.'").val();
				}
				
				return group_id;
			}',
        'q'             => 'term',
    ];

    if (!$metaconsole_enabled) {
        $javascript_change_ajax_params_original['force_local'] = 1;
    }

    if (isset($parameters['javascript_change_ajax_params'])) {
        $javascript_change_ajax_params = [];

        $found_page = false;
        foreach ($parameters['javascript_change_ajax_params'] as $key => $param_ajax) {
            if ($key == 'page') {
                $found_page = true;
                if ($javascript_page != $param_ajax) {
                    $javascript_change_ajax_params['page'] = $param_ajax;
                } else {
                    $javascript_change_ajax_params['page'] = $javascript_page;
                }
            } else {
                $javascript_change_ajax_params[$key] = $param_ajax;
            }
        }

        if (!$found_page) {
            $javascript_change_ajax_params['page'] = $javascript_page;
        }
    } else {
        $javascript_change_ajax_params = $javascript_change_ajax_params_original;
    }

    $first = true;
    $javascript_change_ajax_params_text = 'var data_params = {';
    foreach ($javascript_change_ajax_params as $key => $param_ajax) {
        if (!$first) {
            $javascript_change_ajax_params_text .= ",\n";
        } else {
            $first = false;
        }

        $javascript_change_ajax_params_text .= '"'.$key.'":'.$param_ajax;
    }

    $javascript_change_ajax_params_text .= '};';
    // ============ END javascript_change_ajax_params ===================
    $javascript_function_change = '';
    // Default value.
    $javascript_function_change .= '
		function set_functions_change_autocomplete_'.$input_name.'() {
			var cache_'.$input_name.' = {};
			
			$("#'.$input_id.'").autocomplete({
				minLength: 2,
				source: function( request, response ) {
					var term = request.term; //Word to search
					'.$javascript_change_ajax_params_text.'
					var groupId = data_params.id_group();

					// Index cache by group Id
					if (cache_'.$input_name.'[groupId] == null) {
						cache_'.$input_name.'[groupId] = {};
					}
					
					//Set loading
					$("#'.$input_id.'")
						.css("background","url(\"'.$spinner_image.'\") right center no-repeat");
					
					//Function to call when the source
					if ('.((int) !empty($javascript_function_action_into_source_js_call)).') {
						'.$javascript_function_action_into_source_js_call.'
					}
					
					//==== CACHE CODE ==================================
					//Check the cache
					var found = false;
					if (term in cache_'.$input_name.'[groupId]) {
						response(cache_'.$input_name.'[groupId][term]);
						
						//Set icon
						$("#'.$input_id.'")
							.css("background","url(\"'.$icon_image.'\") right center no-repeat");
						return;
					}
					else {
						//Check if other terms cached start with same
						//letters.
						//TODO: At the moment DISABLED CODE.
						/*
						for (i = 1; i < term.length; i++) {
							var term_match = term.substr(0, term.length - i);
							
							$.each(cache_'.$input_name.'[groupId], function (oldterm, olddata) {
								var pattern = new RegExp("^" + term_match + ".*","gi");
								
								if (oldterm.match(pattern)) {
									response(cache_'.$input_name.'[groupId][oldterm]);
									
									found = true;
									
									return;
								}
							});
							
							if (found) {
								break;
							}
						}
						*/
					}
					//==================================================
					
					
					if (found) {
						//Set icon
						$("#'.$input_id.'")
							.css("background","url(\"'.$icon_image.'\") right center no-repeat");
						
						select_item_click = 0;
						
						return;
					}
					
					jQuery.ajax ({
						data: data_params,
						type: "POST",
						url: action="'.$javascript_ajax_page.'",
						dataType: "json",
						success: function (data) {
								cache_'.$input_name.'[groupId][term] = data; //Save the cache
								
								response(data);
								
								//Set icon
								$("#'.$input_id.'")
									.css("background",
										"url(\"'.$icon_image.'\") right center no-repeat");
								
								select_item_click = 0;
								
								return;
							}
						});
					
					return;
				},
				//---END source-----------------------------------------
				
				
				select: function( event, ui ) {
					var agent_name = ui.item.alias;
					var agent_id = ui.item.id;
					var server_name = "";
					var server_id = "";
					
					
					if ('.((int) $metaconsole_enabled).') {
						server_name = ui.item.server;
					}
					else {
						server_name = ui.item.ip;
					}
					
					
					if (('.((int) $use_input_id_server).')
						|| ('.((int) $print_input_id_server).')) {
						server_id = ui.item.id_server;
					}
					
					
					
					//Put the name
					$(this).val(agent_name);
					
					if (('.((int) $print_hidden_input_idagent).')
						|| ('.((int) $use_hidden_input_idagent).')) {
						$("#'.$hidden_input_idagent_id.'").val(agent_id);
					}
					
					//Put the server id into the hidden input
					if (('.((int) $use_input_server).')
						|| ('.((int) $print_input_server).')) {
						$("#'.$input_server_id.'").val(server_name);
					}
					
					//Put the server id into the hidden input
					if (('.((int) $use_input_id_server).')
						|| ('.((int) $print_input_id_server).')) {
						$("#'.$input_id_server_id.'").val(server_id);
					}
					
					//Call the function to select (example fill the modules)
					if ('.((int) $javascript_is_function_select).') {
						'.$javascript_name_function_select.'(agent_name);
					}
					
					//Function to call after the select
					if ('.((int) !empty($javascript_function_action_after_select_js_call)).') {
						'.$javascript_function_action_after_select_js_call.'
					}
					
					select_item_click = 1;
					
					return false;
				}
				})
			.data("ui-autocomplete")._renderItem = function( ul, item ) {
				if (item.ip == "") {
					text = "<a>" + item.alias+ "</a>";
				}
				else {
					text = "<a>" + item.alias
						+ "<br><span style=\"font-size: 70%; font-style: italic;\">IP:" + item.ip + "</span></a>";
				}
				
				switch (item.filter) {
					default:
					case \'agent\':
						return $("<li style=\'background: #DFFFC4;\'></li>")
							.data("item.autocomplete", item)
							.append(text)
							.appendTo(ul);
						break;
					case \'address\':
						return $("<li style=\'background: #F7CFFF;\'></li>")
							.data("item.autocomplete", item)
							.append(text)
							.appendTo(ul);
						break;
					case \'description\':
						return $("<li style=\'background: #FEFCC6;\'></li>")
							.data("item.autocomplete", item)
							.append(text)
							.appendTo(ul);
						break;
					case \'alias\':
						return $("<li style=\'background: #a8e7eb;\'></li>")
							.data("item.autocomplete", item)
							.append(text)
							.appendTo(ul);
						break;
				}
				
				
			};
			
			//Force the size of autocomplete
			$(".ui-autocomplete").css("max-height", "100px");
			$(".ui-autocomplete").css("overflow-y", "auto");
			/* prevent horizontal scrollbar */
			$(".ui-autocomplete").css("overflow-x", "hidden");
			/* add padding to account for vertical scrollbar */
			$(".ui-autocomplete").css("padding-right", "20px");
			
			//Force to style of items
			$(".ui-autocomplete").css("text-align", "left");
		}';

    if (isset($parameters['javascript_function_change'])) {
        $javascript_function_change = $parameters['javascript_function_change'];
    }

    $javascript_document_ready = true;
    // Default value.
    if (isset($parameters['javascript_document_ready'])) {
        $javascript_document_ready = $parameters['javascript_document_ready'];
    }

    $javascript_tags = true;
    // Default value.
    if (isset($parameters['javascript_tags'])) {
        $javascript_tags = $parameters['javascript_tags'];
    }

    $disabled_javascript_on_blur_function = false;
    // Default value.
    if (isset($parameters['disabled_javascript_on_blur_function'])) {
        $disabled_javascript_on_blur_function = $parameters['disabled_javascript_on_blur_function'];
    }

    $javascript_on_blur_function_name = 'function_on_blur_'.$input_name;
    // Default value.
    if (isset($parameters['javascript_on_blur_function_name'])) {
        $javascript_on_blur_function_name = $parameters['javascript_on_blur_function_name'];
    }

    $check_only_empty_javascript_on_blur_function = false;
    // Default value.
    if (isset($parameters['check_only_empty_javascript_on_blur_function'])) {
        $check_only_empty_javascript_on_blur_function = $parameters['check_only_empty_javascript_on_blur_function'];
    }

    // Default value.
    $javascript_on_blur = '
		/*
		This function is a callback when the autocomplete agent
		input lost the focus.
		*/
		function '.$javascript_on_blur_function_name.'() {
			input_value = $("#'.$input_id.'").val();
			
			if (input_value.length < 2) {
				if (('.((int) $print_hidden_input_idagent).')
					|| ('.((int) $use_hidden_input_idagent).')) {
					$("#'.$hidden_input_idagent_id.'").val(0);
				}
				
				//Put the server id into the hidden input
				if (('.((int) $use_input_server).')
					|| ('.((int) $print_input_server).')) {
					$("#'.$input_server_id.'").val("");
				}
				
				//Put the server id into the hidden input
				if (('.((int) $use_input_id_server).')
					|| ('.((int) $print_input_id_server).')) {
					$("#'.$input_id_server_id.'").val("");
				}
				
				return;
			}
			
			if ('.((int) $check_only_empty_javascript_on_blur_function).') {
				return
			}
			
			
			if (select_item_click) {
				return;
			}
			
			//Set loading
			$("#'.$input_id.'")
				.css("background",
					"url(\"'.$spinner_image.'\") right center no-repeat");
			
			
			
			var term = input_value; //Word to search
			
			'.$javascript_change_ajax_params_text.'
			
			if ('.((int) !$metaconsole_enabled).') {
				data_params[\'force_local\'] = 1;
			}
			
			jQuery.ajax ({
				data: data_params,
				type: "POST",
				url: action="'.$javascript_ajax_page.'",
				dataType: "json",
				success: function (data) {
						if (data.length < 2) {
							//Set icon
							$("#'.$input_id.'")
								.css("background",
									"url(\"'.$icon_image.'\") right center no-repeat");
							
							return;
						}
						
						var agent_name = data[0].name;
						var agent_id = data[0].id;
						var server_name = "";
						var server_id = "";
						
						if ('.((int) $metaconsole_enabled).') {
							server_name = data[0].server;
						}
						else {
							server_name = data[0].ip;
						}
						
						if (('.((int) $use_input_id_server).')
						|| ('.((int) $print_input_id_server).')) {
							server_id = data[0].id_server;
						}
						
						if (('.((int) $print_hidden_input_idagent).')
							|| ('.((int) $use_hidden_input_idagent).')) {
							$("#'.$hidden_input_idagent_id.'").val(agent_id);
						}
						
						//Put the server id into the hidden input
						if (('.((int) $use_input_server).')
							|| ('.((int) $print_input_server).')) {
							$("#'.$input_server_id.'").val(server_name);
						}
						
						//Put the server id into the hidden input
						if (('.((int) $use_input_id_server).')
							|| ('.((int) $print_input_id_server).')) {
							$("#'.$input_id_server_id.'").val(server_id);
						}
						
						//Call the function to select (example fill the modules)
						if ('.((int) $javascript_is_function_select).') {
							'.$javascript_name_function_select.'(agent_name);
						}
						
						//Function to call after the select
						if ('.((int) !empty($javascript_function_action_after_select_js_call)).') {
							'.$javascript_function_action_after_select_js_call.'
						}
						
						//Set icon
						$("#'.$input_id.'")
							.css("background",
								"url(\"'.$icon_image.'\") right center no-repeat");
						
						return;
					}
				});
		}
		';
    if (isset($parameters['javascript_on_blur'])) {
        $javascript_on_blur = $parameters['javascript_on_blur'];
    }

    // ------------------------------------------------------------------.
    $html = '';

    $attrs = [];
    $attrs['style'] = 'background: url('.$icon_image.') no-repeat right;';

    if (!$disabled_javascript_on_blur_function) {
        $attrs['onblur'] = $javascript_on_blur_function_name.'()';
    }

    $html = html_print_input_text_extended(
        $input_name,
        $value,
        $input_id,
        $helptip_text,
        $size,
        $maxlength,
        $disabled,
        '',
        $attrs,
        true
    );
    if ($show_helptip) {
        $html .= ui_print_help_tip($helptip_text, true);
    }

    if ($print_hidden_input_idagent) {
        $html .= html_print_input_hidden_extended(
            $hidden_input_idagent_name,
            $hidden_input_idagent_value,
            $hidden_input_idagent_id,
            true
        );
    }

    if ($print_input_server) {
        $html .= html_print_input_hidden_extended(
            $input_server_name,
            $input_server_value,
            $input_server_id,
            true
        );
    }

    if ($print_input_id_server) {
        $html .= html_print_input_hidden_extended(
            $input_id_server_name,
            $input_id_server_value,
            $input_id_server_id,
            true
        );
    }

    // Write the javascript.
    if ($javascript) {
        if ($javascript_tags) {
            $html .= '<script type="text/javascript">
				/* <![CDATA[ */';
        }

        $html .= 'var select_item_click = 0;'."\n";

        $html .= $javascript_function_change;
        if ($javascript_is_function_select) {
            $html .= $javascript_code_function_select;
        }

        $html .= $javascript_on_blur;

        if ($javascript_document_ready) {
            $html .= '$(document).ready (function () {
				set_functions_change_autocomplete_'.$input_name.'();
				});';
        }

        if ($javascript_tags) {
            $html .= '/* ]]> */
				</script>';
        }
    }

    if ($return) {
        return $html;
    } else {
        echo $html;
    }
}


/**
 * Return error strings (title and message) for each error code
 *
 * @param string $error_code Error code.
 *
 * @return array.
 */
function ui_get_error($error_code='')
{
    // XXX: Deprecated. Pandora shouldn't go inside this.
    return [
        'title'   => __('Unhandled error'),
        'message' => __('An unhandled error occurs'),
    ];
}


/**
 * Include time picker.
 *
 * @param boolean $echo_tags Tags.
 *
 * @return void
 */
function ui_include_time_picker($echo_tags=false)
{
    if (is_ajax() || $echo_tags) {
        echo '<script type="text/javascript" src="'.ui_get_full_url(false, false, false, false).'include/javascript/jquery.ui-timepicker-addon.js"></script>';
    } else {
        ui_require_jquery_file('ui-timepicker-addon');
    }

    if (file_exists('include/javascript/i18n/jquery-ui-timepicker-'.substr(get_user_language(), 0, 2).'.js')) {
        echo '<script type="text/javascript" src="'.ui_get_full_url('include/javascript/i18n/jquery-ui-timepicker-'.substr(get_user_language(), 0, 2).'.js', false, false, false).'"></script>';
    }
}


/**
 * Print string value.
 *
 * @param string  $value            Value.
 * @param integer $id_agente_module Id_agente_module.
 * @param integer $current_interval Current_interval.
 * @param string  $module_name      Module_name.
 *
 * @return string HTML.
 */
function ui_print_module_string_value(
    $value,
    $id_agente_module,
    $current_interval,
    $module_name=null,
    $server_id=0
) {
    global $config;

    if ($module_name == null) {
        $module_name = modules_get_agentmodule_name($id_agente_module);
    }

    $id_type_web_content_string = db_get_value(
        'id_tipo',
        'ttipo_modulo',
        'nombre',
        'web_content_string'
    );

    $is_web_content_string = (bool) db_get_value_filter(
        'id_agente_modulo',
        'tagente_modulo',
        [
            'id_agente_modulo' => $id_agente_module,
            'id_tipo_modulo'   => $id_type_web_content_string,
        ]
    );

    // Fixed the goliat sends the strings from web
    // without HTML entities.
    if ($is_web_content_string) {
        $value = io_safe_input($value);
    }

    $is_snapshot = is_snapshot_data($module['datos']);
    $is_large_image = is_text_to_black_string($module['datos']);
    if (($config['command_snapshot']) && ($is_snapshot || $is_large_image)) {
        $row[7] = ui_get_snapshot_image($link, $is_snapshot).'&nbsp;&nbsp;';
    }

    $is_snapshot = is_snapshot_data($value);
    $is_large_image = is_text_to_black_string($value);
    if (($config['command_snapshot']) && ($is_snapshot || $is_large_image)) {
        $link = ui_get_snapshot_link(
            [
                'id_module'   => $id_agente_module,
                'last_data'   => $value,
                'interval'    => $current_interval,
                'module_name' => $module_name,
                'id_node'     => $server_id ? $server_id : 0,
            ]
        );
        $salida = ui_get_snapshot_image($link, $is_snapshot).'&nbsp;&nbsp;';
    } else {
        $sub_string = substr(io_safe_output($value), 0, 12);
        if ($value == $sub_string) {
            if ($value == 0 && !$sub_string) {
                $salida = 0;
            } else {
                $salida = $value;
            }
        } else {
            // Fixed the goliat sends the strings from web
            // without HTML entities.
            if ($is_web_content_string) {
                $sub_string = substr($value, 0, 12);
            } else {
                // Fixed the data from Selenium Plugin.
                if ($value != strip_tags($value)) {
                    $value = io_safe_input($value);
                    $sub_string = substr($value, 0, 12);
                } else {
                    $sub_string = substr(io_safe_output($value), 0, 12);
                }
            }

            if ($value == $sub_string) {
                $salida = $value;
            } else {
                $value = preg_replace('/</', '&lt;', $value);
                $value = preg_replace('/>/', '&gt;', $value);
                $value = preg_replace('/\n/i', '<br>', $value);
                $value = preg_replace('/\s/i', '&nbsp;', $value);

                $title_dialog = modules_get_agentmodule_agent_alias($id_agente_module).' / '.$module_name;
                $salida = '<div '."id='hidden_value_module_".$id_agente_module."'
					style='display: none; width: 100%; height: 100%; overflow: auto; padding: 10px; font-size: 14px; line-height: 16px; font-family: mono,monospace; text-align: left' title='".$title_dialog."'>".$value.'</div><span '."id='value_module_".$id_agente_module."'
					style='white-space: nowrap;'>".'<span id="value_module_text_'.$id_agente_module.'">'.$sub_string.'</span> '."<a href='javascript: toggle_full_value(".$id_agente_module.")'>".html_print_image('images/zoom.png', true).'</a></span>';
            }
        }
    }

    return $salida;
}


/**
 * Displays a tag list.
 *
 * @param string $title Title.
 * @param array  $tags  Tags.
 *
 * @return void
 */
function ui_print_tags_view($title='', $tags=[])
{
    if (!empty($title)) {
        $tv .= '<div class="tag-wrapper">';
        $tv .= '<h3>'.$title.'</h3>';
    } else {
        $tv .= '<div class="tag-wrapper" style="padding-top: 10px">';
    }

    foreach ($tags as $tag) {
        $tv .= '<div class=pandora-tag>';
            $tv .= '<span class=pandora-tag-title>';
                $tv .= $tag['title'];
            $tv .= '</span>';

            $tv .= '<span class=pandora-tag-value>';
                $tv .= $tag['value'];
            $tv .= '</span>';
        $tv .= '</div>';
    }

    $tv .= '</div>';
    echo $tv;
}


/**
 * Gets the link to open a snapshot into a new page.
 *
 * @param array   $params      Params to build the link (see  $default_params).
 * @param boolean $only_params Flag to choose de return value:
 *            true: Get the four params required in the function of pandora.js winopen_var (js use)
 *            false: Get an inline winopen_var function call (php user).
 *
 * @return string Link.
 */
function ui_get_snapshot_link($params, $only_params=false)
{
    global $config;

    $default_params = [
        // Id_agente_modulo.
        'id_module'   => 0,
        'module_name' => '',
        'interval'    => 300,
        'timestamp'   => 0,
        'id_node'     => 0,
    ];

    // Merge default params with passed params.
    $params = array_merge($default_params, $params);

    // First parameter of js winopeng_var.
    $page = ui_get_full_url('operation/agentes/snapshot_view.php', false, false, false);

    $url = $page.'?id='.$params['id_module'].'&label='.rawurlencode(urlencode(io_safe_output($params['module_name']))).'&id_node='.$params['id_node'];

    if ($params['timestamp'] != 0) {
        $url .= '&timestamp='.$params['timestamp'];
    }

    if ($params['interval'] != 0) {
        $url .= '&refr='.$params['interval'];
    }

    // Second parameter of js winopeng_var.
    $win_handle = dechex(crc32('snapshot_'.$params['id_module']));

    $link_parts = [
        $url,
        $win_handle,
        700,
        480,
    ];

    // Return only the params to js execution.
    if ($only_params) {
        return $link_parts;
    }

    // Return the function call to inline js execution.
    return "winopeng_var('".implode("', '", $link_parts)."')";
}


/**
 * Get the snapshot image with the link to open a snapshot into a new page
 *
 * @param string  $link     Built link.
 * @param boolean $is_image Picture image or list image.
 *
 * @return string HTML anchor link with image.
 */
function ui_get_snapshot_image($link, $is_image)
{
    $image_name = ($is_image) ? 'photo.png' : 'default_list.png';

    $link = '<a href="javascript:'.$link.'">'.html_print_image(
        'images/'.$image_name,
        true,
        [
            'border' => '0',
            'alt'    => '',
            'title'  => __('Snapshot view'),
        ]
    ).'</a>';

    return $link;
}


/**
 * Show warning timezone missmatch.
 *
 * @param string  $tag    Tag.
 * @param boolean $return Return.
 *
 * @return string HTML.
 */
function ui_get_using_system_timezone_warning($tag='h3', $return=true)
{
    global $config;

    $user_offset = ((-get_fixed_offset() / 60) / 60);

    if ($config['timezone'] != date_default_timezone_get()) {
        $message = sprintf(
            __('These controls are using the timezone of the system (%s) instead of yours (%s). The difference with your time zone in hours is %s.'),
            $config['timezone'],
            date_default_timezone_get(),
            ($user_offset > 0) ? '+'.$user_offset : $user_offset
        );
        return ui_print_info_message($message, '', $return, $tag);
    } else {
        return '';
    }

}


/**
 * Get the custom docs logo
 *
 * @return string with the path to logo. False if it should not be displayed.
 */
function ui_get_docs_logo()
{
    global $config;

    // Default logo to open version (enterprise_installed function only works in login status).
    if (!file_exists(ENTERPRISE_DIR.'/load_enterprise.php') || !isset($config['custom_docs_logo'])) {
        return 'images/icono_docs.png';
    }

    if ($config['custom_docs_logo'] === '') {
        return false;
    }

    return 'enterprise/images/custom_general_logos/'.$config['custom_docs_logo'];
}


/**
 * Get the custom support logo
 *
 * @return string with the path to logo. False if it should not be displayed.
 */
function ui_get_support_logo()
{
    global $config;

    // Default logo to open version (enterprise_installed function only works in login status).
    if (!file_exists(ENTERPRISE_DIR.'/load_enterprise.php') || !isset($config['custom_support_logo'])) {
        return 'images/icono_support.png';
    }

    if ($config['custom_support_logo'] === '') {
        return false;
    }

    return 'enterprise/images/custom_general_logos/'.$config['custom_support_logo'];
}


/**
 * Get the custom header logo
 *
 * @param boolean $white_bg Using white bg or not.
 *
 * @return string with the path to logo. If it is not set, return the default value.
 */
function ui_get_custom_header_logo($white_bg=false)
{
    global $config;

    if (empty($config['enterprise_installed'])) {
        return 'images/pandora_tinylogo_open.png';
    }

    $stored_logo = (is_metaconsole()) ? (($white_bg) ? $config['meta_custom_logo_white_bg'] : $config['meta_custom_logo']) : (($white_bg) ? $config['custom_logo_white_bg'] : $config['custom_logo']);
    if (empty($stored_logo)) {
        return 'images/pandora_tinylogo.png';
    }

    return 'enterprise/images/custom_logo/'.$stored_logo;
}


/**
 * Get the central networkmap logo
 *
 * @return string with the path to logo. If it is not set, return the default.
 */
function ui_get_logo_to_center_networkmap()
{
    global $config;

    if ((!enterprise_installed()) || empty($config['custom_network_center_logo'])) {
        return 'images/networkmap/bola_pandora_network_maps.png';
    }

    return 'enterprise/images/custom_general_logos/'.$config['custom_support_logo'];
}


/**
 * Get the mobile console login logo
 *
 * @return string with the path to logo. If it is not set, return the default.
 */
function ui_get_mobile_login_icon()
{
    global $config;

    if ((!enterprise_installed()) || empty($config['custom_mobile_console_logo'])) {
        return is_metaconsole() ? 'mobile/images/metaconsole_mobile.png' : 'mobile/images/pandora_mobile_console.png';
    }

    return 'enterprise/images/custom_general_logos/'.$config['custom_mobile_console_logo'];
}


/**
 * Get the favicon
 *
 * @return string with the path to logo. If it is not set, return the default.
 */
function ui_get_favicon()
{
    global $config;

    if (empty($config['custom_favicon'])) {
        return (!is_metaconsole()) ? 'images/pandora.ico' : 'enterprise/meta/images/favicon_meta.ico';
    }

    return 'images/custom_favicon/'.$config['custom_favicon'];
}


/**
 * Show sorting arrows for tables
 *
 * @param string $url_up     Url_up.
 * @param string $url_down   Url_down.
 * @param string $selectUp   SelectUp.
 * @param string $selectDown SelectDown.
 *
 * @return string  HTML anchor link with the arrow icon.
 */
function ui_get_sorting_arrows($url_up, $url_down, $selectUp, $selectDown)
{
    $arrow_up = 'images/sort_up_black.png';
    $arrow_down = 'images/sort_down_black.png';

    // Green arrows for the selected.
    if ($selectUp === true) {
        $arrow_up = 'images/sort_up_green.png';
    }

    if ($selectDown === true) {
        $arrow_down = 'images/sort_down_green.png';
    }

    if (is_metaconsole()) {
        $arrow_up = 'images/sort_up.png';
        $arrow_down = 'images/sort_down.png';
    }

    return '<span class="sort_arrow">
                <a href="'.$url_up.'">'.html_print_image($arrow_up, true, ['alt' => 'up']).'</a>
                <a href="'.$url_down.'">'.html_print_image($arrow_down, true, ['alt' => 'down']).'</a>
            </span>';
}


/**
 * Show breadcrums in the page titles
 *
 * @param string $tab_name Tab name.
 *
 * @return string  HTML anchor with the name of the section.
 */
function ui_print_breadcrums($tab_name)
{
    if (is_array($tab_name)) {
        return join(' / ', $tab_name);
    } else if ($tab_name != '') {
        $section = str_replace('_', ' ', $tab_name);
        $section = ucwords($section);
        $section = ' / '.___($section);
    }

    return $section;
}


/**
 * Show last comment
 *
 * @param array $comments array with comments
 *
 * @return string  HTML string with the last comment of the events.
 */
function ui_print_comments($comments)
{
    global $config;

    $comments = explode('<br>', $comments);
    $comments = str_replace(["\n", '&#x0a;'], '<br>', $comments);
    if (is_array($comments)) {
        foreach ($comments as $comm) {
            if (empty($comm)) {
                continue;
            }

            $comments_array[] = io_safe_output(json_decode($comm, true));
        }
    }

    foreach ($comments_array as $comm) {
        // Show the comments more recent first.
        if (is_array($comm)) {
            $last_comment[] = array_reverse($comm);
        }
    }

    // Only show the last comment. If commment its too long,the comment will short with ...
    // If $config['prominent_time'] is timestamp the date show Month, day, hour and minutes.
    // Else show comments hours ago
    if ($last_comment[0][0]['action'] != 'Added comment') {
        $last_comment[0][0]['comment'] = $last_comment[0][0]['action'];
    }

    $short_comment = substr($last_comment[0][0]['comment'], 0, '80px');
    if ($config['prominent_time'] == 'timestamp') {
        $comentario = '<i>'.date($config['date_format'], $last_comment[0][0]['utimestamp']).'&nbsp;('.$last_comment[0][0]['id_user'].'):&nbsp;'.$last_comment[0][0]['comment'].'';

        if (strlen($comentario) > '200px') {
            $comentario = '<i>'.date($config['date_format'], $last_comment[0][0]['utimestamp']).'&nbsp;('.$last_comment[0][0]['id_user'].'):&nbsp;'.$short_comment.'...';
        }
    } else {
        $rest_time = (time() - $last_comment[0][0]['utimestamp']);
        $time_last = (($rest_time / 60) / 60);
        $comentario = '<i>'.number_format($time_last, 0).'&nbsp; Hours &nbsp;('.$last_comment[0][0]['id_user'].'):&nbsp;'.$last_comment[0][0]['comment'].'';

        if (strlen($comentario) > '200px') {
            $comentario = '<i>'.number_format($time_last, 0).'&nbsp; Hours &nbsp;('.$last_comment[0][0]['id_user'].'):&nbsp;'.$short_comment.'...';
        }
    }

    return io_safe_output($comentario);

}


/**
 * Get complete external pandora url.
 *
 * @param string $url Url to be parsed.
 *
 * @return string Full url.
 */
function ui_get_full_external_url(string $url)
{
    $url_parsed = parse_url($url);
    if ($url_parsed) {
        if (!isset($url_parsed['scheme'])) {
            $url = 'http://'.$url;
        }
    }

        return $url;
}


function ui_print_message_dialog($title, $text, $id='', $img='', $text_button='', $hidden=true)
{
    if ($hidden == true) {
        $style = 'display:none';
    }

    echo '<div id="message_dialog_'.$id.'" title="'.$title.'" style="'.$style.'">';
        echo '<div class="content_dialog">';
            echo '<div class="icon_message_dialog">';
                echo html_print_image($img, true, ['alt' => $title, 'border' => 0]);
            echo '</div>';
            echo '<div class="content_message_dialog">';
                echo '<div class="text_message_dialog">';
                    echo '<h1>'.$title.'</h1>';
                    echo '<p>'.$text.'</p>';
                    echo '<div id="err_msg"></div>';
                echo '</div>';
            echo '</div>';
        echo '</div>';
    echo '</div>';
}


/**
<<<<<<< HEAD
 * Build a Query-Result editor structure
 *
 * @param string $name Name of the structure
 *
 * @return null
 */


function ui_query_result_editor($name='default')
{
    $editorSubContainer = html_print_div(
        [
            'id'      => $name.'_editor_title',
            'content' => '<p>'.__('Query').'</p>',
        ],
        true
    );

    $editorSubContainer .= html_print_div(
        [
            'id'    => $name.'_editor',
            'class' => 'query_result_editor',
        ],
        true
    );

    $editorSubContainer .= html_print_div(
        [
            'class'   => 'action-buttons edit-button',
            'content' => html_print_submit_button(
                __('Execute query'),
                'execute_query',
                false,
                'class="sub next"',
                true
            ),
        ],
        true
    );

    $editorContainer = html_print_div(
        [
            'id'      => $name.'_editor_container',
            'class'   => 'query_result_editor_container',
            'content' => $editorSubContainer,
        ],
        true
    );

    $viewSubContainer = html_print_div(
        [
            'id'      => $name.'_view_title',
            'content' => '<p>'.__('Results').'</p>',
        ],
        true
    );

    $viewSubContainer .= html_print_div(
        [
            'id'    => $name.'_view',
            'class' => 'query_result_view',
        ],
        true
    );

    $viewSubContainer .= html_print_div(
        [
            'class'   => 'action-buttons',
            'content' => '',
        ],
        true
    );

    $viewContainer = html_print_div(
        [
            'id'      => $name.'_view_container',
            'class'   => 'query_result_view_container',
            'content' => $viewSubContainer,
        ],
        true
    );

    html_print_div(
        [
            'id'      => 'query_result_container',
            'class'   => 'databox',
            'content' => $editorContainer.$viewContainer,
        ]
    );
    // This is needed for Javascript
    html_print_div(
        [
            'id'      => 'pandora_full_url',
            'hidden'  => true,
            'content' => ui_get_full_url(false, false, false, false),
        ]
    );

=======
 * Generate a button for reveal the content of the password field.
 *
 * @param string  $name   Name of the field.
 * @param boolean $return If true, return the string with the formed element.
 *
 * @return string
 */
function ui_print_reveal_password(string $name, bool $return=false)
{
    if (is_metaconsole()) {
        $imagePath = '../../images/';
    } else {
        $imagePath = 'images/';
    }

    $output = '&nbsp;<img class="clickable forced_title" id="reveal_password_'.$name.'" src="'.$imagePath.'eye_show.png" onclick="reveal_password(\''.$name.'\')" data-use_title_for_force_title="1" data-title="'.__('Show password').'">';

    if ($return === true) {
        return $output;
    }

    echo $output;
>>>>>>> 913dc554
}<|MERGE_RESOLUTION|>--- conflicted
+++ resolved
@@ -6137,15 +6137,12 @@
 
 
 /**
-<<<<<<< HEAD
  * Build a Query-Result editor structure
  *
  * @param string $name Name of the structure
  *
  * @return null
  */
-
-
 function ui_query_result_editor($name='default')
 {
     $editorSubContainer = html_print_div(
@@ -6235,8 +6232,10 @@
             'content' => ui_get_full_url(false, false, false, false),
         ]
     );
-
-=======
+}
+
+
+/**
  * Generate a button for reveal the content of the password field.
  *
  * @param string  $name   Name of the field.
@@ -6259,5 +6258,4 @@
     }
 
     echo $output;
->>>>>>> 913dc554
 }