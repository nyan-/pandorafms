<?php

// Pandora FMS - http://pandorafms.com
// ==================================================
// Copyright (c) 2005-2021 Artica Soluciones Tecnologicas
// Please see http://pandorafms.org for full contribution list
// This program is free software; you can redistribute it and/or
// modify it under the terms of the  GNU Lesser General Public License
// as published by the Free Software Foundation; version 2
// This program is distributed in the hope that it will be useful,
// but WITHOUT ANY WARRANTY; without even the implied warranty of
// MERCHANTABILITY or FITNESS FOR A PARTICULAR PURPOSE.  See the
// GNU General Public License for more details.
global $config;

require_once $config['homedir'].'/include/functions_users.php';


/**
 * Check if the group is in use in the Pandora DB.
 *
 * @param integer $idGroup The id of group.
 *
 * @return boolean Return false if the group is unused in the Pandora, else true.
 */
function groups_check_used($idGroup)
{
    global $config;

    $return = [];
    $return['return'] = false;
    $return['tables'] = [];

    switch ($config['dbtype']) {
        case 'mysql':
        case 'postgresql':
            $numRows = db_get_num_rows(
                'SELECT *
				FROM tagente WHERE id_grupo = '.$idGroup.';'
            );
        break;

        case 'oracle':
            $numRows = db_get_num_rows(
                'SELECT *
				FROM tagente WHERE id_grupo = '.$idGroup
            );
        break;
    }

    if ($numRows > 0) {
        $return['return'] = true;
        $return['tables'][] = __('Agents');
    }

    switch ($config['dbtype']) {
        case 'mysql':
        case 'postgresql':
            $numRows = db_get_num_rows(
                'SELECT *
				FROM talert_actions WHERE id_group = '.$idGroup.';'
            );
        break;

        case 'oracle':
            $numRows = db_get_num_rows(
                'SELECT *
				FROM talert_actions WHERE id_group = '.$idGroup
            );
        break;
    }

    if ($numRows > 0) {
        $return['return'] = true;
        $return['tables'][] = __('Alert Actions');
    }

    switch ($config['dbtype']) {
        case 'mysql':
        case 'postgresql':
            $numRows = db_get_num_rows('SELECT * FROM talert_templates WHERE id_group = '.$idGroup.';');
        break;

        case 'oracle':
            $numRows = db_get_num_rows('SELECT * FROM talert_templates WHERE id_group = '.$idGroup);
        break;
    }

    if ($numRows > 0) {
        $return['return'] = true;
        $return['tables'][] = __('Alert Templates');
    }

    switch ($config['dbtype']) {
        case 'mysql':
        case 'postgresql':
            $numRows = db_get_num_rows('SELECT * FROM trecon_task WHERE id_group = '.$idGroup.';');
        break;

        case 'oracle':
            $numRows = db_get_num_rows('SELECT * FROM trecon_task WHERE id_group = '.$idGroup);
        break;
    }

    if ($numRows > 0) {
        $return['return'] = true;
        $return['tables'][] = __('Discovery task');
    }

    switch ($config['dbtype']) {
        case 'mysql':
        case 'postgresql':
            $numRows = db_get_num_rows('SELECT * FROM tgraph WHERE id_group = '.$idGroup.';');
        break;

        case 'oracle':
            $numRows = db_get_num_rows('SELECT * FROM tgraph WHERE id_group = '.$idGroup);
        break;
    }

    if ($numRows > 0) {
        $return['return'] = true;
        $return['tables'][] = __('Graphs');
    }

    switch ($config['dbtype']) {
        case 'mysql':
        case 'postgresql':
            $numRows = db_get_num_rows('SELECT * FROM treport WHERE id_group = '.$idGroup.';');
        break;

        case 'oracle':
            $numRows = db_get_num_rows('SELECT * FROM treport WHERE id_group = '.$idGroup);
        break;
    }

    if ($numRows > 0) {
        $return['return'] = true;
        $return['tables'][] = __('Reports');
    }

    switch ($config['dbtype']) {
        case 'mysql':
        case 'postgresql':
            $numRows = db_get_num_rows('SELECT * FROM tlayout WHERE id_group = '.$idGroup.';');
        break;

        case 'oracle':
            $numRows = db_get_num_rows('SELECT * FROM tlayout WHERE id_group = '.$idGroup);
        break;
    }

    if ($numRows > 0) {
        $return['return'] = true;
        $return['tables'][] = __('Layout visual console');
    }

    switch ($config['dbtype']) {
        case 'mysql':
        case 'postgresql':
            $numRows = db_get_num_rows('SELECT * FROM tplanned_downtime WHERE id_group = '.$idGroup.';');
        break;

        case 'oracle':
            $numRows = db_get_num_rows('SELECT * FROM tplanned_downtime WHERE id_group = '.$idGroup);
        break;
    }

    if ($numRows > 0) {
        $return['return'] = true;
        $return['tables'][] = __('Plannet down time');
    }

    switch ($config['dbtype']) {
        case 'mysql':
        case 'postgresql':
            $numRows = db_get_num_rows('SELECT * FROM tgraph WHERE id_group = '.$idGroup.';');
        break;

        case 'oracle':
            $numRows = db_get_num_rows('SELECT * FROM tgraph WHERE id_group = '.$idGroup);
        break;
    }

    if ($numRows > 0) {
        $return['return'] = true;
        $return['tables'][] = __('Graphs');
    }

    switch ($config['dbtype']) {
        case 'mysql':
        case 'postgresql':
            $numRows = db_get_num_rows('SELECT * FROM tgis_map WHERE group_id = '.$idGroup.';');
        break;

        case 'oracle':
            $numRows = db_get_num_rows('SELECT * FROM tgis_map WHERE group_id = '.$idGroup);
        break;
    }

    if ($numRows > 0) {
        $return['return'] = true;
        $return['tables'][] = __('GIS maps');
    }

    switch ($config['dbtype']) {
        case 'mysql':
        case 'postgresql':
            $numRows = db_get_num_rows('SELECT * FROM tgis_map_connection WHERE group_id = '.$idGroup.';');
        break;

        case 'oracle':
            $numRows = db_get_num_rows('SELECT * FROM tgis_map_connection WHERE group_id = '.$idGroup);
        break;
    }

    if ($numRows > 0) {
        $return['return'] = true;
        $return['tables'][] = __('GIS connections');
    }

    switch ($config['dbtype']) {
        case 'mysql':
        case 'postgresql':
            $numRows = db_get_num_rows('SELECT * FROM tgis_map_layer WHERE tgrupo_id_grupo = '.$idGroup.';');
        break;

        case 'oracle':
            $numRows = db_get_num_rows('SELECT * FROM tgis_map_layer WHERE tgrupo_id_grupo = '.$idGroup);
        break;
    }

    if ($numRows > 0) {
        $return['return'] = true;
        $return['tables'][] = __('GIS map layers');
    }

    switch ($config['dbtype']) {
        case 'mysql':
        case 'postgresql':
            $numRows = db_get_num_rows('SELECT * FROM tnetwork_map WHERE id_group = '.$idGroup.';');
        break;

        case 'oracle':
            $numRows = db_get_num_rows('SELECT * FROM tnetwork_map WHERE id_group = '.$idGroup);
        break;
    }

    if ($numRows > 0) {
        $return['return'] = true;
        $return['tables'][] = __('Network maps');
    }

    $hookEnterprise = enterprise_include_once('include/functions_groups.php');
    if ($hookEnterprise !== ENTERPRISE_NOT_HOOK) {
        $returnEnterprise = enterprise_hook('groups_check_used_group_enterprise', [$idGroup]);

        if ($returnEnterprise['return']) {
            $return['return'] = true;
            $return['tables'] = array_merge($return['tables'], $returnEnterprise['tables']);
        }
    }

    return $return;
}


/**
 * Return a array of id_group of children of given parent INCLUDING PARENT!!.
 *
 * @param integer $parent          The id_grupo parent to search its children.
 * @param array   $ignorePropagate Ignore propagate.
 * @param string  $privilege       Default privilege.
 * @param boolean $selfInclude     Include group "id_parent" in return.
 *
 * @return array Of Groups, children of $parent.
 */
function groups_get_children(
    $parent,
    $ignorePropagate=false,
    $privilege='AR',
    $selfInclude=true
) {
    static $groups;
    static $user_groups;

    if (empty($groups) === true) {
        $aux_groups = [];
        $groups = db_get_all_rows_in_table('tgrupo');
        foreach ($groups as $key => $value) {
            $aux_groups[$value['id_grupo']] = $value;
        }

        $groups = $aux_groups;
    }

    if (empty($user_groups) === true) {
        $user_groups = users_get_groups(false, $privilege, true);
    }

    // Admin see always all groups.
    $ignorePropagate = users_is_admin() || $ignorePropagate;

    // Prepare array.
    $return = [];

    if ($selfInclude === true) {
        if (array_key_exists($parent, $user_groups) === true) {
            $return[$parent] = $groups[$parent];
        }
    }

    foreach ($groups as $key => $g) {
        if ($g['id_grupo'] == 0) {
            continue;
        }

        // IgnorePropagate will be true if user can access child.
        $allowed = $ignorePropagate || array_key_exists(
            $g['id_grupo'],
            $user_groups
        );

        if ($allowed === true
            || (int) $parent === 0
            || (bool) $groups[$parent]['propagate'] === true
        ) {
            if ($g['parent'] == $parent) {
                $return += [$g['id_grupo'] => $g];
                if ($g['propagate'] || $ignorePropagate) {
                    $return += groups_get_children(
                        $g['id_grupo'],
                        $ignorePropagate,
                        $privilege,
                        $selfInclude
                    );
                }
            }
        }
    }

    return $return;
}


/**
 * Return a array of id_group of parents (to roots up).
 *
 * @param integer $parent        The id_group parent to search the parent.
 * @param boolean $onlyPropagate Flag to search only parents that true to propagate.
 * @param array   $groups        The groups, its for optimize the querys to DB.
 */
function groups_get_parents($parent, $onlyPropagate=false, $groups=null)
{
    if (empty($groups)) {
        $groups = db_get_all_rows_in_table('tgrupo');
    }

    $return = [];
    foreach ($groups as $key => $group) {
        if ($group['id_grupo'] == 0) {
            continue;
        }

        if (($group['id_grupo'] == $parent)
            && ($group['propagate'] || !$onlyPropagate)
        ) {
            $return = ($return + [$group['id_grupo'] => $group] + groups_get_parents($group['parent'], $onlyPropagate, $groups));
        }
    }

    return $return;
}


/**
 * Filter out groups the user doesn't have access to
 *
 * Access can be:
 * IR - Incident Read
 * IW - Incident Write
 * IM - Incident Management
 * AR - Agent Read
 * AW - Agent Write
 * LW - Alert Write
 * UM - User Management
 * DM - DB Management
 * LM - Alert Management
 * PM - Pandora Management
 *
 * @param integer $id_user  User id
 * @param mixed   $id_group Group ID(s) to check
 * @param string  $access   Access privilege
 *
 * @return array Groups the user DOES have acces to (or an empty array)
 */
function groups_safe_acl($id_user, $id_groups, $access)
{
    if (!is_array($id_groups) && check_acl($id_user, $id_groups, $access)) {
        // Return all the user groups if it's the group All
        if ($id_groups == 0) {
            return array_keys(users_get_groups($id_user, $access));
        }

        return [$id_groups];
    } else if (!is_array($id_groups)) {
        return [];
    }

    foreach ($id_groups as $group) {
        // Check ACL. If it doesn't match, remove the group
        if (!check_acl($id_user, $group, $access)) {
            unset($id_groups[$group]);
        }
    }

    return $id_groups;
}


/**
 * Get disabled field of a group
 *
 * @param int id_group Group id
 *
 * @return boolean Disabled field of given group
 */
function groups_give_disabled_group($id_group)
{
    return (bool) db_get_value('disabled', 'tgrupo', 'id_grupo', (int) $id_group);
}


/**
 * Get group icon from group.
 *
 * @param int id_group Id group to get the icon
 *
 * @return string Icon path of the given group
 */
function groups_get_icon($id_group)
{
    if ($id_group == 0) {
        return 'world';
    } else {
        $icon = (string) db_get_value('icon', 'tgrupo', 'id_grupo', (int) $id_group);

        if ($icon == '') {
            $icon = 'without_group';
        }

        return $icon;
    }
}


/**
 * Get all groups in array with index as id_group.
 *
 * @param bool Whether to return All group or not
 *
 * @return array with all groups selected
 */
function groups_get_all($groupWithAgents=false)
{
    global $config;

    $sql = 'SELECT id_grupo, nombre FROM tgrupo';

    global $config;

    if ($groupWithAgents) {
        $sql .= ' WHERE id_grupo IN (
		SELECT id_grupo
		FROM tagente
		GROUP BY id_grupo)';
    }

    switch ($config['dbtype']) {
        case 'mysql':
        case 'postgresql':
            $sql .= ' ORDER BY nombre DESC';
        break;

        case 'oracle':
            $sql .= ' ORDER BY dbms_lob.substr(nombre,4000,1) DESC';
        break;
    }

    $rows = db_get_all_rows_sql($sql);

    if ($rows === false) {
        $rows = [];
    }

    $return = [];
    foreach ($rows as $row) {
        if (check_acl($config['id_user'], $row['id_grupo'], 'AR')) {
            $return[$row['id_grupo']] = $row['nombre'];
        }
    }

    return $return;
}


/**
 * Get all groups recursive from an initial group  INCLUDING PARENT!!.
 *
 * @param integer $id_parent       Id of the parent group.
 * @param boolean $ignorePropagate Whether to force recursive search ignoring
 *                                 propagation (true) or not (false).
 * @param boolean $selfInclude     Include group "id_parent" in return.
 * @param string  $privilege       Privilege flag to search for default 'AR'.
 *
 * @return array With all result groups.
 */
function groups_get_children_ids(
    $id_parent,
    $ignorePropagate=false,
    $selfInclude=true,
    $privilege='AR'
) {
    $return = groups_get_children(
        $id_parent,
        $ignorePropagate,
        $privilege,
        $selfInclude
    );

    return array_keys($return);
}


function groups_flatten_tree_groups($tree, $deep)
{
    if (is_array($tree) === true) {
        foreach ($tree as $key => $group) {
            $return[$key] = $group;
            unset($return[$key]['branch']);
            $return[$key]['deep'] = $deep;

            if (empty($group['branch']) === false) {
                $return = ($return + groups_flatten_tree_groups($group['branch'], ($deep + 1)));
            }
        }
    } else {
        $return = [];
    }

    return $return;
}


/**
 * Make with a list of groups a treefied list of groups.
 *
 * @param array   $groups The list of groups to create the treefield list.
 * @param integer $parent The id_group of parent actual scan branch.
 * @param integer $deep   The level of profundity in the branch.
 *
 * @return array The treefield list of groups.
 */
function groups_get_groups_tree_recursive($groups, $trash=0, $trash2=0)
{
    $return = [];

    $tree = $groups;
    foreach ($groups as $key => $group) {
<<<<<<< HEAD
        if ($group === __('None')) {
            continue;
        }

        if ($group['id_grupo'] == 0) {
=======
        if (is_array($group) === false || (int) $group['id_grupo'] === 0) {
>>>>>>> 1c347fa3
            continue;
        }

        // If the user has ACLs on a gruop but not in his father,
        // we consider it as a son of group "all".
        if (isset($groups[$group['parent']]) === false) {
            $group['parent'] = 0;
        }

        if (is_array(($tree[$group['parent']] ?? null)) === false) {
            $tree[$group['parent']] = [
                'nombre'   => ($tree[$group['parent']] ?? ''),
                'id_grupo' => $group['parent'],
            ];
        }

        $tree[$group['parent']]['hash_branch'] = 1;
        $tree[$group['parent']]['branch'][$key] = &$tree[$key];
    }

    // Depends on the All group we give different format.
    if (isset($groups[0]) === true) {
        $tree = [$tree[0]];
    } else {
        $tree = $tree[0]['branch'];
    }

    $return = groups_flatten_tree_groups($tree, 0);

    return $return;
}


/**
 * Get agent status of a group.
 *
 * @param integer If of the group.
 *
 * @return integer Status of the agents.
 */
function groups_get_status($id_group=0, $ignore_alerts=false)
{
    global $config;

    include_once $config['homedir'].'/include/functions_reporting.php';

    $data = reporting_get_group_stats_resume($id_group);

    if ($data['monitor_alerts_fired'] > 0 && $ignore_alerts == false) {
        return AGENT_STATUS_ALERT_FIRED;
    } else if ($data['agent_critical'] > 0) {
        return AGENT_STATUS_CRITICAL;
    } else if ($data['agent_warning'] > 0) {
        return AGENT_STATUS_WARNING;
    } else if ($data['agent_unknown'] > 0) {
        return AGENT_STATUS_UNKNOWN;
    } else {
        return AGENT_STATUS_NORMAL;
    }
}


/**
 * This function gets the group name for a given group id
 *
 * @param int The group id
 * @param boolean          $returnAllGroup Flag the return group, by default false.
 *
 * @return string The group name
 */
function groups_get_name($id_group, $returnAllGroup=false)
{
    if ($id_group > 0) {
        return (string) db_get_value('nombre', 'tgrupo', 'id_grupo', (int) $id_group);
    } else if ($returnAllGroup) {
        return __('All');
    }
}


/**
 * Return the id of a group given its name.
 *
 * @param string Name of the group.
 *
 * @return integer The id of the given group.
 */
function groups_get_id($group_name, $returnAllGroup=false)
{
    return db_get_value('id_grupo', 'tgrupo', 'nombre', $group_name);
}


/**
 * Get all the users belonging to a group.
 *
 * @param integer                                                            $id_group The group id to look for
 * @param mixed filter array
 * @param bool True if users with all permissions in the group are retrieved
 *
 * @return array An array with all the users or an empty array
 */
function groups_get_users($id_group, $filter=false, $return_user_all=false)
{
    global $config;

    if (! is_array($filter)) {
        $filter = [];
    }

    if ($return_user_all) {
        if (is_array($id_group)) {
            $filter['id_grupo'] = $id_group;
        } else {
            $filter['id_grupo'][0] = $id_group;
        }

        array_push($filter['id_grupo'], 0);
    } else {
        $filter['id_grupo'] = $id_group;
    }

    $query = 'SELECT tu.*
		FROM tusuario tu, tusuario_perfil tup
		WHERE tup.id_usuario = tu.id_user';

    if (is_array($filter)) {
        foreach ($filter as $key => $value) {
            if ($key != 'limit' && $key != 'order'
                && $key != 'offset' && $key != 'group'
            ) {
                $filter_array['tup.'.$key] = $value;
            } else {
                $filter_array[$key] = $value;
            }
        }

        $clause_sql = mysql_db_format_array_where_clause_sql($filter_array, 'AND', false);
        if ($clause_sql) {
            $query .= ' AND '.$clause_sql;
        }
    }

    $result = db_get_all_rows_sql($query);

    if ($result === false) {
        return [];
    }

    return $result;
}


/**
 * Gets a group by id_group
 *
 * @param integer $id_group The group id of the row
 *
 * @return mixed Return the group row or false
 */
function groups_get_group_by_id($id_group)
{
    $result_group = db_get_row('tgrupo', 'id_grupo', $id_group);

    return $result_group;
}


/**
 * Create new group
 *
 * @param string Group name
 * @param array Rest of the fields of the group
 *
 * @return mixed Return group_id or false if something goes wrong
 */
function groups_create_group($group_name, $rest_values)
{
    if ($group_name == '') {
        return false;
    }

    $array_tmp = ['nombre' => $group_name];

    $values = array_merge($rest_values, $array_tmp);

    if (isset($values['propagate']) === false) {
        $values['propagate'] = 0;
    }

    if (isset($values['disabled']) === false) {
        $values['disabled'] = 0;
    }

    if (isset($values['max_agents']) === false) {
        $values['max_agents'] = 0;
    }

    $check = db_get_value('nombre', 'tgrupo', 'nombre', $group_name);

    if (!$check) {
        $result = db_process_sql_insert('tgrupo', $values);
    } else {
        $result = false;
    }

    return $result;
}


/**
 * Get the number of the agents that pass the filters.
 *
 * @param mixed   $group           Id in integer or a set of ids into an array.
 * @param array   $agent_filter    Filter of the agents.
 *      This filter support the following fields:
 *      -'status': (mixed) Agent status. Single or grouped into an array. e.g.: AGENT_STATUS_CRITICAL.
 *      -'name': (string) Agent name. e.g.: "agent_1".
 * @param array   $module_filter   Filter of the modules.
 *     This filter support the following fields:
 *     -'status': (mixed) Module status. Single or grouped into an array. e.g.: AGENT_MODULE_STATUS_CRITICAL.
 *     -'name': (string) Module name. e.g.: "module_1".
 * @param boolean $strict_user     If the user has enabled the strict ACL mode or not.
 * @param array   $groups_and_tags Array with strict ACL rules.
 * @param boolean $realtime        Search realtime values or the values processed by the server.
 *
 * @return integer Number of agents.
 */
function groups_get_agents_counter($group, $agent_filter=[], $module_filter=[], $strict_user=false, $groups_and_tags=false, $realtime=false)
{
    if (empty($group)) {
        return 0;
    } else if (is_array($group)) {
        $groups = $group;
    } else {
        $groups = [$group];
    }

    $group_str = implode(',', $groups);
    $groups_clause = "AND ta.id_grupo IN ($group_str)";

    $tags_clause = '';

    $agent_name_filter = '';
    $agent_status = AGENT_STATUS_ALL;
    if (!empty($agent_filter)) {
        // Name
        if (isset($agent_filter['name']) && !empty($agent_filter['name'])) {
            $agent_name_filter = "AND ta.nombre LIKE '%".$agent_filter['name']."%'";
        }

        // Status
        if (isset($agent_filter['status'])) {
            if (is_array($agent_filter['status'])) {
                $agent_status = array_unique($agent_filter['status']);
            } else {
                $agent_status = $agent_filter['status'];
            }
        }
    }

    $module_name_filter = '';
    $module_status_filter = '';
    $module_status_array = [];
    if (!empty($module_filter)) {
        // IMPORTANT: The module filters will force the realtime search
        $realtime = true;

        // Name
        if (isset($module_filter['name']) && !empty($module_filter['name'])) {
            $module_name_filter = "AND tam.nombre LIKE '%".$module_filter['name']."%'";
        }

        // Status
        if (isset($module_filter['status'])) {
            $module_status = $module_filter['status'];
            if (is_array($module_status)) {
                $module_status = array_unique($module_status);
            } else {
                $module_status = [$module_status];
            }

            foreach ($module_status as $status) {
                switch ($status) {
                    case AGENT_MODULE_STATUS_ALL:
                        $module_status_array[] = AGENT_MODULE_STATUS_CRITICAL_ALERT;
                        $module_status_array[] = AGENT_MODULE_STATUS_CRITICAL_BAD;
                        $module_status_array[] = AGENT_MODULE_STATUS_WARNING_ALERT;
                        $module_status_array[] = AGENT_MODULE_STATUS_WARNING;
                        $module_status_array[] = AGENT_MODULE_STATUS_UNKNOWN;
                        $module_status_array[] = AGENT_MODULE_STATUS_NO_DATA;
                        $module_status_array[] = AGENT_MODULE_STATUS_NOT_INIT;
                        $module_status_array[] = AGENT_MODULE_STATUS_NORMAL_ALERT;
                        $module_status_array[] = AGENT_MODULE_STATUS_NORMAL;
                    break;

                    case AGENT_MODULE_STATUS_CRITICAL_ALERT:
                    case AGENT_MODULE_STATUS_CRITICAL_BAD:
                        $module_status_array[] = AGENT_MODULE_STATUS_CRITICAL_ALERT;
                        $module_status_array[] = AGENT_MODULE_STATUS_CRITICAL_BAD;
                    break;

                    case AGENT_MODULE_STATUS_WARNING_ALERT:
                    case AGENT_MODULE_STATUS_WARNING:
                        $module_status_array[] = AGENT_MODULE_STATUS_WARNING_ALERT;
                        $module_status_array[] = AGENT_MODULE_STATUS_WARNING;
                    break;

                    case AGENT_MODULE_STATUS_UNKNOWN:
                        $module_status_array[] = AGENT_MODULE_STATUS_UNKNOWN;
                    break;

                    case AGENT_MODULE_STATUS_NO_DATA:
                    case AGENT_MODULE_STATUS_NOT_INIT:
                        $module_status_array[] = AGENT_MODULE_STATUS_NO_DATA;
                        $module_status_array[] = AGENT_MODULE_STATUS_NOT_INIT;
                    break;

                    case AGENT_MODULE_STATUS_NORMAL_ALERT:
                    case AGENT_MODULE_STATUS_NORMAL:
                        $module_status_array[] = AGENT_MODULE_STATUS_NORMAL_ALERT;
                        $module_status_array[] = AGENT_MODULE_STATUS_NORMAL;
                    break;
                }
            }

            if (!empty($module_status_array)) {
                $module_status_array = array_unique($module_status_array);
                $status_str = implode(',', $module_status_array);

                $module_status_filter = "INNER JOIN tagente_estado tae
											ON tam.id_agente_modulo = tae.id_agente_modulo
												AND tae.estado IN ($status_str)";
            }
        }
    }

    $count = 0;
    // Realtime
    if ($realtime) {
        $sql = "SELECT DISTINCT ta.id_agente
				FROM tagente ta
				INNER JOIN tagente_modulo tam
					ON ta.id_agente = tam.id_agente
						AND tam.disabled = 0
						$module_name_filter
				$module_status_filter
				WHERE ta.disabled = 0
					$agent_name_filter
					$groups_clause
					$tags_clause";
        $agents = db_get_all_rows_sql($sql);

        if ($agents === false) {
            return $count;
        }

        if ($agent_status == AGENT_STATUS_ALL) {
            return count($agents);
        }

        foreach ($agents as $agent) {
            $agent_filter['id'] = $agent['id_agente'];

            $total = 0;
            $critical = 0;
            $warning = 0;
            $unknown = 0;
            $not_init = 0;
            $normal = 0;
            if (empty($module_status_array)) {
                $total = (int) groups_get_total_monitors($group, $agent_filter, $module_filter, $strict_user, $groups_and_tags, $realtime);
                $critical = (int) groups_get_critical_monitors($group, $agent_filter, $module_filter, $strict_user, $groups_and_tags, $realtime);
                $warning = (int) groups_get_warning_monitors($group, $agent_filter, $module_filter, $strict_user, $groups_and_tags, $realtime);
                $unknown = (int) groups_get_unknown_monitors($group, $agent_filter, $module_filter, $strict_user, $groups_and_tags, $realtime);
                $not_init = (int) groups_get_not_init_monitors($group, $agent_filter, $module_filter, $strict_user, $groups_and_tags, $realtime);
                $normal = (int) groups_get_normal_monitors($group, $agent_filter, $module_filter, $strict_user, $groups_and_tags, $realtime);
            } else {
                foreach ($module_status_array as $status) {
                    switch ($status) {
                        case AGENT_MODULE_STATUS_CRITICAL_ALERT:
                        case AGENT_MODULE_STATUS_CRITICAL_BAD:
                            $critical = (int) groups_get_critical_monitors($group, $agent_filter, $module_filter, $strict_user, $groups_and_tags, $realtime);
                        break;

                        case AGENT_MODULE_STATUS_WARNING_ALERT:
                        case AGENT_MODULE_STATUS_WARNING:
                            $warning = (int) groups_get_warning_monitors($group, $agent_filter, $module_filter, $strict_user, $groups_and_tags, $realtime);
                        break;

                        case AGENT_MODULE_STATUS_UNKNOWN:
                            $unknown = (int) groups_get_unknown_monitors($group, $agent_filter, $module_filter, $strict_user, $groups_and_tags, $realtime);
                        break;

                        case AGENT_MODULE_STATUS_NO_DATA:
                        case AGENT_MODULE_STATUS_NOT_INIT:
                            $not_init = (int) groups_get_not_init_monitors($group, $agent_filter, $module_filter, $strict_user, $groups_and_tags, $realtime);
                        break;

                        case AGENT_MODULE_STATUS_NORMAL_ALERT:
                        case AGENT_MODULE_STATUS_NORMAL:
                            $normal = (int) groups_get_normal_monitors($group, $agent_filter, $module_filter, $strict_user, $groups_and_tags, $realtime);
                        break;
                    }
                }

                $total = ($critical + $warning + $unknown + $not_init + $normal);
            }

            if (!is_array($agent_status)) {
                switch ($agent_status) {
                    case AGENT_STATUS_CRITICAL:
                        if ($critical > 0) {
                            $count++;
                        }
                    break;

                    case AGENT_STATUS_WARNING:
                        if (($total > 0) && ($critical == 0) && ($warning > 0)) {
                            $count++;
                        }
                    break;

                    case AGENT_STATUS_UNKNOWN:
                        if ($critical == 0 && $warning == 0 && $unknown > 0) {
                            $count++;
                        }
                    break;

                    case AGENT_STATUS_NOT_INIT:
                        if ($total == 0 || $total == $not_init) {
                            $count++;
                        }
                    break;

                    case AGENT_STATUS_NORMAL:
                        if ($critical == 0 && $warning == 0 && $unknown == 0 && $normal > 0) {
                            $count++;
                        }
                    break;

                    default:
                        // The status doesn't exist
                    return 0;
                }
            } else {
                if (array_search(AGENT_STATUS_CRITICAL, $agent_status) !== false) {
                    if ($critical > 0) {
                        $count++;
                    }
                } else if (array_search(AGENT_STATUS_WARNING, $agent_status) !== false) {
                    if ($total > 0 && $critical = 0 && $warning > 0) {
                        $count++;
                    }
                } else if (array_search(AGENT_STATUS_UNKNOWN, $agent_status) !== false) {
                    if ($critical == 0 && $warning == 0 && $unknown > 0) {
                        $count++;
                    }
                } else if (array_search(AGENT_STATUS_NOT_INIT, $agent_status) !== false) {
                    if ($total == 0 || $total == $not_init) {
                        $count++;
                    }
                } else if (array_search(AGENT_STATUS_NORMAL, $agent_status) !== false) {
                    if ($critical == 0 && $warning == 0 && $unknown == 0 && $normal > 0) {
                        $count++;
                    }
                }
                // Invalid status
                else {
                    return 0;
                }
            }
        }
    }
    // Server processed
    else {
        $status_filter = '';
        // Transform the element into a one element array
        if (!is_array($agent_status)) {
            $agent_status = [$agent_status];
        }

        // Support for multiple status. It counts the agents for each status and sum the result
        foreach ($agent_status as $status) {
            switch ($agent_status) {
                case AGENT_STATUS_ALL:
                    $status_filter = '';
                break;

                case AGENT_STATUS_CRITICAL:
                    $status_filter = 'AND ta.critical_count > 0';
                break;

                case AGENT_STATUS_WARNING:
                    $status_filter = 'AND ta.total_count > 0
									AND ta.critical_count = 0
									AND ta.warning_count > 0';
                break;

                case AGENT_STATUS_UNKNOWN:
                    $status_filter = 'AND ta.critical_count = 0
									AND ta.warning_count = 0
									AND ta.unknown_count > 0';
                break;

                case AGENT_STATUS_NOT_INIT:
                    $status_filter = 'AND (ta.total_count = 0
										OR ta.total_count = ta.notinit_count)';
                break;

                case AGENT_STATUS_NORMAL:
                    $status_filter = 'AND ta.critical_count = 0
									AND ta.warning_count = 0
									AND ta.unknown_count = 0
									AND ta.normal_count > 0';
                break;

                default:
                    // The type doesn't exist
                return 0;
            }

            $sql = "SELECT COUNT(DISTINCT ta.id_agente) 
					FROM tagente ta
					WHERE ta.disabled = 0
						$agent_name_filter
						$status_filter
						$groups_clause";

            $res = db_get_sql($sql);
            if ($res !== false) {
                $count += $res;
            }
        }
    }

    return $count;
}


/**
 * Get the number of the agents that pass the filters.
 *
 * @param mixed   $group           Id in integer or a set of ids into an array.
 * @param array   $agent_filter    Filter of the agents.
 *      This filter support the following fields:
 *      -'name': (string) Agent name. e.g.: "agent_1".
 * @param array   $module_filter   Filter of the modules.
 *     This filter support the following fields:
 *     -'status': (mixed) Module status. Single or grouped into an array. e.g.: AGENT_MODULE_STATUS_CRITICAL.
 *     -'name': (string) Module name. e.g.: "module_1".
 * @param boolean $strict_user     If the user has enabled the strict ACL mode or not.
 * @param array   $groups_and_tags Array with strict ACL rules.
 * @param boolean $realtime        Search realtime values or the values processed by the server.
 *
 * @return integer Number of agents.
 */
function groups_get_total_agents($group, $agent_filter=[], $module_filter=[], $strict_user=false, $groups_and_tags=false, $realtime=false)
{
    // Always modify the agent status filter
    $agent_filter['status'] = AGENT_STATUS_ALL;
    return groups_get_agents_counter($group, $agent_filter, $module_filter, $strict_user, $groups_and_tags, $realtime);
}


/**
 * Get the number of the normal agents that pass the filters.
 *
 * @param mixed   $group           Id in integer or a set of ids into an array.
 * @param array   $agent_filter    Filter of the agents.
 *      This filter support the following fields:
 *      -'name': (string) Agent name. e.g.: "agent_1".
 * @param array   $module_filter   Filter of the modules.
 *     This filter support the following fields:
 *     -'status': (mixed) Module status. Single or grouped into an array. e.g.: AGENT_MODULE_STATUS_CRITICAL.
 *     -'name': (string) Module name. e.g.: "module_1".
 * @param boolean $strict_user     If the user has enabled the strict ACL mode or not.
 * @param array   $groups_and_tags Array with strict ACL rules.
 * @param boolean $realtime        Search realtime values or the values processed by the server.
 *
 * @return integer Number of agents.
 */
function groups_get_normal_agents($group, $agent_filter=[], $module_filter=[], $strict_user=false, $groups_and_tags=false, $realtime=false)
{
    // Always modify the agent status filter
    $agent_filter['status'] = AGENT_STATUS_NORMAL;
    return groups_get_agents_counter($group, $agent_filter, $module_filter, $strict_user, $groups_and_tags, $realtime);
}


/**
 * Get the number of the critical agents that pass the filters.
 *
 * @param mixed   $group           Id in integer or a set of ids into an array.
 * @param array   $agent_filter    Filter of the agents.
 *      This filter support the following fields:
 *      -'name': (string) Agent name. e.g.: "agent_1".
 * @param array   $module_filter   Filter of the modules.
 *     This filter support the following fields:
 *     -'status': (mixed) Module status. Single or grouped into an array. e.g.: AGENT_MODULE_STATUS_CRITICAL.
 *     -'name': (string) Module name. e.g.: "module_1".
 * @param boolean $strict_user     If the user has enabled the strict ACL mode or not.
 * @param array   $groups_and_tags Array with strict ACL rules.
 * @param boolean $realtime        Search realtime values or the values processed by the server.
 *
 * @return integer Number of agents.
 */
function groups_get_critical_agents($group, $agent_filter=[], $module_filter=[], $strict_user=false, $groups_and_tags=false, $realtime=false)
{
    // Always modify the agent status filter
    $agent_filter['status'] = AGENT_STATUS_CRITICAL;
    return groups_get_agents_counter($group, $agent_filter, $module_filter, $strict_user, $groups_and_tags, $realtime);
}


/**
 * Get the number of the warning agents that pass the filters.
 *
 * @param mixed   $group           Id in integer or a set of ids into an array.
 * @param array   $agent_filter    Filter of the agents.
 *      This filter support the following fields:
 *      -'name': (string) Agent name. e.g.: "agent_1".
 * @param array   $module_filter   Filter of the modules.
 *     This filter support the following fields:
 *     -'status': (mixed) Module status. Single or grouped into an array. e.g.: AGENT_MODULE_STATUS_CRITICAL.
 *     -'name': (string) Module name. e.g.: "module_1".
 * @param boolean $strict_user     If the user has enabled the strict ACL mode or not.
 * @param array   $groups_and_tags Array with strict ACL rules.
 * @param boolean $realtime        Search realtime values or the values processed by the server.
 *
 * @return integer Number of agents.
 */
function groups_get_warning_agents($group, $agent_filter=[], $module_filter=[], $strict_user=false, $groups_and_tags=false, $realtime=false)
{
    // Always modify the agent status filter
    $agent_filter['status'] = AGENT_STATUS_WARNING;
    return groups_get_agents_counter($group, $agent_filter, $module_filter, $strict_user, $groups_and_tags, $realtime);
}


/**
 * Get the number of the unknown agents that pass the filters.
 *
 * @param mixed   $group           Id in integer or a set of ids into an array.
 * @param array   $agent_filter    Filter of the agents.
 *      This filter support the following fields:
 *      -'name': (string) Agent name. e.g.: "agent_1".
 * @param array   $module_filter   Filter of the modules.
 *     This filter support the following fields:
 *     -'status': (mixed) Module status. Single or grouped into an array. e.g.: AGENT_MODULE_STATUS_CRITICAL.
 *     -'name': (string) Module name. e.g.: "module_1".
 * @param boolean $strict_user     If the user has enabled the strict ACL mode or not.
 * @param array   $groups_and_tags Array with strict ACL rules.
 * @param boolean $realtime        Search realtime values or the values processed by the server.
 *
 * @return integer Number of agents.
 */
function groups_get_unknown_agents($group, $agent_filter=[], $module_filter=[], $strict_user=false, $groups_and_tags=false, $realtime=false)
{
    // Always modify the agent status filter
    $agent_filter['status'] = AGENT_STATUS_UNKNOWN;
    return groups_get_agents_counter($group, $agent_filter, $module_filter, $strict_user, $groups_and_tags, $realtime);
}


/**
 * Get the number of the not init agents that pass the filters.
 *
 * @param mixed   $group           Id in integer or a set of ids into an array.
 * @param array   $agent_filter    Filter of the agents.
 *      This filter support the following fields:
 *      -'name': (string) Agent name. e.g.: "agent_1".
 * @param array   $module_filter   Filter of the modules.
 *     This filter support the following fields:
 *     -'status': (mixed) Module status. Single or grouped into an array. e.g.: AGENT_MODULE_STATUS_CRITICAL.
 *     -'name': (string) Module name. e.g.: "module_1".
 * @param boolean $strict_user     If the user has enabled the strict ACL mode or not.
 * @param array   $groups_and_tags Array with strict ACL rules.
 * @param boolean $realtime        Search realtime values or the values processed by the server.
 *
 * @return integer Number of agents.
 */
function groups_get_not_init_agents($group, $agent_filter=[], $module_filter=[], $strict_user=false, $groups_and_tags=false, $realtime=false)
{
    // Always modify the agent status filter
    $agent_filter['status'] = AGENT_STATUS_NOT_INIT;
    return groups_get_agents_counter($group, $agent_filter, $module_filter, $strict_user, $groups_and_tags, $realtime);
}


/**
 * Get the number of the monitors that pass the filters.
 *
 * @param mixed   $group           Id in integer or a set of ids into an array.
 * @param array   $agent_filter    Filter of the agents.
 *      This filter support the following fields:
 *      -'name': (string) Agent name. e.g.: "agent_1".
 *      -'id': (mixed) Agent id. e.g.: "1".
 * @param array   $module_filter   Filter of the modules.
 *     This filter support the following fields:
 *     -'status': (mixed) Module status. Single or grouped into an array. e.g.: AGENT_MODULE_STATUS_CRITICAL.
 *     -'name': (string) Module name. e.g.: "module_1".
 * @param boolean $strict_user     If the user has enabled the strict ACL mode or not.
 * @param array   $groups_and_tags Array with strict ACL rules.
 * @param boolean $realtime        Search realtime values or the values processed by the server.
 *
 * @return integer Number of monitors.
 */
function groups_get_monitors_counter($group, $agent_filter=[], $module_filter=[], $strict_user=false, $groups_and_tags=false, $realtime=false)
{
    if (empty($group)) {
        return 0;
    } else if (is_array($group)) {
        $groups = $group;
    } else {
        $groups = [$group];
    }

    if ($strict_user) {
        $realtime = true;
    }

    $group_str = implode(',', $groups);
    $groups_clause = "AND (ta.id_grupo IN ($group_str) OR tasg.id_group IN ($group_str))";

    $tags_clause = '';

    $agent_name_filter = '';
    $agents_clause = '';
    if (!empty($agent_filter)) {
        // Name
        if (isset($agent_filter['name']) && !empty($agent_filter['name'])) {
            $agent_name_filter = "AND ta.nombre LIKE '%".$agent_filter['name']."%'";
        }

        // ID
        if (isset($agent_filter['id'])) {
            if (is_array($agent_filter['id'])) {
                $agents = array_unique($agent_filter['id']);
            } else {
                $agents = [$agent_filter['id']];
            }

            $agents_str = implode(',', $agents);
            $agents_clause = "AND ta.id_agente IN ($agents_str)";
        }
    }

    $module_name_filter = '';
    $module_status_array = '';
    $modules_clause = '';
    if (!empty($module_filter)) {
        // Name
        if (isset($module_filter['name']) && !empty($module_filter['name'])) {
            // IMPORTANT: The module filters will force the realtime search
            $realtime = true;

            $module_name_filter = "AND tam.nombre LIKE '%".$module_filter['name']."%'";
        }

        // Status
        if (isset($module_filter['status'])) {
            if (is_array($module_filter['status'])) {
                $module_status = array_unique($module_filter['status']);
            } else {
                $module_status = [$module_filter['status']];
            }

            $status_array = [];
            foreach ($module_status as $status) {
                switch ($status) {
                    case AGENT_MODULE_STATUS_ALL:
                        $status_array[] = AGENT_MODULE_STATUS_CRITICAL_ALERT;
                        $status_array[] = AGENT_MODULE_STATUS_CRITICAL_BAD;
                        $status_array[] = AGENT_MODULE_STATUS_WARNING_ALERT;
                        $status_array[] = AGENT_MODULE_STATUS_WARNING;
                        $status_array[] = AGENT_MODULE_STATUS_UNKNOWN;
                        $status_array[] = AGENT_MODULE_STATUS_NO_DATA;
                        $status_array[] = AGENT_MODULE_STATUS_NOT_INIT;
                        $status_array[] = AGENT_MODULE_STATUS_NORMAL_ALERT;
                        $status_array[] = AGENT_MODULE_STATUS_NORMAL;
                    break;

                    case AGENT_MODULE_STATUS_CRITICAL_ALERT:
                    case AGENT_MODULE_STATUS_CRITICAL_BAD:
                        $status_array[] = AGENT_MODULE_STATUS_CRITICAL_ALERT;
                        $status_array[] = AGENT_MODULE_STATUS_CRITICAL_BAD;
                    break;

                    case AGENT_MODULE_STATUS_WARNING_ALERT:
                    case AGENT_MODULE_STATUS_WARNING:
                        $status_array[] = AGENT_MODULE_STATUS_WARNING_ALERT;
                        $status_array[] = AGENT_MODULE_STATUS_WARNING;
                    break;

                    case AGENT_MODULE_STATUS_UNKNOWN:
                        $status_array[] = AGENT_MODULE_STATUS_UNKNOWN;
                    break;

                    case AGENT_MODULE_STATUS_NO_DATA:
                    case AGENT_MODULE_STATUS_NOT_INIT:
                        $status_array[] = AGENT_MODULE_STATUS_NO_DATA;
                        $status_array[] = AGENT_MODULE_STATUS_NOT_INIT;
                    break;

                    case AGENT_MODULE_STATUS_NORMAL_ALERT:
                    case AGENT_MODULE_STATUS_NORMAL:
                        $status_array[] = AGENT_MODULE_STATUS_NORMAL_ALERT;
                        $status_array[] = AGENT_MODULE_STATUS_NORMAL;
                    break;

                    default:
                        // The status doesn't exist
                    return 0;
                }
            }

            if (!empty($status_array)) {
                $status_array = array_unique($status_array);
                $status_str = implode(',', $status_array);

                $modules_clause = "AND tae.estado IN ($status_str)";
            }
        }
    }

    if ($realtime) {
        $sql = "SELECT COUNT(DISTINCT tam.id_agente_modulo)
				FROM tagente_modulo tam
				INNER JOIN tagente_estado tae
					ON tam.id_agente_modulo = tae.id_agente_modulo
						$modules_clause
				INNER JOIN tagente ta
					ON tam.id_agente = ta.id_agente
				LEFT JOIN tagent_secondary_group tasg
					ON ta.id_agente = tasg.id_agent
						AND ta.disabled = 0
						$agent_name_filter
						$agents_clause
				WHERE tam.disabled = 0
					$module_name_filter
					$groups_clause
					$tags_clause";
    } else {
        $status_columns_array = [];
        foreach ($status_array as $status) {
            switch ($status) {
                case AGENT_MODULE_STATUS_CRITICAL_ALERT:
                case AGENT_MODULE_STATUS_CRITICAL_BAD:
                    $status_columns_array['critical'] = 'critical_count';
                break;

                case AGENT_MODULE_STATUS_WARNING_ALERT:
                case AGENT_MODULE_STATUS_WARNING:
                    $status_columns_array['warn'] = 'warning_count';
                break;

                case AGENT_MODULE_STATUS_UNKNOWN:
                    $status_columns_array['unk'] = 'unknown_count';
                break;

                case AGENT_MODULE_STATUS_NO_DATA:
                case AGENT_MODULE_STATUS_NOT_INIT:
                    $status_columns_array['notinit'] = 'notinit_count';
                break;

                case AGENT_MODULE_STATUS_NORMAL_ALERT:
                case AGENT_MODULE_STATUS_NORMAL:
                    $status_columns_array['normal'] = 'normal_count';
                break;

                default:
                    // The type doesn't exist
                return 0;
            }
        }

        if (empty($status_columns_array)) {
            return 0;
        }

        $status_columns_str = implode(',', $status_columns_array);

        $sql = "SELECT SUM($status_columns_str) FROM
			(SELECT DISTINCT(ta.id_agente), $status_columns_str
				FROM tagente ta LEFT JOIN tagent_secondary_group tasg
					ON ta.id_agente = tasg.id_agent
				WHERE ta.disabled = 0
					$agent_name_filter
					$agents_clause
					$groups_clause
					$tags_clause
			) AS t1";
    }

    $count = (int) db_get_sql($sql);

    return $count;
}


/**
 * Get the number of the monitors that pass the filters.
 *
 * @param mixed   $group           Id in integer or a set of ids into an array.
 * @param array   $agent_filter    Filter of the agents.
 *      This filter support the following fields:
 *      -'name': (string) Agent name. e.g.: "agent_1".
 *      -'id': (int/array) Agent id. e.g.: "1".
 * @param array   $module_filter   Filter of the modules.
 *     This filter support the following fields:
 *     -'name': (string) Module name. e.g.: "module_1".
 * @param boolean $strict_user     If the user has enabled the strict ACL mode or not.
 * @param array   $groups_and_tags Array with strict ACL rules.
 * @param boolean $realtime        Search realtime values or the values processed by the server.
 *
 * @return integer Number of monitors.
 */
function groups_get_total_monitors($group, $agent_filter=[], $module_filter=[], $strict_user=false, $groups_and_tags=false, $realtime=false)
{
    // Always modify the module status filter
    $module_filter['status'] = AGENT_MODULE_STATUS_ALL;
    return groups_get_monitors_counter($group, $agent_filter, $module_filter, $strict_user, $groups_and_tags, $realtime);
}


/**
 * Get the number of the normal monitors that pass the filters.
 *
 * @param mixed   $group           Id in integer or a set of ids into an array.
 * @param array   $agent_filter    Filter of the agents.
 *      This filter support the following fields:
 *      -'name': (string) Agent name. e.g.: "agent_1".
 *      -'id': (int/array) Agent id. e.g.: "1".
 * @param array   $module_filter   Filter of the modules.
 *     This filter support the following fields:
 *     -'name': (string) Module name. e.g.: "module_1".
 * @param boolean $strict_user     If the user has enabled the strict ACL mode or not.
 * @param array   $groups_and_tags Array with strict ACL rules.
 * @param boolean $realtime        Search realtime values or the values processed by the server.
 *
 * @return integer Number of monitors.
 */
function groups_get_normal_monitors($group, $agent_filter=[], $module_filter=[], $strict_user=false, $groups_and_tags=false, $realtime=false)
{
    // Always modify the module status filter
    $module_filter['status'] = AGENT_MODULE_STATUS_NORMAL;
    return groups_get_monitors_counter($group, $agent_filter, $module_filter, $strict_user, $groups_and_tags, $realtime);
}


/**
 * Get the number of the critical monitors that pass the filters.
 *
 * @param mixed   $group           Id in integer or a set of ids into an array.
 * @param array   $agent_filter    Filter of the agents.
 *      This filter support the following fields:
 *      -'name': (string) Agent name. e.g.: "agent_1".
 *      -'id': (int/array) Agent id. e.g.: "1".
 * @param array   $module_filter   Filter of the modules.
 *     This filter support the following fields:
 *     -'name': (string) Module name. e.g.: "module_1".
 * @param boolean $strict_user     If the user has enabled the strict ACL mode or not.
 * @param array   $groups_and_tags Array with strict ACL rules.
 * @param boolean $realtime        Search realtime values or the values processed by the server.
 *
 * @return integer Number of monitors.
 */
function groups_get_critical_monitors($group, $agent_filter=[], $module_filter=[], $strict_user=false, $groups_and_tags=false, $realtime=false)
{
    // Always modify the module status filter
    $module_filter['status'] = AGENT_MODULE_STATUS_CRITICAL_BAD;
    return groups_get_monitors_counter($group, $agent_filter, $module_filter, $strict_user, $groups_and_tags, $realtime);
}


/**
 * Get the number of the warning monitors that pass the filters.
 *
 * @param mixed   $group           Id in integer or a set of ids into an array.
 * @param array   $agent_filter    Filter of the agents.
 *      This filter support the following fields:
 *      -'name': (string) Agent name. e.g.: "agent_1".
 *      -'id': (int/array) Agent id. e.g.: "1".
 * @param array   $module_filter   Filter of the modules.
 *     This filter support the following fields:
 *     -'name': (string) Module name. e.g.: "module_1".
 * @param boolean $strict_user     If the user has enabled the strict ACL mode or not.
 * @param array   $groups_and_tags Array with strict ACL rules.
 * @param boolean $realtime        Search realtime values or the values processed by the server.
 *
 * @return integer Number of monitors.
 */
function groups_get_warning_monitors($group, $agent_filter=[], $module_filter=[], $strict_user=false, $groups_and_tags=false, $realtime=false)
{
    // Always modify the module status filter
    $module_filter['status'] = AGENT_MODULE_STATUS_WARNING;
    return groups_get_monitors_counter($group, $agent_filter, $module_filter, $strict_user, $groups_and_tags, $realtime);
}


/**
 * Get the number of the unknown monitors that pass the filters.
 *
 * @param mixed   $group           Id in integer or a set of ids into an array.
 * @param array   $agent_filter    Filter of the agents.
 *      This filter support the following fields:
 *      -'name': (string) Agent name. e.g.: "agent_1".
 *      -'id': (int/array) Agent id. e.g.: "1".
 * @param array   $module_filter   Filter of the modules.
 *     This filter support the following fields:
 *     -'name': (string) Module name. e.g.: "module_1".
 * @param boolean $strict_user     If the user has enabled the strict ACL mode or not.
 * @param array   $groups_and_tags Array with strict ACL rules.
 * @param boolean $realtime        Search realtime values or the values processed by the server.
 *
 * @return integer Number of monitors.
 */
function groups_get_unknown_monitors($group, $agent_filter=[], $module_filter=[], $strict_user=false, $groups_and_tags=false, $realtime=false)
{
    // Always modify the module status filter
    $module_filter['status'] = AGENT_MODULE_STATUS_UNKNOWN;
    return groups_get_monitors_counter($group, $agent_filter, $module_filter, $strict_user, $groups_and_tags, $realtime);
}


/**
 * Get the number of the not init monitors that pass the filters.
 *
 * @param mixed   $group           Id in integer or a set of ids into an array.
 * @param array   $agent_filter    Filter of the agents.
 *      This filter support the following fields:
 *      -'name': (string) Agent name. e.g.: "agent_1".
 *      -'id': (int/array) Agent id. e.g.: "1".
 * @param array   $module_filter   Filter of the modules.
 *     This filter support the following fields:
 *     -'name': (string) Module name. e.g.: "module_1".
 * @param boolean $strict_user     If the user has enabled the strict ACL mode or not.
 * @param array   $groups_and_tags Array with strict ACL rules.
 * @param boolean $realtime        Search realtime values or the values processed by the server.
 *
 * @return integer Number of monitors.
 */
function groups_get_not_init_monitors($group, $agent_filter=[], $module_filter=[], $strict_user=false, $groups_and_tags=false, $realtime=false)
{
    // Always modify the module status filter
    $module_filter['status'] = AGENT_MODULE_STATUS_NOT_INIT;
    return groups_get_monitors_counter($group, $agent_filter, $module_filter, $strict_user, $groups_and_tags, $realtime);
}


// Get alerts defined for a given group, except disabled
function groups_monitor_alerts($group_array)
{
    $total = groups_monitor_alerts_total_counters($group_array);
    return $total['total'];
}


// Get alert configured currently FIRED, except disabled
function groups_monitor_fired_alerts($group_array)
{
    $total = groups_monitor_alerts_total_counters($group_array);
    return $total['fired'];
}


function groups_monitor_alerts_total_counters($group_array)
{
    // If there are not groups to query, we jump to nextone
    $default_total = [
        'total' => 0,
        'fired' => 0,
    ];
    if (empty($group_array)) {
        return $default_total;
    } else if (!is_array($group_array)) {
        $group_array = [$group_array];
    }

    $group_clause = implode(',', $group_array);
    $group_clause = "(tasg.id_group IN ($group_clause) OR ta.id_grupo IN ($group_clause))";

    $alerts = db_get_row_sql(
        "SELECT
			COUNT(tatm.id) AS total,
			SUM(IF(tatm.times_fired > 0, 1, 0)) AS fired
		FROM talert_template_modules tatm
		INNER JOIN tagente_modulo tam
			ON tatm.id_agent_module = tam.id_agente_modulo
		INNER JOIN tagente ta
			ON ta.id_agente = tam.id_agente
		WHERE ta.id_agente IN (
			SELECT ta.id_agente
			FROM tagente ta
			LEFT JOIN tagent_secondary_group tasg
				ON ta.id_agente = tasg.id_agent
			WHERE ta.disabled = 0
				AND $group_clause
		) AND tam.disabled = 0"
    );

    return ($alerts === false) ? $default_total : $alerts;
}


function groups_monitor_total_counters($group_array, $search_in_testado=false)
{
    $default_total = [
        'ok'       => 0,
        'critical' => 0,
        'warning'  => 0,
        'unknown'  => 0,
        'not_init' => 0,
        'total'    => 0,
    ];
    if (empty($group_array)) {
        return $default_total;
    } else if (!is_array($group_array)) {
        $group_array = [$group_array];
    }

    $group_clause = implode(',', $group_array);
    $group_clause = "(tasg.id_group IN ($group_clause) OR ta.id_grupo IN ($group_clause))";

    if ($search_in_testado) {
        $condition_critical = modules_get_state_condition(AGENT_MODULE_STATUS_CRITICAL_ALERT);
        $condition_warning = modules_get_state_condition(AGENT_MODULE_STATUS_WARNING_ALERT);
        $condition_unknown = modules_get_state_condition(AGENT_MODULE_STATUS_UNKNOWN);
        $condition_not_init = modules_get_state_condition(AGENT_MODULE_STATUS_NO_DATA);
        $condition_normal = modules_get_state_condition(AGENT_MODULE_STATUS_NORMAL);
        $sql = "SELECT SUM(IF($condition_normal, 1, 0)) AS ok,
				SUM(IF($condition_critical, 1, 0)) AS critical,
				SUM(IF($condition_warning, 1, 0)) AS warning,
				SUM(IF($condition_unknown, 1, 0)) AS unknown,
				SUM(IF($condition_not_init, 1, 0)) AS not_init,
				COUNT(tam.id_agente_modulo) AS total
			FROM tagente ta
			INNER JOIN tagente_modulo tam
				ON ta.id_agente = tam.id_agente
			INNER JOIN tagente_estado tae
				ON tam.id_agente_modulo = tae.id_agente_modulo
			WHERE ta.disabled = 0 AND tam.disabled = 0
				AND ta.id_agente IN (
					SELECT ta.id_agente FROM tagente ta
					LEFT JOIN tagent_secondary_group tasg
						ON ta.id_agente = tasg.id_agent
					WHERE ta.disabled = 0
						AND $group_clause
					GROUP BY ta.id_agente
				)
			";
    } else {
        $sql = "SELECT SUM(ta.normal_count) AS ok,
				SUM(ta.critical_count) AS critical,
				SUM(ta.warning_count) AS warning,
				SUM(ta.unknown_count) AS unknown,
				SUM(ta.notinit_count) AS not_init,
				SUM(ta.total_count) AS total
			FROM tagente ta
			WHERE ta.disabled = 0
				AND ta.id_agente IN (
					SELECT ta.id_agente FROM tagente ta
					LEFT JOIN tagent_secondary_group tasg
						ON ta.id_agente = tasg.id_agent
					WHERE ta.disabled = 0
						AND $group_clause
					GROUP BY ta.id_agente
				)
		";
    }

    $monitors = db_get_row_sql($sql);

    return ($monitors === false) ? $default_total : $monitors;
}


function groups_agents_total_counters($group_array)
{
    $default_total = [
        'ok'       => 0,
        'critical' => 0,
        'warning'  => 0,
        'unknown'  => 0,
        'not_init' => 0,
        'total'    => 0,
    ];
    if (empty($group_array)) {
        return $default_total;
    } else if (!is_array($group_array)) {
        $group_array = [$group_array];
    }

    $group_clause = implode(',', $group_array);
    $group_clause = "(tasg.id_group IN ($group_clause) OR ta.id_grupo IN ($group_clause))";

    $condition_critical = agents_get_status_clause(AGENT_STATUS_CRITICAL);
    $condition_warning = agents_get_status_clause(AGENT_STATUS_WARNING);
    $condition_unknown = agents_get_status_clause(AGENT_STATUS_UNKNOWN);
    $condition_not_init = agents_get_status_clause(AGENT_STATUS_NOT_INIT);
    $condition_normal = agents_get_status_clause(AGENT_STATUS_NORMAL);
    $sql = "SELECT SUM(IF($condition_normal, 1, 0)) AS ok,
			SUM(IF($condition_critical, 1, 0)) AS critical,
			SUM(IF($condition_warning, 1, 0)) AS warning,
			SUM(IF($condition_unknown, 1, 0)) AS unknown,
			SUM(IF($condition_not_init, 1, 0)) AS not_init,
			COUNT(ta.id_agente) AS total
		FROM tagente ta
		WHERE ta.disabled = 0
			AND ta.id_agente IN (
				SELECT ta.id_agente FROM tagente ta
				LEFT JOIN tagent_secondary_group tasg
					ON ta.id_agente = tasg.id_agent
				WHERE ta.disabled = 0
					AND $group_clause
				GROUP BY ta.id_agente
			)
	";

    $agents = db_get_row_sql($sql);

    return ($agents === false) ? $default_total : $agents;
}


/**
 * Return an array with the groups hierarchy (Recursive)
 *
 * @param array Groups array passed by reference
 * @param mixed The id of the parent to search or false to begin the search from the first hierarchy level
 *
 * @return array The groups reordered by its hierarchy
 */
function groups_get_tree(&$groups, $parent=false)
{
    $return = [];

    foreach ($groups as $id => $group) {
        if ($parent === false && (!isset($group['parent']) || $group['parent'] == 0 || !in_array($group['parent'], $groups))) {
            $return[$id] = $group;
            unset($groups[$id]);
            $children = groups_get_tree($groups, $id);

            if (!empty($children)) {
                $return[$id]['children'] = $children;
            } else {
                $return[$id]['children'] = [];
            }
        } else if ($parent && isset($group['parent']) && $group['parent'] == $parent) {
            $return[$id] = $group;
            unset($groups[$id]);
            $children = groups_get_tree($groups, $id);

            if (!empty($children)) {
                $return[$id]['children'] = $children;
            } else {
                $return[$id]['children'] = [];
            }
        } else {
            continue;
        }
    }

    return $return;
}


function groups_get_tree_good(&$groups, $parent, &$childs)
{
    if (isset($parent) === false) {
        $parent = false;
    }

    $return = [];

    foreach ($groups as $id => $group) {
        if ($group['parent'] != 0) {
            $childs[$id] = $id;
        }

        if ($parent === false && (!isset($group['parent']) || $group['parent'] == 0 || !in_array($group['parent'], $groups))) {
            $return[$id] = $group;
            // unset($groups[$id]);
            $children = groups_get_tree_good($groups, $id, $noUse);

            if (!empty($children)) {
                $return[$id]['children'] = $children;
            } else {
                $return[$id]['children'] = [];
            }
        } else if ($parent && isset($group['parent']) && $group['parent'] == $parent) {
            $return[$id] = $group;
            // unset($groups[$id]);
            $children = groups_get_tree_good($groups, $id, $noUse);

            if (!empty($children)) {
                $return[$id]['children'] = $children;
            } else {
                $return[$id]['children'] = [];
            }
        } else {
            continue;
        }
    }

    return $return;
}


function groups_get_tree_keys($groups, &$group_keys)
{
    foreach ($groups as $id => $group) {
        $group_keys[$id] = $id;
        if (isset($group['children'])) {
            groups_get_tree_keys($groups[$id]['children'], $group_keys);
        }
    }
}


function group_get_data(
    $id_user=false,
    $user_strict=false,
    $acltags=[],
    $returnAllGroup=false,
    $mode='group',
    $agent_filter=[],
    $module_filter=[]
) {
    global $config;
    if ($id_user == false) {
        $id_user = $config['id_user'];
    }

    $user_groups = [];
    $user_tags = [];
    foreach ($acltags as $group => $tags) {
        $user_groups[$group] = groups_get_name($group);
        if ($tags != '') {
            $tags_group = explode(',', $tags);

            foreach ($tags_group as $tag) {
                $user_tags[$tag] = tags_get_name($tag);
            }
        }
    }

    $user_groups_ids = implode(',', array_keys($acltags));

    if (!empty($user_groups_ids)) {
        $list_groups = db_get_all_rows_sql(
            '
			SELECT *
			FROM tgrupo
			WHERE id_grupo IN ('.$user_groups_ids.')
			ORDER BY nombre ASC'
        );
    }

    $list = [];

    if ($list_groups == false) {
        $list_groups = [];
    }

    if ($returnAllGroup) {
        $i = 1;
        $list[0]['_id_'] = 0;
        $list[0]['_name_'] = __('All');

        $list[0]['_agents_unknown_'] = 0;
        $list[0]['_monitors_alerts_fired_'] = 0;
        $list[0]['_total_agents_'] = 0;
        $list[0]['_monitors_ok_'] = 0;
        $list[0]['_monitors_critical_'] = 0;
        $list[0]['_monitors_warning_'] = 0;
        $list[0]['_monitors_unknown_'] = 0;
        $list[0]['_monitors_not_init_'] = 0;
        $list[0]['_agents_not_init_'] = 0;

        if ($mode == 'tactical') {
            $list[0]['_agents_ok_'] = 0;
            $list[0]['_agents_warning_'] = 0;
            $list[0]['_agents_critical_'] = 0;
            $list[0]['_monitors_alerts_'] = 0;
        }
    } else {
        $i = 0;
    }

    /*
     * Agent cache for metaconsole.
     * Retrieve the statistic data from the cache table.
     */
    if (is_metaconsole() && !empty($list_groups)) {
        $cache_table = 'tmetaconsole_agent';

        $sql_stats = "SELECT id_grupo, COUNT(id_agente) AS agents_total,
				SUM(total_count) AS monitors_total,
				SUM(normal_count) AS monitors_ok,
				SUM(warning_count) AS monitors_warning,
				SUM(critical_count) AS monitors_critical,
				SUM(unknown_count) AS monitors_unknown,
				SUM(notinit_count) AS monitors_not_init,
				SUM(fired_count) AS alerts_fired
			FROM $cache_table
			WHERE disabled = 0
				AND id_grupo IN ($user_groups_ids)
			GROUP BY id_grupo";
        $data_stats = db_get_all_rows_sql($sql_stats);

        $sql_stats_unknown = "SELECT id_grupo, COUNT(id_agente) AS agents_unknown
			FROM $cache_table
			WHERE disabled = 0
				AND id_grupo IN ($user_groups_ids)
				AND critical_count = 0
				AND warning_count = 0
				AND unknown_count > 0
			GROUP BY id_grupo";
        $data_stats_unknown = db_get_all_rows_sql($sql_stats_unknown);

        $sql_stats_not_init = "SELECT id_grupo, COUNT(id_agente) AS agents_not_init
			FROM $cache_table
			WHERE disabled = 0
				AND id_grupo IN ($user_groups_ids)
				AND (total_count = 0 OR total_count = notinit_count)
			GROUP BY id_grupo";
        $data_stats_not_init = db_get_all_rows_sql($sql_stats_not_init);

        if ($mode == 'tactical' || $mode == 'tree') {
            $sql_stats_ok = "SELECT id_grupo, COUNT(id_agente) AS agents_ok
				FROM $cache_table
				WHERE disabled = 0
					AND id_grupo IN ($user_groups_ids)
					AND critical_count = 0
					AND warning_count = 0
					AND unknown_count = 0
					AND normal_count > 0
				GROUP BY id_grupo";
            $data_stats_ok = db_get_all_rows_sql($sql_stats_ok);

            $sql_stats_warning = "SELECT id_grupo, COUNT(id_agente) AS agents_warning
				FROM $cache_table
				WHERE disabled = 0
					AND id_grupo IN ($user_groups_ids)
					AND critical_count = 0
					AND warning_count > 0
				GROUP BY id_grupo";
            $data_stats_warning = db_get_all_rows_sql($sql_stats_warning);

            $sql_stats_critical = "SELECT id_grupo, COUNT(id_agente) AS agents_critical
				FROM $cache_table
				WHERE disabled = 0
					AND id_grupo IN ($user_groups_ids)
					AND critical_count > 0
				GROUP BY id_grupo";
            $data_stats_critical = db_get_all_rows_sql($sql_stats_critical);
        }

        $stats_by_group = [];
        if (!empty($data_stats)) {
            foreach ($data_stats as $value) {
                $group_id = (int) $value['id_grupo'];

                $stats = [];
                $stats['agents_total'] = (int) $value['agents_total'];
                $stats['monitors_total'] = (int) $value['monitors_total'];
                $stats['monitors_ok'] = (int) $value['monitors_ok'];
                $stats['monitors_warning'] = (int) $value['monitors_warning'];
                $stats['monitors_critical'] = (int) $value['monitors_critical'];
                $stats['monitors_unknown'] = (int) $value['monitors_unknown'];
                $stats['monitors_not_init'] = (int) $value['monitors_not_init'];
                $stats['alerts_fired'] = (int) $value['alerts_fired'];
                $stats_by_group[$group_id] = $stats;
            }

            if (!empty($stats_by_group)) {
                if (!empty($data_stats_unknown)) {
                    foreach ($data_stats_unknown as $value) {
                        $group_id = (int) $value['id_grupo'];
                        if (isset($stats_by_group[$group_id])) {
                            $stats_by_group[$group_id]['agents_unknown'] = (int) $value['agents_unknown'];
                        }
                    }
                }

                if (!empty($data_stats_not_init)) {
                    foreach ($data_stats_not_init as $value) {
                        $group_id = (int) $value['id_grupo'];
                        if (isset($stats_by_group[$group_id])) {
                            $stats_by_group[$group_id]['agents_not_init'] = (int) $value['agents_not_init'];
                        }
                    }
                }

                if (!empty($data_stats_ok)) {
                    foreach ($data_stats_ok as $value) {
                        $group_id = (int) $value['id_grupo'];
                        if (isset($stats_by_group[$group_id])) {
                            $stats_by_group[$group_id]['agents_ok'] = (int) $value['agents_ok'];
                        }
                    }
                }

                if (!empty($data_stats_warning)) {
                    foreach ($data_stats_warning as $value) {
                        $group_id = (int) $value['id_grupo'];
                        if (isset($stats_by_group[$group_id])) {
                            $stats_by_group[$group_id]['agents_warning'] = (int) $value['agents_warning'];
                        }
                    }
                }

                if (!empty($data_stats_critical)) {
                    foreach ($data_stats_critical as $value) {
                        $group_id = (int) $value['id_grupo'];
                        if (isset($stats_by_group[$group_id])) {
                            $stats_by_group[$group_id]['agents_critical'] = (int) $value['agents_critical'];
                        }
                    }
                }
            }
        }
    }

    foreach ($list_groups as $key => $item) {
        $id = $item['id_grupo'];

        if (is_metaconsole()) {
            // Agent cache
            $group_stat = [];
            if (isset($stats_by_group[$id])) {
                $group_stat = $stats_by_group[$id];
            }

            $list[$i]['_id_'] = $id;
            $list[$i]['_name_'] = $item['nombre'];
            $list[$i]['_iconImg_'] = html_print_image('images/groups_small/'.groups_get_icon($item['id_grupo']).'.png', true, ['style' => 'vertical-align: middle;']);

            if ($mode == 'tree' && !empty($item['parent'])) {
                $list[$i]['_parent_id_'] = $item['parent'];
            }

            $list[$i]['_agents_unknown_'] = isset($group_stat['agents_unknown']) ? $group_stat['agents_unknown'] : 0;
            $list[$i]['_monitors_alerts_fired_'] = isset($group_stat['alerts_fired']) ? $group_stat['alerts_fired'] : 0;
            $list[$i]['_total_agents_'] = isset($group_stat['agents_total']) ? $group_stat['agents_total'] : 0;

            // This fields are not in database
            $list[$i]['_monitors_ok_'] = isset($group_stat['monitors_ok']) ? $group_stat['monitors_ok'] : 0;
            $list[$i]['_monitors_critical_'] = isset($group_stat['monitors_critical']) ? $group_stat['monitors_critical'] : 0;
            $list[$i]['_monitors_warning_'] = isset($group_stat['monitors_warning']) ? $group_stat['monitors_warning'] : 0;
            $list[$i]['_monitors_unknown_'] = isset($group_stat['monitors_unknown']) ? $group_stat['monitors_unknown'] : 0;
            $list[$i]['_monitors_not_init_'] = isset($group_stat['monitors_not_init']) ? $group_stat['monitors_not_init'] : 0;
            $list[$i]['_agents_not_init_'] = isset($group_stat['agents_not_init']) ? $group_stat['agents_not_init'] : 0;

            if ($mode == 'tactical' || $mode == 'tree') {
                $list[$i]['_agents_ok_'] = isset($group_stat['agents_ok']) ? $group_stat['agents_ok'] : 0;
                $list[$i]['_agents_warning_'] = isset($group_stat['agents_warning']) ? $group_stat['agents_warning'] : 0;
                $list[$i]['_agents_critical_'] = isset($group_stat['agents_critical']) ? $group_stat['agents_critical'] : 0;
                $list[$i]['_monitors_alerts_'] = isset($group_stat['alerts']) ? $group_stat['alerts'] : 0;
                ;

                $list[$i]['_monitor_alerts_fire_count_'] = $group_stat[0]['alerts_fired'];
                $list[$i]['_total_checks_'] = $group_stat[0]['modules'];
                $list[$i]['_total_alerts_'] = $group_stat[0]['alerts'];
            }

            if ($mode == 'tactical') {
                // Get total count of monitors for this group, except disabled.
                $list[$i]['_monitor_checks_'] = ($list[$i]['_monitors_not_init_'] + $list[$i]['_monitors_unknown_'] + $list[$i]['_monitors_warning_'] + $list[$i]['_monitors_critical_'] + $list[$i]['_monitors_ok_']);

                // Calculate not_normal monitors
                $list[$i]['_monitor_not_normal_'] = ($list[$i]['_monitor_checks_'] - $list[$i]['_monitors_ok_']);

                if ($list[$i]['_monitor_not_normal_'] > 0 && $list[$i]['_monitor_checks_'] > 0) {
                    $list[$i]['_monitor_health_'] = format_numeric((100 - ($list[$i]['_monitor_not_normal_'] / ($list[$i]['_monitor_checks_'] / 100))), 1);
                } else {
                    $list[$i]['_monitor_health_'] = 100;
                }

                if ($list[$i]['_monitors_not_init_'] > 0 && $list[$i]['_monitor_checks_'] > 0) {
                    $list[$i]['_module_sanity_'] = format_numeric((100 - ($list[$i]['_monitors_not_init_'] / ($list[$i]['_monitor_checks_'] / 100))), 1);
                } else {
                    $list[$i]['_module_sanity_'] = 100;
                }

                if (isset($list[$i]['_alerts_'])) {
                    if ($list[$i]['_monitors_alerts_fired_'] > 0 && $list[$i]['_alerts_'] > 0) {
                        $list[$i]['_alert_level_'] = format_numeric((100 - ($list[$i]['_monitors_alerts_fired_'] / ($list[$i]['_alerts_'] / 100))), 1);
                    } else {
                        $list[$i]['_alert_level_'] = 100;
                    }
                } else {
                    $list[$i]['_alert_level_'] = 100;
                    $list[$i]['_alerts_'] = 0;
                }

                $list[$i]['_monitor_bad_'] = ($list[$i]['_monitors_critical_'] + $list[$i]['_monitors_warning_']);

                if ($list[$i]['_monitor_bad_'] > 0 && $list[$i]['_monitor_checks_'] > 0) {
                    $list[$i]['_global_health_'] = format_numeric((100 - ($list[$i]['_monitor_bad_'] / ($list[$i]['_monitor_checks_'] / 100))), 1);
                } else {
                    $list[$i]['_global_health_'] = 100;
                }

                $list[$i]['_server_sanity_'] = format_numeric((100 - $list[$i]['_module_sanity_']), 1);
            }

            if ($returnAllGroup) {
                $list[0]['_agents_unknown_'] += $list[$i]['_agents_unknown_'];
                $list[0]['_monitors_alerts_fired_'] += $list[$i]['_monitors_alerts_fired_'];
                $list[0]['_total_agents_'] += $list[$i]['_total_agents_'];
                $list[0]['_monitors_ok_'] += $list[$i]['_monitors_ok_'];
                $list[0]['_monitors_critical_'] += $list[$i]['_monitors_critical_'];
                $list[0]['_monitors_warning_'] += $list[$i]['_monitors_warning_'];
                $list[0]['_monitors_unknown_'] += $list[$i]['_monitors_unknown_'];
                $list[0]['_monitors_not_init_'] += $list[$i]['_monitors_not_init_'];
                $list[0]['_agents_not_init_'] += $list[$i]['_agents_not_init_'];

                if ($mode == 'tactical' || $mode == 'tree') {
                    $list[0]['_agents_ok_'] += $list[$i]['_agents_ok_'];
                    $list[0]['_agents_warning_'] += $list[$i]['_agents_warning_'];
                    $list[0]['_agents_critical_'] += $list[$i]['_agents_critical_'];
                    $list[0]['_monitors_alerts_'] += $list[$i]['_monitors_alerts_'];
                }
            }

            if ($mode == 'group') {
                if (($list[$i]['_agents_unknown_'] == 0) && ($list[$i]['_monitors_alerts_fired_'] == 0)
                    && ($list[$i]['_total_agents_'] == 0) && ($list[$i]['_monitors_ok_'] == 0)
                    && ($list[$i]['_monitors_critical_'] == 0) && ($list[$i]['_monitors_warning_'] == 0)
                ) {
                    unset($list[$i]);
                }
            }
        } else if (($config['realtimestats'] == 0)) {
            $group_stat = db_get_all_rows_sql(
                "SELECT *
				FROM tgroup_stat, tgrupo
				WHERE tgrupo.id_grupo = tgroup_stat.id_group
					AND tgroup_stat.id_group = $id
				ORDER BY nombre"
            );

            $list[$i]['_id_'] = $id;
            $list[$i]['_name_'] = $item['nombre'];
            $list[$i]['_iconImg_'] = html_print_image('images/groups_small/'.groups_get_icon($item['id_grupo']).'.png', true, ['style' => 'vertical-align: middle;']);

            if ($mode == 'tree' && !empty($item['parent'])) {
                $list[$i]['_parent_id_'] = $item['parent'];
            }

            $list[$i]['_agents_unknown_'] = $group_stat[0]['unknown'];
            $list[$i]['_monitors_alerts_fired_'] = $group_stat[0]['alerts_fired'];
            $list[$i]['_total_agents_'] = $group_stat[0]['agents'];

            // This fields are not in database
            $list[$i]['_monitors_ok_'] = (int) groups_get_normal_monitors($id);
            $list[$i]['_monitors_critical_'] = (int) groups_get_critical_monitors($id);
            $list[$i]['_monitors_warning_'] = (int) groups_get_warning_monitors($id);
            $list[$i]['_monitors_unknown_'] = (int) groups_get_unknown_monitors($id);
            $list[$i]['_monitors_not_init_'] = (int) groups_get_not_init_monitors($id);
            $list[$i]['_agents_not_init_'] = (int) groups_get_not_init_agents($id);

            if ($mode == 'tactical' || $mode == 'tree') {
                $list[$i]['_agents_ok_'] = $group_stat[0]['normal'];
                $list[$i]['_agents_warning_'] = $group_stat[0]['warning'];
                $list[$i]['_agents_critical_'] = $group_stat[0]['critical'];
                $list[$i]['_monitors_alerts_'] = $group_stat[0]['alerts'];

                $list[$i]['_monitor_alerts_fire_count_'] = $group_stat[0]['alerts_fired'];
                $list[$i]['_total_checks_'] = $group_stat[0]['modules'];
                $list[$i]['_total_alerts_'] = $group_stat[0]['alerts'];
            }

            if ($mode == 'tactical') {
                // Get total count of monitors for this group, except disabled.
                $list[$i]['_monitor_checks_'] = ($list[$i]['_monitors_not_init_'] + $list[$i]['_monitors_unknown_'] + $list[$i]['_monitors_warning_'] + $list[$i]['_monitors_critical_'] + $list[$i]['_monitors_ok_']);

                // Calculate not_normal monitors
                $list[$i]['_monitor_not_normal_'] = ($list[$i]['_monitor_checks_'] - $list[$i]['_monitors_ok_']);

                if ($list[$i]['_monitor_not_normal_'] > 0 && $list[$i]['_monitor_checks_'] > 0) {
                    $list[$i]['_monitor_health_'] = format_numeric((100 - ($list[$i]['_monitor_not_normal_'] / ($list[$i]['_monitor_checks_'] / 100))), 1);
                } else {
                    $list[$i]['_monitor_health_'] = 100;
                }

                if ($list[$i]['_monitors_not_init_'] > 0 && $list[$i]['_monitor_checks_'] > 0) {
                    $list[$i]['_module_sanity_'] = format_numeric((100 - ($list[$i]['_monitors_not_init_'] / ($list[$i]['_monitor_checks_'] / 100))), 1);
                } else {
                    $list[$i]['_module_sanity_'] = 100;
                }

                if (isset($list[$i]['_alerts_'])) {
                    if ($list[$i]['_monitors_alerts_fired_'] > 0 && $list[$i]['_alerts_'] > 0) {
                        $list[$i]['_alert_level_'] = format_numeric((100 - ($list[$i]['_monitors_alerts_fired_'] / ($list[$i]['_alerts_'] / 100))), 1);
                    } else {
                        $list[$i]['_alert_level_'] = 100;
                    }
                } else {
                    $list[$i]['_alert_level_'] = 100;
                    $list[$i]['_alerts_'] = 0;
                }

                $list[$i]['_monitor_bad_'] = ($list[$i]['_monitors_critical_'] + $list[$i]['_monitors_warning_']);

                if ($list[$i]['_monitor_bad_'] > 0 && $list[$i]['_monitor_checks_'] > 0) {
                    $list[$i]['_global_health_'] = format_numeric((100 - ($list[$i]['_monitor_bad_'] / ($list[$i]['_monitor_checks_'] / 100))), 1);
                } else {
                    $list[$i]['_global_health_'] = 100;
                }

                $list[$i]['_server_sanity_'] = format_numeric((100 - $list[$i]['_module_sanity_']), 1);
            }

            if ($returnAllGroup) {
                $list[0]['_agents_unknown_'] += $group_stat[0]['unknown'];
                $list[0]['_monitors_alerts_fired_'] += $group_stat[0]['alerts_fired'];
                $list[0]['_total_agents_'] += $group_stat[0]['agents'];
                $list[0]['_monitors_ok_'] += $list[$i]['_monitors_ok_'];
                $list[0]['_monitors_critical_'] += $list[$i]['_monitors_critical_'];
                $list[0]['_monitors_warning_'] += $list[$i]['_monitors_warning_'];
                $list[0]['_monitors_unknown_'] += $list[$i]['_monitors_unknown_'];
                $list[0]['_monitors_not_init_'] += $list[$i]['_monitors_not_init_'];
                $list[0]['_agents_not_init_'] += $list[$i]['_agents_not_init_'];

                if ($mode == 'tactical' || $mode == 'tree') {
                    $list[0]['_agents_ok_'] += $group_stat[0]['normal'];
                    $list[0]['_agents_warning_'] += $group_stat[0]['warning'];
                    $list[0]['_agents_critical_'] += $group_stat[0]['critical'];
                    $list[0]['_monitors_alerts_'] += $group_stat[0]['alerts'];
                }
            }

            if ($mode == 'group') {
                if (! defined('METACONSOLE')) {
                    if (($list[$i]['_agents_unknown_'] == 0) && ($list[$i]['_monitors_alerts_fired_'] == 0) && ($list[$i]['_total_agents_'] == 0) && ($list[$i]['_monitors_ok_'] == 0) && ($list[$i]['_monitors_critical_'] == 0) && ($list[$i]['_monitors_warning_'] == 0) && ($list[$i]['_monitors_unknown_'] == 0) && ($list[$i]['_monitors_not_init_'] == 0) && ($list[$i]['_agents_not_init_'] == 0)) {
                        unset($list[$i]);
                    }
                } else {
                    if (($list[$i]['_agents_unknown_'] == 0) && ($list[$i]['_monitors_alerts_fired_'] == 0) && ($list[$i]['_total_agents_'] == 0) && ($list[$i]['_monitors_ok_'] == 0) && ($list[$i]['_monitors_critical_'] == 0) && ($list[$i]['_monitors_warning_'] == 0)) {
                        unset($list[$i]);
                    }
                }
            }
        } else {
            $list[$i]['_id_'] = $id;
            $list[$i]['_name_'] = $item['nombre'];
            $list[$i]['_iconImg_'] = html_print_image('images/groups_small/'.groups_get_icon($item['id_grupo']).'.png', true, ['style' => 'vertical-align: middle;']);

            if ($mode == 'tree' && !empty($item['parent'])) {
                $list[$i]['_parent_id_'] = $item['parent'];
            }

            $list[$i]['_monitors_ok_'] = (int) groups_get_normal_monitors($id, $agent_filter, $module_filter, $user_strict, $acltags, $config['realtimestats']);
            $list[$i]['_monitors_critical_'] = (int) groups_get_critical_monitors($id, $agent_filter, $module_filter, $user_strict, $acltags, $config['realtimestats']);
            $list[$i]['_monitors_warning_'] = (int) groups_get_warning_monitors($id, $agent_filter, $module_filter, $user_strict, $acltags, $config['realtimestats']);
            $list[$i]['_monitors_unknown_'] = (int) groups_get_unknown_monitors($id, $agent_filter, $module_filter, $user_strict, $acltags, $config['realtimestats']);
            $list[$i]['_monitors_not_init_'] = (int) groups_get_not_init_monitors($id, $agent_filter, $module_filter, $user_strict, $acltags, $config['realtimestats']);
            $list[$i]['_monitors_alerts_fired_'] = groups_monitor_fired_alerts($id);
            $list[$i]['_total_agents_'] = (int) groups_get_total_agents($id, $agent_filter, $module_filter, $user_strict, $acltags, $config['realtimestats']);
            $list[$i]['_agents_unknown_'] = (int) groups_get_unknown_agents($id, $agent_filter, $module_filter, $user_strict, $acltags, $config['realtimestats']);
            $list[$i]['_agents_not_init_'] = (int) groups_get_not_init_agents($id, $agent_filter, $module_filter, $user_strict, $acltags, $config['realtimestats']);

            if ($mode == 'tactical' || $mode == 'tree') {
                $list[$i]['_agents_ok_'] = (int) groups_get_normal_agents($id, $agent_filter, $module_filter, $user_strict, $acltags, $config['realtimestats']);
                $list[$i]['_agents_warning_'] = (int) groups_get_warning_agents($id, $agent_filter, $module_filter, $user_strict, $acltags, $config['realtimestats']);
                $list[$i]['_agents_critical_'] = (int) groups_get_critical_agents($id, $agent_filter, $module_filter, $user_strict, $acltags, $config['realtimestats']);
                $list[$i]['_monitors_alerts_'] = groups_monitor_alerts($id);

                // TODO
                // ~ $list[$i]["_total_checks_"]
                // ~ $list[$i]["_total_alerts_"]
                // Get total count of monitors for this group, except disabled.
                $list[$i]['_monitor_checks_'] = ($list[$i]['_monitors_not_init_'] + $list[$i]['_monitors_unknown_'] + $list[$i]['_monitors_warning_'] + $list[$i]['_monitors_critical_'] + $list[$i]['_monitors_ok_']);

                // Calculate not_normal monitors
                $list[$i]['_monitor_not_normal_'] = ($list[$i]['_monitor_checks_'] - $list[$i]['_monitors_ok_']);

                if ($list[$i]['_monitor_not_normal_'] > 0 && $list[$i]['_monitor_checks_'] > 0) {
                    $list[$i]['_monitor_health_'] = format_numeric((100 - ($list[$i]['_monitor_not_normal_'] / ($list[$i]['_monitor_checks_'] / 100))), 1);
                } else {
                    $list[$i]['_monitor_health_'] = 100;
                }

                if ($list[$i]['_monitors_not_init_'] > 0 && $list[$i]['_monitor_checks_'] > 0) {
                    $list[$i]['_module_sanity_'] = format_numeric((100 - ($list[$i]['_monitors_not_init_'] / ($list[$i]['_monitor_checks_'] / 100))), 1);
                } else {
                    $list[$i]['_module_sanity_'] = 100;
                }

                if (isset($list[$i]['_alerts_'])) {
                    if ($list[$i]['_monitors_alerts_fired_'] > 0 && $list[$i]['_alerts_'] > 0) {
                        $list[$i]['_alert_level_'] = format_numeric((100 - ($list[$i]['_monitors_alerts_fired_'] / ($list[$i]['_alerts_'] / 100))), 1);
                    } else {
                        $list[$i]['_alert_level_'] = 100;
                    }
                } else {
                    $list[$i]['_alert_level_'] = 100;
                    $list[$i]['_alerts_'] = 0;
                }

                $list[$i]['_monitor_bad_'] = ($list[$i]['_monitors_critical_'] + $list[$i]['_monitors_warning_']);

                if ($list[$i]['_monitor_bad_'] > 0 && $list[$i]['_monitor_checks_'] > 0) {
                    $list[$i]['_global_health_'] = format_numeric((100 - ($list[$i]['_monitor_bad_'] / ($list[$i]['_monitor_checks_'] / 100))), 1);
                } else {
                    $list[$i]['_global_health_'] = 100;
                }

                $list[$i]['_server_sanity_'] = format_numeric((100 - $list[$i]['_module_sanity_']), 1);
            }

            if ($returnAllGroup) {
                $list[0]['_agents_unknown_'] += $list[$i]['_agents_unknown_'];
                $list[0]['_monitors_alerts_fired_'] += $list[$i]['_monitors_alerts_fired_'];
                $list[0]['_total_agents_'] += $list[$i]['_total_agents_'];
                $list[0]['_monitors_ok_'] += $list[$i]['_monitors_ok_'];
                $list[0]['_monitors_critical_'] += $list[$i]['_monitors_critical_'];
                $list[0]['_monitors_warning_'] += $list[$i]['_monitors_warning_'];
                $list[0]['_monitors_unknown_'] += $list[$i]['_monitors_unknown_'];
                $list[0]['_monitors_not_init_'] = $list[$i]['_monitors_not_init_'];
                $list[0]['_agents_not_init_'] += $list[$i]['_agents_not_init_'];

                if ($mode == 'tactical' || $mode == 'tree') {
                    $list[0]['_agents_ok_'] += $list[$i]['_agents_ok_'];
                    $list[0]['_agents_warning_'] += $list[$i]['_agents_warning_'];
                    $list[0]['_agents_critical_'] += $list[$i]['_agents_critical_'];
                    $list[0]['_monitors_alerts_'] += $list[$i]['_monitors_alerts_'];
                }
            }

            if ($mode == 'group') {
                if (! defined('METACONSOLE')) {
                    if (($list[$i]['_agents_unknown_'] == 0) && ($list[$i]['_monitors_alerts_fired_'] == 0) && ($list[$i]['_total_agents_'] == 0) && ($list[$i]['_monitors_ok_'] == 0) && ($list[$i]['_monitors_critical_'] == 0) && ($list[$i]['_monitors_warning_'] == 0) && ($list[$i]['_monitors_unknown_'] == 0) && ($list[$i]['_monitors_not_init_'] == 0) && ($list[$i]['_agents_not_init_'] == 0)) {
                        unset($list[$i]);
                    }
                } else {
                    if (($list[$i]['_agents_unknown_'] == 0) && ($list[$i]['_monitors_alerts_fired_'] == 0) && ($list[$i]['_total_agents_'] == 0) && ($list[$i]['_monitors_ok_'] == 0) && ($list[$i]['_monitors_critical_'] == 0) && ($list[$i]['_monitors_warning_'] == 0)) {
                        unset($list[$i]);
                    }
                }
            }
        }

        $i++;
    }

    return $list;
}


function groups_get_group_deep($id_group)
{
    global $config;

    $groups = users_get_groups(false, 'AR', true, true);

    $parents = groups_get_parents($id_group, false, $groups);

    if (empty($parents)) {
        $deep = '';
    } else {
        $deep = str_repeat('&nbsp;&nbsp;', count($parents));
    }

    return $deep;
}<|MERGE_RESOLUTION|>--- conflicted
+++ resolved
@@ -567,15 +567,7 @@
 
     $tree = $groups;
     foreach ($groups as $key => $group) {
-<<<<<<< HEAD
-        if ($group === __('None')) {
-            continue;
-        }
-
-        if ($group['id_grupo'] == 0) {
-=======
         if (is_array($group) === false || (int) $group['id_grupo'] === 0) {
->>>>>>> 1c347fa3
             continue;
         }
 
