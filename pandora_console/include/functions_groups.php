--- conflicted
+++ resolved
@@ -1936,16 +1936,6 @@
 			$list[$i]['_monitors_alerts_fired_'] = $group_stat[0]["alerts_fired"];
 			$list[$i]['_total_agents_'] = $group_stat[0]["agents"];
 			
-<<<<<<< HEAD
-			if ($mode == 'tactical' || $mode == 'tree') {
-				$list[$i]['_agents_ok_'] = $group_stat[0]["normal"];
-				$list[$i]['_agents_warning_'] = $group_stat[0]["warning"];
-				$list[$i]['_agents_critical_'] = $group_stat[0]["critical"];
-				$list[$i]['_monitors_alerts_'] = $group_stat[0]["alerts"];
-			}
-
-=======
->>>>>>> 4d64cddc
 			// This fields are not in database
 			$list[$i]['_monitors_ok_'] = groups_monitor_ok($id, $user_strict, $id);
 			$list[$i]['_monitors_critical_'] = groups_monitor_critical($id, $user_strict, $id);
@@ -1954,7 +1944,7 @@
 			$list[$i]['_monitors_not_init_'] = groups_monitor_not_init($id, $user_strict, $id);
 			$list[$i]['_agents_not_init_'] = groups_agent_not_init ($id, $user_strict, $id);
 			
-			if ($mode == 'tactical') {
+			if ($mode == 'tactical' || $mode == 'tree') {
 				$list[$i]['_agents_ok_'] = $group_stat[0]["normal"];
 				$list[$i]['_agents_warning_'] = $group_stat[0]["warning"];
 				$list[$i]['_agents_critical_'] = $group_stat[0]["critical"];
@@ -1963,7 +1953,8 @@
 				$list[$i]["_monitor_alerts_fire_count_"] = $group_stat[0]["alerts_fired"];
 				$list[$i]["_total_checks_"] = $group_stat[0]["modules"];
 				$list[$i]["_total_alerts_"] = $group_stat[0]["alerts"];
-				
+			}
+			if ($mode == 'tactical') {
 				// Get total count of monitors for this group, except disabled.	
 				$list[$i]["_monitor_checks_"] = $list[$i]["_monitors_not_init_"] + $list[$i]["_monitors_unknown_"] + $list[$i]["_monitors_warning_"] + $list[$i]["_monitors_critical_"] + $list[$i]["_monitors_ok_"];
 
