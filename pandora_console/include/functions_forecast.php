--- conflicted
+++ resolved
@@ -76,11 +76,6 @@
 	//$table->data = array();
 
 	// Creates data for calculation
-<<<<<<< HEAD
-	foreach ($module_data as $utimestamp => $row) {
-		if ($utimestamp == '') {
-			continue;
-=======
 	if (is_array($module_data) || is_object($module_data)) {
 		foreach ($module_data as $utimestamp => $row) {
 			if ($utimestamp == '') {
@@ -111,7 +106,6 @@
 			$sum_diff_dates = $sum_diff_dates + $data[8];
 			$last_timestamp = $utimestamp;	
 			$cont++;
->>>>>>> 2d3d8200
 		}
 	}
 	
