<?php
// phpcs:disable Squiz.NamingConventions.ValidFunctionName.ScopeNotCamelCaps
/**
 * Module entity class.
 *
 * @category   Class
 * @package    Pandora FMS
 * @subpackage OpenSource
 * @version    1.0.0
 * @license    See below
 *
 *    ______                 ___                    _______ _______ ________
 *   |   __ \.-----.--.--.--|  |.-----.----.-----. |    ___|   |   |     __|
 *  |    __/|  _  |     |  _  ||  _  |   _|  _  | |    ___|       |__     |
 * |___|   |___._|__|__|_____||_____|__| |___._| |___|   |__|_|__|_______|
 *
 * ============================================================================
 * Copyright (c) 2005-2021 Artica Soluciones Tecnologicas
 * Please see http://pandorafms.org for full contribution list
 * This program is free software; you can redistribute it and/or
 * modify it under the terms of the GNU General Public License
 * as published by the Free Software Foundation for version 2.
 * This program is distributed in the hope that it will be useful,
 * but WITHOUT ANY WARRANTY; without even the implied warranty of
 * MERCHANTABILITY or FITNESS FOR A PARTICULAR PURPOSE.  See the
 * GNU General Public License for more details.
 * ============================================================================
 */

// Begin.
namespace PandoraFMS;

use PandoraFMS\Agent;
use PandoraFMS\ModuleType;

/**
 * PandoraFMS agent entity.
 */
class Module extends Entity
{

    const INTERFACE_STATUS = 1;
    const INTERFACE_INOCTETS = 2;
    const INTERFACE_OUTOCTETS = 3;
    const INTERFACE_HC_INOCTETS = 4;
    const INTERFACE_HC_OUTOCTETS = 5;

    /**
     * Module status (From tagente_estado).
     *
     * @var PandoraFMS\ModuleStatus
     */
    private $status;

    /**
     * Agent where module is stored.
     *
     * @var PandoraFMS\Agent
     */
    private $linkedAgent;

    /**
     * Module type matching id_tipo_modulo.
     *
     * @var PandoraFMS\ModuleType
     */
    private $moduleType;

    /**
     * Configuration data (only local modules).
     *
     * @var string
     */
    private $configurationData;

    /**
     * Configuration data (before updates) (only local modules).
     * Compatibility with classic functions.
     *
     * @var string
     */
    private $configurationDataOld;


    /**
     * Search a module in db.
     *
     * @param array   $params Search parameters (fields from tagente_modulo).
     * @param integer $limit  Limit results to N rows.
     *
     * @return PandoraFMS\Module found or null if not found.
     * @throws \Exception On error.
     */
    public static function search(array $params, ?int $limit=0)
    {
        if (empty($params) === true) {
            return null;
        }

        $rs = \db_get_all_rows_filter(
            'tagente_modulo',
            $params
        );

        if ($rs === false) {
            return null;
        }

        if (empty($rs) === true) {
            return null;
        }

        if ($limit !== 1) {
            $modules = [];
            $i = 0;
            foreach ($rs as $row) {
                if ($limit > 1 && (++$i) > $limit) {
                    break;
                }

                $modules[] = self::build($row);
            }

            return $modules;
        } else {
            return self::build($rs[0]);
        }
    }


    /**
     * Returns current object as array.
     *
     * @return array Of fields.
     */
    public function toArray()
    {
        return $this->fields;
    }


    /**
     * Creates a module object from given data. Avoid query duplication.
     *
     * @param array  $data      Module information.
<<<<<<< HEAD
     * @param string $class_str Class name.
     *
     * @return PandoraFMS\Module Object.
     */
    public static function build(array $data=[], string $class_str=__CLASS__)
    {
        $obj = new Module();
=======
     * @param string $class_str Class type.
     *
     * @return PandoraFMS\Module Object.
     */
    public static function build(
        array $data=[],
        string $class_str='\PandoraFMS\Module'
    ) {
        $obj = new $class_str();
>>>>>>> ff7516cd

        // Set values.
        foreach ($data as $k => $v) {
            $obj->{$k}($v);
        }

        if ($obj->nombre() === 'delete_pending') {
            return null;
        }

        // Customize certain fields.
        $obj->status = new ModuleStatus($obj->id_agente_modulo());
        $obj->moduleType = new ModuleType($obj->id_tipo_modulo());

        // Include some enterprise dependencies.
        enterprise_include_once('include/functions_config_agents.php');

        // Load configuration data from agent configuration if available.
        $obj->configuration_data(
            \enterprise_hook(
                'config_agents_get_module_from_conf',
                [
                    $obj->id_agente(),
                    \io_safe_output($obj->nombre()),
                ]
            )
        );

        // Classic compat.
        $obj->configurationDataOld = $obj->configurationData;

        return $obj;
    }


    /**
     * Builds a PandoraFMS\Module object from given id.
     *
     * @param integer|null $id_agent_module Module id.
     * @param boolean      $link_agent      Link agent object.
     *
     * @throws \Exception On error.
     */
    public function __construct(
        ?int $id_agent_module=null,
        bool $link_agent=false
    ) {
        if (is_numeric($id_agent_module) === true
            && $id_agent_module > 0
        ) {
            parent::__construct(
                'tagente_modulo',
                ['id_agente_modulo' => $id_agent_module]
            );

            if ($this->nombre() === 'delete_pending') {
                return null;
            }

            if ($link_agent === true) {
                try {
                    $this->linkedAgent = new Agent($this->id_agente());
                } catch (\Exception $e) {
                    // Unexistent agent.
                    throw new \Exception(
                        __METHOD__.__(
                            ' error: Module has no agent assigned.'
                        )
                    );
                }
            }
        } else {
            // Create empty skel.
            parent::__construct('tagente_modulo');
        }

        try {
            // Customize certain fields.
            $this->status = new ModuleStatus($this->fields['id_agente_modulo']);
        } catch (\Exception $e) {
            $this->status = new Modulestatus();
        }

        // Customize certain fields.
        $this->status = new ModuleStatus($this->fields['id_agente_modulo']);
        $this->moduleType = new ModuleType($this->id_tipo_modulo());

        // Include some enterprise dependencies.
        enterprise_include_once('include/functions_config_agents.php');

        // Load configuration data from agent configuration if available.
        $this->configuration_data(
            \enterprise_hook(
                'config_agents_get_module_from_conf',
                [
                    $this->id_agente(),
                    \io_safe_output($this->nombre()),
                ]
            )
        );

        // Backup. Classic compat.
        $this->configurationDataOld = $this->configurationData;
    }


    /**
     * Return agent object where module is defined.
     *
     * @return PandoraFMS\Agent Where module is defined.
     */
    public function agent()
    {
        if ($this->linkedAgent === null) {
            try {
                $this->linkedAgent = new Agent($this->id_agente());
            } catch (\Exception $e) {
                // Unexistent agent.
                return null;
            }
        }

        return $this->linkedAgent;
    }


    /**
     * Dynamically call methods in this object.
     *
     * @param string $methodName Name of target method or attribute.
     * @param array  $params     Arguments for target method.
     *
     * @return mixed Return of method.
     * @throws \Exception On error.
     */
    public function __call(string $methodName, ?array $params=null)
    {
        // Prioritize written methods over dynamic ones.
        if (method_exists($this, $methodName) === true) {
            return $this->{$methodName}($params);
        }

        if (is_array($this->fields) === false) {
            // Element deleted.
            return null;
        }

        if (array_key_exists($methodName, $this->fields) === true) {
            if (empty($params) === false) {
                if ($this->is_local() === true) {
                    $keyName = $methodName;
                    if ($methodName === 'nombre') {
                        $keyName = 'name';
                    }

                    if ($methodName === 'descripcion') {
                        $keyName = 'description';
                    }

                    if ($methodName === 'post_process') {
                        $keyName = 'postprocess';
                    }

                    if ($methodName === 'max_timeout') {
                        $keyName = 'timeout';
                    }

                    if ($methodName === 'max_retries') {
                        $keyName = 'retries';
                    }

                    if (in_array(
                        'module_'.$keyName,
                        [
                            'module_name',
                            'module_description',
                            'module_type',
                            'module_max',
                            'module_min',
                            'module_postprocess',
                            'module_interval',
                            'module_timeout',
                            'module_retries',
                            'module_min_critical',
                            'module_max_critical',
                            'module_min_warning',
                            'module_max_warning',
                        ]
                    ) === true
                    ) {
                        $this->updateConfigurationData(
                            'module_'.$methodName,
                            $params[0]
                        );
                    }
                }

                $this->fields[$methodName] = $params[0];
                return null;
            } else {
                return $this->fields[$methodName];
            }
        }

        throw new \Exception(
            get_class($this).' error, method '.$methodName.' does not exist'
        );
    }


    /**
     * Return last value reported by the module.
     *
     * @return mixed Data depending on module type.
     */
    public function lastValue()
    {
        return $this->status->datos();
    }


    /**
     * Sets or retrieves value of id_tipo_modulo (complex).
     *
     * @param integer|null $id_tipo_modulo Id module type.
     *
     * @return PandoraFMS\ModuleType corresponding to this module type.
     * @throws \Exception On error.
     */
    public function moduleType(?int $id_tipo_modulo=null)
    {
        if ($id_tipo_modulo === null) {
            return $this->moduleType;
        }

        if (is_numeric($id_tipo_modulo) === true && $id_tipo_modulo > 0) {
            $this->moduleType = new ModuleType($id_tipo_modulo);
            $this->fields['id_tipo_modulo'] = $this->moduleType->id_tipo();
        } else {
            throw new \Exception('Invalid id_tipo_modulo '.$id_tipo_modulo);
        }
    }


    /**
     * Return last status reported by the module.
     *
     * @return mixed Data depending on module type.
     */
    public function lastStatus()
    {
        return $this->status->estado();
    }


    /**
     * Retrieves last status in text format.
     *
     * @return string Status in text format.
     */
    public function lastStatusText()
    {
        switch ($this->lastStatus()) {
            case AGENT_MODULE_STATUS_CRITICAL_ALERT:
            case AGENT_MODULE_STATUS_CRITICAL_BAD:
            return 'critical';

            case AGENT_MODULE_STATUS_WARNING_ALERT:
            case AGENT_MODULE_STATUS_WARNING:
            return 'warning';

            case AGENT_MODULE_STATUS_UNKNOWN:
            return 'unknown';

            case AGENT_MODULE_STATUS_NO_DATA:
            case AGENT_MODULE_STATUS_NOT_INIT:
            return 'not_init';

            case AGENT_MODULE_STATUS_NORMAL_ALERT:
            case AGENT_MODULE_STATUS_NORMAL:
            default:
            return 'ok';
        }
    }


    /**
     * Return path to image representing last status.
     *
     * @return string Relative URL to image.
     */
    public function lastStatusImage()
    {
        switch ($this->lastStatus()) {
            case AGENT_MODULE_STATUS_CRITICAL_ALERT:
            case AGENT_MODULE_STATUS_CRITICAL_BAD:
            return STATUS_MODULE_CRITICAL_BALL;

            case AGENT_MODULE_STATUS_WARNING_ALERT:
            case AGENT_MODULE_STATUS_WARNING:
            return STATUS_MODULE_WARNING_BALL;

            case AGENT_MODULE_STATUS_UNKNOWN:
            return STATUS_MODULE_UNKNOWN_BALL;

            case AGENT_MODULE_STATUS_NO_DATA:
            case AGENT_MODULE_STATUS_NOT_INIT:
            return STATUS_MODULE_NO_DATA_BALL;

            case AGENT_MODULE_STATUS_NORMAL_ALERT:
            case AGENT_MODULE_STATUS_NORMAL:
            default:
            return STATUS_MODULE_OK_BALL;
        }
    }


    /**
     * Return translated string representing last status of the module.
     *
     * @return string Title.
     */
    public function lastStatusTitle()
    {
        switch ($this->lastStatus()) {
            case AGENT_MODULE_STATUS_CRITICAL_ALERT:
            case AGENT_MODULE_STATUS_CRITICAL_BAD:
            return __('CRITICAL');

            case AGENT_MODULE_STATUS_WARNING_ALERT:
            case AGENT_MODULE_STATUS_WARNING:
            return __('WARNING');

            case AGENT_MODULE_STATUS_UNKNOWN:
            return __('UNKNOWN');

            case AGENT_MODULE_STATUS_NO_DATA:
            case AGENT_MODULE_STATUS_NOT_INIT:
            return __('NO DATA');

            case AGENT_MODULE_STATUS_NORMAL_ALERT:
            case AGENT_MODULE_STATUS_NORMAL:
            default:
            return __('NORMAL');
        }
    }


    /**
     * Sets or retrieves value of id_tipo_modulo (complex).
     *
     * @param integer|null $id_tipo_modulo Id module type.
     *
     * @return integer corresponding to this module type.
     * @throws \Exception On error.
     */
    public function id_tipo_modulo(?int $id_tipo_modulo=null)
    {
        if ($id_tipo_modulo === null) {
            return $this->fields['id_tipo_modulo'];
        }

        return $this->moduleType($id_tipo_modulo);
    }


    /**
     * Returns current status.
     *
     * @return PandoraFMS\ModuleStatus Status of the module.
     */
    public function getStatus()
    {
        return $this->status;
    }


    /**
     * Alias for field 'nombre'.
     *
     * @param string|null $name Name or empty if get operation.
     *
     * @return string|null Name or empty if set operation.
     */
    public function name(?string $name=null)
    {
        if ($name === null) {
            return $this->nombre();
        }

        $this->nombre($name);
    }


    /**
     * Retrieve all alert templates (ids) assigned to current module.
     *
     * @return array Of ids.
     */
    public function alertTemplatesAssigned()
    {
        if ($this->id_agente_modulo() === null) {
            // Need to be stored first.
            return [];
        }

        $result = db_get_all_rows_filter(
            'talert_template_modules',
            ['id_agent_module' => $this->id_agente_modulo()],
            'id_alert_template'
        );

        if ($result === false) {
            return [];
        }

        return array_reduce(
            $result,
            function ($carry, $item) {
                $carry[] = $item['id_alert_template'];
                return $carry;
            },
            []
        );
    }


    /**
     * Remove a alert template assignment.
     *
     * @param integer $id_alert_template Target id.
     *
     * @return boolean Success or not.
     */
    public function unassignAlertTemplate(int $id_alert_template)
    {
        if ($this->id_agente_modulo() === null) {
            // Need to be stored first.
            return false;
        }

        if (is_numeric($id_alert_template) === false
            || $id_alert_template <= 0
        ) {
            // Invalid alert template.
            return false;
        }

        return (bool) \db_process_sql_delete(
            'talert_template_modules',
            [
                'id_agent_module'   => $this->id_agente_modulo(),
                'id_alert_template' => $id_alert_template,
            ]
        );

    }


    /**
     * Add an alert template to this module.
     *
     * @param integer|null $id_alert_template Target alert template.
     *
     * @return boolean Status of adding process.
     */
    public function addAlertTemplate(?int $id_alert_template=null)
    {
        if ($this->id_agente_modulo() === null) {
            // Need to be stored first.
            return false;
        }

        if (is_numeric($id_alert_template) === false
            || $id_alert_template <= 0
        ) {
            // Invalid alert template.
            return false;
        }

        return (bool) \db_process_sql_insert(
            'talert_template_modules',
            [
                'id_agent_module'   => $this->id_agente_modulo(),
                'id_alert_template' => $id_alert_template,
                'last_reference'    => time(),
            ]
        );

    }


    /**
     * Saves current definition to database.
     *
     * @return mixed Affected rows of false in case of error.
     * @throws \Exception On error.
     */
    public function save()
    {
        if (empty($this->fields['nombre']) === true) {
            throw new \Exception(
                get_class($this).' error, "nombre" is not set'
            );
        }

        if (empty($this->fields['id_agente']) === true) {
            throw new \Exception(
                get_class($this).' error, "id_agente" is not set'
            );
        }

        // Include some enterprise dependencies.
        enterprise_include_once('include/functions_config_agents.php');

        $updates = $this->fields;
        $updates['id_tipo_modulo'] = $this->moduleType()->id_tipo();

        if ($this->fields['id_agente_modulo'] > 0) {
            // Update.
            $rs = \db_process_sql_update(
                'tagente_modulo',
                $updates,
                ['id_agente_modulo' => $this->fields['id_agente_modulo']]
            );

            if ($rs === false) {
                global $config;
                throw new \Exception(
                    __METHOD__.' error: '.$config['dbconnection']->error
                );
            }

            // Save configuration data if needed.
            if ($this->configurationData !== null) {
                \enterprise_hook(
                    'config_agents_update_module_in_conf',
                    [
                        $this->id_agente(),
                        $this->configurationDataOld,
                        $this->configurationData,
                    ]
                );
            }
        } else {
            // Creation.
            // Clean null fields.
            foreach ($updates as $k => $v) {
                if ($v === null) {
                    unset($updates[$k]);
                }
            }

            $rs = \modules_create_agent_module(
                $this->fields['id_agente'],
                $updates['nombre'],
                $updates
            );

            if ($rs === false || $rs < 0) {
                global $config;
                if ($rs === ERR_EXIST) {
                    throw new \Exception(
                        __METHOD__.': '.__(
                            'Module already exists: "%s"',
                            $updates['nombre']
                        )
                    );
                }

                throw new \Exception(
                    __METHOD__.' error: '.$config['dbconnection']->error
                );
            }

            $this->fields['id_agente_modulo'] = $rs;

            \enterprise_hook(
                'config_agents_add_module_in_conf',
                [
                    $this->id_agente(),
                    $this->configurationData,
                ]
            );
        }

        return true;
    }


    /**
     * Verifies if module is local or not.
     *
     * @return boolean Is local, or not (false).
     */
    public function is_local()
    {
        if ($this->moduleType()->is_local_datatype() === true) {
            if ($this->fields['id_modulo'] === MODULE_DATA) {
                return true;
            }
        }

        return false;
    }


    /**
     * Return true if module represents an interface (operStatus, in/outOctets)
     *
     * @return integer > 0 if interface module, 0 if not.
     */
    public function isInterfaceModule():int
    {
        if (strstr($this->name(), '_ifOperStatus') !== false) {
            return self::INTERFACE_STATUS;
        }

        if (strstr($this->name(), '_ifInOctets') !== false) {
            return self::INTERFACE_INOCTETS;
        }

        if (strstr($this->name(), '_ifOutOctets') !== false) {
            return self::INTERFACE_OUTOCTETS;
        }

        if (strstr($this->name(), '_ifHCInOctets') !== false) {
            return self::INTERFACE_HC_INOCTETS;
        }

        if (strstr($this->name(), '_ifHCOutOctets') !== false) {
            return self::INTERFACE_HC_OUTOCTETS;
        }

        return 0;
    }


    /**
     * Return interface name if module represents an interface module.
     *
     * @return string|null Interface name or null.
     */
    public function getInterfaceName():?string
    {
        $label = null;
        switch ($this->isInterfaceModule()) {
            case self::INTERFACE_STATUS:
                $label = '_ifOperStatus';
            break;

            case self::INTERFACE_INOCTETS:
                $label = '_ifInOctets';
            break;

            case self::INTERFACE_OUTOCTETS:
                $label = '_ifOutOctets';
            break;

            case self::INTERFACE_HC_INOCTETS:
                $label = '_ifHCInOctets';
            break;

            case self::INTERFACE_HC_OUTOCTETS:
                $label = '_ifHCOutOctets';
            break;

            default:
                // Not an interface module.
            return null;
        }

        if (preg_match(
            '/^(.*?)'.$label.'$/',
            $this->name(),
            $matches
        ) > 0
        ) {
            return $matches[1];
        }

        return null;
    }


    /**
     * Transforms configuration data into an array.
     *
     * @return array Configuration data in array format.
     */
    protected function configurationDataToArray()
    {
        $rr = explode("\n", $this->configurationData);

        $configuration = [];

        foreach ($rr as $line) {
            if (empty($line) === true) {
                continue;
            }

            if (preg_match('/module_begin/', $line) === 1) {
                continue;
            }

            if (preg_match('/module_end/', $line) === 1) {
                break;
            }

            $_tmp = explode(' ', $line, 2);

            $key = $_tmp[0];
            $value = $_tmp[1];

            $configuration[$key] = $value;
        }

        return $configuration;
    }


    /**
     * Updates remote configuration.
     *
     * @param string $key   Left side (module_XXX).
     * @param string $value Value, could be empty.
     *
     * @return boolean True - configurationData updated, false if not.
     */
    public function updateConfigurationData(string $key, ?string $value=null)
    {
        if ($this->is_local() !== true) {
            return false;
        }

        $cnf = $this->configurationDataToArray();

        $cnf[$key] = $value;

        $str = "module_begin\n";
        foreach ($cnf as $k => $v) {
            $str .= $k.' '.$v."\n";
        }

        $str .= "module_end\n";

        $this->configuration_data($str);

        return true;

    }


    /**
     * Get/set configuration data for current module.
     *
     * @param string|null $conf Configuration data (block).
     *
     * @return mixed Content or void if set.
     */
    public function configuration_data(?string $conf=null)
    {
        if ($conf === null) {
            return $this->configurationData;
        }

        $this->configurationData = $conf;
    }


    /**
     * Erases this module.
     *
     * @return void
     */
    public function delete()
    {
        \modules_delete_agent_module(
            $this->id_agente_modulo()
        );

        unset($this->fields);
        unset($this->status);
    }


    /**
     * Transforms results from classic mode into modern exceptions.
     *
     * @param integer|boolean $result Result received from module management.
     *
     * @return integer Module id created or result.
     * @throws \Exception On error.
     */
    public static function errorToException($result)
    {
        if ($result === ERR_INCOMPLETE) {
            throw new \Exception(
                __('Module name empty.')
            );
        }

        if ($result === ERR_GENERIC) {
            throw new \Exception(
                __('Invalid characters in module name')
            );
        }

        if ($result === ERR_EXIST) {
            throw new \Exception(
                __('Module already exists please select another name or agent.')
            );
        }

        if ($result === false) {
            throw new \Exception(
                __('Insufficent permissions to perform this action')
            );
        }

        if ($result === ERR_DB) {
            global $config;
            throw new \Exception(
                __('Error while processing: %s', $config['dbconnection']->error)
            );
        }

        return $result;
    }


    /**
     * Calculates cascade protection service value for this service.
     *
     * @param integer|null $id_node Meta searching node will use this field.
     *
     * @return integer CPS value.
     * @throws \Exception On error.
     */
    public function calculateCPS(?int $id_node=null)
    {
        if ($this->cps() < 0) {
            return $this->cps();
        }

        // 1. check parents.
        $direct_parents = db_get_all_rows_sql(
            sprintf(
                'SELECT id_service, cps, cascade_protection, name
                 FROM `tservice_element` te
                 INNER JOIN `tservice` t ON te.id_service = t.id
                 WHERE te.id_agente_modulo = %d',
                $this->id_agente_modulo()
            )
        );

        // Here could happen 2 things.
        // 1. Metaconsole service is using this method impersonating node DB.
        // 2. Node service is trying to find parents into metaconsole.
        if (empty($id_node) === true
            && is_metaconsole() === false
            && has_metaconsole() === true
        ) {
            // Node searching metaconsole.
            $mc_parents = [];
            global $config;
            $mc_db_conn = \enterprise_hook(
                'metaconsole_load_external_db',
                [
                    [
                        'dbhost' => $config['replication_dbhost'],
                        'dbuser' => $config['replication_dbuser'],
                        'dbpass' => io_output_password(
                            $config['replication_dbpass']
                        ),
                        'dbname' => $config['replication_dbname'],
                    ],
                ]
            );

            if ($mc_db_conn === NOERR) {
                $mc_parents = db_get_all_rows_sql(
                    sprintf(
                        'SELECT id_service,
                                cps,
                                cascade_protection,
                                name
                        FROM `tservice_element` te
                        INNER JOIN `tservice` t ON te.id_service = t.id
                        WHERE te.id_agente_modulo = %d',
                        $this->id_agente_modulo()
                    ),
                    false,
                    false
                );
            }

            // Restore the default connection.
            \enterprise_hook('metaconsole_restore_db');
        } else if ($id_node > 0) {
            // Impersonated node.
            \enterprise_hook('metaconsole_restore_db');

            $mc_parents = db_get_all_rows_sql(
                sprintf(
                    'SELECT id_service,
                            cps,
                            cascade_protection,
                            name
                    FROM `tservice_element` te
                    INNER JOIN `tservice` t ON te.id_service = t.id
                    WHERE te.id_agente_modulo = %d',
                    $this->id_agente_modulo()
                ),
                false,
                false
            );

            // Restore impersonation.
            \enterprise_include_once('include/functions_metaconsole.php');
            $r = \enterprise_hook(
                'metaconsole_connect',
                [
                    null,
                    $id_node,
                ]
            );

            if ($r !== NOERR) {
                throw new \Exception(__('Cannot connect to node %d', $r));
            }
        }

        $cps = 0;

        if (is_array($direct_parents) === false) {
            $direct_parents = [];
        }

        if (is_array($mc_parents) === false) {
            $mc_parents = [];
        }

        // Merge all parents (node and meta).
        $parents = array_merge($direct_parents, $mc_parents);

        foreach ($parents as $parent) {
            $cps += $parent['cps'];
            if (((bool) $parent['cascade_protection']) === true) {
                $cps++;
            }
        }

        return $cps;

    }


}<|MERGE_RESOLUTION|>--- conflicted
+++ resolved
@@ -143,15 +143,6 @@
      * Creates a module object from given data. Avoid query duplication.
      *
      * @param array  $data      Module information.
-<<<<<<< HEAD
-     * @param string $class_str Class name.
-     *
-     * @return PandoraFMS\Module Object.
-     */
-    public static function build(array $data=[], string $class_str=__CLASS__)
-    {
-        $obj = new Module();
-=======
      * @param string $class_str Class type.
      *
      * @return PandoraFMS\Module Object.
@@ -161,7 +152,6 @@
         string $class_str='\PandoraFMS\Module'
     ) {
         $obj = new $class_str();
->>>>>>> ff7516cd
 
         // Set values.
         foreach ($data as $k => $v) {
