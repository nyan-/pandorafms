--- conflicted
+++ resolved
@@ -710,11 +710,6 @@
 
                 if (empty($allModules) === false) {
                     if (is_metaconsole() === true && $this->values['mShowCommonModules'] !== 'on') {
-<<<<<<< HEAD
-                        $modules = $agent->searchModules(
-                            ['nombre' => array_keys($reduceAllModules['modules_selected'][$tserver])]
-                        );
-=======
                         if (isset($reduceAllModules['modules_selected'][$tserver]) === true) {
                             $modules = $agent->searchModules(
                                 ['nombre' => array_keys($reduceAllModules['modules_selected'][$tserver])]
@@ -722,7 +717,6 @@
                         } else {
                             $modules = null;
                         }
->>>>>>> bf6f5479
                     } else {
                         $modules = $agent->searchModules(
                             ['nombre' => array_keys($allModules)]
