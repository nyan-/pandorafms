--- conflicted
+++ resolved
@@ -22,11 +22,7 @@
 /**
  * Pandora build version and version 
  */
-<<<<<<< HEAD
-$build_version = 'PC150527';
-=======
 $build_version = 'PC150602';
->>>>>>> bdda81b4
 $pandora_version = 'v6.0dev';
 
 // Do not overwrite default timezone set if defined.
