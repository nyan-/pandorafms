<?php

// Pandora FMS - http://pandorafms.com
// ==================================================
// Copyright (c) 2005-2011 Artica Soluciones Tecnologicas
// Please see http://pandorafms.org for full contribution list
// This program is free software; you can redistribute it and/or
// modify it under the terms of the  GNU Lesser General Public License
// as published by the Free Software Foundation; version 2
// This program is distributed in the hope that it will be useful,
// but WITHOUT ANY WARRANTY; without even the implied warranty of
// MERCHANTABILITY or FITNESS FOR A PARTICULAR PURPOSE.  See the
// GNU General Public License for more details.

/**
 * @package    Include
 * @subpackage Config
 */

/**
 * Pandora build version and version
 */
<<<<<<< HEAD
$build_version = 'PC191022';
$pandora_version = 'v7.0NG.739';
=======
$build_version = 'PC191028';
$pandora_version = 'v7.0NG.740';
>>>>>>> 3094d5af

// Do not overwrite default timezone set if defined.
$script_tz = @date_default_timezone_get();
if (empty($script_tz)) {
    date_default_timezone_set('Europe/Berlin');
    ini_set('date.timezone', 'Europe/Berlin');
} else {
    ini_set('date.timezone', $script_tz);
}

// home dir bad defined
if (!is_dir($config['homedir'])) {
    $ownDir = dirname(__FILE__).DIRECTORY_SEPARATOR.'..'.DIRECTORY_SEPARATOR;
    $config['homedir'] = $ownDir;
    $config['error'] = 'homedir_bad_defined';
}


// Help to debug problems. Override global PHP configuration
global $develop_bypass;
if ($develop_bypass != 1) {
    // error_reporting(E_ALL);
    if (version_compare(PHP_VERSION, '5.3.0') >= 0) {
        error_reporting(E_ALL & ~E_DEPRECATED & ~E_NOTICE);
    } else {
        error_reporting(E_ALL & ~E_NOTICE);
    }

    ini_set('display_errors', 0);
    ini_set('log_errors', 1);
    ini_set('error_log', $config['homedir'].'/pandora_console.log');
} else {
    // Develop mode, show all notices and errors on Console (and log it)
    if (version_compare(PHP_VERSION, '5.3.0') >= 0) {
        error_reporting(E_ALL & ~E_DEPRECATED);
    } else {
        error_reporting(E_ALL);
    }

    ini_set('display_errors', 1);
    ini_set('log_errors', 1);
    ini_set('error_log', $config['homedir'].'/pandora_console.log');
}

// Check if mysqli is available
if (!(isset($config['mysqli']))) {
    $config['mysqli'] = extension_loaded('mysqli');
}

$config['start_time'] = microtime(true);

$ownDir = dirname(__FILE__).'/';
$ownDir = str_replace('\\', '/', $ownDir);

// Set by default the MySQL connection for DB, because in older Pandora have not
// this token in the config.php
if (!isset($config['dbtype'])) {
    $config['dbtype'] = 'mysql';
}

if (!isset($config['dbport'])) {
    switch ($config['dbtype']) {
        case 'mysql':
            $config['dbport'] = '3306';
        break;

        case 'postgresql':
            $config['dbport'] = '5432';
        break;

        case 'oracle':
            $config['dbport'] = '1521';
        break;
    }
}

require_once $ownDir.'constants.php';
require_once $ownDir.'functions_db.php';
require_once $ownDir.'functions.php';

// We need a timezone BEFORE calling config_process_config.
// If not we will get ugly warnings. Set Europe/Madrid by default
// Later will be replaced by the good one.
if (!is_dir($_SERVER['DOCUMENT_ROOT'].$config['homeurl']) || !is_dir($_SERVER['DOCUMENT_ROOT'].$config['homeurl_static'])) {
    $url = explode('/', $_SERVER['REQUEST_URI']);
    $flag_url = 0;
    foreach ($url as $key => $value) {
        if (strpos($value, 'index.php') !== false || $flag_url) {
            $flag_url = 1;
            unset($url[$key]);
        } else if (strpos($value, 'enterprise') !== false || $flag_url) {
            $flag_url = 1;
            unset($url[$key]);
        }
    }

    $config['homeurl'] = rtrim(join('/', $url), '/');
    $config['homeurl_static'] = $config['homeurl'];
    $config['error'] = 'homeurl_bad_defined';
    return;
}


if (!isset($config['homeurl_static'])) {
    $config['homeurl_static'] = $config['homeurl'];
} else {
    if ($config['homeurl_static'] != $config['homeurl']) {
        $url = explode('/', $_SERVER['REQUEST_URI']);
        $flag_url = 0;
        foreach ($url as $key => $value) {
            if (strpos($value, 'index.php') !== false || $flag_url) {
                $flag_url = 1;
                unset($url[$key]);
            } else if (strpos($value, 'enterprise') !== false || $flag_url) {
                $flag_url = 1;
                unset($url[$key]);
            }
        }

        $config['homeurl'] = rtrim(join('/', $url), '/');
        $config['homeurl_static'] = $config['homeurl'];
        $config['error'] = 'homeurl_bad_defined';
        return;
    }
}

db_select_engine();
$config['dbconnection'] = db_connect();


if (! defined('EXTENSIONS_DIR')) {
    define('EXTENSIONS_DIR', 'extensions');
}

if (! defined('ENTERPRISE_DIR')) {
    define('ENTERPRISE_DIR', 'enterprise');
}

require_once $ownDir.'functions_config.php';

date_default_timezone_set('Europe/Madrid');

//
// PLEASE DO NOT CHANGE ORDER //////
//
require_once $config['homedir'].'/include/load_session.php';

if (session_status() === PHP_SESSION_NONE) {
    session_start();
}

config_process_config();
config_prepare_session();

// Set a the system timezone default
if ((!isset($config['timezone'])) or ($config['timezone'] == '')) {
    $config['timezone'] = 'Europe/Berlin';
}

date_default_timezone_set($config['timezone']);

require_once $ownDir.'streams.php';
require_once $ownDir.'gettext.php';

if (isset($_SERVER['REMOTE_ADDR'])) {
    $config['remote_addr'] = $_SERVER['REMOTE_ADDR'];
} else {
    $config['remote_addr'] = null;
}

// Save the global values
$config['global_block_size'] = $config['block_size'];

if (isset($config['id_user'])) {
    config_user_set_custom_config();
}

// Check if inventory_changes_blacklist is setted, if not create it
if (!isset($config['inventory_changes_blacklist'])) {
    $config['inventory_changes_blacklist'] = [];
}

// NEW UPDATE MANAGER URL
if (!isset($config['url_update_manager'])) {
    config_update_value(
        'url_update_manager',
        'https://licensing.artica.es/pandoraupdate7/server.php'
    );
}

if (defined('METACONSOLE')) {
    enterprise_include_once('meta/include/functions_users_meta.php');
    enterprise_hook('set_meta_user_language');
} else {
    set_user_language();
}

require_once $ownDir.'functions_extensions.php';

$config['extensions'] = extensions_get_extensions();

// Detect if enterprise extension is installed
// NOTICE: This variable (config[enterprise_installed] is used in several
// sections. Faking or forcing to 1 will make pandora fails.
if (file_exists($config['homedir'].'/'.ENTERPRISE_DIR.'/index.php')) {
    $config['enterprise_installed'] = 1;
    enterprise_include_once('include/functions_enterprise.php');
} else {
    $config['enterprise_installed'] = 0;
}

// Function include_graphs_dependencies() it's called in the code below
require_once 'include_graph_dependencies.php';

include_graphs_dependencies($config['homedir'].'/');

// Updates autorefresh time
if (isset($_POST['vc_refr'])) {
    config_update_value('vc_refr', get_parameter('vc_refr', $config['vc_refr']));
}


// ======= Autorefresh code =============================================
if (isset($config['id_user'])) {
    $select = db_process_sql("SELECT autorefresh_white_list FROM tusuario WHERE id_user = '".$config['id_user']."'");
    if (isset($select[0]['value'])) {
        $autorefresh_list = json_decode($select[0]['value']);
    } else {
        $autorefresh_list = null;
    }

    $config['autorefresh_white_list'] = [];
    $config['autorefresh_white_list'] = $autorefresh_list;
} else {
    $config['autorefresh_white_list'] = null;
}

// Specific metaconsole autorefresh white list sections
if (defined('METACONSOLE')) {
    $config['autorefresh_white_list'][] = 'monitoring/tactical';
    $config['autorefresh_white_list'][] = 'monitoring/group_view';
    $config['autorefresh_white_list'][] = 'operation/tree';
    $config['autorefresh_white_list'][] = 'screens/screens';
}

// ======================================================================
// ======================================================================
// Update the $config['homeurl'] with the full url with the special
// cases (reverse proxy, others ports...).
// ======================================================================
$config['homeurl'] = ui_get_full_url(false);


// ======================================================================
// Get the version of DB manager
// ======================================================================
switch ($config['dbtype']) {
    case 'mysql':
        if (!isset($config['quote_string'])) {
            $config['db_quote_string'] = '"';
        }
    break;

    case 'postgresql':
        if (!isset($config['dbversion'])) {
            $result = db_get_sql('select version();');
            $result_chunks = explode(' ', $result);

            $config['dbversion'] = $result_chunks[1];
        }

        if (!isset($config['quote_string'])) {
            $config['db_quote_string'] = "'";
        }
    break;

    case 'oracle':
        if (!isset($config['quote_string'])) {
            $config['db_quote_string'] = "'";
        }
    break;
}

// ======================================================================
// Menu display mode.
if ($_SESSION['menu_type']) {
    $config['menu_type'] = $_SESSION['menu_type'];
} else {
    $config['menu_type'] = 'classic';
}<|MERGE_RESOLUTION|>--- conflicted
+++ resolved
@@ -20,13 +20,8 @@
 /**
  * Pandora build version and version
  */
-<<<<<<< HEAD
-$build_version = 'PC191022';
-$pandora_version = 'v7.0NG.739';
-=======
 $build_version = 'PC191028';
 $pandora_version = 'v7.0NG.740';
->>>>>>> 3094d5af
 
 // Do not overwrite default timezone set if defined.
 $script_tz = @date_default_timezone_get();
