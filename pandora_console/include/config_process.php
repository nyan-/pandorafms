<?php

// Pandora FMS - http://pandorafms.com
// ==================================================
// Copyright (c) 2005-2011 Artica Soluciones Tecnologicas
// Please see http://pandorafms.org for full contribution list
// This program is free software; you can redistribute it and/or
// modify it under the terms of the  GNU Lesser General Public License
// as published by the Free Software Foundation; version 2
// This program is distributed in the hope that it will be useful,
// but WITHOUT ANY WARRANTY; without even the implied warranty of
// MERCHANTABILITY or FITNESS FOR A PARTICULAR PURPOSE.  See the
// GNU General Public License for more details.

/**
 * @package    Include
 * @subpackage Config
 */

/**
 * Pandora build version and version
 */
<<<<<<< HEAD
$build_version = 'PC200414';
=======
$build_version = 'PC200421';
>>>>>>> b3d7c56d
$pandora_version = 'v7.0NG.744';

// Do not overwrite default timezone set if defined.
$script_tz = @date_default_timezone_get();
if (empty($script_tz)) {
    date_default_timezone_set('Europe/Berlin');
    ini_set('date.timezone', 'Europe/Berlin');
} else {
    ini_set('date.timezone', $script_tz);
}

// home dir bad defined
if (!is_dir($config['homedir'])) {
    $ownDir = dirname(__FILE__).DIRECTORY_SEPARATOR.'..'.DIRECTORY_SEPARATOR;
    $config['homedir'] = $ownDir;
    $config['error'] = 'homedir_bad_defined';
}


// Help to debug problems. Override global PHP configuration
global $develop_bypass;
if ($develop_bypass != 1) {
    // error_reporting(E_ALL);
    if (version_compare(PHP_VERSION, '5.3.0') >= 0) {
        error_reporting(E_ALL & ~E_DEPRECATED & ~E_NOTICE);
    } else {
        error_reporting(E_ALL & ~E_NOTICE);
    }

    ini_set('display_errors', 0);
    ini_set('log_errors', 1);
    ini_set('error_log', $config['homedir'].'/pandora_console.log');
} else {
    // Develop mode, show all notices and errors on Console (and log it)
    if (version_compare(PHP_VERSION, '5.3.0') >= 0) {
        error_reporting(E_ALL & ~E_DEPRECATED);
    } else {
        error_reporting(E_ALL);
    }

    ini_set('display_errors', 1);
    ini_set('log_errors', 1);
    ini_set('error_log', $config['homedir'].'/pandora_console.log');
}

// Check if mysqli is available
if (!(isset($config['mysqli']))) {
    $config['mysqli'] = extension_loaded('mysqli');
}

$config['start_time'] = microtime(true);

$ownDir = dirname(__FILE__).'/';
$ownDir = str_replace('\\', '/', $ownDir);

// Set by default the MySQL connection for DB, because in older Pandora have not
// this token in the config.php
if (!isset($config['dbtype'])) {
    $config['dbtype'] = 'mysql';
}

if (!isset($config['dbport'])) {
    switch ($config['dbtype']) {
        case 'mysql':
            $config['dbport'] = '3306';
        break;

        case 'postgresql':
            $config['dbport'] = '5432';
        break;

        case 'oracle':
            $config['dbport'] = '1521';
        break;
    }
}

require_once $ownDir.'constants.php';
require_once $ownDir.'functions_db.php';
require_once $ownDir.'functions.php';

// We need a timezone BEFORE calling config_process_config.
// If not we will get ugly warnings. Set Europe/Madrid by default
// Later will be replaced by the good one.
if (!is_dir($_SERVER['DOCUMENT_ROOT'].$config['homeurl']) || !is_dir($_SERVER['DOCUMENT_ROOT'].$config['homeurl_static'])) {
    $url = explode('/', $_SERVER['REQUEST_URI']);
    $flag_url = 0;
    foreach ($url as $key => $value) {
        if (strpos($value, 'index.php') !== false || $flag_url) {
            $flag_url = 1;
            unset($url[$key]);
        } else if (strpos($value, 'enterprise') !== false || $flag_url) {
            $flag_url = 1;
            unset($url[$key]);
        }
    }

    $config['homeurl'] = rtrim(join('/', $url), '/');
    $config['homeurl_static'] = $config['homeurl'];
    $config['error'] = 'homeurl_bad_defined';
    return;
}


if (!isset($config['homeurl_static'])) {
    $config['homeurl_static'] = $config['homeurl'];
} else {
    if ($config['homeurl_static'] != $config['homeurl']) {
        $url = explode('/', $_SERVER['REQUEST_URI']);
        $flag_url = 0;
        foreach ($url as $key => $value) {
            if (strpos($value, 'index.php') !== false || $flag_url) {
                $flag_url = 1;
                unset($url[$key]);
            } else if (strpos($value, 'enterprise') !== false || $flag_url) {
                $flag_url = 1;
                unset($url[$key]);
            }
        }

        $config['homeurl'] = rtrim(join('/', $url), '/');
        $config['homeurl_static'] = $config['homeurl'];
        $config['error'] = 'homeurl_bad_defined';
        return;
    }
}



if (! defined('EXTENSIONS_DIR')) {
    define('EXTENSIONS_DIR', 'extensions');
}

if (! defined('ENTERPRISE_DIR')) {
    define('ENTERPRISE_DIR', 'enterprise');
}

db_select_engine();
$config['dbconnection'] = db_connect();

require_once $ownDir.'functions_config.php';

date_default_timezone_set('Europe/Madrid');

//
// PLEASE DO NOT CHANGE ORDER //////
//
require_once $config['homedir'].'/include/load_session.php';

if (session_status() === PHP_SESSION_NONE) {
    session_start();
}

config_process_config();
config_prepare_session();

// Set a the system timezone default
if ((!isset($config['timezone'])) or ($config['timezone'] == '')) {
    $config['timezone'] = 'Europe/Berlin';
}

date_default_timezone_set($config['timezone']);

require_once $ownDir.'streams.php';
require_once $ownDir.'gettext.php';

if (isset($_SERVER['REMOTE_ADDR'])) {
    $config['remote_addr'] = $_SERVER['REMOTE_ADDR'];
} else {
    $config['remote_addr'] = null;
}

// Save the global values
$config['global_block_size'] = $config['block_size'];

if (isset($config['id_user'])) {
    config_user_set_custom_config();
}

// Check if inventory_changes_blacklist is setted, if not create it
if (!isset($config['inventory_changes_blacklist'])) {
    $config['inventory_changes_blacklist'] = [];
}

// NEW UPDATE MANAGER URL
if (!isset($config['url_update_manager'])) {
    config_update_value(
        'url_update_manager',
        'https://licensing.artica.es/pandoraupdate7/server.php'
    );
}

if (defined('METACONSOLE')) {
    enterprise_include_once('meta/include/functions_users_meta.php');
    enterprise_hook('set_meta_user_language');
} else {
    set_user_language();
}

require_once $ownDir.'functions_extensions.php';

$config['extensions'] = extensions_get_extensions();

// Detect if enterprise extension is installed
// NOTICE: This variable (config[enterprise_installed] is used in several
// sections. Faking or forcing to 1 will make pandora fails.
if (file_exists($config['homedir'].'/'.ENTERPRISE_DIR.'/load_enterprise.php')) {
    $config['enterprise_installed'] = 1;
    enterprise_include_once('include/functions_enterprise.php');
} else {
    $config['enterprise_installed'] = 0;
}

// Function include_graphs_dependencies() it's called in the code below
require_once 'include_graph_dependencies.php';

include_graphs_dependencies($config['homedir'].'/');

// Updates autorefresh time
if (isset($_POST['vc_refr'])) {
    config_update_value('vc_refr', get_parameter('vc_refr', $config['vc_refr']));
}


// ======= Autorefresh code =============================================
if (isset($config['id_user'])) {
    $select = db_process_sql("SELECT autorefresh_white_list FROM tusuario WHERE id_user = '".$config['id_user']."'");
    if (isset($select[0]['value'])) {
        $autorefresh_list = json_decode($select[0]['value']);
    } else {
        $autorefresh_list = null;
    }

    $config['autorefresh_white_list'] = [];
    $config['autorefresh_white_list'] = $autorefresh_list;
} else {
    $config['autorefresh_white_list'] = null;
}

// Specific metaconsole autorefresh white list sections
if (defined('METACONSOLE')) {
    $config['autorefresh_white_list'][] = 'monitoring/tactical';
    $config['autorefresh_white_list'][] = 'monitoring/group_view';
    $config['autorefresh_white_list'][] = 'operation/tree';
    $config['autorefresh_white_list'][] = 'screens/screens';
}

// ======================================================================
// ======================================================================
// Update the $config['homeurl'] with the full url with the special
// cases (reverse proxy, others ports...).
// ======================================================================
$config['homeurl'] = ui_get_full_url(false);


// ======================================================================
// Get the version of DB manager
// ======================================================================
switch ($config['dbtype']) {
    case 'mysql':
        if (!isset($config['quote_string'])) {
            $config['db_quote_string'] = '"';
        }
    break;

    case 'postgresql':
        if (!isset($config['dbversion'])) {
            $result = db_get_sql('select version();');
            $result_chunks = explode(' ', $result);

            $config['dbversion'] = $result_chunks[1];
        }

        if (!isset($config['quote_string'])) {
            $config['db_quote_string'] = "'";
        }
    break;

    case 'oracle':
        if (!isset($config['quote_string'])) {
            $config['db_quote_string'] = "'";
        }
    break;
}

// ======================================================================
// Menu display mode.
if ($_SESSION['menu_type']) {
    $config['menu_type'] = $_SESSION['menu_type'];
} else {
    $config['menu_type'] = 'classic';
}<|MERGE_RESOLUTION|>--- conflicted
+++ resolved
@@ -20,11 +20,7 @@
 /**
  * Pandora build version and version
  */
-<<<<<<< HEAD
-$build_version = 'PC200414';
-=======
 $build_version = 'PC200421';
->>>>>>> b3d7c56d
 $pandora_version = 'v7.0NG.744';
 
 // Do not overwrite default timezone set if defined.
