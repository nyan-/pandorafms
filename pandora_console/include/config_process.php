<?php

// Pandora FMS - http://pandorafms.com
// ==================================================
// Copyright (c) 2005-2021 Artica Soluciones Tecnologicas
// Please see http://pandorafms.org for full contribution list
// This program is free software; you can redistribute it and/or
// modify it under the terms of the  GNU Lesser General Public License
// as published by the Free Software Foundation; version 2
// This program is distributed in the hope that it will be useful,
// but WITHOUT ANY WARRANTY; without even the implied warranty of
// MERCHANTABILITY or FITNESS FOR A PARTICULAR PURPOSE.  See the
// GNU General Public License for more details.

/**
 * @package    Include
 * @subpackage Config
 */

/**
 * Pandora build version and version
 */
<<<<<<< HEAD
$build_version = 'PC211124';
$pandora_version = 'v7.0NG.758.1';
=======
$build_version = 'PC211214';
$pandora_version = 'v7.0NG.759';
>>>>>>> 6d054051

// Do not overwrite default timezone set if defined.
$script_tz = @date_default_timezone_get();
if (empty($script_tz)) {
    date_default_timezone_set('Europe/Berlin');
    ini_set('date.timezone', 'Europe/Berlin');
} else {
    ini_set('date.timezone', $script_tz);
}

// home dir bad defined
if (!is_dir($config['homedir'])) {
    $ownDir = dirname(__FILE__).DIRECTORY_SEPARATOR.'..'.DIRECTORY_SEPARATOR;
    $config['homedir'] = $ownDir;
    $config['error'] = 'homedir_bad_defined';
}



// Help to debug problems. Override global PHP configuration
global $develop_bypass;
if ((int) $develop_bypass === 1) {
    // Develop mode, show all notices and errors on Console (and log it)
    if (version_compare(PHP_VERSION, '5.3.0') >= 0) {
        error_reporting(E_ALL & ~E_DEPRECATED);
    } else {
        error_reporting(E_ALL);
    }

    ini_set('display_errors', 1);
} else {
    // Leave user decide error_level, but limit errors to be displayed only in
    // logs.
    ini_set('display_errors', 0);
}

// Check if mysqli is available
if (!(isset($config['mysqli']))) {
    $config['mysqli'] = extension_loaded('mysqli');
}

$config['start_time'] = microtime(true);

$ownDir = dirname(__FILE__).'/';
$ownDir = str_replace('\\', '/', $ownDir);

// Set by default the MySQL connection for DB, because in older Pandora have not
// this token in the config.php
if (!isset($config['dbtype'])) {
    $config['dbtype'] = 'mysql';
}

if (!isset($config['dbport'])) {
    switch ($config['dbtype']) {
        case 'mysql':
            $config['dbport'] = '3306';
        break;

        case 'postgresql':
            $config['dbport'] = '5432';
        break;

        case 'oracle':
            $config['dbport'] = '1521';
        break;
    }
}

require_once $ownDir.'constants.php';
require_once $ownDir.'functions_db.php';
require_once $ownDir.'functions.php';
require_once $ownDir.'functions_io.php';


// We need a timezone BEFORE calling config_process_config.
// If not we will get ugly warnings. Set Europe/Madrid by default
// Later will be replaced by the good one.
if (!is_dir($config['homedir'])) {
    $url = explode('/', $_SERVER['REQUEST_URI']);
    $flag_url = 0;
    foreach ($url as $key => $value) {
        if (strpos($value, 'index.php') !== false || $flag_url) {
            $flag_url = 1;
            unset($url[$key]);
        } else if (strpos($value, 'enterprise') !== false || $flag_url) {
            $flag_url = 1;
            unset($url[$key]);
        }
    }

    $config['homeurl'] = rtrim(join('/', $url), '/');
    $config['homeurl_static'] = $config['homeurl'];
    $config['error'] = 'homeurl_bad_defined';
    return;
}


if (!isset($config['homeurl_static'])) {
    $config['homeurl_static'] = $config['homeurl'];
} else {
    if ($config['homeurl_static'] != $config['homeurl']) {
        $url = explode('/', $_SERVER['REQUEST_URI']);
        $flag_url = 0;
        foreach ($url as $key => $value) {
            if (strpos($value, 'index.php') !== false || $flag_url) {
                $flag_url = 1;
                unset($url[$key]);
            } else if (strpos($value, 'enterprise') !== false || $flag_url) {
                $flag_url = 1;
                unset($url[$key]);
            }
        }

        $config['homeurl'] = rtrim(join('/', $url), '/');
        $config['homeurl_static'] = $config['homeurl'];
        $config['error'] = 'homeurl_bad_defined';
        return;
    }
}



if (! defined('EXTENSIONS_DIR')) {
    define('EXTENSIONS_DIR', 'extensions');
}

if (! defined('ENTERPRISE_DIR')) {
    define('ENTERPRISE_DIR', 'enterprise');
}

db_select_engine();
$config['dbconnection'] = db_connect();

require_once $ownDir.'functions_config.php';

date_default_timezone_set('Europe/Madrid');

//
// PLEASE DO NOT CHANGE ORDER //////
//
require_once $config['homedir'].'/include/load_session.php';

if (session_status() === PHP_SESSION_NONE) {
    session_start();
}

config_process_config();
config_prepare_session();

if ((bool) $config['console_log_enabled'] === true) {
    error_reporting(E_ALL ^ E_NOTICE);
}

// Set a the system timezone default
if ((!isset($config['timezone'])) or ($config['timezone'] == '')) {
    $config['timezone'] = 'Europe/Berlin';
}

date_default_timezone_set($config['timezone']);

require_once $ownDir.'streams.php';
require_once $ownDir.'gettext.php';

if (isset($_SERVER['REMOTE_ADDR'])) {
    $config['remote_addr'] = $_SERVER['REMOTE_ADDR'];
} else {
    $config['remote_addr'] = null;
}

// Save the global values
$config['global_block_size'] = $config['block_size'];

if (isset($config['id_user'])) {
    config_user_set_custom_config();
}

// Check if inventory_changes_blacklist is setted, if not create it
if (!isset($config['inventory_changes_blacklist'])) {
    $config['inventory_changes_blacklist'] = [];
}

// NEW UPDATE MANAGER URL
if (!isset($config['url_update_manager'])) {
    config_update_value(
        'url_update_manager',
        'https://licensing.artica.es/pandoraupdate7/server.php'
    );
}

if (defined('METACONSOLE')) {
    enterprise_include_once('meta/include/functions_users_meta.php');
    enterprise_hook('set_meta_user_language');
} else {
    set_user_language();
}

require_once $ownDir.'functions_extensions.php';

$config['extensions'] = extensions_get_extensions();

// Detect if enterprise extension is installed
// NOTICE: This variable (config[enterprise_installed] is used in several
// sections. Faking or forcing to 1 will make pandora fails.
if (file_exists($config['homedir'].'/'.ENTERPRISE_DIR.'/load_enterprise.php')) {
    $config['enterprise_installed'] = 1;
    enterprise_include_once('include/functions_enterprise.php');
} else {
    $config['enterprise_installed'] = 0;
}

// Function include_graphs_dependencies() it's called in the code below
require_once 'include_graph_dependencies.php';

include_graphs_dependencies($config['homedir'].'/');

// Updates autorefresh time
if (isset($_POST['vc_refr'])) {
    config_update_value('vc_refr', get_parameter('vc_refr', $config['vc_refr']));
}


// ======= Autorefresh code =============================================
if (isset($config['id_user'])) {
    $select = db_process_sql("SELECT autorefresh_white_list FROM tusuario WHERE id_user = '".$config['id_user']."'");
    if (isset($select[0]['value'])) {
        $autorefresh_list = json_decode($select[0]['value']);
    } else {
        $autorefresh_list = null;
    }

    $config['autorefresh_white_list'] = [];
    $config['autorefresh_white_list'] = $autorefresh_list;
} else {
    $config['autorefresh_white_list'] = null;
}

// Specific metaconsole autorefresh white list sections
if (defined('METACONSOLE')) {
    $config['autorefresh_white_list'][] = 'monitoring/tactical';
    $config['autorefresh_white_list'][] = 'monitoring/group_view';
    $config['autorefresh_white_list'][] = 'operation/tree';
    $config['autorefresh_white_list'][] = 'screens/screens';
}

// ======================================================================
// ======================================================================
// Update the $config['homeurl'] with the full url with the special
// cases (reverse proxy, others ports...).
// ======================================================================
$config['homeurl'] = ui_get_full_url(false);


// ======================================================================
// Get the version of DB manager
// ======================================================================
switch ($config['dbtype']) {
    case 'mysql':
        if (!isset($config['quote_string'])) {
            $config['db_quote_string'] = '"';
        }
    break;

    case 'postgresql':
        if (!isset($config['dbversion'])) {
            $result = db_get_sql('select version();');
            $result_chunks = explode(' ', $result);

            $config['dbversion'] = $result_chunks[1];
        }

        if (!isset($config['quote_string'])) {
            $config['db_quote_string'] = "'";
        }
    break;

    case 'oracle':
        if (!isset($config['quote_string'])) {
            $config['db_quote_string'] = "'";
        }
    break;
}

// ======================================================================
// Menu display mode.
if (isset($_SESSION['meny_type']) === true && empty($_SESSION['menu_type']) === false) {
    $config['menu_type'] = $_SESSION['menu_type'];
} else {
    $config['menu_type'] = 'classic';
}<|MERGE_RESOLUTION|>--- conflicted
+++ resolved
@@ -20,13 +20,8 @@
 /**
  * Pandora build version and version
  */
-<<<<<<< HEAD
-$build_version = 'PC211124';
-$pandora_version = 'v7.0NG.758.1';
-=======
 $build_version = 'PC211214';
 $pandora_version = 'v7.0NG.759';
->>>>>>> 6d054051
 
 // Do not overwrite default timezone set if defined.
 $script_tz = @date_default_timezone_get();
