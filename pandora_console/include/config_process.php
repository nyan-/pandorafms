<?php

// Pandora FMS - http://pandorafms.com
// ==================================================
// Copyright (c) 2005-2021 Artica Soluciones Tecnologicas
// Please see http://pandorafms.org for full contribution list
// This program is free software; you can redistribute it and/or
// modify it under the terms of the  GNU Lesser General Public License
// as published by the Free Software Foundation; version 2
// This program is distributed in the hope that it will be useful,
// but WITHOUT ANY WARRANTY; without even the implied warranty of
// MERCHANTABILITY or FITNESS FOR A PARTICULAR PURPOSE.  See the
// GNU General Public License for more details.

/**
 * @package    Include
 * @subpackage Config
 */

/**
 * Pandora build version and version
 */
<<<<<<< HEAD
$build_version = 'PC211111';
$pandora_version = 'v7.0NG.758+alt';
=======
$build_version = 'PC211216';
$pandora_version = 'v7.0NG.759';
>>>>>>> 9b96f119

// Do not overwrite default timezone set if defined.
$script_tz = @date_default_timezone_get();
if (empty($script_tz)) {
    date_default_timezone_set('Europe/Berlin');
    ini_set('date.timezone', 'Europe/Berlin');
} else {
    ini_set('date.timezone', $script_tz);
}

// home dir bad defined
if (!is_dir($config['homedir'])) {
    $ownDir = dirname(__FILE__).DIRECTORY_SEPARATOR.'..'.DIRECTORY_SEPARATOR;
    $config['homedir'] = $ownDir;
    $config['error'] = 'homedir_bad_defined';
}



// Help to debug problems. Override global PHP configuration
global $develop_bypass;
if ((int) $develop_bypass === 1) {
    // Develop mode, show all notices and errors on Console (and log it)
    if (version_compare(PHP_VERSION, '5.3.0') >= 0) {
        error_reporting(E_ALL & ~E_DEPRECATED);
    } else {
        error_reporting(E_ALL);
    }

    ini_set('display_errors', 1);
} else {
    // Leave user decide error_level, but limit errors to be displayed only in
    // logs.
    ini_set('display_errors', 0);
}

// Check if mysqli is available
if (!(isset($config['mysqli']))) {
    $config['mysqli'] = extension_loaded('mysqli');
}

$config['start_time'] = microtime(true);

$ownDir = dirname(__FILE__).'/';
$ownDir = str_replace('\\', '/', $ownDir);

// Set by default the MySQL connection for DB, because in older Pandora have not
// this token in the config.php
if (!isset($config['dbtype'])) {
    $config['dbtype'] = 'mysql';
}

if (!isset($config['dbport'])) {
    switch ($config['dbtype']) {
        case 'mysql':
            $config['dbport'] = '3306';
        break;

        case 'postgresql':
            $config['dbport'] = '5432';
        break;

        case 'oracle':
            $config['dbport'] = '1521';
        break;
    }
}

require_once $ownDir.'constants.php';
require_once $ownDir.'functions_db.php';
require_once $ownDir.'functions.php';
require_once $ownDir.'functions_io.php';


// We need a timezone BEFORE calling config_process_config.
// If not we will get ugly warnings. Set Europe/Madrid by default
// Later will be replaced by the good one.
if (!is_dir($config['homedir'])) {
    $url = explode('/', $_SERVER['REQUEST_URI']);
    $flag_url = 0;
    foreach ($url as $key => $value) {
        if (strpos($value, 'index.php') !== false || $flag_url) {
            $flag_url = 1;
            unset($url[$key]);
        } else if (strpos($value, 'enterprise') !== false || $flag_url) {
            $flag_url = 1;
            unset($url[$key]);
        }
    }

    $config['homeurl'] = rtrim(join('/', $url), '/');
    $config['homeurl_static'] = $config['homeurl'];
    $config['error'] = 'homeurl_bad_defined';
    return;
}


if (!isset($config['homeurl_static'])) {
    $config['homeurl_static'] = $config['homeurl'];
} else {
    if ($config['homeurl_static'] != $config['homeurl']) {
        $url = explode('/', $_SERVER['REQUEST_URI']);
        $flag_url = 0;
        foreach ($url as $key => $value) {
            if (strpos($value, 'index.php') !== false || $flag_url) {
                $flag_url = 1;
                unset($url[$key]);
            } else if (strpos($value, 'enterprise') !== false || $flag_url) {
                $flag_url = 1;
                unset($url[$key]);
            }
        }

        $config['homeurl'] = rtrim(join('/', $url), '/');
        $config['homeurl_static'] = $config['homeurl'];
        $config['error'] = 'homeurl_bad_defined';
        return;
    }
}



if (! defined('EXTENSIONS_DIR')) {
    define('EXTENSIONS_DIR', 'extensions');
}

if (! defined('ENTERPRISE_DIR')) {
    define('ENTERPRISE_DIR', 'enterprise');
}

db_select_engine();
$config['dbconnection'] = db_connect();

require_once $ownDir.'functions_config.php';

date_default_timezone_set('Europe/Madrid');

//
// PLEASE DO NOT CHANGE ORDER //////
//
require_once $config['homedir'].'/include/load_session.php';

if (session_status() === PHP_SESSION_NONE) {
    session_start();
}

config_process_config();
config_prepare_session();

if ((bool) $config['console_log_enabled'] === true) {
    error_reporting(E_ALL ^ E_NOTICE);
}

// Set a the system timezone default
if ((!isset($config['timezone'])) or ($config['timezone'] == '')) {
    $config['timezone'] = 'Europe/Berlin';
}

date_default_timezone_set($config['timezone']);

require_once $ownDir.'streams.php';
require_once $ownDir.'gettext.php';

if (isset($_SERVER['REMOTE_ADDR'])) {
    $config['remote_addr'] = $_SERVER['REMOTE_ADDR'];
} else {
    $config['remote_addr'] = null;
}

// Save the global values
$config['global_block_size'] = $config['block_size'];

if (isset($config['id_user'])) {
    config_user_set_custom_config();
}

// Check if inventory_changes_blacklist is setted, if not create it
if (!isset($config['inventory_changes_blacklist'])) {
    $config['inventory_changes_blacklist'] = [];
}

// NEW UPDATE MANAGER URL
if (!isset($config['url_update_manager'])) {
    config_update_value(
        'url_update_manager',
        'https://licensing.artica.es/pandoraupdate7/server.php'
    );
}

if (defined('METACONSOLE')) {
    enterprise_include_once('meta/include/functions_users_meta.php');
    enterprise_hook('set_meta_user_language');
} else {
    set_user_language();
}

require_once $ownDir.'functions_extensions.php';

$config['extensions'] = extensions_get_extensions();

// Detect if enterprise extension is installed
// NOTICE: This variable (config[enterprise_installed] is used in several
// sections. Faking or forcing to 1 will make pandora fails.
if (file_exists($config['homedir'].'/'.ENTERPRISE_DIR.'/load_enterprise.php')) {
    $config['enterprise_installed'] = 1;
    enterprise_include_once('include/functions_enterprise.php');
} else {
    $config['enterprise_installed'] = 0;
}

// Function include_graphs_dependencies() it's called in the code below
require_once 'include_graph_dependencies.php';

include_graphs_dependencies($config['homedir'].'/');

// Updates autorefresh time
if (isset($_POST['vc_refr'])) {
    config_update_value('vc_refr', get_parameter('vc_refr', $config['vc_refr']));
}


// ======= Autorefresh code =============================================
if (isset($config['id_user'])) {
    $select = db_process_sql("SELECT autorefresh_white_list FROM tusuario WHERE id_user = '".$config['id_user']."'");
    if (isset($select[0]['value'])) {
        $autorefresh_list = json_decode($select[0]['value']);
    } else {
        $autorefresh_list = null;
    }

    $config['autorefresh_white_list'] = [];
    $config['autorefresh_white_list'] = $autorefresh_list;
} else {
    $config['autorefresh_white_list'] = null;
}

// Specific metaconsole autorefresh white list sections
if (defined('METACONSOLE')) {
    $config['autorefresh_white_list'][] = 'monitoring/tactical';
    $config['autorefresh_white_list'][] = 'monitoring/group_view';
    $config['autorefresh_white_list'][] = 'operation/tree';
    $config['autorefresh_white_list'][] = 'screens/screens';
}

// ======================================================================
// ======================================================================
// Update the $config['homeurl'] with the full url with the special
// cases (reverse proxy, others ports...).
// ======================================================================
$config['homeurl'] = ui_get_full_url(false);


// ======================================================================
// Get the version of DB manager
// ======================================================================
switch ($config['dbtype']) {
    case 'mysql':
        if (!isset($config['quote_string'])) {
            $config['db_quote_string'] = '"';
        }
    break;

    case 'postgresql':
        if (!isset($config['dbversion'])) {
            $result = db_get_sql('select version();');
            $result_chunks = explode(' ', $result);

            $config['dbversion'] = $result_chunks[1];
        }

        if (!isset($config['quote_string'])) {
            $config['db_quote_string'] = "'";
        }
    break;

    case 'oracle':
        if (!isset($config['quote_string'])) {
            $config['db_quote_string'] = "'";
        }
    break;
}

// ======================================================================
// Menu display mode.
if (isset($_SESSION['meny_type']) === true && empty($_SESSION['menu_type']) === false) {
    $config['menu_type'] = $_SESSION['menu_type'];
} else {
    $config['menu_type'] = 'classic';
}<|MERGE_RESOLUTION|>--- conflicted
+++ resolved
@@ -20,13 +20,8 @@
 /**
  * Pandora build version and version
  */
-<<<<<<< HEAD
-$build_version = 'PC211111';
-$pandora_version = 'v7.0NG.758+alt';
-=======
 $build_version = 'PC211216';
 $pandora_version = 'v7.0NG.759';
->>>>>>> 9b96f119
 
 // Do not overwrite default timezone set if defined.
 $script_tz = @date_default_timezone_get();
