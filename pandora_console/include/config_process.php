<?php

// Pandora FMS - http://pandorafms.com
// ==================================================
// Copyright (c) 2005-2011 Artica Soluciones Tecnologicas
// Please see http://pandorafms.org for full contribution list
// This program is free software; you can redistribute it and/or
// modify it under the terms of the  GNU Lesser General Public License
// as published by the Free Software Foundation; version 2
// This program is distributed in the hope that it will be useful,
// but WITHOUT ANY WARRANTY; without even the implied warranty of
// MERCHANTABILITY or FITNESS FOR A PARTICULAR PURPOSE.  See the
// GNU General Public License for more details.

/**
 * @package    Include
 * @subpackage Config
 */

/**
 * Pandora build version and version
 */
<<<<<<< HEAD
$build_version = 'PC191029';
=======
$build_version = 'PC191112';
>>>>>>> 2aaf78b4
$pandora_version = 'v7.0NG.740';

// Do not overwrite default timezone set if defined.
$script_tz = @date_default_timezone_get();
if (empty($script_tz)) {
    date_default_timezone_set('Europe/Berlin');
    ini_set('date.timezone', 'Europe/Berlin');
} else {
    ini_set('date.timezone', $script_tz);
}

// home dir bad defined
if (!is_dir($config['homedir'])) {
    $ownDir = dirname(__FILE__).DIRECTORY_SEPARATOR.'..'.DIRECTORY_SEPARATOR;
    $config['homedir'] = $ownDir;
    $config['error'] = 'homedir_bad_defined';
}


// Help to debug problems. Override global PHP configuration
global $develop_bypass;
if ($develop_bypass != 1) {
    // error_reporting(E_ALL);
    if (version_compare(PHP_VERSION, '5.3.0') >= 0) {
        error_reporting(E_ALL & ~E_DEPRECATED & ~E_NOTICE);
    } else {
        error_reporting(E_ALL & ~E_NOTICE);
    }

    ini_set('display_errors', 0);
    ini_set('log_errors', 1);
    ini_set('error_log', $config['homedir'].'/pandora_console.log');
} else {
    // Develop mode, show all notices and errors on Console (and log it)
    if (version_compare(PHP_VERSION, '5.3.0') >= 0) {
        error_reporting(E_ALL & ~E_DEPRECATED);
    } else {
        error_reporting(E_ALL);
    }

    ini_set('display_errors', 1);
    ini_set('log_errors', 1);
    ini_set('error_log', $config['homedir'].'/pandora_console.log');
}

// Check if mysqli is available
if (!(isset($config['mysqli']))) {
    $config['mysqli'] = extension_loaded('mysqli');
}

$config['start_time'] = microtime(true);

$ownDir = dirname(__FILE__).'/';
$ownDir = str_replace('\\', '/', $ownDir);

// Set by default the MySQL connection for DB, because in older Pandora have not
// this token in the config.php
if (!isset($config['dbtype'])) {
    $config['dbtype'] = 'mysql';
}

if (!isset($config['dbport'])) {
    switch ($config['dbtype']) {
        case 'mysql':
            $config['dbport'] = '3306';
        break;

        case 'postgresql':
            $config['dbport'] = '5432';
        break;

        case 'oracle':
            $config['dbport'] = '1521';
        break;
    }
}

require_once $ownDir.'constants.php';
require_once $ownDir.'functions_db.php';
require_once $ownDir.'functions.php';

// We need a timezone BEFORE calling config_process_config.
// If not we will get ugly warnings. Set Europe/Madrid by default
// Later will be replaced by the good one.
if (!is_dir($_SERVER['DOCUMENT_ROOT'].$config['homeurl']) || !is_dir($_SERVER['DOCUMENT_ROOT'].$config['homeurl_static'])) {
    $url = explode('/', $_SERVER['REQUEST_URI']);
    $flag_url = 0;
    foreach ($url as $key => $value) {
        if (strpos($value, 'index.php') !== false || $flag_url) {
            $flag_url = 1;
            unset($url[$key]);
        } else if (strpos($value, 'enterprise') !== false || $flag_url) {
            $flag_url = 1;
            unset($url[$key]);
        }
    }

    $config['homeurl'] = rtrim(join('/', $url), '/');
    $config['homeurl_static'] = $config['homeurl'];
    $config['error'] = 'homeurl_bad_defined';
    return;
}


if (!isset($config['homeurl_static'])) {
    $config['homeurl_static'] = $config['homeurl'];
} else {
    if ($config['homeurl_static'] != $config['homeurl']) {
        $url = explode('/', $_SERVER['REQUEST_URI']);
        $flag_url = 0;
        foreach ($url as $key => $value) {
            if (strpos($value, 'index.php') !== false || $flag_url) {
                $flag_url = 1;
                unset($url[$key]);
            } else if (strpos($value, 'enterprise') !== false || $flag_url) {
                $flag_url = 1;
                unset($url[$key]);
            }
        }

        $config['homeurl'] = rtrim(join('/', $url), '/');
        $config['homeurl_static'] = $config['homeurl'];
        $config['error'] = 'homeurl_bad_defined';
        return;
    }
}



if (! defined('EXTENSIONS_DIR')) {
    define('EXTENSIONS_DIR', 'extensions');
}

if (! defined('ENTERPRISE_DIR')) {
    define('ENTERPRISE_DIR', 'enterprise');
}

db_select_engine();
$config['dbconnection'] = db_connect();

require_once $ownDir.'functions_config.php';

date_default_timezone_set('Europe/Madrid');

//
// PLEASE DO NOT CHANGE ORDER //////
//
require_once $config['homedir'].'/include/load_session.php';

if (session_status() === PHP_SESSION_NONE) {
    session_start();
}

config_process_config();
config_prepare_session();

// Set a the system timezone default
if ((!isset($config['timezone'])) or ($config['timezone'] == '')) {
    $config['timezone'] = 'Europe/Berlin';
}

date_default_timezone_set($config['timezone']);

require_once $ownDir.'streams.php';
require_once $ownDir.'gettext.php';

if (isset($_SERVER['REMOTE_ADDR'])) {
    $config['remote_addr'] = $_SERVER['REMOTE_ADDR'];
} else {
    $config['remote_addr'] = null;
}

// Save the global values
$config['global_block_size'] = $config['block_size'];

if (isset($config['id_user'])) {
    config_user_set_custom_config();
}

// Check if inventory_changes_blacklist is setted, if not create it
if (!isset($config['inventory_changes_blacklist'])) {
    $config['inventory_changes_blacklist'] = [];
}

// NEW UPDATE MANAGER URL
if (!isset($config['url_update_manager'])) {
    config_update_value(
        'url_update_manager',
        'https://licensing.artica.es/pandoraupdate7/server.php'
    );
}

if (defined('METACONSOLE')) {
    enterprise_include_once('meta/include/functions_users_meta.php');
    enterprise_hook('set_meta_user_language');
} else {
    set_user_language();
}

require_once $ownDir.'functions_extensions.php';

$config['extensions'] = extensions_get_extensions();

// Detect if enterprise extension is installed
// NOTICE: This variable (config[enterprise_installed] is used in several
// sections. Faking or forcing to 1 will make pandora fails.
if (file_exists($config['homedir'].'/'.ENTERPRISE_DIR.'/index.php')) {
    $config['enterprise_installed'] = 1;
    enterprise_include_once('include/functions_enterprise.php');
} else {
    $config['enterprise_installed'] = 0;
}

// Function include_graphs_dependencies() it's called in the code below
require_once 'include_graph_dependencies.php';

include_graphs_dependencies($config['homedir'].'/');

// Updates autorefresh time
if (isset($_POST['vc_refr'])) {
    config_update_value('vc_refr', get_parameter('vc_refr', $config['vc_refr']));
}


// ======= Autorefresh code =============================================
if (isset($config['id_user'])) {
    $select = db_process_sql("SELECT autorefresh_white_list FROM tusuario WHERE id_user = '".$config['id_user']."'");
    if (isset($select[0]['value'])) {
        $autorefresh_list = json_decode($select[0]['value']);
    } else {
        $autorefresh_list = null;
    }

    $config['autorefresh_white_list'] = [];
    $config['autorefresh_white_list'] = $autorefresh_list;
} else {
    $config['autorefresh_white_list'] = null;
}

// Specific metaconsole autorefresh white list sections
if (defined('METACONSOLE')) {
    $config['autorefresh_white_list'][] = 'monitoring/tactical';
    $config['autorefresh_white_list'][] = 'monitoring/group_view';
    $config['autorefresh_white_list'][] = 'operation/tree';
    $config['autorefresh_white_list'][] = 'screens/screens';
}

// ======================================================================
// ======================================================================
// Update the $config['homeurl'] with the full url with the special
// cases (reverse proxy, others ports...).
// ======================================================================
$config['homeurl'] = ui_get_full_url(false);


// ======================================================================
// Get the version of DB manager
// ======================================================================
switch ($config['dbtype']) {
    case 'mysql':
        if (!isset($config['quote_string'])) {
            $config['db_quote_string'] = '"';
        }
    break;

    case 'postgresql':
        if (!isset($config['dbversion'])) {
            $result = db_get_sql('select version();');
            $result_chunks = explode(' ', $result);

            $config['dbversion'] = $result_chunks[1];
        }

        if (!isset($config['quote_string'])) {
            $config['db_quote_string'] = "'";
        }
    break;

    case 'oracle':
        if (!isset($config['quote_string'])) {
            $config['db_quote_string'] = "'";
        }
    break;
}

// ======================================================================
// Menu display mode.
if ($_SESSION['menu_type']) {
    $config['menu_type'] = $_SESSION['menu_type'];
} else {
    $config['menu_type'] = 'classic';
}<|MERGE_RESOLUTION|>--- conflicted
+++ resolved
@@ -20,11 +20,7 @@
 /**
  * Pandora build version and version
  */
-<<<<<<< HEAD
-$build_version = 'PC191029';
-=======
 $build_version = 'PC191112';
->>>>>>> 2aaf78b4
 $pandora_version = 'v7.0NG.740';
 
 // Do not overwrite default timezone set if defined.
