--- conflicted
+++ resolved
@@ -176,25 +176,7 @@
         include_once $config['homedir'].'/include/functions_visual_map.php';
         include_once $config['homedir'].'/include/functions_ui.php';
 
-        // Get the status img src.
         $groupId = static::extractGroupId($data);
-<<<<<<< HEAD
-        $status = \groups_get_status($groupId);
-        $imagePath = \visual_map_get_image_status_element($data, $status);
-        $data['statusImageSrc'] = \ui_get_full_url(
-            $imagePath,
-            false,
-            false,
-            false
-        );
-
-        // If the width or the height are equal to 0 we will extract them
-        // from the real image size.
-        if ((int) $data['width'] === 0 || (int) $data['height'] === 0) {
-            $sizeImage = getimagesize($imagePath);
-            $data['width'] = $sizeImage[0];
-            $data['height'] = $sizeImage[1];
-=======
         $showStatistics = static::extractShowStatistics($data);
 
         if ($showStatistics) {
@@ -280,9 +262,11 @@
 
             $data['html'] = $html;
         } else {
+            // Get the status img src.
             $status = \groups_get_status($groupId);
+            $imagePath = \visual_map_get_image_status_element($data, $status);
             $data['statusImageSrc'] = \ui_get_full_url(
-                \visual_map_get_image_status_element($data, $status),
+                $imagePath,
                 false,
                 false,
                 false
@@ -291,13 +275,12 @@
             // If the width or the height are equal to 0 we will extract them
             // from the real image size.
             if ((int) $data['width'] === 0 || (int) $data['height'] === 0) {
-                $sizeImage = getimagesize($data['statusImageSrc']);
+                $sizeImage = getimagesize($imagePath);
                 $data['width'] = $sizeImage[0];
                 $data['height'] = $sizeImage[1];
             }
 
             static::$useHtmlOutput = false;
->>>>>>> e79b51e0
         }
 
         return $data;
