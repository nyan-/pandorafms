--- conflicted
+++ resolved
@@ -27,43 +27,6 @@
      */
     protected static $useLinkedVisualConsole = true;
 
-<<<<<<< HEAD
-=======
-    /**
-     * Used to enable validation, extraction and encodeing of the HTML output.
-     *
-     * @var boolean
-     */
-    protected static $useHtmlOutput = true;
-
-
-    /**
-     * Validate the received data structure to ensure if we can extract the
-     * values required to build the model.
-     *
-     * @param array $data Input data.
-     *
-     * @return void
-     *
-     * @throws \InvalidArgumentException If any input value is considered
-     * invalid.
-     *
-     * @overrides Item::validateData.
-     */
-    protected function validateData(array $data): void
-    {
-        parent::validateData($data);
-
-        if (static::notEmptyStringOr(static::issetInArray($data, ['encodedHtml']), null) === null
-            && static::notEmptyStringOr(static::issetInArray($data, ['html']), null) === null
-        ) {
-            throw new \InvalidArgumentException(
-                'the html property is required and should be string'
-            );
-        }
-    }
-
->>>>>>> a033149a
 
     /**
      * Returns a valid representation of the model.
@@ -80,20 +43,22 @@
         $return['type'] = PERCENTILE_BAR;
         $return['percentileType'] = static::extractPercentileType($data);
         $return['valueType'] = static::extractValueType($data);
-<<<<<<< HEAD
-        $return['minValue'] = static::parseFloatOr($data['minValue'], null);
+        $return['minValue'] = static::parseFloatOr(
+            static::issetInArray($data, ['minValue']),
+            null
+        );
         $return['maxValue'] = static::parseFloatOr(
             static::issetInArray($data, ['maxValue', 'height']),
             null
         );
-=======
-        $return['value'] = static::notEmptyStringOr(static::issetInArray($data, ['value']), null);
->>>>>>> a033149a
         $return['color'] = static::extractColor($data);
         $return['labelColor'] = static::extractLabelColor($data);
-        $return['value'] = static::parseFloatOr($data['value'], null);
-        $return['displayValue'] = static::notEmptyStringOr(
-            $data['displayValue'],
+        $return['value'] = static::parseFloatOr(
+            static::issetInArray($data, ['value']),
+            null
+        );
+        $return['unit'] = static::notEmptyStringOr(
+            static::issetInArray($data, ['unit']),
             null
         );
         return $return;
