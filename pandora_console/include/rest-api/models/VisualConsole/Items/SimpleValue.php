<?php

declare(strict_types=1);

namespace Models\VisualConsole\Items;
use Models\VisualConsole\Item;

/**
 * Model of a simple value item of the Visual Console.
 */
final class SimpleValue extends Item
{

    /**
     * Used to enable the fetching, validation and extraction of information
     * about the linked visual console.
     *
     * @var boolean
     */
    protected static $useLinkedVisualConsole = true;

    /**
     * Used to enable the fetching, validation and extraction of information
     * about the linked module.
     *
     * @var boolean
     */
    protected static $useLinkedModule = true;


    /**
     * Validate the received data structure to ensure if we can extract the
     * values required to build the model.
     *
     * @param array $data Input data.
     *
     * @return void
     *
     * @throws \InvalidArgumentException If any input value is considered
     * invalid.
     *
     * @overrides Item::validateData.
     */
    protected function validateData(array $data): void
    {
        parent::validateData($data);
        if (isset($data['value']) === false) {
            throw new \InvalidArgumentException(
                'the value property is required and should be string'
            );
        }
    }


    /**
     * Returns a valid representation of the model.
     *
     * @param array $data Input data.
     *
     * @return array Data structure representing the model.
     *
     * @overrides Item::decode.
     */
    protected function decode(array $data): array
    {
        $return = parent::decode($data);
        $return['type'] = SIMPLE_VALUE;
        $return['processValue'] = static::extractProcessValue($data);
        if ($return['processValue'] !== 'none') {
            $return['period'] = static::extractPeriod($data);
        }

        $return['valueType'] = static::extractValueType($data);
        $return['value'] = $data['value'];
        return $return;
    }


    /**
     * Extract a process value.
     *
     * @param array $data Unknown input data structure.
     *
     * @return string One of 'none', 'avg', 'max' or 'min'. 'none' by default.
     */
    private static function extractProcessValue(array $data): string
    {
<<<<<<< HEAD
        switch ($data['processValue']) {
            case 'none':
            case 'avg':
            case 'max':
=======
        $processValue = static::notEmptyStringOr(
            static::issetInArray($data, ['processValue']),
            null
        );

        if ($processValue === null) {
            $processValue = $data['type'];
        }

        switch ($processValue) {
            case SIMPLE_VALUE_AVG:
            case 'avg':
            return 'avg';

            case SIMPLE_VALUE_MAX:
            case 'max':
            return 'max';

            case SIMPLE_VALUE_MIN:
>>>>>>> db30a865
            case 'min':
            return $processValue;

            default:
            return 'none';
        }
    }


    /**
     * Extract the value of period.
     *
     * @param array $data Unknown input data structure.
     *
     * @return integer The period in seconds. 0 is the minimum value.
     */
    private static function extractPeriod(array $data): int
    {
<<<<<<< HEAD
        $period = static::parseIntOr($data['period'], 0);
        return ($period >= 0) ? $period : 0;
=======
        $period = static::parseIntOr(
            static::issetInArray($data, ['period']),
            0
        );
        if ($period >= 0) {
            return $period;
        } else {
            return 0;
        }
>>>>>>> db30a865
    }


    /**
     * Extract a value type.
     *
     * @param array $data Unknown input data structure.
     *
     * @return string One of 'string' or 'image'. 'string' by default.
     */
    private static function extractValueType(array $data): string
    {
<<<<<<< HEAD
        switch ($data['valueType']) {
            case 'string':
=======
        $valueType = static::notEmptyStringOr(
            static::issetInArray($data, ['valueType']),
            null
        );

        switch ($valueType) {
>>>>>>> db30a865
            case 'image':
            return $data['valueType'];

            default:
            return 'string';
        }
    }


    /**
     * Fetch a vc item data structure from the database using a filter.
     *
     * @param array $filter Filter of the Visual Console Item.
     *
     * @return array The Visual Console Item data structure stored into the DB.
     * @throws \InvalidArgumentException When a module Id cannot be found.
     *
     * @override Item::fetchDataFromDB.
     */
    protected static function fetchDataFromDB(array $filter): array
    {
        // Due to this DB call, this function cannot be unit tested without
        // a proper mock.
        $data = parent::fetchDataFromDB($filter);

        /*
         * Retrieve extra data.
         */

        // Load side libraries.
        global $config;
        include_once $config['homedir'].'/include/functions_graph.php';

        // Get the linked agent and module Ids.
        $linkedModule = static::extractLinkedModule($data);
        $moduleId = static::parseIntOr($linkedModule['moduleId'], null);

        if ($moduleId === null) {
            throw new \InvalidArgumentException('missing module Id');
        }

        // Get the formatted value.
        $value = \visual_map_get_simple_value(
            $data['type'],
            $moduleId,
            static::extractPeriod($data)
        );

        // Some modules are image based. Extract the base64 image if needed.
        $matches = [];
        if (\preg_match('/src=\"(data:image.*)"/', $value, $matches) === 1) {
            $data['valueType'] = 'image';
            $data['value'] = $matches[1];
        }

        return $data;
    }


}<|MERGE_RESOLUTION|>--- conflicted
+++ resolved
@@ -85,32 +85,10 @@
      */
     private static function extractProcessValue(array $data): string
     {
-<<<<<<< HEAD
         switch ($data['processValue']) {
             case 'none':
             case 'avg':
             case 'max':
-=======
-        $processValue = static::notEmptyStringOr(
-            static::issetInArray($data, ['processValue']),
-            null
-        );
-
-        if ($processValue === null) {
-            $processValue = $data['type'];
-        }
-
-        switch ($processValue) {
-            case SIMPLE_VALUE_AVG:
-            case 'avg':
-            return 'avg';
-
-            case SIMPLE_VALUE_MAX:
-            case 'max':
-            return 'max';
-
-            case SIMPLE_VALUE_MIN:
->>>>>>> db30a865
             case 'min':
             return $processValue;
 
@@ -129,20 +107,8 @@
      */
     private static function extractPeriod(array $data): int
     {
-<<<<<<< HEAD
         $period = static::parseIntOr($data['period'], 0);
         return ($period >= 0) ? $period : 0;
-=======
-        $period = static::parseIntOr(
-            static::issetInArray($data, ['period']),
-            0
-        );
-        if ($period >= 0) {
-            return $period;
-        } else {
-            return 0;
-        }
->>>>>>> db30a865
     }
 
 
@@ -155,17 +121,8 @@
      */
     private static function extractValueType(array $data): string
     {
-<<<<<<< HEAD
         switch ($data['valueType']) {
             case 'string':
-=======
-        $valueType = static::notEmptyStringOr(
-            static::issetInArray($data, ['valueType']),
-            null
-        );
-
-        switch ($valueType) {
->>>>>>> db30a865
             case 'image':
             return $data['valueType'];
 
