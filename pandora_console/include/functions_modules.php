<?php

// Pandora FMS - http://pandorafms.com
// ==================================================
// Copyright (c) 2005-2011 Artica Soluciones Tecnologicas
// Please see http://pandorafms.org for full contribution list
// This program is free software; you can redistribute it and/or
// modify it under the terms of the  GNU Lesser General Public License
// as published by the Free Software Foundation; version 2
// This program is distributed in the hope that it will be useful,
// but WITHOUT ANY WARRANTY; without even the implied warranty of
// MERCHANTABILITY or FITNESS FOR A PARTICULAR PURPOSE.  See the
// GNU General Public License for more details.

/**
 * @package    Include
 * @subpackage Modules
 */

require_once $config['homedir'].'/include/functions_agents.php';
require_once $config['homedir'].'/include/functions_users.php';
require_once $config['homedir'].'/include/functions_tags.php';


function modules_is_not_init($id_agent_module)
{
    $row = db_get_row('tagente_estado', 'id_agente_modulo', $id_agent_module);

    if (!$row) {
        return true;
    }

    if ($row['estado'] == AGENT_MODULE_STATUS_NO_DATA || $row['estado'] == AGENT_MODULE_STATUS_NOT_INIT) {
        return true;
    } else {
        return false;
    }
}


function modules_is_disable_agent($id_agent_module)
{
    $sql = '
		SELECT disabled
		FROM tagente
		WHERE id_agente IN (
			SELECT id_agente
			FROM tagente_modulo
			WHERE id_agente_modulo = '.(int) $id_agent_module.')';

    $disabled = db_get_value_sql($sql);

    return (bool) $disabled;
}


function modules_is_disable_type_event($id_agent_module=false, $type_event=false)
{
    if ($id_agent_module === false) {
        switch ($type_event) {
            case EVENTS_GOING_UNKNOWN:
            return false;

                break;
            case EVENTS_UNKNOWN:
            return false;

                break;
            case EVENTS_ALERT_FIRED:
            return false;

                break;
            case EVENTS_ALERT_RECOVERED:
            return false;

                break;
            case EVENTS_ALERT_CEASED:
            return false;

                break;
            case EVENTS_ALERT_MANUAL_VALIDATION:
            return false;

                break;
            case EVENTS_RECON_HOST_DETECTED:
            return false;

                break;
            case EVENTS_SYSTEM:
            return false;

                break;
            case EVENTS_ERROR:
            return false;

                break;
            case EVENTS_NEW_AGENT:
            return false;

                break;
            case EVENTS_GOING_UP_WARNING:
            return false;

                break;
            case EVENTS_GOING_UP_CRITICAL:
            return false;

                break;
            case EVENTS_GOING_DOWN_WARNING:
            return false;

                break;
            case EVENTS_GOING_DOWN_NORMAL:
            return false;

                break;
            case EVENTS_GOING_DOWN_CRITICAL:
            return false;

                break;
            case EVENTS_GOING_UP_NORMAL:
            return false;

                break;
            case EVENTS_CONFIGURATION_CHANGE:
            return false;

                break;
        }
    }

    $disabled_types_event = json_decode(
        db_get_value('disabled_types_event', 'tagente_modulo', 'id_agente_modulo', $id_agent_module),
        true
    );

    if (isset($disabled_types_event[$type_event])) {
        if ($disabled_types_event[$type_event]) {
            return true;
        } else {
            return false;
        }
    }

    return false;
}


/**
 * Copy a module defined in an agent to other agent.
 *
 * This function avoid duplicated by comparing module names.
 *
 * @param int Source agent module id.
 * @param int Destiny agent id.
 * @param string Forced name to the new module.
 *
 * @return New agent module id on success. Existing module id if it already exists.
 * False on error.
 */
function modules_copy_agent_module_to_agent($id_agent_module, $id_destiny_agent, $forced_name=false)
{
    global $config;

    $module = modules_get_agentmodule($id_agent_module);
    if ($module === false) {
        return false;
    }

    if ($forced_name !== false) {
        $module['nombre'] = $forced_name;
    }

    $modules = agents_get_modules(
        $id_destiny_agent,
        false,
        [
            'nombre'   => $module['nombre'],
            'disabled' => false,
        ]
    );

    // The module already exist in the target
    if (! empty($modules)) {
        return array_pop(array_keys($modules));
    }

    $modulesDisabled = agents_get_modules(
        $id_destiny_agent,
        false,
        [
            'nombre'   => $module['nombre'],
            'disabled' => true,
        ]
    );

    // If the module exist but disabled, we enable it
    if (!empty($modulesDisabled)) {
        // the foreach have only one loop but extract the array index, and it's id_agente_modulo
        foreach ($modulesDisabled as $id => $garbage) {
            $id_module = $id;
            modules_change_disabled($id_module, 0);
        }

        $id_new_module = $id_module;
    } else {
        // PHP copy arrays on assignment
        $new_module = $module;

        // Rewrite different values
        $new_module['ip_target'] = agents_get_address($id_destiny_agent);
        $new_module['policy_linked'] = 0;
        $new_module['id_policy_module'] = 0;

        // Unset numeric indexes or SQL would fail
        $len = (count($new_module) / 2);
        for ($i = 0; $i < $len; $i++) {
            unset($new_module[$i]);
        }

        // Unset original agent module id
        unset($new_module['id_agente_modulo']);
        unset($new_module['id_agente']);

        $id_new_module = modules_create_agent_module(
            $id_destiny_agent,
            $new_module['nombre'],
            $new_module
        );

        if ($id_new_module === false) {
            return false;
        }
    }

    // If the module is synthetic we duplicate the operations too
    if ($module['id_modulo'] == 5) {
        $synth_ops = db_get_all_rows_field_filter(
            'tmodule_synth',
            'id_agent_module_target',
            $module['id_agente_modulo']
        );

        if ($synth_ops === false) {
            $synth_ops = [];
        }

        foreach ($synth_ops as $synth_op) {
            unset($synth_op['id']);
            $synth_op['id_agent_module_target'] = $id_new_module;
            switch ($config['dbtype']) {
                case 'mysql':
                case 'postgresql':
                    db_process_sql_insert(
                        'tmodule_synth',
                        $synth_op
                    );
                break;

                case 'oracle':
                    db_process_sql_insert(
                        'tmodule_synth',
                        $synth_op,
                        false
                    );
                break;
            }
        }
    }

    // Copy module tags
    $source_tags = tags_get_module_tags($id_agent_module);

    if ($source_tags == false) {
        $source_tags = [];
    }

    tags_insert_module_tag($id_new_module, $source_tags);

    // Added the config data if necesary
    enterprise_include_once('include/functions_config_agents.php');

    $id_agente = modules_get_agentmodule_agent($id_agent_module);

    if ($module['id_modulo'] == MODULE_DATA) {
        if (enterprise_installed()) {
            if (enterprise_hook('config_agents_has_remote_configuration', [$id_agente])) {
                $result = enterprise_hook(
                    'config_agents_copy_agent_module_to_agent',
                    [
                        $id_agent_module,
                        $id_new_module,
                    ]
                );
                if ($result === false) {
                    return false;
                }
            }
        }
    }

    return $id_new_module;
}


/**
 * Enable/Disable a module
 *
 * @param mixed Agent module id to be disabled. Accepts an array with ids.
 * @param integer new value for the field disabled. 0 to enable, 1 to disable
 *
 * @return True if the module was disabled. False if not.
 */
<<<<<<< HEAD
function modules_change_disabled($id_agent_module, $new_value = 1) {
	$id_agent_module = (array) $id_agent_module;
	
	$id_agent_module_changed = array();
	
	foreach ($id_agent_module as $id_module) {
		// If the module is already disabled/enabled ignore
		$current_disabled = db_get_value('disabled', 'tagente_modulo',
			'id_agente_modulo', $id_module);
		if ($current_disabled == $new_value) {
			continue;
		}

		// Validate alerts for disabled modules.
		if ($new_value == 1) {
			alerts_validate_alert_module($id_module);
		}
		
		$id_agent_changed[] = modules_get_agentmodule_agent($id_module); 
		$id_agent_module_changed[] = $id_module;
	}
	
	if (empty($id_agent_module_changed)) {
		return NOERR;
	}
	else {
		$result = db_process_sql_update('tagente_modulo',
			array('disabled' => (int) $new_value),
			array('id_agente_modulo' => $id_agent_module_changed));
	}
	
	if ($result) {
		// Change the agent flag to update modules count
		db_process_sql_update('tagente',
			array('update_module_count' => 1),
			array('id_agente' => $id_agent_changed));
		
		return NOERR;
	}
	else {
		return ERR_GENERIC;
	}
=======
function modules_change_disabled($id_agent_module, $new_value=1)
{
    $id_agent_module = (array) $id_agent_module;

    $id_agent_module_changed = [];

    foreach ($id_agent_module as $id_module) {
        // If the module is already disabled/enabled ignore
        $current_disabled = db_get_value(
            'disabled',
            'tagente_modulo',
            'id_agente_modulo',
            $id_module
        );
        if ($current_disabled == $new_value) {
            continue;
        }

        $id_agent_changed[] = modules_get_agentmodule_agent($id_module);
        $id_agent_module_changed[] = $id_module;
    }

    if (empty($id_agent_module_changed)) {
        return NOERR;
    } else {
        $result = db_process_sql_update(
            'tagente_modulo',
            ['disabled' => (int) $new_value],
            ['id_agente_modulo' => $id_agent_module_changed]
        );
    }

    if ($result) {
        // Change the agent flag to update modules count
        db_process_sql_update(
            'tagente',
            ['update_module_count' => 1],
            ['id_agente' => $id_agent_changed]
        );

        return NOERR;
    } else {
        return ERR_GENERIC;
    }
>>>>>>> 1f3fe51f
}


/**
 * Deletes a module from an agent.
 *
 * @param mixed Agent module id to be deleted. Accepts an array with ids.
 *
 * @return True if the module was deleted. False if not.
 */
function modules_delete_agent_module($id_agent_module)
{
    if (empty($id_agent_module)) {
        return false;
    }

    if (is_array($id_agent_module)) {
        $id_agents = db_get_all_rows_sql(
            sprintf(
                'SELECT id_agente
				FROM tagente_modulo
				WHERE id_agente_modulo IN (%s)
				GROUP BY id_agente',
                implode(',', $id_agent_module)
            )
        );

        foreach ($id_agents as $k => $v) {
            $id_agents[$k] = $v['id_agente'];
        }

        // Update update flags to server side
        db_process_sql(
            sprintf(
                'UPDATE tagente
			SET update_module_count=1, update_alert_count=1
			WHERE id_agente IN (%s)',
                implode(',', $id_agents)
            )
        );
    } else {
        // Read module data
        $id_agent = modules_get_agentmodule_agent($id_agent_module);

        // Update update flags to server side
        db_process_sql(
            sprintf(
                'UPDATE tagente
			SET update_module_count=1, update_alert_count=1
			WHERE id_agente = %s',
                $id_agent
            )
        );
    }

    $where = ['id_agent_module' => $id_agent_module];

    enterprise_include_once('include/functions_agents.php');
    $enterprise_include = enterprise_include_once('include/functions_config_agents.php');

    if ($enterprise_include !== ENTERPRISE_NOT_HOOK) {
        if (is_array($id_agent_module)) {
            foreach ($id_agent_module as $id_agent_module_item) {
                config_agents_delete_module_in_conf(
                    modules_get_agentmodule_agent($id_agent_module_item),
                    modules_get_agentmodule_name($id_agent_module_item)
                );
            }
        } else {
            config_agents_delete_module_in_conf(
                modules_get_agentmodule_agent($id_agent_module),
                modules_get_agentmodule_name($id_agent_module)
            );
        }
    }

    alerts_delete_alert_agent_module(0, $where);

    db_process_sql_delete('tgraph_source', $where);
    db_process_sql_delete('treport_content', $where);
    db_process_sql_delete(
        'tevento',
        ['id_agentmodule' => $id_agent_module]
    );
    $where = ['id_agente_modulo' => $id_agent_module];
    db_process_sql_delete('tlayout_data', $where);
    db_process_sql_delete('tagente_estado', $where);
    db_process_sql_update(
        'tagente_modulo',
        [
            'nombre'         => 'delete_pending',
            'delete_pending' => 1,
            'disabled'       => 1,
        ],
        $where
    );
    db_process_sql_delete('ttag_module', $where);

    return true;
}


/**
 * Updates a module from an agent.
 *
 * @param mixed Agent module id to be deleted. Accepts an array with ids.
 * @param array Values to update.
 * @param mixed Tag's module array or false.
 *
 * @return True if the module was updated. False if not.
 */
function modules_update_agent_module(
    $id,
    $values,
    $onlyNoDeletePending=false,
    $tags=false
) {
    $update_tags = false;
    $return_tag = true;
    if ($tags !== false) {
        $update_tags = true;
        $return_tag = tags_update_module_tag($id, $tags, false, false);
    }

    if ($return_tag === false) {
        return ERR_DB;
    }

    if (!is_array($values) || empty($values)) {
        if ($update_tags) {
            return true;
        } else {
            return ERR_GENERIC;
        }
    }

    if (isset($values['nombre'])) {
        if (empty($values['nombre'])) {
            return ERR_INCOMPLETE;
        }

        $id_agent = modules_get_agentmodule_agent($id);

        $exists = (bool) db_get_value_filter(
            'id_agente_modulo',
            'tagente_modulo',
            [
                'nombre'           => $values['nombre'],
                'id_agente'        => $id_agent,
                'id_agente_modulo' => "<>$id",
            ]
        );

        if ($exists) {
            return ERR_EXIST;
        }
    }

    if (isset($values['ip_target'])) {
        if ($values['ip_target'] == 'force_pri') {
            $sql_agent = 'SELECT id_agente FROM tagente_modulo WHERE id_agente_modulo='.$id;
            $id_agente = mysql_db_process_sql($sql_agent);
            $values['ip_target'] = agents_get_address($id_agente);
        } else if ($values['ip_target'] == 'custom') {
            $values['ip_target'] = $values['custom_ip_target'];
        }
    }

    unset($values['custom_ip_target']);

    $where = [];
    $where['id_agente_modulo'] = $id;
    if ($onlyNoDeletePending) {
        $where['delete_pending'] = 0;
    }

    // Disable action requires a special function
    if (isset($values['disabled'])) {
        $result_disable = modules_change_disabled($id, $values['disabled']);

        unset($values['disabled']);
    } else {
        $result_disable = true;
    }

    $result = @db_process_sql_update('tagente_modulo', $values, $where);

    if ($result == false) {
        if ($result_disable === ERR_GENERIC) {
            return ERR_DB;
        } else {
            return true;
        }
    } else {
        if (ERR_GENERIC === $result_disable) {
            return ERR_DB;
        } else {
            return true;
        }
    }
}


/**
 * Creates a module in an agent.
 *
 * @param int Agent id.
 * @param int Module name id.
 * @param array Extra values for the module.
 * @param bool Disable the ACL checking, for default false.
 * @param mixed Array with tag's ids or false.
 *
 * @return New module id if the module was created. False if not.
 */
function modules_create_agent_module(
    $id_agent,
    $name,
    $values=false,
    $disableACL=false,
    $tags=false
) {
    global $config;

    if (!$disableACL) {
        if (!users_is_admin() && (empty($id_agent) || ! users_access_to_agent($id_agent, 'AW'))) {
            return false;
        }
    }

    if (empty($name)) {
        return ERR_INCOMPLETE;
    }

    // Check for non valid characters in module name
    if (mb_ereg_match('[\xc2\xa1\xc2\xbf\xc3\xb7\xc2\xba\xc2\xaa]', io_safe_output($name)) !== false) {
        return ERR_GENERIC;
    }

    if (! is_array($values)) {
        $values = [];
    }

    $values['nombre'] = $name;
    $values['id_agente'] = (int) $id_agent;

    $exists = (bool) db_get_value_filter('id_agente_modulo', 'tagente_modulo', ['nombre' => $name, 'id_agente' => (int) $id_agent]);

    if ($exists) {
        return ERR_EXIST;
    }

    // Encrypt passwords
    if (isset($values['plugin_pass'])) {
        $values['plugin_pass'] = io_input_password($values['plugin_pass']);
    }

    // Encrypt SNMPv3 passwords
    if (isset($values['id_tipo_modulo']) && ($values['id_tipo_modulo'] >= 15 && $values['id_tipo_modulo'] <= 18)
        && isset($values['tcp_send']) && ($values['tcp_send'] == 3)
        && isset($values['custom_string_2'])
    ) {
        $values['custom_string_2'] = io_input_password($values['custom_string_2']);
    }

    $id_agent_module = db_process_sql_insert('tagente_modulo', $values);

    if ($id_agent_module === false) {
        return ERR_DB;
    }

    $return_tag = true;
    if (($tags !== false) || (empty($tags))) {
        $return_tag = tags_insert_module_tag($id_agent_module, $tags);
    }

    if ($return_tag === false) {
        db_process_sql_delete(
            'tagente_modulo',
            ['id_agente_modulo' => $id_agent_module]
        );

        return ERR_DB;
    }

    if (isset($values['id_tipo_modulo'])
        && ($values['id_tipo_modulo'] == 21 || $values['id_tipo_modulo'] == 22 || $values['id_tipo_modulo'] == 23)
    ) {
        // Async modules start in normal status
        $status = AGENT_MODULE_STATUS_NORMAL;
    } else {
        // Sync modules start in unknown status
        $status = AGENT_MODULE_STATUS_NO_DATA;
    }

    $result = db_process_sql_insert(
        'tagente_estado',
        [
            'id_agente_modulo'  => $id_agent_module,
            'datos'             => 0,
            'timestamp'         => '01-01-1970 00:00:00',
            'estado'            => $status,
            'known_status'      => $status,
            'id_agente'         => (int) $id_agent,
            'utimestamp'        => 0,
            'status_changes'    => 0,
            'last_status'       => $status,
            'last_known_status' => $status,
        ]
    );

    if ($result === false) {
        db_process_sql_delete(
            'tagente_modulo',
            ['id_agente_modulo' => $id_agent_module]
        );

        return ERR_DB;
    }

    // Update module status count if the module is not created disabled
    if (!isset($values['disabled']) || $values['disabled'] == 0) {
        if ($status == 0) {
            db_process_sql('UPDATE tagente SET total_count=total_count+1, normal_count=normal_count+1 WHERE id_agente='.(int) $id_agent);
        } else {
            db_process_sql('UPDATE tagente SET total_count=total_count+1, notinit_count=notinit_count+1 WHERE id_agente='.(int) $id_agent);
        }
    }

    return $id_agent_module;
}


/**
 * Gets all the agents that have a module with a name given.
 *
 * @param string Module name.
 * @param int Group id of the agents. False will be any group.
 * @param array Extra filter.
 * @param mixed Fields to be returned. All agents field by default
 * @param bool Flag to search agents in child groups.
 *
 * @return array All the agents which have a module with the name given.
 */
function modules_get_agents_with_module_name($module_name, $id_group, $filter=false, $fields='tagente.*', $childGroups=false)
{
    if (empty($module_name)) {
        return false;
    }

    if (! is_array($filter)) {
        $filter = [];
    }

    $filter[] = 'tagente_modulo.id_agente = tagente.id_agente';
    $filter['tagente_modulo.nombre'] = $module_name;
    $filter['tagente.id_agente'] = array_keys(agents_get_group_agents($id_group, false, 'none', false, $childGroups));

    return db_get_all_rows_filter(
        'tagente, tagente_modulo',
        $filter,
        $fields
    );
}


//
// This are functions to format the data
//


/**
 * Formats time data to tiemstamp format.
 *
 * @param numeric Numeric data.
 *
 * @return string HTML Code with data time with timestamp format.
 */
function modules_format_time($ts)
{
    return ui_print_timestamp($ts, true, ['prominent' => 'comparation']);
}


/**
 * Formats module data.
 *
 * @param variant Numeric or string data.
 *
 * @return variant Module data formated.
 */
function modules_format_data($data)
{
    if (is_numeric($data)) {
        $data = format_numeric($data, 2);
    } else {
        $data = io_safe_input($data);
    }

    return $data;
}


/**
 * Formats verbatim to string data.
 *
 * @param string String data.
 *
 * @return string HTML string data with verbatim format.
 */
function modules_format_verbatim($data)
{
    // We need to replace \n by <br> to create a "similar" output to
    // information recolected in logs.
    $data2 = preg_replace("/\\n/", '<br>', $data);
    return "<span style='font-size:10px;'>".$data2.'</span>';
}


/**
 * Formats data time to timestamp format.
 *
 * @param int Data time.
 *
 * @return integer Data time with timestamp format.
 */
function modules_format_timestamp($ts)
{
    global $config;

    // This returns data with absolute user-defined timestamp format
    // and numeric by data managed with 2 decimals, and not using Graph format
    // (replacing 1000 by K and 1000000 by G, like version 2.x
    return date($config['date_format'], $ts);
}


/**
 * Writes HTML code to perform delete module action for a particular module.
 *
 * @param int Id of the module.
 *
 * @return string HTML code to perform delete action.
 */
function modules_format_delete($id)
{
    global $period, $module_id, $config, $group;

    $txt = '';

    if (check_acl($config['id_user'], $group, 'AW') == 1) {
        $txt = '<a href="index.php?sec=estado&sec2=operation/agentes/datos_agente&period='.$period.'&id='.$module_id.'&delete='.$id.'">'.html_print_image('images/cross.png', true, ['border' => '0']).'</a>';
    }

    return $txt;
}


/**
 * Writes HTML code to perform delete string module action for a particular module.
 *
 * @param int Id of the module.
 *
 * @return string HTML code to perform delete action.
 */
function modules_format_delete_string($id)
{
    global $period, $module_id, $config, $group;

    $txt = '';

    if (check_acl($config['id_user'], $group, 'AW') == 1) {
        $txt = '<a href="index.php?sec=estado&sec2=operation/agentes/datos_agente&period='.$period.'&id='.$module_id.'&delete_string='.$id.'">'.html_print_image('images/cross.png', true, ['border' => '0']).'</a>';
    }

    return $txt;
}


/**
 * Writes HTML code to perform delete log4x module action for a particular module.
 *
 * @param int Id of the module.
 *
 * @return string HTML code to perform delete action.
 */
function modules_format_delete_log4x($id)
{
    global $period, $module_id, $config, $group;

    $txt = '';

    if (check_acl($config['id_user'], $group, 'AW') == 1) {
        $txt = '<a href="index.php?sec=estado&sec2=operation/agentes/datos_agente&period='.$period.'&id='.$module_id.'&delete_log4x='.$id.'">'.html_print_image('images/cross.png', true, ['border' => '0']).'</a>';
    }

    return $txt;
}


/**
 * Get a single module information.
 *
 * @param int agentmodule id to get.
 *
 * @return array An array with module information
 */
function modules_get_agentmodule($id_agentmodule)
{
    return db_get_row('tagente_modulo', 'id_agente_modulo', (int) $id_agentmodule);
}


function modules_get_table_data($id_agent_module)
{
    $id_type = db_get_value(
        'id_tipo_modulo',
        'tagente_modulo',
        'id_agente_modulo',
        $id_agent_module
    );

    $name_type = db_get_value('nombre', 'ttipo_modulo', 'id_tipo', $id_type);

    $chunks = explode('_', $name_type);
    $subtype = end($chunks);

    switch ($subtype) {
        case 'data':
        case 'proc':
        case 'icmp':
        case 'tcp':
        case 'snmp':
        case 'inc':
            // Numeric
        return 'tagente_datos';

            break;
        case 'log4x':
            // Log4x
        return 'tagente_datos_log4x';

            break;
        case 'string':
            // String
        return 'tagente_datos_string';

            break;
        default:
        return null;
            break;
    }
}


function modules_get_raw_data($id_agent_module, $date_init, $date_end)
{
    $table = modules_get_table_data($id_agent_module);

    $datelimit = ($date_init - $date_end);
    $search_in_history_db = db_search_in_history_db($datelimit);

    $data = db_get_all_rows_sql(
        '
		SELECT *
		FROM '.$table.'
		WHERE id_agente_modulo = '.$id_agent_module.'
			AND utimestamp >= '.$date_init.'
			AND utimestamp <= '.$date_end,
        $search_in_history_db
    );

    return $data;
}


function modules_get_agent_groups($id_agent_module)
{
    $return = false;

    $id_agent = modules_get_agentmodule_agent(
        $id_agent_module
    );

    if (!empty($id_agent)) {
        $return = agents_get_all_groups_agent($id_agent);
    }

    return $return;
}


/**
 * Check the module exists in the DB.
 *
 * @param integer $id_agentmodule The agent id.
 * @param boolean $show_disabled  Show the agent found althought it is disabled. By default false.
 *
 * @return boolean The result to check if the agent is in the DB.
 */
function modules_check_agentmodule_exists($id_agentmodule, $show_disabled=true)
{
    $module = db_get_row_filter(
        'tagente_modulo',
        [
            'id_agente_modulo' => $id_agentmodule,
            'disabled'         => !$show_disabled,
        ]
    );

    if (!empty($module)) {
        if ($module['delete_pending']) {
            return false;
        } else {
            return true;
        }
    } else {
        return false;
    }
}


/**
 * Get a id of module from his name and the agent id
 *
 * @param string agentmodule name to get.
 * @param int agent id.
 *
 * @return integer the agentmodule id
 */
function modules_get_agentmodule_id($agentmodule_name, $agent_id)
{
    return db_get_row_filter(
        'tagente_modulo',
        [
            'nombre'         => $agentmodule_name,
            'id_agente'      => $agent_id,
            'delete_pending' => 0,
        ]
    );
}


/**
 * Get a if a module is init.
 *
 * @param integer $agentmodule Id to get.
 * @param boolean $metaconsole Flag to extract the data for metaconsole, by default false.
 * @param integer $id_server   Id of children console.
 *
 * @return boolean true if is init and false if is not init
 */
function modules_get_agentmodule_is_init($id_agentmodule, $metaconsole=false, $id_server=null)
{
    if ($metaconsole) {
        $server = db_get_row('tmetaconsole_setup', 'id', $id_server);

        if (metaconsole_connect($server) == NOERR) {
            $result = db_get_row_filter(
                'tagente_estado',
                ['id_agente_modulo' => $id_agentmodule],
                'utimestamp'
            );
        }

        metaconsole_restore_db();
    } else {
        $result = db_get_row_filter(
            'tagente_estado',
            ['id_agente_modulo' => $id_agentmodule],
            'utimestamp'
        );
    }

    return (bool) $result['utimestamp'];
}


/**
 * Get the number of all agent modules in the database
 *
 * @param mixed Array of integers with agent(s) id or a single agent id. Default
 * value will select all.
 *
 * @return integer The number of agent modules
 */
function modules_get_agent_modules_count($id_agent=0)
{
    // Make sure we're all int's and filter out bad stuff
    $id_agent = safe_int($id_agent, 1);

    if (empty($id_agent)) {
        // If the array proved empty or the agent is less than 1 (eg. -1)
        $filter = '';
    } else {
        $filter = sprintf(' WHERE id_agente IN (%s)', implode(',', (array) $id_agent));
    }

    return (int) db_get_sql(
        'SELECT COUNT(*)
		FROM tagente_modulo'.$filter
    );
}


/**
 * Get the name of a module type
 *
 * @param integer $id_type Type id
 *
 * @return string The name of the given type.
 */
function modules_get_type_name($id_type)
{
    return (string) db_get_value(
        'nombre',
        'ttipo_modulo',
        'id_tipo',
        (int) $id_type
    );
}


/**
 * Get the id of a module type
 *
 * @param integer $id_type Type id
 *
 * @return string The name of the given type.
 */
function modules_get_type_id($name_type)
{
    return (int) db_get_value(
        'id_tipo',
        'ttipo_modulo',
        'nombre',
        $name_type
    );
}


/**
 * Know if a module type is a string or not
 *
 * @param integer $id_type Type id
 *
 * @return boolean true if string. false if not
 */
function modules_is_string_type($id_type)
{
    $type_name = modules_get_type_name($id_type);

    return (bool) preg_match('/_string$/', $type_name);
}


function modules_is_string($id_agentmodule)
{
    $id_type = db_get_value(
        'id_tipo_modulo',
        'tagente_modulo',
        'id_agente_modulo',
        (int) $id_agentmodule
    );

    return modules_is_string_type($id_type);
}


/**
 * Know if a module type is a boolean or not
 *
 * @param integer $id_type Type id
 *
 * @return boolean true if boolean. false if not
 */
function modules_is_boolean_type($id_type)
{
    $type_name = modules_get_type_name($id_type);

    if ($type_name === 'keep_alive') {
        return true;
    }

    return (bool) preg_match('/_proc$/', $type_name);
}


function modules_is_boolean($id_agentmodule)
{
    $id_type = db_get_value(
        'id_tipo_modulo',
        'tagente_modulo',
        'id_agente_modulo',
        (int) $id_agentmodule
    );

    return modules_is_boolean_type($id_type);
}


/**
 * Get the icon of a module type
 *
 * @param integer $id_type Type id
 *
 * @return string The name of the icon.
 */
function modules_get_type_icon($id_type)
{
    return (string) db_get_value(
        'icon',
        'ttipo_modulo',
        'id_tipo',
        (int) $id_type
    );
}


/**
 * Get agent id of an agent module.
 *
 * @param integer $id_agentmodule Agent module id.
 *
 * @return integer The id of the agent of given agent module
 */
function modules_get_agentmodule_agent($id_agentmodule)
{
    return (int) db_get_value(
        'id_agente',
        'tagente_modulo',
        'id_agente_modulo',
        (int) $id_agentmodule
    );
}


/**
 * Get agent name of an agent module.
 *
 * @param integer $id_agente_modulo Agent module id.
 *
 * @return string The name of the given agent module.
 */
function modules_get_agentmodule_agent_name($id_agentmodule)
{
    // Since this is a helper function we don't need to do casting
    return (string) agents_get_name(modules_get_agentmodule_agent($id_agentmodule));
}


/**
 * Get agent alias of an agent module.
 *
 * @param integer $id_agente_modulo Agent module id.
 *
 * @return string The alias of the given agent module.
 */
function modules_get_agentmodule_agent_alias($id_agentmodule)
{
    // Since this is a helper function we don't need to do casting
    return (string) agents_get_alias(modules_get_agentmodule_agent($id_agentmodule));
}


/**
 * Get the module name of an agent module.
 *
 * @param integer $id_agente_modulo Agent module id.
 *
 * @return string Name of the given agent module.
 */
function modules_get_agentmodule_name($id_agente_modulo)
{
    return (string) db_get_value('nombre', 'tagente_modulo', 'id_agente_modulo', (int) $id_agente_modulo);
}


/**
 * Get the module descripcion of an agent module.
 *
 * @param integer $id_agente_modulo Agent module id.
 *
 * @return string descripcion of the given agent module.
 */
function modules_get_agentmodule_descripcion($id_agente_modulo)
{
    return (string) db_get_value('descripcion', 'tagente_modulo', 'id_agente_modulo', (int) $id_agente_modulo);
}


/**
 * Get the module type of an agent module.
 *
 * @param integer $id_agentmodule Agent module id.
 *
 * @return string Module type of the given agent module.
 */
function modules_get_agentmodule_type($id_agentmodule)
{
    $return = db_get_value(
        'id_tipo_modulo',
        'tagente_modulo',
        'id_agente_modulo',
        (int) $id_agentmodule
    );

    return (int) $return;
}


/**
 * Get the module kind (dataserver, networkserver...) of an agent module.
 *
 * @param integer $id_agentmodule Agent module id.
 *
 * @return string Module kind of the given agent module.
 */
function modules_get_agentmodule_kind($id_agentmodule)
{
    $id_modulo = (int) db_get_value(
        'id_modulo',
        'tagente_modulo',
        'id_agente_modulo',
        (int) $id_agentmodule
    );

    switch ($id_modulo) {
        case MODULE_DATA:
        return 'dataserver';

            break;
        case MODULE_NETWORK:
        case MODULE_SNMP:
        return 'networkserver';

            break;
        case MODULE_PLUGIN:
        return 'pluginserver';

            break;
        case MODULE_PREDICTION:
        return 'predictionserver';

            break;
        case MODULE_WMI:
        return 'wmiserver';

            break;
        case MODULE_WEB:
        return 'webserver';

            break;
        default:
        return 'other';
            break;
    }
}


/**
 * Get the unit of an agent module.
 *
 * @param integer $id_agente_module Agent module id.
 *
 * @return string Module unit of the given agent module.
 */
function modules_get_unit($id_agente_modulo)
{
    return $unit = (string) db_get_value('unit', 'tagente_modulo', 'id_agente_modulo', (int) $id_agente_modulo);
}


function modules_get_interfaces($id_agent, $fields_param=false)
{
    $return = [];

    $fields = $fields_param;
    if ($fields !== false) {
        if (is_array($fields)) {
            $fields[] = 'id_tipo_modulo';
        }
    }

    $modules = db_get_all_rows_filter(
        'tagente_modulo',
        ['id_agente' => $id_agent],
        $fields
    );

    if (empty($modules)) {
        $modules = [];
    }

    foreach ($modules as $module) {
        // 18 = remote_snmp_proc
        // 6 = remote_icmp_proc
        if ($module['id_tipo_modulo'] == 18) {
            if ($fields_param !== false) {
                if (is_array($fields_param)) {
                    if (in_array('id_tipo_modulo', $fields) !== false) {
                        unset($module['id_tipo_modulo']);
                    }
                }
            }

            $return[] = $module;
        }
    }

    return $return;
}


/**
 * Get all the times a monitor went down during a period.
 *
 * @param integer $id_agent_module Agent module of the monitor.
 * @param integer $period          Period timed to check from date
 * @param integer $date            Date to check (now by default)
 *
 * @return integer The number of times a monitor went down.
 */
function modules_get_monitor_downs_in_period($id_agent_module, $period, $date=0)
{
    global $config;

    if ($date == 0) {
        $date = get_system_time();
    }

    $datelimit = ($date - $period);

    switch ($config['dbtype']) {
        case 'mysql':
            $sql = sprintf(
                "SELECT COUNT(`id_agentmodule`)
				FROM `tevento`
				WHERE
					`event_type` = 'monitor_down' 
					AND `id_agentmodule` = %d 
					AND `utimestamp` > %d 
					AND `utimestamp` <= %d",
                $id_agent_module,
                $datelimit,
                $date
            );
        break;

        case 'postgresql':
            $sql = sprintf(
                "SELECT COUNT(\"id_agentmodule\")
				FROM \"tevento\"
				WHERE
					\"event_type\" = 'monitor_down' 
					AND \"id_agentmodule\" = %d 
					AND \"utimestamp\" > %d 
					AND \"utimestamp\" <= %d",
                $id_agent_module,
                $datelimit,
                $date
            );
        break;

        case 'oracle':
            $sql = sprintf(
                "SELECT COUNT(id_agentmodule)
				FROM tevento
				WHERE
					event_type = 'monitor_down' 
					AND id_agentmodule = %d 
					AND utimestamp > %d 
					AND utimestamp <= %d",
                $id_agent_module,
                $datelimit,
                $date
            );
        break;
    }

    return db_get_sql($sql);
}


/**
 * Get the last time a monitor went down during a period.
 *
 * @param integer $id_agent_module Agent module of the monitor.
 * @param integer $period          Period timed to check from date
 * @param integer $date            Date to check (now by default)
 *
 * @return integer The last time a monitor went down.
 */
function modules_get_last_down_timestamp_in_period($id_agent_module, $period, $date=0)
{
    global $config;

    if ($date == 0) {
        $date = get_system_time();
    }

    $datelimit = ($date - $period);

    switch ($config['dbtype']) {
        case 'mysql':
            $sql = sprintf(
                "SELECT MAX(`timestamp`)
				FROM `tevento`
				WHERE event_type = 'monitor_down' 
					AND `id_agentmodule` = %d 
					AND `utimestamp` > %d 
					AND `utimestamp` <= %d",
                $id_agent_module,
                $datelimit,
                $date
            );
        break;

        case 'postgresql':
            $sql = sprintf(
                "SELECT MAX(\"timestamp\")
				FROM \"tevento\"
				WHERE event_type = 'monitor_down' 
					AND \"id_agentmodule\" = %d 
					AND \"utimestamp\" > %d 
					AND \"utimestamp\" <= %d",
                $id_agent_module,
                $datelimit,
                $date
            );
        break;

        case 'oracle':
            $sql = sprintf(
                "SELECT MAX(timestamp)
				FROM tevento
				WHERE event_type = 'monitor_down' 
					AND id_agentmodule = %d 
					AND utimestamp > %d 
					AND utimestamp <= %d",
                $id_agent_module,
                $datelimit,
                $date
            );
        break;
    }

    return db_get_sql($sql);
}


/**
 * Get all the monitors defined in an group.
 *
 * @param integer $id_group Group id to get all the monitors.
 *
 * @return array An array with all the monitors defined in the group (tagente_modulo).
 */
function modules_get_monitors_in_group($id_group)
{
    global $config;

    if ($id_group <= 0) {
        // We select all groups the user has access to if it's 0 or -1
        global $config;
        $id_group = array_keys(users_get_groups($config['id_user']));
    }

    if (is_array($id_group)) {
        $id_group = implode(',', $id_group);
    }

    switch ($config['dbtype']) {
        case 'mysql':
            $sql = sprintf(
                "SELECT `tagente_modulo`.*
				FROM `tagente_modulo`, `ttipo_modulo`, `tagente`
				WHERE `id_tipo_modulo` = `id_tipo` 
					AND `tagente`.`id_agente` = `tagente_modulo`.`id_agente` 
					AND `ttipo_modulo`.`nombre` LIKE '%%_proc' 
					AND `tagente`.`id_grupo` IN (%s)
				ORDER BY `tagente`.`nombre`",
                $id_group
            );
        break;

        case 'postgresql':
        case 'oracle':
            $sql = sprintf(
                "SELECT tagente_modulo.*
				FROM tagente_modulo, ttipo_modulo, tagente
				WHERE id_tipo_modulo = id_tipo 
					AND tagente.id_agente = tagente_modulo.id_agente 
					AND ttipo_modulo.nombre LIKE '%%_proc' 
					AND tagente.id_grupo IN (%s)
				ORDER BY tagente.nombre",
                $id_group
            );
        break;
    }

    return db_get_all_rows_sql($sql);
}


/**
 * Get all the modules defined in an group.
 *
 * @param integer $id_group Group id to get all the modules.
 *
 * @return array An array with all the modules defined in the group (tagente_modulo).
 */
function modules_get_modules_in_group($id_group)
{
    global $config;

    if ($id_group <= 0) {
        // We select all groups the user has access to if it's 0 or -1
        global $config;
        $id_group = array_keys(users_get_groups($config['id_user']));
    }

    if (is_array($id_group)) {
        $id_group = implode(',', $id_group);
    }

    switch ($config['dbtype']) {
        case 'mysql':
            $sql = sprintf(
                'SELECT `tagente_modulo`.*
				FROM `tagente_modulo`, `ttipo_modulo`, `tagente`
				WHERE `id_tipo_modulo` = `id_tipo` 
					AND `tagente`.`id_agente` = `tagente_modulo`.`id_agente` 
					AND `tagente`.`id_grupo` IN (%s)
				ORDER BY `tagente`.`nombre`',
                $id_group
            );
        break;

        case 'postgresql':
        case 'oracle':
            $sql = sprintf(
                'SELECT tagente_modulo.*
				FROM tagente_modulo, ttipo_modulo, tagente
				WHERE id_tipo_modulo = id_tipo 
					AND tagente.id_agente = tagente_modulo.id_agente 
					AND tagente.id_grupo IN (%s)
				ORDER BY tagente.nombre',
                $id_group
            );
        break;
    }

    return db_get_all_rows_sql($sql);
}


/**
 * Get all the monitors defined in an agent.
 *
 * @param integer $id_agent Agent id to get all the monitors.
 *
 * @return array An array with all the monitors defined (tagente_modulo).
 */
function modules_get_monitors_in_agent($id_agent)
{
    global $config;

    switch ($config['dbtype']) {
        case 'mysql':
            $sql = sprintf(
                "SELECT `tagente_modulo`.*
				FROM `tagente_modulo`, `ttipo_modulo`, `tagente`
				WHERE `id_tipo_modulo` = `id_tipo`
					AND `tagente`.`id_agente` = `tagente_modulo`.`id_agente`
					AND `ttipo_modulo`.`nombre` LIKE '%%_proc'
					AND `tagente`.`id_agente` = %d",
                $id_agent
            );
        break;

        case 'postgresql':
        case 'oracle':
            $sql = sprintf(
                "SELECT tagente_modulo.*
				FROM tagente_modulo, ttipo_modulo, tagente
				WHERE id_tipo_modulo = id_tipo
					AND tagente.id_agente = tagente_modulo.id_agente
					AND ttipo_modulo.nombre LIKE '%%_proc'
					AND tagente.id_agente = %d",
                $id_agent
            );
        break;
    }

    return db_get_all_rows_sql($sql);
}


/**
 * Get all the monitors down during a period of time.
 *
 * @param array   $monitors An array with all the monitors to check. Each
 *   element of the array must be a dictionary.
 * @param integer $period   Period of time to check the monitors.
 * @param integer $date     Beginning date to check the monitors.
 *
 * @return array An array with all the monitors that went down in that
 * period of time.
 */
function modules_get_monitors_down($monitors, $period=0, $date=0)
{
    $monitors_down = [];

    if (empty($monitors)) {
        return $monitors_down;
    }

    foreach ($monitors as $monitor) {
        $down = modules_get_monitor_downs_in_period($monitor['id_agente_modulo'], $period, $date);
        if ($down > 0) {
            array_push($monitors_down, $monitor);
        }
    }

    return $monitors_down;
}


/**
 * Get the module type name (type = generic_data, remote_snmp, ...)
 *
 * @param integer $id_type Type id
 *
 * @return string Name of the given type.
 */
function modules_get_moduletype_name($id_type)
{
    return (string) db_get_value('nombre', 'ttipo_modulo', 'id_tipo', (int) $id_type);
}


/**
 * Get the module type description
 *
 * @param integer $id_type Type id
 *
 * @return string Description of the given type.
 */
function modules_get_moduletype_description($id_type)
{
    return (string) db_get_value('descripcion', 'ttipo_modulo', 'id_tipo', (int) $id_type);
}


/**
 * Returns an array with all module types (default) or if "remote" or "agent"
 * is passed it will return only remote (ICMP, SNMP, TCP...) module types
 * otherwise the full list + the column you specify
 *
 * @param string Specifies which type to return (will return an array with id's)
 * @param string Which rows to select (defaults to nombre)
 *
 * @return array Either the full table or if a type is specified, an array with id's
 */
function modules_get_moduletypes($type='all', $rows='nombre')
{
    $return = [];
    $rows = (array) $rows;
    // Cast as array
    $row_cnt = count($rows);
    if ($type == 'remote') {
        return array_merge(range(6, 18), (array) 100);
    } else if ($type == 'agent') {
        return array_merge(range(1, 4), range(19, 24));
    }

    $sql = sprintf(
        'SELECT id_tipo, %s
		FROM ttipo_modulo',
        implode(',', $rows)
    );
    $result = db_get_all_rows_sql($sql);
    if ($result === false) {
        return $return;
    }

    foreach ($result as $type) {
        if ($row_cnt > 1) {
            $return[$type['id_tipo']] = $type;
        } else {
            $return[$type['id_tipo']] = $type[reset($rows)];
        }
    }

    return $return;
}


/**
 * Get the interval value of an agent module.
 *
 * If the module interval is not set, the agent interval is returned
 *
 * @param int Id agent module to get the interval value.
 *
 * @return integer Module interval or agent interval if no module interval
 */
function modules_get_interval($id_agent_module)
{
    $interval = (int) db_get_value('module_interval', 'tagente_modulo', 'id_agente_modulo', (int) $id_agent_module);
    if ($interval > 0) {
        return $interval;
    }

    $id_agent = modules_give_agent_id_from_module_id($id_agent_module);
    return (int) agents_get_interval($id_agent);
}


/**
 * Get module type icon.
 *
 * TODO: Create ui_print_moduletype_icon and print the full tag including hover etc.
 *
 * @deprecated Use ui_print_moduletype_icon instead
 *
 * @param int Module type id
 *
 * @return string Icon filename of the given group
 */
function modules_show_icon_type($id_type)
{
    return (string) db_get_value('icon', 'ttipo_modulo', 'id_tipo', $id_type);
}


/**
 * Get agent id from an agent module.
 *
 * @param int Id of the agent module.
 *
 * @return integer The agent id of the given module.
 */
function modules_give_agent_id_from_module_id($id_agent_module)
{
    return (int) db_get_value('id_agente', 'tagente_modulo', 'id_agente_modulo', $id_agent_module);
}


/**
 * Get the status of an agent module.
 *
 * @param int Id agent module to check.
 * @param boolean                      $without_alerts The flag to check only the module, by default false.
 *
 * @return integer Module status. Value 4 means that some alerts assigned to the
 * module were fired.
 */
function modules_get_agentmodule_status($id_agentmodule=0, $without_alerts=false, $metaconsole=false, $id_server=null)
{
    $current_timestamp = get_system_time();

    if ($metaconsole) {
        $server = db_get_row('tmetaconsole_setup', 'id', $id_server);

        if (metaconsole_connect($server) == NOERR) {
            $status_row = db_get_row(
                'tagente_estado',
                'id_agente_modulo',
                $id_agentmodule
            );

            if (!$without_alerts) {
                $times_fired = db_get_value('SUM(times_fired)', 'talert_template_modules', 'id_agent_module', $id_agentmodule);
                if ($times_fired > 0) {
                    switch ($status_row['estado']) {
                        case AGENT_STATUS_WARNING:
                        return AGENT_MODULE_STATUS_WARNING_ALERT;

                        // Alert fired in warning
                            break;
                        case AGENT_STATUS_CRITICAL:
                        return AGENT_MODULE_STATUS_CRITICAL_ALERT;

                        // Alert fired in critical
                            break;
                    }
                }
            }
        }

        metaconsole_restore_db();
    } else {
        $status_row = db_get_row(
            'tagente_estado',
            'id_agente_modulo',
            $id_agentmodule
        );

        if (!$without_alerts) {
            $times_fired = db_get_value(
                'SUM(times_fired)',
                'talert_template_modules',
                'id_agent_module',
                $id_agentmodule
            );

            if ($times_fired > 0) {
                switch ($status_row['estado']) {
                    case AGENT_STATUS_NORMAL:
                    return AGENT_MODULE_STATUS_NORMAL_ALERT;

                        break;
                    case AGENT_STATUS_WARNING:
                    return AGENT_MODULE_STATUS_WARNING_ALERT;

                    // Alert fired in warning
                        break;
                    case AGENT_STATUS_CRITICAL:
                    return AGENT_MODULE_STATUS_CRITICAL_ALERT;

                    // Alert fired in critical
                        break;
                }
            }
        }
    }

    return $status_row['estado'];
}


/**
 * Get the last status of an agent module.
 *
 * @param int Id agent module to check.
 *
 * @return integer Module last status.
 */
function modules_get_agentmodule_last_status($id_agentmodule=0)
{
    $status_row = db_get_row('tagente_estado', 'id_agente_modulo', $id_agentmodule);

    return $status_row['known_status'];
}


/**
 * Get the data by applying the macro.
 *
 * @param string macro unit.
 *
 * @return false or data with applied macro.
 */
function modules_get_unit_macro($data, $macro)
{
    if (modules_is_unit_macro($macro)) {
        $data = human_milliseconds_to_string($data);
        return $data;
    }

    return false;
}


/**
 * Check if it's a unit macro.
 *
 * @param string macro unit.
 *
 * @return false or true.
 */
function modules_is_unit_macro($macro)
{
    if ($macro == '_timeticks_') {
        return true;
    }

    return false;
}


function modules_get_last_contact($id_agentmodule)
{
    return db_get_value(
        'utimestamp',
        'tagente_estado',
        'id_agente_modulo',
        $id_agentmodule
    );
}


/**
 * Get the current value of an agent module.
 *
 * @param int Agent module id.
 *
 * @return integer a numerically formatted value
 */
function modules_get_last_value($id_agentmodule)
{
    return db_get_value(
        'datos',
        'tagente_estado',
        'id_agente_modulo',
        $id_agentmodule
    );
}


/**
 * Get the previous data to the timestamp provided.
 *
 * It's useful to know the first value of a module in an interval,
 * since it will be the last value in the table which has a timestamp
 * before the beginning of the interval. All this calculation is due
 * to the data compression algorithm.
 *
 * @param int Agent module id
 * @param int The timestamp to look backwards from and get the data.
 * @param int 1 if the module has a string type.
 *
 * @return mixed The row of tagente_datos of the last period. False if there were no data.
 */
function modules_get_previous_data($id_agent_module, $utimestamp=0, $string=0)
{
    if (empty($utimestamp)) {
        $utimestamp = time();
    }

    if ($string == 1) {
        $table = 'tagente_datos_string';
    } else {
        $table = 'tagente_datos';
    }

    $sql = sprintf(
        'SELECT * FROM %s 
		WHERE id_agente_modulo = %d 
		AND utimestamp = ( SELECT max(utimestamp) 
							FROM tagente_datos 
							WHERE id_agente_modulo = %d 
							AND utimestamp <= %d )',
        $table,
        $id_agent_module,
        $id_agent_module,
        $utimestamp
    );

    $search_in_history_db = db_search_in_history_db($utimestamp);

    return db_get_row_sql($sql, $search_in_history_db);
}


/**
 * Get the next data to the timestamp provided.
 *
 * @param int Agent module id
 * @param int The timestamp to look backwards from and get the data.
 * @param int 1 if the module has a string type.
 *
 * @return mixed The row of tagente_datos of the last period. False if there were no data.
 */
function modules_get_next_data($id_agent_module, $utimestamp=0, $string=0)
{
    if (empty($utimestamp)) {
        $utimestamp = time();
    }

    if ($string == 1) {
        $table = 'tagente_datos_string';
    } else {
        $table = 'tagente_datos';
    }

    $interval = modules_get_interval($id_agent_module);
    $sql = sprintf(
        'SELECT *
		FROM '.$table.'
		WHERE id_agente_modulo = %d 
			AND utimestamp <= %d 
			AND utimestamp >= %d
		ORDER BY utimestamp ASC',
        $id_agent_module,
        ($utimestamp + $interval),
        $utimestamp
    );

    $search_in_history_db = db_search_in_history_db($utimestamp);

    return db_get_row_sql($sql, $search_in_history_db);
}


/**
 * Get all the values of an agent module in a period of time.
 *
 * @param int Agent module id
 * @param int Period of time to check (in seconds)
 * @param int Top date to check the values. Default current time.
 * @param
 * @param
 * @param string 'ASC' od 'DESC'
 * @param string with a json with parameters to filter data
 *     string object:
 *        value: Text to search
 *        exact: Boolean. True if search exact phrase or false to content
 *
 * @return array The module value and the timestamp
 */
function modules_get_agentmodule_data(
    $id_agent_module,
    $period,
    $date=0,
    $trash=false,
    $conexion=false,
    $order='ASC',
    $freesearch=''
) {
    global $config;

    $module = db_get_row(
        'tagente_modulo',
        'id_agente_modulo',
        $id_agent_module
    );

    if ($date < 1) {
        $date = get_system_time();
    }

    $datelimit = ($date - $period);
    $search_in_history_db = db_search_in_history_db($datelimit);

    switch ($module['id_tipo_modulo']) {
        // generic_data_string
        case 3:
            // remote_tcp_string
        case 10:
            // remote_snmp_string
        case 17:
            // async_string
        case 23:
            // Free search is a json with value and exact modifier
            $freesearch = json_decode($freesearch, true);
            $freesearch_sql = '';
            if (isset($freesearch['value']) && !empty($freesearch['value'])) {
                $freesearch_sql = ' AND datos ';
                if ($freesearch['exact']) {
                    $freesearch_sql .= "='".$freesearch['value']."' ";
                } else {
                    $freesearch_sql .= " LIKE '%".$freesearch['value']."%' ";
                }
            }

            $sql = sprintf(
                'SELECT datos AS data, utimestamp FROM tagente_datos_string
					WHERE id_agente_modulo = %d
					%s
					AND utimestamp > %d	AND utimestamp <= %d
					ORDER BY utimestamp %s',
                $id_agent_module,
                $freesearch_sql,
                $datelimit,
                $date,
                $order
            );
        break;

        // log4x
        case 24:
            $sql = sprintf(
                'SELECT stacktrace AS data, utimestamp
				FROM tagente_datos_log4x
				WHERE id_agente_modulo = %d
					AND utimestamp > %d AND utimestamp <= %d
				ORDER BY utimestamp %s',
                $id_agent_module,
                $datelimit,
                $date,
                $order
            );
        break;

        case 2:
        case 6:
        case 9:
        case 18:
        case 21:
        case 31:
            if ($config['render_proc']) {
                $sql = sprintf(
                    "
					SELECT IF(datos >= 1, '".$config['render_proc_ok']."', '".$config['render_proc_fail']."') as data, utimestamp
					FROM tagente_datos
					WHERE id_agente_modulo = %d
						AND utimestamp > %d AND utimestamp <= %d
					ORDER BY utimestamp %s",
                    $id_agent_module,
                    $datelimit,
                    $date,
                    $order
                );
            } else {
                $sql = sprintf(
                    '
					SELECT datos AS data, utimestamp
					FROM tagente_datos
					WHERE id_agente_modulo = %d
						AND utimestamp > %d AND utimestamp <= %d
					ORDER BY utimestamp %s',
                    $id_agent_module,
                    $datelimit,
                    $date,
                    $order
                );
            }
        break;

        default:
            $sql = sprintf(
                '
				SELECT datos AS data, utimestamp
				FROM tagente_datos
				WHERE id_agente_modulo = %d
					AND utimestamp > %d AND utimestamp <= %d
				ORDER BY utimestamp %s',
                $id_agent_module,
                $datelimit,
                $date,
                $order
            );
        break;
    }

    $values = db_get_all_rows_sql($sql, $search_in_history_db, false, $conexion);

    if ($values === false) {
        return [];
    }

    $module_name = modules_get_agentmodule_name($id_agent_module);
    $agent_id = modules_get_agentmodule_agent($id_agent_module);
    $agent_name = modules_get_agentmodule_agent_name($id_agent_module);
    $module_type = modules_get_agentmodule_type($id_agent_module);

    foreach ($values as $key => $data) {
        $values[$key]['module_name'] = $module_name;
        $values[$key]['agent_id'] = $agent_id;
        $values[$key]['agent_name'] = $agent_name;
        $values[$key]['module_type'] = $module_type;
    }

    if ($search_in_history_db) {
        $datos = [];
        foreach ($values as $key => $value) {
            $utimestamp[$key] = $value['utimestamp'];
        }

        array_multisort($utimestamp, SORT_DESC, $values);
        foreach ($utimestamp as $key => $utimes) {
            $datos[$key] = [
                'utimestamp'  => $utimes,
                'data'        => $values[$key]['data'],
                'module_name' => $values[$key]['module_name'],
                'agent_id'    => $values[$key]['agent_id'],
                'agent_name'  => $values[$key]['agent_name'],
            ];
        }

        $values = $datos;
    }

    return $values;
}


/**
 * This function gets the modulegroup for a given group
 *
 * @param int The group id
 *
 * @return integer The modulegroup id
 */
function modules_get_agentmodule_modulegroup($id_module)
{
    return (int) db_get_value('id_module_group', 'tagente_modulo', 'id_agente_modulo', (int) $id_module);
}


/**
 * Gets all module groups. (General, Networking, System).
 *
 * Module groups are merely for sorting frontend
 *
 * @return array All module groups
 */
function modules_get_modulegroups()
{
    $result = db_get_all_fields_in_table('tmodule_group');
    $return = [];

    if (empty($result)) {
        return $return;
    }

    foreach ($result as $modulegroup) {
        $return[$modulegroup['id_mg']] = $modulegroup['name'];
    }

    return $return;
}


/**
 * Gets a modulegroup name based on the id
 *
 * @param int The id of the modulegroup
 *
 * @return string The modulegroup name
 */
function modules_get_modulegroup_name($modulegroup_id)
{
    if ($modulegroup_id == 0) {
        return false;
    } else {
        return (string) db_get_value('name', 'tmodule_group', 'id_mg', (int) $modulegroup_id);
    }
}


/**
 * Gets a module status an modify the status and title reference variables
 *
 * @param mixed The module data (Necessary $module['datos'] and $module['estado']
 * @param int status reference variable
 * @param string title reference variable
 */
function modules_get_status($id_agent_module, $db_status, $data, &$status, &$title)
{
    $status = STATUS_MODULE_WARNING;
    $title = '';
    global $config;

    // This module is initialized ? (has real data)
    // $module_init = db_get_value ('utimestamp', 'tagente_estado', 'id_agente_modulo', $id_agent_module);
    if ($db_status == AGENT_MODULE_STATUS_NO_DATA) {
        $status = STATUS_MODULE_NO_DATA;
        $title = __('NOT INIT');
    } else if ($db_status == AGENT_MODULE_STATUS_CRITICAL_BAD) {
        $status = STATUS_MODULE_CRITICAL;
        $title = __('CRITICAL');
    } else if ($db_status == AGENT_MODULE_STATUS_WARNING) {
        $status = STATUS_MODULE_WARNING;
        $title = __('WARNING');
    } else if ($db_status == AGENT_MODULE_STATUS_NORMAL) {
        $status = STATUS_MODULE_OK;
        $title = __('NORMAL');
    } else if ($db_status == AGENT_MODULE_STATUS_UNKNOWN) {
        $status = STATUS_AGENT_DOWN;
        $last_status = modules_get_agentmodule_last_status($id_agent_module);
        switch ($last_status) {
            case AGENT_STATUS_NORMAL:
                $title = __('UNKNOWN').' - '.__('Last status').' '.__('NORMAL');
            break;

            case AGENT_STATUS_CRITICAL:
                $title = __('UNKNOWN').' - '.__('Last status').' '.__('CRITICAL');
            break;

            case AGENT_STATUS_WARNING:
                $title = __('UNKNOWN').' - '.__('Last status').' '.__('WARNING');
            break;
        }
    }

    if (is_numeric($data)) {
        $title .= ': '.remove_right_zeros(number_format($data, $config['graph_precision']));
    } else {
        $text = io_safe_output($data);

        // Fixed the data from Selenium Plugin
        if ($text != strip_tags($text)) {
            $text = io_safe_input($text);
        }

        $title .= ': '.substr($text, 0, 42);
    }
}


// Get unknown agents by using the status code in modules
function modules_agents_unknown($module_name)
{
    return db_get_sql(
        "SELECT COUNT( DISTINCT tagente.id_agente)
		FROM tagente_estado, tagente, tagente_modulo
		WHERE tagente.disabled = 0
			AND tagente_estado.utimestamp != 0
			AND tagente_modulo.id_agente_modulo = tagente_estado.id_agente_modulo
			AND tagente_modulo.disabled = 0
			AND tagente_estado.id_agente = tagente.id_agente
			AND tagente_estado.estado = 3
			AND tagente_modulo.nombre = '$module_name'"
    );
}


// Get ok agents by using the status code in modules.
function modules_agents_ok($module_name)
{
    // !!!Query explanation!!!
    // An agent is OK if all its modules are OK
    // The status values are: 0 OK; 1 Critical; 2 Warning; 3 Unkown
    // This query grouped all modules by agents and select the MAX value for status which has the value 0
    // If MAX(estado) is 0 it means all modules has status 0 => OK
    // Then we count the agents of the group selected to know how many agents are in OK status
    return db_get_sql(
        "SELECT COUNT(max_estado)
		FROM (
			SELECT MAX(tagente_estado.estado) as max_estado
			FROM tagente_estado, tagente, tagente_modulo
			WHERE tagente.disabled = 0
				AND tagente_estado.utimestamp != 0
				AND tagente_modulo.id_agente_modulo = tagente_estado.id_agente_modulo
				AND tagente_modulo.disabled = 0
				AND tagente_estado.id_agente = tagente.id_agente
				AND tagente_modulo.nombre = '$module_name'
			GROUP BY tagente.id_agente HAVING max_estado = 0) AS S1"
    );
}


// Get critical agents by using the status code in modules.
function modules_agents_critical($module_name)
{
    // !!!Query explanation!!!
    // An agent is Warning when has at least one module in warning status and nothing more in critical status
    // The status values are: 0 OK; 1 Critical; 2 Warning; 3 Unkown
    // If estado = 1 it means at leas 1 module is in critical status so the agent is critical
    // Then we count the agents of the group selected to know how many agents are in critical status
    return db_get_sql(
        "SELECT COUNT( DISTINCT tagente_estado.id_agente) 
		FROM tagente_estado, tagente, tagente_modulo 
		WHERE tagente.disabled = 0 AND tagente_estado.utimestamp != 0 
			AND tagente_modulo.id_agente_modulo = tagente_estado.id_agente_modulo 
			AND tagente_modulo.disabled = 0 
			AND estado = 1 
			AND tagente_estado.id_agente = tagente.id_agente 
			AND tagente_modulo.nombre = '$module_name'"
    );
}


// Get warning agents by using the status code in modules.
function modules_agents_warning($module_name)
{
    // !!!Query explanation!!!
    // An agent is Warning when has at least one module in warning status and nothing more in critical status
    // The status values are: 0 OK; 1 Critical; 2 Warning; 3 Unkown
    // This query grouped all modules by agents and select the MIN value for status which has the value 0
    // If MIN(estado) is 2 it means at least one module is warning and there is no critical modules
    // Then we count the agents of the group selected to know how many agents are in warning status
    return db_get_sql(
        "SELECT COUNT(min_estado) 
		FROM (SELECT MAX(tagente_estado.estado) as min_estado 
			FROM tagente_estado, tagente, tagente_modulo 
			WHERE tagente.disabled = 0 AND tagente_estado.utimestamp != 0 
				AND tagente_modulo.id_agente_modulo = tagente_estado.id_agente_modulo 
				AND tagente_modulo.disabled = 0 
				AND tagente_estado.id_agente = tagente.id_agente 
				AND tagente_modulo.nombre = '$module_name' 
			GROUP BY tagente.id_agente 
				HAVING min_estado = 2) AS S1"
    );
}


// Get unknown agents by using the status code in modules
function modules_group_agent_unknown($module_group)
{
    return db_get_sql(
        "SELECT COUNT(DISTINCT tagente.id_agente)
		FROM tagente, tagente_modulo
		WHERE tagente.id_agente=tagente_modulo.id_agente
			AND critical_count=0 AND warning_count=0
			AND tagente.disabled = 0
			AND unknown_count>0 AND id_module_group = $module_group"
    );
}


// Get ok agents by using the status code in modules.
function modules_group_agent_ok($module_group)
{
    return db_get_sql(
        "SELECT COUNT(DISTINCT tagente.id_agente)
		FROM tagente, tagente_modulo
		WHERE tagente.id_agente=tagente_modulo.id_agente
			AND normal_count = total_count
			AND tagente.disabled = 0
			AND id_module_group = $module_group"
    );
}


// Get critical agents by using the status code in modules.
function modules_group_agent_critical($module_group)
{
    return db_get_sql(
        "SELECT COUNT(DISTINCT tagente.id_agente)
		FROM tagente, tagente_modulo
		WHERE tagente.id_agente=tagente_modulo.id_agente
			AND tagente.disabled = 0
			AND critical_count > 0 AND id_module_group = $module_group"
    );
}


// Get warning agents by using the status code in modules.
function modules_group_agent_warning($module_group)
{
    return db_get_sql(
        "SELECT COUNT(DISTINCT tagente.id_agente)
		FROM tagente, tagente_modulo
		WHERE tagente.id_agente=tagente_modulo.id_agente
			AND critical_count = 0 AND warning_count > 0
			AND tagente.disabled = 0
			AND id_module_group = $module_group"
    );
}


// Return a base64 encoded JSON document to store module macros inside the database
function modules_get_module_macros_json($macro_names, $macro_values)
{
    $module_macros = [];
    for ($i = 0; $i < count($macro_names); $i++) {
        if (isset($macro_values[$i])) {
            $module_macros[$macro_names[$i]] = $macro_values[$i];
        }
    }

    return base64_encode(json_encode($module_macros));
}


/**
 * Returns the relations between modules.
 *
 * @param array Optional assoc array with parameters.
 * (int) id_agent
 * (int) id_module
 * (bool) disabled_update
 * (string) modules_type: The type of the two modules
 *
 * @return mixed Array with relations between modules. False if there were no data.
 */
function modules_get_relations($params=[])
{
    $id_agent = 0;
    if (isset($params['id_agent'])) {
        $id_agent = $params['id_agent'];
    }

    $id_module = 0;
    if (isset($params['id_module'])) {
        $id_module = $params['id_module'];
    }

    $disabled_update = -1;
    if (isset($params['disabled_update'])) {
        $disabled_update = (int) $params['disabled_update'];
        if ($disabled_update > 1) {
            $disabled_update = 1;
        }
    }

    $modules_type = '';
    if (isset($params['modules_type'])) {
        $modules_type = $params['modules_type'];
    }

    $sql = 'SELECT DISTINCT tmr.id, tmr.module_a, tmr.module_b,
				tmr.disable_update
			FROM tmodule_relationship tmr,
				tagente_modulo tam,
				tagente ta,
				ttipo_modulo ttm
			WHERE ';

    $agent_filter = '';
    if ($id_agent > 0) {
        $agent_filter = sprintf('AND ta.id_agente = %d', $id_agent);
    }

    $module_a_filter = '';
    $module_b_filter = '';
    if ($id_module > 0) {
        $module_a_filter = sprintf('AND tmr.module_a = %d', $id_module);
        $module_b_filter = sprintf('AND tmr.module_b = %d', $id_module);
    }

    $disabled_update_filter = '';
    if ($disabled_update >= 0) {
        $disabled_update_filter = sprintf(
            'AND tmr.disable_update = %d',
            $disabled_update
        );
    }

    $modules_type_filter = '';
    if ($modules_type != '') {
        $modules_type_filter = sprintf(
            "AND (tam.id_tipo_modulo = ttm.id_tipo AND ttm.nombre = '%s')",
            $modules_type
        );
    }

    $sql .= "( (tmr.module_a = tam.id_agente_modulo
					$module_a_filter)
				OR (tmr.module_b = tam.id_agente_modulo
					$module_b_filter) )
				AND tam.id_agente = ta.id_agente
					$agent_filter
				$disabled_update_filter
				$modules_type_filter";

    return db_get_all_rows_sql($sql);
}


/**
 * Check if a relation already exists.
 *
 * @param int First module id.
 * @param mixed (Optional) int The second module id. array The module ids filter.
 *
 * @return boolean True if the relation exists, false otherwise.
 */
function modules_relation_exists($id_module, $id_module_other=false)
{
    if ($id_module_other === false) {
        $sql = sprintf(
            'SELECT id
						FROM tmodule_relationship
						WHERE module_a = %d
							OR module_b = %d',
            $id_module,
            $id_module
        );
    } else if (is_array($id_module_other)) {
        $ids_other = 0;
        if (!empty($id_module_other)) {
            $ids_other = implode(',', $id_module_other);
        }

        $sql = sprintf(
            'SELECT id
						FROM tmodule_relationship
						WHERE (module_a = %d AND module_b IN (%s))
							OR (module_b = %d AND module_a IN (%s))',
            $id_module,
            $ids_other,
            $id_module,
            $ids_other
        );
    } else {
        $sql = sprintf(
            'SELECT id
						FROM tmodule_relationship
						WHERE (module_a = %d AND module_b = %d)
							OR (module_b = %d AND module_a = %d)',
            $id_module,
            $id_module_other,
            $id_module,
            $id_module_other
        );
    }

    return (bool) db_get_row_sql($sql);
}


/**
 * Change the 'disabled_update' value of a relation row.
 *
 * @param int Relation id.
 *
 * @return boolean True if the 'disabled_update' changes to 1, false otherwise.
 */
function modules_add_relation($id_module_a, $id_module_b)
{
    $result = false;

    if (!modules_relation_exists($id_module_a, $id_module_b) && $id_module_a > 0 && $id_module_b > 0) {
        $values = [
            'module_a' => $id_module_a,
            'module_b' => $id_module_b,
        ];
        $result = db_process_sql_insert('tmodule_relationship', $values);
    }

    return $result;
}


/**
 * Change the 'disabled_update' value of a relation row.
 *
 * @param int Relation id.
 *
 * @return boolean True if the 'disabled_update' changes to 1, false otherwise.
 */
function modules_delete_relation($id_relation)
{
    $result = db_process_sql_delete('tmodule_relationship', ['id' => $id_relation]);

    return $result;
}


/**
 * Change the 'disabled_update' value of a relation row.
 *
 * @param int Relation id.
 *
 * @return boolean True if the 'disabled_update' changes to 1, false otherwise.
 */
function modules_change_relation_lock($id_relation)
{
    $old_value = (int) db_get_value('disable_update', 'tmodule_relationship', 'id', $id_relation);
    $new_value = $old_value === 1 ? 0 : 1;

    $result = db_process_sql_update(
        'tmodule_relationship',
        ['disable_update' => $new_value],
        ['id' => $id_relation]
    );

    return ($result !== false ? $new_value : $old_value);
}


/*
 * @return utimestamp with the first contact of the module or first contact before datelimit, false if not-init
 */
function modules_get_first_date($id_agent_module, $datelimit=0)
{
    global $config;

    // check datatype string or normal
    $table = 'tagente_datos';
    $module_type_str = modules_get_agentmodule_type($id_agent_module);
    if (strstr($module_type_str, 'string') !== false) {
        $table = 'tagente_datos_string';
    }

    $search_historydb = false;

    // tagente_estado.first_utimestamp is not valid or is not updated. Scan DBs for first utimestamp
    if ($datelimit > 0) {
        // get last data before datelimit
        $query  = " SELECT max(utimestamp) as utimestamp FROM $table ";
        $query .= " WHERE id_agente_modulo=$id_agent_module ";
        $query .= " AND utimestamp < $datelimit ";
    } else {
        // get first utimestamp
        $query  = " SELECT min(utimestamp) as utimestamp FROM $table ";
        $query .= " WHERE id_agente_modulo=$id_agent_module ";
    }

    // SEARCH ACTIVE DB
    $data = db_get_all_rows_sql($query, $search_historydb);
    if (($data === false) || ($data[0]['utimestamp'] === null) || ($data[0]['utimestamp'] <= 0)) {
        // first utimestamp not found in active database
        // SEARCH HISTORY DB
        $search_historydb = true;
        $data = db_get_all_rows_sql($query, $search_historydb);
    }

    if (($data === false) || ($data[0]['utimestamp'] === null) || ($data[0]['utimestamp'] <= 0)) {
        // Nor active DB nor history DB have the data, the module is not-init
        return [
            'first_utimestamp' => false,
            'search_historydb' => $search_historydb,
        ];
    }

    // The data has been found
    return [
        'first_utimestamp' => $data[0]['utimestamp'],
        'search_historydb' => $search_historydb,
    ];

}


/**
 * Get the unknown time status of a module in a period.
 * If there is more than 1 days between data, there is some unknown time modules
 *
 * @param int id_agent_module.
 * @param int ending interval timestamp
 * @param int interval duration
 *
 * @return integer unknown seconds.
 */
function modules_get_unknown_time($id_agent_module, $date, $period)
{
    // TODO REMOVE THE TIME IN PLANNED DOWNTIME
    if (empty($id_agent_module) || empty($date)) {
        return false;
    }

    // Set initial conditions
    $unknown_seconds = 0;
    $datelimit = ($date - $period);
    $search_in_history_db = db_search_in_history_db($datelimit);

    // Get interval data
    $sql = sprintf(
        'SELECT utimestamp
		FROM tagente_datos
		WHERE id_agente_modulo = %d
			AND utimestamp > %d AND utimestamp <= %d',
        $id_agent_module,
        $datelimit,
        $date
    );
    $sql .= ' ORDER BY utimestamp ASC';
    $interval_data = db_get_all_rows_sql($sql, $search_in_history_db);

    $previous_data = modules_get_previous_data($id_agent_module, $datelimit);

    // All alternatives on first data
    if ($previous_data === false && $interval_data === false) {
        return false;
    } else if ($previous_data !== false && $interval_data === false) {
        if (($date - $previous_data['utimestamp']) <= SECONDS_1DAY) {
            return 0;
        }

        if (($previous_data['utimestamp'] + SECONDS_1DAY) >= $datelimit) {
            return ($date - ($previous_data['utimestamp'] + SECONDS_1DAY));
        } else {
            return $period;
        }
    } else if ($previous_data === false && $interval_data !== false) {
        $first_data = array_shift($interval_data);
        $unknown_seconds += ($first_data['utimestamp'] - $datelimit);
        array_unshift($interval_data, $first_data);
    } else {
        $first_data = array_shift($interval_data);
        $previous_1day = ($previous_data['utimestamp'] + SECONDS_1DAY);
        if ($previous_1day <= $datelimit) {
            $unknown_seconds += ($first_data['utimestamp'] - $datelimit);
        } else if ($previous_1day <= $first_data['utimestamp']) {
            $unknown_seconds += ($first_data['utimestamp'] - $previous_1day);
        }

        array_unshift($interval_data, $first_data);
    }

    // Put utimestamp like last data
    $last_data = modules_get_next_data($id_agent_module, $datelimit);
    $last_data['utimestamp'] = $date;
    array_push($interval_data, $last_data);
    $previous_data = array_shift($interval_data);
    // Check if all datas have data maximum one day before
    foreach ($interval_data as $data) {
        $previous_1day = ($previous_data['utimestamp'] + SECONDS_1DAY);
        if ($previous_1day <= $data['utimestamp']) {
            $unknown_seconds += ($data['utimestamp'] - $previous_1day);
        }

        $previous_data = $data;
    }

    return $unknown_seconds;
}


function modules_get_module_group_status($id_agent, $id_module_group)
{
    $status_return = null;

    $modules = db_get_all_rows_filter(
        'tagente_modulo',
        [
            'id_agente'       => $id_agent,
            'id_module_group' => $id_module_group,
        ]
    );

    if (empty($modules)) {
        $module = [];
    }

    foreach ($modules as $module) {
        $status = modules_get_status($module['id_agente_modulo']);

        // This code is copied from the networkmap old code
        switch ($status) {
            case AGENT_MODULE_STATUS_NORMAL:
                if (is_null($status_return)) {
                    $status_return = AGENT_MODULE_STATUS_NORMAL;
                } else if ($status_return == AGENT_MODULE_STATUS_ALL) {
                    $status_return = AGENT_MODULE_STATUS_NORMAL;
                }
            break;

            case AGENT_MODULE_STATUS_CRITICAL_BAD:
                $status_return = AGENT_MODULE_STATUS_CRITICAL_BAD;
            break;

            case AGENT_MODULE_STATUS_WARNING:
                if (is_null($status_return)) {
                    $status_return = AGENT_MODULE_STATUS_NORMAL;
                } else if ($status_return != AGENT_MODULE_STATUS_CRITICAL_BAD) {
                    $status_return = AGENT_MODULE_STATUS_WARNING;
                }
            break;

            case AGENT_MODULE_STATUS_NO_DATA:
                if (is_null($status_return)) {
                    $status_return = AGENT_MODULE_STATUS_NO_DATA;
                } else if (($status_return == AGENT_MODULE_STATUS_NORMAL)
                    || ($status_return == AGENT_MODULE_STATUS_ALL)
                ) {
                    $status_return = AGENT_MODULE_STATUS_NO_DATA;
                }
            break;

            default:
                $status_return = AGENT_MODULE_STATUS_ALL;
            break;
        }
    }

    return $status_return;
}


function modules_get_modules_name($sql_from, $sql_conditions='', $meta=false)
{
    global $config;

    if (!$meta) {
        // Query to get name of the modules to module name filter combo
        switch ($config['dbtype']) {
            case 'mysql':
            case 'postgresql':
                $sql = 'SELECT distinct(tagente_modulo.nombre)
					'.$sql_from.$sql_conditions;
            break;

            case 'oracle':
                $sql = 'SELECT DISTINCT(tagente_modulo.nombre)'.$sql_from.$sql_conditions;
            break;
        }

        $return = db_get_all_rows_sql($sql);

        return $return;
    } else {
        switch ($config['dbtype']) {
            case 'mysql':
            case 'postgresql':
                $sql = 'SELECT distinct(tagente_modulo.nombre)
					'.$sql_from.$sql_conditions;
            break;

            case 'oracle':
                $sql = 'SELECT DISTINCT(tagente_modulo.nombre)'.$sql_from.$sql_conditions;
            break;
        }

        // For each server defined and not disabled:h
        $servers = db_get_all_rows_sql(
            'SELECT *
			FROM tmetaconsole_setup
			WHERE disabled = 0'
        );

        if ($servers === false) {
            $servers = [];
        }

        $result = [];
        $modules = [];
        foreach ($servers as $server) {
            // If connection was good then retrieve all data server
            if (metaconsole_connect($server) == NOERR) {
                $connection = true;
            } else {
                $connection = false;
            }

            // Get all info for filters of all nodes
            $modules_temp = db_get_all_rows_sql($sql);

            $rows_temp = db_get_all_rows_sql(
                'SELECT distinct name
				FROM tmodule_group
				ORDER BY name'
            );
            $rows_temp = io_safe_output($rows_temp);

            if (!empty($rows_temp)) {
                foreach ($rows_temp as $module_group_key => $modules_group_val) {
                    $rows_temp_processed[$modules_group_val['name']] = $modules_group_val['name'];
                }

                if (is_array($rows_select) && is_array($rows_temp_processed)) {
                    $rows_select = array_unique(array_merge($rows_select, $rows_temp_processed));
                }
            }

            $groups_temp = users_get_groups_for_select(false, 'AR', true, true, false);

            $groups_temp_processed = [];

            foreach ($groups_temp as $group_temp_key => $group_temp_val) {
                $new_key = str_replace('&nbsp;', '', $group_temp_val);
                $groups_temp_processed[$new_key] = $group_temp_val;
            }

            if (!empty($groups_temp_processed)) {
                if (is_array($rows_select) && is_array($rows_temp_processed)) {
                    $groups_select = array_unique(array_merge($groups_select, $groups_temp_processed));
                }
            }

            if (!empty($modules_temp)) {
                $modules = array_merge($modules, $modules_temp);
            }

            metaconsole_restore_db();
        }

        unset($groups_select[__('All')]);
        if (is_array($groups_select)) {
            $key_group_all = array_search(__('All'), $groups_select);
        } else {
            $key_group_all = false;
        }

        if ($key_group_all !== false) {
            unset($groups_select[$key_group_all]);
        }

        return $modules;
    }
}


function modules_get_agentmodule_mininterval($id_agent)
{
    $sql = sprintf('SELECT min(current_interval) min_interval from tagente_estado where id_agente = %d', $id_agent);
    return db_get_row_sql($sql);
}


function modules_get_agentmodule_mininterval_no_async($id_agent)
{
    $sql = 'SELECT COUNT(tae.current_interval) AS num_interval, MIN(tae.current_interval) AS min_interval
					FROM tagente_estado tae
					INNER JOIN tagente_modulo tam ON tae.id_agente_modulo = tam.id_agente_modulo
					INNER JOIN ttipo_modulo ttm ON tam.id_tipo_modulo = ttm.id_tipo where ttm.nombre not like "async%" and tae.id_agente = '.$id_agent.' and tam.disabled = 0 and tae.current_interval != 0';

    return db_get_row_sql($sql);
}


function get_same_modules($agents, $modules)
{
    $modules_to_report = [];
    if ($modules != '') {
        foreach ($modules as $m) {
            $module_name = modules_get_agentmodule_name($m);
            foreach ($agents as $a) {
                $module_in_agent = db_get_value_filter(
                    'id_agente_modulo',
                    'tagente_modulo',
                    [
                        'id_agente' => $a,
                        'nombre'    => $module_name,
                    ]
                );
                if ($module_in_agent) {
                    $modules_to_report[] = $module_in_agent;
                }
            }
        }
    }

    $modules_to_report = array_merge($modules_to_report, $modules);
    $modules_to_report = array_unique($modules_to_report);

    return $modules_to_report;
}


function get_hierachy_modules_tree($modules)
{
    $new_modules = [];

    $new_modules_root = array_filter(
        $modules,
        function ($module) {
            return (isset($module['parent_module_id']) && ($module['parent_module_id'] == 0));
        }
    );

    $new_modules_child = array_filter(
        $modules,
        function ($module) {
            return (isset($module['parent_module_id']) && ($module['parent_module_id'] != 0));
        }
    );

    while (!empty($new_modules_child)) {
        foreach ($new_modules_child as $i => $child) {
            recursive_modules_tree($new_modules_root, $new_modules_child, $i, $child);
        }
    }

    return $new_modules_root;
}


function recursive_modules_tree(&$new_modules, &$new_modules_child, $i, $child)
{
    foreach ($new_modules as $index => $module) {
        if ($module['id_agente_modulo'] == $child['parent_module_id']) {
            $new_modules[$index]['child'][] = $child;
            $new_modules[$index]['have_childs'] = true;
            unset($new_modules_child[$i]);
            break;
        } else if (isset($new_modules[$index]['child'])) {
            recursive_modules_tree($new_modules[$index]['child'], $new_modules_child, $i, $child);
        }
    }
}


function get_dt_from_modules_tree($modules)
{
    $final_modules = [];

    foreach ($modules as $i => $module) {
        $final_modules[$module['id_agente_modulo']] = $module;
        $final_modules[$module['id_agente_modulo']]['deep'] = 0;
        if (isset($modules[$i]['child'])) {
            recursive_get_dt_from_modules_tree($final_modules, $modules[$i]['child'], $final_modules[$module['id_agente_modulo']]['deep']);
        }

        unset($modules[$i]);
    }

    return $final_modules;
}


function recursive_get_dt_from_modules_tree(&$f_modules, $modules, $deep)
{
    foreach ($modules as $i => $module) {
        $f_modules[$module['id_agente_modulo']] = $module;
        $f_modules[$module['id_agente_modulo']]['deep'] = ($deep + 1);
        if (isset($modules[$i]['child'])) {
            recursive_get_dt_from_modules_tree($f_modules, $modules[$i]['child'], $f_modules[$module['id_agente_modulo']]['deep']);
        }
    }
}


/**
 * @brief Get the button with the link to open realtime stats into a new window
 *        Only to native (not satellite discovered) snmp modules.
 *
 * @param  array With all the module info
 * @return string All the HTML code to paint the button
 */
function get_module_realtime_link_graph($module)
{
    global $config;

    // Sometimes some parameters are renamed
    if (!isset($module['id_tipo_modulo'])) {
        $module['id_tipo_modulo'] = $module['module_type'];
    }

    if (!isset($module['nombre'])) {
        $module['nombre'] = $module['module_name'];
    }

    // Avoid to show on metaconsole
    if (is_metaconsole()) {
        return '';
    }

    // Realtime graph is an extension and it should be enabled
    if (!extensions_is_enabled_extension('realtime_graphs.php')) {
        return '';
    }

    // Only to remote_snmp, remote_snmp_proc. snmp_snmp_inc
    if ($module['id_tipo_modulo'] != 15 && $module['id_tipo_modulo'] != 16 && $module['id_tipo_modulo'] != 18) {
        return '';
    }

    // Only version 1, 2 and 2c
    if ($module['tcp_send'] != '1' && $module['tcp_send'] != '2' && $module['tcp_send'] != '2c') {
        return '';
    }

    $params = [
        'graph'          => 'snmp_module',
        'agent_alias'    => urlencode(modules_get_agentmodule_agent_alias($module['id_agente_modulo'])),
        'module_name'    => urlencode($module['nombre']),
        'snmp_address'   => $module['ip_target'],
        'snmp_community' => $module['snmp_community'],
        'snmp_oid'       => $module['snmp_oid'],
        'snmp_ver'       => $module['tcp_send'],
        'hide_header'    => 1,
        'rel_path'       => '../../',
    ];
    // Incremental type
    if ($module['id_tipo_modulo'] == 16) {
        $params['incremental'] = 1;
    }

    $link = 'operation/agentes/realtime_win.php?';
    foreach ($params as $p_key => $p_value) {
        $link .= "$p_key=".urlencode(io_safe_output($p_value)).'&';
    }

    $link = substr($link, 0, -1);

    $win_handle = 'realtime_'.dechex(crc32($module['id_agente_modulo'].$module['nombre']));

    $link_button = '<a href="javascript:winopeng_var(\''.$link.'\',\''.$win_handle.'\', 850, 480)">'.html_print_image(
        'images/realtime_shortcut.png',
        true,
        [
            'border' => '0',
            'alt'    => '',
            'title'  => __('Realtime SNMP graph'),
        ]
    ).'</a>';

    return $link_button;
}


/**
 * @brief Force a module to adopt a determinated status.
 *         WARNING: Only use this function to modules that changes their status
 *             with some user action through the console
 * @param int New status
 * @param int Agent module to force new status
 * @param int Agent id to force state recalculations
 */
function force_set_module_status($status, $id_agent_module, $id_agent)
{
    // Force recalculate counters
    db_process_sql_update(
        'tagente',
        ['update_module_count' => 1],
        ['id_agente' => $id_agent]
    );
    return db_process_sql_update(
        'tagente_estado',
        [
            'estado'            => $status,
            'known_status'      => $status,
            'last_known_status' => $status,
        ],
        ['id_agente_modulo' => $id_agent_module]
    );
}


function modules_get_modules_status($mod_status_id)
{
    $diferent_types = get_priorities();

    $mod_status_desc = '';
    switch ($mod_status_id) {
        case AGENT_MODULE_STATUS_NORMAL:
            $mod_status_desc = __('NORMAL');
        break;

        case AGENT_MODULE_STATUS_CRITICAL_BAD:
            $mod_status_desc = __('CRITICAL');
        break;

        case AGENT_MODULE_STATUS_WARNING:
            $mod_status_desc = __('WARNING');
        break;

        case AGENT_MODULE_STATUS_UNKNOWN:
            $mod_status_desc = __('UNKNOWN');
        break;

        case AGENT_MODULE_STATUS_NOT_INIT:
            $mod_status_desc = __('NOT INIT');
        break;

        case AGENT_MODULE_STATUS_ALL:
            $mod_status_desc = __('ALL');
        break;

        case AGENT_MODULE_STATUS_CRITICAL_ALERT:
            $mod_status_desc = __('CRITICAL');
        break;

        case AGENT_MODULE_STATUS_NO_DATA:
            $mod_status_desc = __('NO DATA');
        break;

        case AGENT_MODULE_STATUS_NORMAL_ALERT:
            $mod_status_desc = __('NORMAL');
        break;

        case AGENT_MODULE_STATUS_NOT_NORMAL:
            $mod_status_desc = __('NOT NORMAL');
        break;

        case AGENT_MODULE_STATUS_WARNING_ALERT:
            $mod_status_desc = __('WARNING');
        break;

        default:
            if (isset($config['text_char_long'])) {
                foreach ($diferent_types as $key => $type) {
                    if ($key == $mod_status_id) {
                        $mod_status_desc = ui_print_truncate_text(
                            $type,
                            $config['text_char_long'],
                            false,
                            true,
                            false
                        );
                    }
                }
            }
        break;
    }

    return $mod_status_desc;
}


function modules_get_counter_by_states($state)
{
    switch ($state) {
        case AGENT_MODULE_STATUS_CRITICAL_ALERT:
        case AGENT_MODULE_STATUS_CRITICAL_BAD:
        return 'critical_count';

        case AGENT_MODULE_STATUS_WARNING_ALERT:
        case AGENT_MODULE_STATUS_WARNING:
        return 'warning_count';

            break;
        case AGENT_MODULE_STATUS_UNKNOWN:
        return 'unknown_count';

        case AGENT_MODULE_STATUS_NO_DATA:
        case AGENT_MODULE_STATUS_NOT_INIT:
        return 'notinit_count';

        case AGENT_MODULE_STATUS_NORMAL_ALERT:
        case AGENT_MODULE_STATUS_NORMAL:
        return 'normal_count';
    }

    // If the state is not an expected state, return condition
    // to not show any data
    return false;
}


function modules_get_state_condition($state, $prefix='tae')
{
    switch ($state) {
        case AGENT_MODULE_STATUS_CRITICAL_ALERT:
        case AGENT_MODULE_STATUS_CRITICAL_BAD:
        return "(
				$prefix.estado = ".AGENT_MODULE_STATUS_CRITICAL_ALERT."
				OR $prefix.estado = ".AGENT_MODULE_STATUS_CRITICAL_BAD.'
			)';

        case AGENT_MODULE_STATUS_WARNING_ALERT:
        case AGENT_MODULE_STATUS_WARNING:
        return "(
				$prefix.estado = ".AGENT_MODULE_STATUS_WARNING_ALERT."
				OR $prefix.estado = ".AGENT_MODULE_STATUS_WARNING.'
			)';

        case AGENT_MODULE_STATUS_UNKNOWN:
        return "$prefix.estado = ".AGENT_MODULE_STATUS_UNKNOWN.' ';

        case AGENT_MODULE_STATUS_NO_DATA:
        case AGENT_MODULE_STATUS_NOT_INIT:
        return "(
				$prefix.estado = ".AGENT_MODULE_STATUS_NO_DATA."
				OR $prefix.estado = ".AGENT_MODULE_STATUS_NOT_INIT.'
			)';

        case AGENT_MODULE_STATUS_NORMAL_ALERT:
        case AGENT_MODULE_STATUS_NORMAL:
        return "(
				$prefix.estado = ".AGENT_MODULE_STATUS_NORMAL_ALERT."
				OR $prefix.estado = ".AGENT_MODULE_STATUS_NORMAL.'
			)';

        case AGENT_MODULE_STATUS_NOT_NORMAL:
        return "(
				$prefix.estado <> ".AGENT_MODULE_STATUS_NORMAL."
				AND $prefix.estado <> ".AGENT_MODULE_STATUS_NORMAL_ALERT.'
			)';
    }

    // If the state is not an expected state, return no condition
    return '1=1';
}<|MERGE_RESOLUTION|>--- conflicted
+++ resolved
@@ -311,7 +311,6 @@
  *
  * @return True if the module was disabled. False if not.
  */
-<<<<<<< HEAD
 function modules_change_disabled($id_agent_module, $new_value = 1) {
 	$id_agent_module = (array) $id_agent_module;
 	
@@ -329,7 +328,7 @@
 		if ($new_value == 1) {
 			alerts_validate_alert_module($id_module);
 		}
-		
+
 		$id_agent_changed[] = modules_get_agentmodule_agent($id_module); 
 		$id_agent_module_changed[] = $id_module;
 	}
@@ -354,52 +353,6 @@
 	else {
 		return ERR_GENERIC;
 	}
-=======
-function modules_change_disabled($id_agent_module, $new_value=1)
-{
-    $id_agent_module = (array) $id_agent_module;
-
-    $id_agent_module_changed = [];
-
-    foreach ($id_agent_module as $id_module) {
-        // If the module is already disabled/enabled ignore
-        $current_disabled = db_get_value(
-            'disabled',
-            'tagente_modulo',
-            'id_agente_modulo',
-            $id_module
-        );
-        if ($current_disabled == $new_value) {
-            continue;
-        }
-
-        $id_agent_changed[] = modules_get_agentmodule_agent($id_module);
-        $id_agent_module_changed[] = $id_module;
-    }
-
-    if (empty($id_agent_module_changed)) {
-        return NOERR;
-    } else {
-        $result = db_process_sql_update(
-            'tagente_modulo',
-            ['disabled' => (int) $new_value],
-            ['id_agente_modulo' => $id_agent_module_changed]
-        );
-    }
-
-    if ($result) {
-        // Change the agent flag to update modules count
-        db_process_sql_update(
-            'tagente',
-            ['update_module_count' => 1],
-            ['id_agente' => $id_agent_changed]
-        );
-
-        return NOERR;
-    } else {
-        return ERR_GENERIC;
-    }
->>>>>>> 1f3fe51f
 }
 
 
