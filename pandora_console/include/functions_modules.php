<?php 

// Pandora FMS - http://pandorafms.com
// ==================================================
// Copyright (c) 2005-2011 Artica Soluciones Tecnologicas
// Please see http://pandorafms.org for full contribution list

// This program is free software; you can redistribute it and/or
// modify it under the terms of the  GNU Lesser General Public License
// as published by the Free Software Foundation; version 2

// This program is distributed in the hope that it will be useful,
// but WITHOUT ANY WARRANTY; without even the implied warranty of
// MERCHANTABILITY or FITNESS FOR A PARTICULAR PURPOSE.  See the
// GNU General Public License for more details.

/**
 * @package Include
 * @subpackage Modules
 */

include_once($config['homedir'] . "/include/functions_agents.php");
include_once($config['homedir'] . '/include/functions_users.php');
include_once($config['homedir'] . '/include/functions_tags.php');

function modules_is_not_init($id_agent_module) {
	$row = db_get_row('tagente_estado', 'id_agente_modulo', $id_agent_module);
	
	if (!$row)
		return true;
		
	if ($row['estado'] == AGENT_MODULE_STATUS_NO_DATA || $row['estado'] == AGENT_MODULE_STATUS_NOT_INIT )
		return true;
	else
		return false;
}

function modules_is_disable_agent($id_agent_module) {
	$sql = "
		SELECT disabled
		FROM tagente
		WHERE id_agente IN (
			SELECT id_agente
			FROM tagente_modulo
			WHERE id_agente_modulo = " . (int)$id_agent_module . ")";
	
	$disabled = db_get_value_sql($sql);
	
	return (bool)$disabled;
}

function modules_is_disable_type_event($id_agent_module = false, $type_event = false) {
	if ($id_agent_module === false) {
		switch ($type_event) {
			case EVENTS_GOING_UNKNOWN:
				return false;
				break;
			case EVENTS_UNKNOWN:
				return false;
				break;
			case EVENTS_ALERT_FIRED:
				return false;
				break;
			case EVENTS_ALERT_RECOVERED:
				return false;
				break;
			case EVENTS_ALERT_CEASED:
				return false;
				break;
			case EVENTS_ALERT_MANUAL_VALIDATION:
				return false;
				break;
			case EVENTS_RECON_HOST_DETECTED:
				return false;
				break;
			case EVENTS_SYSTEM:
				return false;
				break;
			case EVENTS_ERROR:
				return false;
				break;
			case EVENTS_NEW_AGENT:
				return false;
				break;
			case EVENTS_GOING_UP_WARNING:
				return false;
				break;
			case EVENTS_GOING_UP_CRITICAL:
				return false;
				break;
			case EVENTS_GOING_DOWN_WARNING:
				return false;
				break;
			case EVENTS_GOING_DOWN_NORMAL:
				return false;
				break;
			case EVENTS_GOING_DOWN_CRITICAL:
				return false;
				break;
			case EVENTS_GOING_UP_NORMAL:
				return false;
				break;
			case EVENTS_CONFIGURATION_CHANGE:
				return false;
				break;
		}
	}
	
	$disabled_types_event = json_decode(
		db_get_value('disabled_types_event', 'tagente_modulo', 'id_agente_modulo', $id_agent_module),
		true);
	
	if (isset($disabled_types_event[$type_event])) {
		if ($disabled_types_event[$type_event]) {
			return true;
		}
		else {
			return false;
		}
	}
	return false;
}

/**
 * Copy a module defined in an agent to other agent.
 * 
 * This function avoid duplicated by comparing module names.
 * 
 * @param int Source agent module id.
 * @param int Destiny agent id.
 * @param string Forced name to the new module.
 *
 * @return New agent module id on success. Existing module id if it already exists.
 * False on error.
 */
function modules_copy_agent_module_to_agent ($id_agent_module, $id_destiny_agent, $forced_name = false) {
	global $config;
	
	$module = modules_get_agentmodule ($id_agent_module);
	if ($module === false)
		return false;
	
	if ($forced_name !== false)
		$module['nombre'] = $forced_name;
	
	$modules = agents_get_modules ($id_destiny_agent, false,
		array ('nombre' => $module['nombre'], 'disabled' => false));
	
	// The module already exist in the target
	if (! empty ($modules))
		return array_pop (array_keys ($modules));
	
	$modulesDisabled = agents_get_modules ($id_destiny_agent, false,
		array ('nombre' => $module['nombre'], 'disabled' => true));
	
	// If the module exist but disabled, we enable it
	if (!empty($modulesDisabled)) {
		//the foreach have only one loop but extract the array index, and it's id_agente_modulo
		foreach ($modulesDisabled as $id => $garbage) {
			$id_module = $id;
			modules_change_disabled($id_module, 0);
		}
		
		$id_new_module = $id_module;
	}
	else {
		/* PHP copy arrays on assignment */
		$new_module = $module;
		
		/* Rewrite different values */
		$new_module['ip_target'] = agents_get_address ($id_destiny_agent);
		$new_module['policy_linked'] = 0;
		$new_module['id_policy_module'] = 0;
		
		/* Unset numeric indexes or SQL would fail */
		$len = count ($new_module) / 2;
		for ($i = 0; $i < $len; $i++)
			unset ($new_module[$i]);
			
		/* Unset original agent module id */
		unset ($new_module['id_agente_modulo']);
		unset ($new_module['id_agente']);
		
		$id_new_module = modules_create_agent_module($id_destiny_agent,
			$new_module['nombre'], $new_module);
		
		if ($id_new_module === false) {
			return false;
		}
		
	}
	
	// If the module is synthetic we duplicate the operations too
	if ($module['id_modulo'] == 5) {
		$synth_ops = db_get_all_rows_field_filter('tmodule_synth',
			'id_agent_module_target', $module['id_agente_modulo']);
		
		if ($synth_ops === false) {
			$synth_ops = array();
		}
		
		foreach ($synth_ops as $synth_op) {
			unset($synth_op['id']);
			$synth_op['id_agent_module_target'] = $id_new_module;
			switch ($config['dbtype']) {
				case "mysql":
				case "postgresql":
					db_process_sql_insert ('tmodule_synth',
						$synth_op);
					break;
				case "oracle":
					db_process_sql_insert ('tmodule_synth',
						$synth_op, false);
					break;
			}
		}
	}
	
	// Copy module tags
	$source_tags = tags_get_module_tags($id_agent_module);
	
	if ($source_tags ==  false)
		$source_tags = array();
	
	tags_insert_module_tag($id_new_module, $source_tags);
	
	//Added the config data if necesary
	enterprise_include_once('include/functions_config_agents.php');
	
	$id_agente = modules_get_agentmodule_agent($id_agent_module);
	
	if ($module['id_modulo'] == MODULE_DATA) {
		if (enterprise_installed()) {
			if (enterprise_hook('config_agents_has_remote_configuration',array($id_agente))) {
				$result = enterprise_hook(
					'config_agents_copy_agent_module_to_agent',
					array($id_agent_module, $id_new_module));
				if ($result === false)
					return false;
			}
		}
	}
	
	return $id_new_module;
}

/**
 * Enable/Disable a module
 *
 * @param mixed Agent module id to be disabled. Accepts an array with ids.
 * @param integer new value for the field disabled. 0 to enable, 1 to disable
 *
 * @return True if the module was disabled. False if not.
 */
function modules_change_disabled($id_agent_module, $new_value = 1) {
	$id_agent_module = (array) $id_agent_module;
	
	$id_agent_module_changed = array();
	
	foreach ($id_agent_module as $id_module) {
		// If the module is already disabled/enabled ignore
		$current_disabled = db_get_value('disabled', 'tagente_modulo',
			'id_agente_modulo', $id_module);
		if ($current_disabled == $new_value) {
			continue;
		}
		
		$id_agent_changed[] = modules_get_agentmodule_agent($id_module); 
		$id_agent_module_changed[] = $id_module;
	}
	
	if (empty($id_agent_module_changed)) {
		return NOERR;
	}
	else {
		$result = db_process_sql_update('tagente_modulo',
			array('disabled' => (int) $new_value),
			array('id_agente_modulo' => $id_agent_module_changed));
	}
	
	if ($result) {
		// Change the agent flag to update modules count
		db_process_sql_update('tagente',
			array('update_module_count' => 1),
			array('id_agente' => $id_agent_changed));
		
		return NOERR;
	}
	else {
		return ERR_GENERIC;
	}
}
 
/**
 * Deletes a module from an agent.
 *
 * @param mixed Agent module id to be deleted. Accepts an array with ids.
 *
 * @return True if the module was deleted. False if not.
 */
function modules_delete_agent_module ($id_agent_module) {
	if (empty($id_agent_module)) 
		return false;
	
	if (is_array($id_agent_module)) {
		$id_agents = db_get_all_rows_sql(
			sprintf('SELECT id_agente
				FROM tagente_modulo
				WHERE id_agente_modulo IN (%s)
				GROUP BY id_agente',  implode(',', $id_agent_module)));
		
		foreach($id_agents as $k => $v) {
			$id_agents[$k] = $v['id_agente'];
		}
		
		// Update update flags to server side
		db_process_sql (sprintf('UPDATE tagente
			SET update_module_count=1, update_alert_count=1
			WHERE id_agente IN (%s)', implode(',', $id_agents)));
	}
	else {
		// Read module data
		$id_agent = modules_get_agentmodule_agent($id_agent_module);
		
		// Update update flags to server side
		db_process_sql (sprintf('UPDATE tagente
			SET update_module_count=1, update_alert_count=1
			WHERE id_agente = %s', $id_agent));
	}
	
	$where = array ('id_agent_module' => $id_agent_module);
	
	$enterprise_include = enterprise_include_once(
		'include/functions_config_agents.php');
	
	if ($enterprise_include !== ENTERPRISE_NOT_HOOK) {
		if (is_array($id_agent_module)) {
			foreach ($id_agent_module as $id_agent_module_item) {
				config_agents_delete_module_in_conf(
					modules_get_agentmodule_agent($id_agent_module_item),
					modules_get_agentmodule_name($id_agent_module_item));
			}
		}
		else {
			config_agents_delete_module_in_conf(
				modules_get_agentmodule_agent($id_agent_module),
				modules_get_agentmodule_name($id_agent_module));
		}
	}
	
	alerts_delete_alert_agent_module (0, $where);
	
	db_process_sql_delete ('tgraph_source', $where);
	db_process_sql_delete ('treport_content', $where);
	db_process_sql_delete ('tevento',
		array('id_agentmodule' => $id_agent_module));
	$where = array ('id_agente_modulo' => $id_agent_module);
	db_process_sql_delete ('tlayout_data', $where);
	db_process_sql_delete ('tagente_estado', $where);
	db_process_sql_update ('tagente_modulo',
		array ('nombre' => 'delete_pending', 'delete_pending' => 1, 'disabled' => 1),
		$where);
	db_process_sql_delete('ttag_module', $where);
	
	return true;
}

/**
 * Updates a module from an agent.
 *
 * @param mixed Agent module id to be deleted. Accepts an array with ids.
 * @param array Values to update.
 * @param mixed Tag's module array or false.
 * 
 * @return True if the module was updated. False if not.
 */
function modules_update_agent_module ($id, $values,
	$onlyNoDeletePending = false, $tags = false) {
	
	$update_tags = false;
	$return_tag = true;
	if ($tags !== false) {
		$update_tags = true;
		$return_tag = tags_update_module_tag($id, $tags, false, false);
	}
	
	if ($return_tag === false) {
		return ERR_DB;
	}
	
	if (!is_array ($values) || empty ($values)) {
		if ($update_tags) {
			return true;
		}
		else {
			return ERR_GENERIC;
		}
	}
	
	if (isset ($values['nombre'])) {
		if (empty ($values['nombre'])) {
			return ERR_INCOMPLETE;
		}
		
		$id_agent = modules_get_agentmodule_agent($id);
		
		$exists = (bool)db_get_value_filter('id_agente_modulo',
			'tagente_modulo', array('nombre' => $values['nombre'], 'id_agente' => $id_agent, 'id_agente_modulo' => "<>$id"));
		
		if ($exists) {
			return ERR_EXIST;
		}
	}

	if(isset ($values['ip_target'])){
		if($values['ip_target'] == 'force_pri'){
			$sql_agent = "SELECT id_agente FROM tagente_modulo WHERE id_agente_modulo=" .  $id;
			$id_agente = mysql_db_process_sql($sql_agent);
			$values['ip_target'] = agents_get_address ($id_agente);
		}
		elseif($values['ip_target'] == 'custom'){
			$values['ip_target'] = $values['custom_ip_target'];
		}
	}
	unset($values['custom_ip_target']);

	$where = array();
	$where['id_agente_modulo'] = $id;
	if ($onlyNoDeletePending) {
		$where['delete_pending'] = 0;
	}
	
	// Disable action requires a special function
	if (isset($values['disabled'])) {
		$result_disable = modules_change_disabled($id, $values['disabled']);
		
		unset($values['disabled']);
	}
	else {
		$result_disable = true;
	}
	
	$result = @db_process_sql_update ('tagente_modulo', $values, $where);
	
	if ($result == false) {
		if ($result_disable == ERR_GENERIC ){
			return ERR_DB;
		}
		else{
			return true;
		}
	}
	else {
		if ( ERR_GENERIC === $result_disable ){
			return ERR_DB;
		}
		else{
			return true;
		}
	}
}

/**
 * Creates a module in an agent.
 *
 * @param int Agent id.
 * @param int Module name id.
 * @param array Extra values for the module.
 * @param bool Disable the ACL checking, for default false.
 * @param mixed Array with tag's ids or false.
 * 
 * @return New module id if the module was created. False if not.
 */
function modules_create_agent_module ($id_agent, $name, $values = false, $disableACL = false,
	$tags = false) {
	global $config;
	
	if (!$disableACL) {
		if (empty ($id_agent) || ! users_access_to_agent ($id_agent, 'AW'))
			return false;
	}
	
	if (empty ($name)) {
		return ERR_INCOMPLETE;
	}
	
	// Check for non valid characters in module name
	if (mb_ereg_match('[\xc2\xa1\xc2\xbf\xc3\xb7\xc2\xba\xc2\xaa]', io_safe_output($name)) !== false) {
		return ERR_GENERIC;
	}
	
	if (! is_array ($values))
		$values = array ();
	$values['nombre'] = $name;
	$values['id_agente'] = (int) $id_agent;
	
	$exists = (bool)db_get_value_filter('id_agente_modulo', 'tagente_modulo', array('nombre' => $name, 'id_agente' => (int)$id_agent));
	
	if ($exists) {
		return ERR_EXIST;
	}
	
	// Encrypt passwords
	if (isset ($values['plugin_pass'])) {
		$values['plugin_pass'] = io_input_password($values['plugin_pass']);
	}

	// Encrypt SNMPv3 passwords
	if (isset ($values['id_tipo_modulo']) && ($values['id_tipo_modulo'] >= 15 && $values['id_tipo_modulo'] <= 18) &&
		isset ($values['tcp_send']) && ($values['tcp_send'] == 3) &&
		isset ($values['custom_string_2'])) {
		$values['custom_string_2'] = io_input_password($values['custom_string_2']);
	}

	$id_agent_module = db_process_sql_insert ('tagente_modulo', $values);
	
	if ($id_agent_module === false)
		return ERR_DB;
	
	$return_tag = true;
	if (($tags !== false) || (empty($tags)))
		$return_tag = tags_insert_module_tag ($id_agent_module, $tags);
	
	if ($return_tag === false) {
		db_process_sql_delete ('tagente_modulo',
			array ('id_agente_modulo' => $id_agent_module));
		
		return ERR_DB;
	}
	
	if (isset ($values['id_tipo_modulo'])
		&& ($values['id_tipo_modulo'] == 21 || $values['id_tipo_modulo'] == 22 || $values['id_tipo_modulo'] == 23)) {
		// Async modules start in normal status
		$status = AGENT_MODULE_STATUS_NORMAL;
	}
	else {
		// Sync modules start in unknown status
		$status = AGENT_MODULE_STATUS_NO_DATA;
	}
	switch ($config["dbtype"]) {
		case "mysql":
			$result = db_process_sql_insert ('tagente_estado',
				array ('id_agente_modulo' => $id_agent_module,
					'datos' => 0,
					'timestamp' => '01-01-1970 00:00:00',
					'estado' => $status,
					'known_status' => $status,
					'id_agente' => (int) $id_agent,
					'utimestamp' => 0,
					'status_changes' => 0,
					'last_status' => $status,
					'last_known_status' => $status
				));
			break;
		case "postgresql":
			$result = db_process_sql_insert ('tagente_estado',
				array ('id_agente_modulo' => $id_agent_module,
					'datos' => 0,
					'timestamp' => null,
					'estado' => $status,
					'known_status' => $status,
					'id_agente' => (int) $id_agent,
					'utimestamp' => 0,
					'status_changes' => 0,
					'last_status' => $status,
					'last_known_status' => $status
				));
			break;
		case "oracle":
			$result = db_process_sql_insert ('tagente_estado',
				array ('id_agente_modulo' => $id_agent_module,
					'datos' => 0,
					'timestamp' => '#to_date(\'1970-01-01 00:00:00\', \'YYYY-MM-DD HH24:MI:SS\')',
					'estado' => $status,
					'known_status' => $status,
					'id_agente' => (int) $id_agent,
					'utimestamp' => 0,
					'status_changes' => 0,
					'last_status' => $status,
					'last_known_status' => $status
				));
			break;
	}
	
	if ($result === false) {
		db_process_sql_delete ('tagente_modulo',
			array ('id_agente_modulo' => $id_agent_module));
		
		return ERR_DB;
	}
	
	// Update module status count if the module is not created disabled
	if (!isset ($values['disabled']) || $values['disabled'] == 0) {
		if ($status == 0) {
			db_process_sql ('UPDATE tagente SET total_count=total_count+1, normal_count=normal_count+1 WHERE id_agente=' . (int)$id_agent);
		}
		else {
			db_process_sql ('UPDATE tagente SET total_count=total_count+1, notinit_count=notinit_count+1 WHERE id_agente=' . (int)$id_agent);		
		}
	}
	
	return $id_agent_module;
}

/**
 * Gets all the agents that have a module with a name given.
 *
 * @param string Module name.
 * @param int Group id of the agents. False will be any group.
 * @param array Extra filter.
 * @param mixed Fields to be returned. All agents field by default
 * @param bool Flag to search agents in child groups.
 *
 * @return array All the agents which have a module with the name given.
 */
function modules_get_agents_with_module_name ($module_name, $id_group, $filter = false, $fields = 'tagente.*', $childGroups = false) {
	if (empty ($module_name))
		return false;
	
	if (! is_array ($filter))
		$filter = array ();
	$filter[] = 'tagente_modulo.id_agente = tagente.id_agente';
	$filter['tagente_modulo.nombre'] = $module_name;
	$filter['tagente.id_agente'] = array_keys (agents_get_group_agents ($id_group, false, "none", false, $childGroups));
	
	return db_get_all_rows_filter ('tagente, tagente_modulo',
		$filter, $fields);
}

//
// This are functions to format the data
//

/**
 * Formats time data to tiemstamp format.
 *
 * @param numeric Numeric data.
 *
 * @return string HTML Code with data time with timestamp format.
 */
function modules_format_time($ts)
{
	return ui_print_timestamp ($ts, true, array("prominent" => "comparation"));
}

/**
 * Formats module data.
 *
 * @param variant Numeric or string data.
 *
 * @return variant Module data formated.
 */
function modules_format_data($data)
{
	if (is_numeric ($data)) {
		$data = format_numeric($data, 2);
	}
	else {
		$data = io_safe_input ($data);
	}
	return $data;
}

/**
 * Formats verbatim to string data.
 *
 * @param string String data.
 *
 * @return string HTML string data with verbatim format.
 */
function modules_format_verbatim($data) {
	// We need to replace \n by <br> to create a "similar" output to
	// information recolected in logs.
	$data2 = preg_replace ("/\\n/", "<br>", $data);
	return "<span style='font-size:10px;'>" . $data2 . "</span>";
}

/**
 * Formats data time to timestamp format.
 *
 * @param int Data time.
 *
 * @return int Data time with timestamp format.
 */
function modules_format_timestamp($ts)
{
	global $config;
	
	// This returns data with absolute user-defined timestamp format
	// and numeric by data managed with 2 decimals, and not using Graph format 
	// (replacing 1000 by K and 1000000 by G, like version 2.x
	return date ($config["date_format"], $ts);
}

/**
 * Writes HTML code to perform delete module action for a particular module.
 *
 * @param int Id of the module.
 *
 * @return string HTML code to perform delete action.
 */
function modules_format_delete($id)
{
	global $period, $module_id, $config, $group;
	
	$txt = "";
	
	if (check_acl ($config['id_user'], $group, "AW") ==1) {
		$txt = '<a href="index.php?sec=estado&sec2=operation/agentes/datos_agente&period='.$period.'&id='.$module_id.'&delete='.$id.'">' . html_print_image("images/cross.png", true, array("border" => '0')) . '</a>';
	}
	return $txt;
}

/**
 * Writes HTML code to perform delete string module action for a particular module.
 *
 * @param int Id of the module.
 *
 * @return string HTML code to perform delete action.
 */
function modules_format_delete_string($id)
{
	global $period, $module_id, $config, $group;
	
	$txt = "";
	
	if (check_acl ($config['id_user'], $group, "AW") ==1) {
		$txt = '<a href="index.php?sec=estado&sec2=operation/agentes/datos_agente&period='.$period.'&id='.$module_id.'&delete_string='.$id.'">' . html_print_image("images/cross.png", true, array("border" => '0')) . '</a>';
	}
	return $txt;
}

/**
 * Writes HTML code to perform delete log4x module action for a particular module.
 *
 * @param int Id of the module.
 *
 * @return string HTML code to perform delete action.
 */
function modules_format_delete_log4x($id)
{
	global $period, $module_id, $config, $group;
	
	$txt = "";
	
	if (check_acl ($config['id_user'], $group, "AW") ==1) {
		$txt = '<a href="index.php?sec=estado&sec2=operation/agentes/datos_agente&period='.$period.'&id='.$module_id.'&delete_log4x='.$id.'">' . html_print_image("images/cross.png", true, array("border" => '0')) . '</a>';
	}
	
	return $txt;
}

/**
 * Get a single module information.
 *
 * @param int agentmodule id to get.
 *
 * @return array An array with module information
 */
function modules_get_agentmodule ($id_agentmodule) {
	global $config;
	
	switch ($config['dbtype']) {
		case "mysql":
		case "postgresql": 
			return db_get_row ('tagente_modulo', 'id_agente_modulo', (int) $id_agentmodule);
			break;
		case "oracle":
			$fields = db_get_all_rows_filter('USER_TAB_COLUMNS',
				'TABLE_NAME = \'TAGENTE_MODULO\' AND COLUMN_NAME <> \'MAX_CRITICAL\' AND COLUMN_NAME <> \'MIN_CRITICAL\' AND COLUMN_NAME <> \'POST_PROCESS\' AND COLUMN_NAME <> \'MAX_WARNING\' AND COLUMN_NAME <> \'MIN_WARNING\'', 'COLUMN_NAME');
			foreach ($fields as $field) {
				$fields_[] = $field['column_name'];
			}
			$fields = implode(',', $fields_);
			
			$result = db_process_sql("
				SELECT TO_NUMBER(MAX_CRITICAL) as max_critical,
					TO_NUMBER(MIN_CRITICAL) as min_critical,
					TO_NUMBER(MAX_WARNING) as max_warning,
					TO_NUMBER(MIN_WARNING) as  min_warning,
					TO_NUMBER(POST_PROCESS) as post_process,
					" . $fields . "
				FROM tagente_modulo
				WHERE id_agente_modulo = " . $id_agentmodule);
			
			return $result[0];
			break;
	}
}

function modules_get_table_data($id_agent_module) {
	$id_type = db_get_value('id_tipo_modulo',
		'tagente_modulo', 'id_agente_modulo', $id_agent_module);
	
	$name_type = db_get_value('nombre', 'ttipo_modulo', 'id_tipo', $id_type);
	
	$chunks = explode('_', $name_type);
	$subtype = end($chunks);
	
	
	switch ($subtype) {
		case 'data':
		case 'proc':
		case 'icmp':
		case 'tcp':
		case 'snmp':
		case 'inc':
			// Numeric
			return "tagente_datos";
			break;
		case 'log4x':
			// Log4x
			return "tagente_datos_log4x";
			break;
		case 'string':
			// String
			return "tagente_datos_string";
			break;
		default:
			return null;
			break;
	}
}

function modules_get_raw_data($id_agent_module, $date_init, $date_end) {
	$table = modules_get_table_data($id_agent_module);
	
	$datelimit = $date_init - $date_end;
	$search_in_history_db = db_search_in_history_db($datelimit);
	
	$data = db_get_all_rows_sql('
		SELECT *
		FROM ' . $table . '
		WHERE id_agente_modulo = ' . $id_agent_module . '
			AND utimestamp >= ' . $date_init . '
			AND utimestamp <= ' . $date_end, $search_in_history_db);
	
	return $data;
}

function modules_get_agent_group($id_agent_module) {
	$return = false;
	
	$id_agent = modules_get_agentmodule_agent(
		$id_agent_module);
	
	if (!empty($id_agent)) {
		$return = agents_get_agent_group($id_agent);
	}
	
	return $return;
}

/**
 * Check the module exists in the DB.
 * 
 * @param int $id_agentmodule The agent id.
 * @param boolean $show_disabled Show the agent found althought it is disabled. By default false.
 * 
 * @return boolean The result to check if the agent is in the DB.
 */
function modules_check_agentmodule_exists($id_agentmodule, $show_disabled = true) {
	$module = db_get_row_filter('tagente_modulo',
		array('id_agente_modulo' => $id_agentmodule, 'disabled' => !$show_disabled));
	
	if (!empty($module)) {
		if ($module['delete_pending'])
			return false;
		else
			return true;
	}
	else {
		return false;
	}
}

/**
 * Get a id of module from his name and the agent id
 *
 * @param string agentmodule name to get.
 * @param int agent id.
 *
 * @return int the agentmodule id
 */
function modules_get_agentmodule_id ($agentmodule_name, $agent_id) {
	return db_get_row_filter ('tagente_modulo',
		array('nombre' => $agentmodule_name,
			'id_agente' => $agent_id, 'delete_pending' => 0));
}

/**
 * Get a if a module is init.
 *
 * @param int $agentmodule Id to get.
 * @param bool $metaconsole Flag to extract the data for metaconsole, by default false.
 * @param int $id_server Id of children console.
 *
 * @return bool true if is init and false if is not init
 */
function modules_get_agentmodule_is_init ($id_agentmodule, $metaconsole = false, $id_server = null) {
	
	if ($metaconsole) {
		$server = db_get_row('tmetaconsole_setup', 'id', $id_server);
		
		if (metaconsole_connect($server) == NOERR) {
			$result = db_get_row_filter ('tagente_estado',
				array('id_agente_modulo' => $id_agentmodule),
				'utimestamp');
		}
		metaconsole_restore_db();
	}
	else {
		$result = db_get_row_filter ('tagente_estado',
			array('id_agente_modulo' => $id_agentmodule),
			'utimestamp');
	}
	
	return (bool)$result['utimestamp'];
}

/**
 * Get the number of all agent modules in the database
 *
 * @param mixed Array of integers with agent(s) id or a single agent id. Default
 * value will select all.
 *
 * @return int The number of agent modules
 */
function modules_get_agent_modules_count ($id_agent = 0) {
	//Make sure we're all int's and filter out bad stuff
	$id_agent = safe_int ($id_agent, 1);
	
	if (empty ($id_agent)) {
		//If the array proved empty or the agent is less than 1 (eg. -1)
		$filter = '';
	}
	else {
		$filter = sprintf (" WHERE id_agente IN (%s)", implode (",", (array) $id_agent));
	}
	
	return (int) db_get_sql ("SELECT COUNT(*)
		FROM tagente_modulo" . $filter);
}

/**
 * Get the name of a module type
 *
 * @param int $id_type Type id
 *
 * @return string The name of the given type.
 */
function modules_get_type_name ($id_type) {
	return (string) db_get_value ('nombre',
		'ttipo_modulo', 'id_tipo', (int) $id_type);
}

/**
 * Get the id of a module type
 *
 * @param int $id_type Type id
 *
 * @return string The name of the given type.
 */
function modules_get_type_id($name_type) {
	return (int) db_get_value ('id_tipo',
		'ttipo_modulo', 'nombre', $name_type);
}

/**
 * Know if a module type is a string or not
 *
 * @param int $id_type Type id
 *
 * @return bool true if string. false if not
 */
function modules_is_string_type ($id_type) {
	$type_name = modules_get_type_name($id_type);
	
	return (bool)preg_match('/_string$/', $type_name);
}

function modules_is_string($id_agentmodule) {
	$id_type = db_get_value('id_tipo_modulo',
		'tagente_modulo', 'id_agente_modulo',
		(int) $id_agentmodule);
	
	return modules_is_string_type($id_type);
}

/**
 * Get the icon of a module type
 *
 * @param int $id_type Type id
 *
 * @return string The name of the icon.
 */
function modules_get_type_icon ($id_type) {
	return (string) db_get_value ('icon', 'ttipo_modulo', 'id_tipo',
		(int) $id_type);
}

/**
 * Get agent id of an agent module.
 *
 * @param int $id_agentmodule Agent module id.
 *
 * @return int The id of the agent of given agent module
 */
function modules_get_agentmodule_agent ($id_agentmodule) {
	return (int) db_get_value ('id_agente', 'tagente_modulo',
		'id_agente_modulo', (int) $id_agentmodule);
}

/**
 * Get agent name of an agent module.
 *
 * @param int $id_agente_modulo Agent module id.
 *
 * @return string The name of the given agent module.
 */
function modules_get_agentmodule_agent_name ($id_agentmodule) {
	// Since this is a helper function we don't need to do casting
	return (string) agents_get_name (modules_get_agentmodule_agent ($id_agentmodule));
}

/**
 * Get agent alias of an agent module.
 *
 * @param int $id_agente_modulo Agent module id.
 *
 * @return string The alias of the given agent module.
 */
function modules_get_agentmodule_agent_alias ($id_agentmodule) {
	// Since this is a helper function we don't need to do casting
	return (string) agents_get_alias (modules_get_agentmodule_agent ($id_agentmodule));
}

/**
 * Get the module name of an agent module.
 *
 * @param int $id_agente_modulo Agent module id.
 *
 * @return string Name of the given agent module.
 */
function modules_get_agentmodule_name ($id_agente_modulo) {
	return (string) db_get_value ('nombre', 'tagente_modulo', 'id_agente_modulo', (int) $id_agente_modulo);
}

/**
 * Get the module descripcion of an agent module.
 *
 * @param int $id_agente_modulo Agent module id.
 *
 * @return string descripcion of the given agent module.
 */
function modules_get_agentmodule_descripcion ($id_agente_modulo) {
	return (string) db_get_value ('descripcion', 'tagente_modulo', 'id_agente_modulo', (int) $id_agente_modulo);
}

/**
 * Get the module type of an agent module.
 *
 * @param int $id_agentmodule Agent module id.
 *
 * @return string Module type of the given agent module.
 */
function modules_get_agentmodule_type ($id_agentmodule, $metaconsole = false, $id_server = null) {
	
	if ($metaconsole) {
		$server = db_get_row('tmetaconsole_setup', 'id', $id_server);
		
		$return = db_get_value ('id_tipo_modulo',
			'tagente_modulo', 'id_agente_modulo', (int) $id_agentmodule);
		
		metaconsole_restore_db();
	}
	else {
		$return = db_get_value ('id_tipo_modulo',
			'tagente_modulo', 'id_agente_modulo', (int) $id_agentmodule);
	}
	
	return (int) $return;
}

/**
 * Get the module kind (dataserver, networkserver...) of an agent module.
 *
 * @param int $id_agentmodule Agent module id.
 *
 * @return string Module kind of the given agent module.
 */
function modules_get_agentmodule_kind($id_agentmodule) {
	$id_modulo = (int) db_get_value ('id_modulo',
		'tagente_modulo', 'id_agente_modulo', (int) $id_agentmodule);
	
	switch($id_modulo) {
		case MODULE_DATA:
			return 'dataserver';
			break;
		case MODULE_NETWORK:
		case MODULE_SNMP:
			return 'networkserver';
			break;
		case MODULE_PLUGIN:
			return 'pluginserver';
			break;
		case MODULE_PREDICTION:
			return 'predictionserver';
			break;
		case MODULE_WMI:
			return 'wmiserver';
			break;
		case MODULE_WEB:
			return 'webserver';
			break;
		default:
			return 'other';
			break;
	}
}

/**
 * Get the unit of an agent module.
 *
 * @param int $id_agente_module Agent module id.
 *
 * @return string Module unit of the given agent module.
 */
function modules_get_unit ($id_agente_modulo) {
	return $unit = (string) db_get_value ('unit', 'tagente_modulo', 'id_agente_modulo', (int) $id_agente_modulo);
}

function modules_get_interfaces($id_agent, $fields_param = false) {
	$return = array();
	
	$fields = $fields_param;
	if ($fields !== false) {
		if (is_array($fields)) {
			$fields[] = 'id_tipo_modulo';
		}
	}
	
	$modules = db_get_all_rows_filter('tagente_modulo',
		array('id_agente' => $id_agent), $fields);
	
	if (empty($modules))
		$modules = array();
	
	foreach ($modules as $module) {
		//18 = remote_snmp_proc
		//6 = remote_icmp_proc
		if ($module['id_tipo_modulo'] == 18) {
			
			if ($fields_param !== false) {
				if (is_array($fields_param)) {
					if (in_array('id_tipo_modulo', $fields) !== false) {
						unset($module['id_tipo_modulo']);
					}
				}
			}
			
			$return[] = $module;
		}
	}
	
	return $return;
}

/**
 * Get all the times a monitor went down during a period.
 *
 * @param int $id_agent_module Agent module of the monitor.
 * @param int $period Period timed to check from date
 * @param int $date Date to check (now by default)
 *
 * @return int The number of times a monitor went down.
 */
function modules_get_monitor_downs_in_period ($id_agent_module, $period, $date = 0) {
	global $config;
	
	if ($date == 0) {
		$date = get_system_time ();
	}
	$datelimit = $date - $period;
	
	switch ($config["dbtype"]) {
		case "mysql":
			$sql = sprintf ("SELECT COUNT(`id_agentmodule`)
				FROM `tevento`
				WHERE
					`event_type` = 'monitor_down' 
					AND `id_agentmodule` = %d 
					AND `utimestamp` > %d 
					AND `utimestamp` <= %d",
				$id_agent_module, $datelimit, $date);
			break;
		case "postgresql":
			$sql = sprintf ("SELECT COUNT(\"id_agentmodule\")
				FROM \"tevento\"
				WHERE
					\"event_type\" = 'monitor_down' 
					AND \"id_agentmodule\" = %d 
					AND \"utimestamp\" > %d 
					AND \"utimestamp\" <= %d",
				$id_agent_module, $datelimit, $date);
			break;
		case "oracle":
			$sql = sprintf ("SELECT COUNT(id_agentmodule)
				FROM tevento
				WHERE
					event_type = 'monitor_down' 
					AND id_agentmodule = %d 
					AND utimestamp > %d 
					AND utimestamp <= %d",
				$id_agent_module, $datelimit, $date);
			break;
	}
	
	return db_get_sql ($sql);
}

/**
 * Get the last time a monitor went down during a period.
 *
 * @param int $id_agent_module Agent module of the monitor.
 * @param int $period Period timed to check from date
 * @param int $date Date to check (now by default)
 *
 * @return int The last time a monitor went down.
 */
function modules_get_last_down_timestamp_in_period ($id_agent_module, $period, $date = 0) {
	global $config;	
	
	if ($date == 0) {
		$date = get_system_time ();
	}
	$datelimit = $date - $period;
	
	switch ($config["dbtype"]) {
		case "mysql":
			$sql = sprintf ("SELECT MAX(`timestamp`)
				FROM `tevento`
				WHERE event_type = 'monitor_down' 
					AND `id_agentmodule` = %d 
					AND `utimestamp` > %d 
					AND `utimestamp` <= %d",
				$id_agent_module, $datelimit, $date);
			break;
		case "postgresql":
			$sql = sprintf ("SELECT MAX(\"timestamp\")
				FROM \"tevento\"
				WHERE event_type = 'monitor_down' 
					AND \"id_agentmodule\" = %d 
					AND \"utimestamp\" > %d 
					AND \"utimestamp\" <= %d",
				$id_agent_module, $datelimit, $date);
			break;
		case "oracle":
			$sql = sprintf ("SELECT MAX(timestamp)
				FROM tevento
				WHERE event_type = 'monitor_down' 
					AND id_agentmodule = %d 
					AND utimestamp > %d 
					AND utimestamp <= %d",
				$id_agent_module, $datelimit, $date);
			break;
	}
	
	return db_get_sql ($sql);
}

/**
 * Get all the monitors defined in an group.
 *
 * @param int $id_group Group id to get all the monitors.
 *
 * @return array An array with all the monitors defined in the group (tagente_modulo).
 */
function modules_get_monitors_in_group ($id_group) {
	global $config;
	
	if ($id_group <= 0) {
		//We select all groups the user has access to if it's 0 or -1
		global $config;
		$id_group = array_keys (users_get_groups ($config['id_user']));
	}
	
	if (is_array ($id_group)) {
		$id_group = implode (",",$id_group);
	}
	
	switch ($config["dbtype"]) {
		case "mysql":
			$sql = sprintf ("SELECT `tagente_modulo`.*
				FROM `tagente_modulo`, `ttipo_modulo`, `tagente`
				WHERE `id_tipo_modulo` = `id_tipo` 
					AND `tagente`.`id_agente` = `tagente_modulo`.`id_agente` 
					AND `ttipo_modulo`.`nombre` LIKE '%%_proc' 
					AND `tagente`.`id_grupo` IN (%s)
				ORDER BY `tagente`.`nombre`", $id_group);
			break;
		case "postgresql":
		case "oracle":
			$sql = sprintf ("SELECT tagente_modulo.*
				FROM tagente_modulo, ttipo_modulo, tagente
				WHERE id_tipo_modulo = id_tipo 
					AND tagente.id_agente = tagente_modulo.id_agente 
					AND ttipo_modulo.nombre LIKE '%%_proc' 
					AND tagente.id_grupo IN (%s)
				ORDER BY tagente.nombre", $id_group);
			break;
	}
	
	return db_get_all_rows_sql ($sql);
}

/**
 * Get all the modules defined in an group.
 *
 * @param int $id_group Group id to get all the modules.
 *
 * @return array An array with all the modules defined in the group (tagente_modulo).
 */
function modules_get_modules_in_group ($id_group) {
	global $config;
	
	if ($id_group <= 0) {
		//We select all groups the user has access to if it's 0 or -1
		global $config;
		$id_group = array_keys (users_get_groups ($config['id_user']));
	}
	
	if (is_array ($id_group)) {
		$id_group = implode (",",$id_group);
	}
	
	switch ($config["dbtype"]) {
		case "mysql":
			$sql = sprintf ("SELECT `tagente_modulo`.*
				FROM `tagente_modulo`, `ttipo_modulo`, `tagente`
				WHERE `id_tipo_modulo` = `id_tipo` 
					AND `tagente`.`id_agente` = `tagente_modulo`.`id_agente` 
					AND `tagente`.`id_grupo` IN (%s)
				ORDER BY `tagente`.`nombre`", $id_group);
			break;
		case "postgresql":
		case "oracle":
			$sql = sprintf ("SELECT tagente_modulo.*
				FROM tagente_modulo, ttipo_modulo, tagente
				WHERE id_tipo_modulo = id_tipo 
					AND tagente.id_agente = tagente_modulo.id_agente 
					AND tagente.id_grupo IN (%s)
				ORDER BY tagente.nombre", $id_group);
			break;
	}
	
	return db_get_all_rows_sql ($sql);
}

/**
 * Get all the monitors defined in an agent.
 *
 * @param int $id_agent Agent id to get all the monitors.
 *
 * @return array An array with all the monitors defined (tagente_modulo).
 */
function modules_get_monitors_in_agent ($id_agent) {
	global $config;
	
	switch ($config["dbtype"]) {
		case "mysql":
			$sql = sprintf ("SELECT `tagente_modulo`.*
				FROM `tagente_modulo`, `ttipo_modulo`, `tagente`
				WHERE `id_tipo_modulo` = `id_tipo`
					AND `tagente`.`id_agente` = `tagente_modulo`.`id_agente`
					AND `ttipo_modulo`.`nombre` LIKE '%%_proc'
					AND `tagente`.`id_agente` = %d", $id_agent);
			break;
		case "postgresql":
		case "oracle":
			$sql = sprintf ("SELECT tagente_modulo.*
				FROM tagente_modulo, ttipo_modulo, tagente
				WHERE id_tipo_modulo = id_tipo
					AND tagente.id_agente = tagente_modulo.id_agente
					AND ttipo_modulo.nombre LIKE '%%_proc'
					AND tagente.id_agente = %d", $id_agent);
			break;
	}
	
	return db_get_all_rows_sql ($sql);
}

/**
 * Get all the monitors down during a period of time.
 *
 * @param array $monitors An array with all the monitors to check. Each
 * element of the array must be a dictionary.
 * @param int $period Period of time to check the monitors.
 * @param int $date Beginning date to check the monitors.
 *
 * @return array An array with all the monitors that went down in that
 * period of time.
 */
function modules_get_monitors_down ($monitors, $period = 0, $date = 0) {
	$monitors_down = array ();
	
	if (empty ($monitors))
		return $monitors_down;
	
	foreach ($monitors as $monitor) {
		$down = modules_get_monitor_downs_in_period ($monitor['id_agente_modulo'], $period, $date);
		if ($down > 0)
		array_push ($monitors_down, $monitor);
	}
	
	return $monitors_down;
}

/**
 * Get the module type name (type = generic_data, remote_snmp, ...)
 *
 * @param int $id_type Type id
 *
 * @return string Name of the given type.
 */
function modules_get_moduletype_name ($id_type) {
	return (string) db_get_value ('nombre', 'ttipo_modulo', 'id_tipo', (int) $id_type);
}

/**
 * Get the module type description
 *
 * @param int $id_type Type id
 *
 * @return string Description of the given type.
 */
function modules_get_moduletype_description ($id_type) {
	return (string) db_get_value ('descripcion', 'ttipo_modulo', 'id_tipo', (int) $id_type);
}

/**
 * Returns an array with all module types (default) or if "remote" or "agent"
 * is passed it will return only remote (ICMP, SNMP, TCP...) module types
 * otherwise the full list + the column you specify
 *
 * @param string Specifies which type to return (will return an array with id's)
 * @param string Which rows to select (defaults to nombre)
 *
 * @return array Either the full table or if a type is specified, an array with id's
 */
function modules_get_moduletypes ($type = "all", $rows = "nombre") {
	$return = array ();
	$rows = (array) $rows; //Cast as array
	$row_cnt = count ($rows);
	if ($type == "remote") {
		return array_merge (range (6,18), (array)100);
	}
	elseif ($type == "agent") {
		return array_merge (range (1,4), range (19,24));
	}
	
	$sql = sprintf ("SELECT id_tipo, %s
		FROM ttipo_modulo", implode (",", $rows));
	$result = db_get_all_rows_sql ($sql);
	if ($result === false) {
		return $return;
	}
	
	foreach ($result as $type) {
		if ($row_cnt > 1) {
			$return[$type["id_tipo"]] = $type;
		}
		else {
			$return[$type["id_tipo"]] = $type[reset ($rows)];
		}
	}
	
	return $return;
}

/**
 * Get the interval value of an agent module.
 *
 * If the module interval is not set, the agent interval is returned
 *
 * @param int Id agent module to get the interval value.
 *
 * @return int Module interval or agent interval if no module interval
 */
function modules_get_interval ($id_agent_module) {
	$interval = (int) db_get_value ('module_interval', 'tagente_modulo', 'id_agente_modulo', (int) $id_agent_module);
	if ($interval > 0)
		return $interval;
	
	$id_agent = modules_give_agent_id_from_module_id ($id_agent_module);
	return (int) agents_get_interval ($id_agent);
}

/**
 * Get module type icon.
 *
 * TODO: Create ui_print_moduletype_icon and print the full tag including hover etc.
 * @deprecated Use ui_print_moduletype_icon instead
 *
 * @param int Module type id
 *
 * @return string Icon filename of the given group
 */
function modules_show_icon_type ($id_type) {
	return (string) db_get_value ('icon', 'ttipo_modulo', 'id_tipo', $id_type);
}

/**
 * Get agent id from an agent module.
 *
 * @param int Id of the agent module.
 *
 * @return int The agent id of the given module.
 */
function modules_give_agent_id_from_module_id ($id_agent_module) {
	return (int) db_get_value ('id_agente', 'tagente_modulo', 'id_agente_modulo', $id_agent_module);
}

/**
 * Get the status of an agent module.
 *
 * @param int Id agent module to check.
 * @param bool $without_alerts The flag to check only the module, by default false.
 *
 * @return int Module status. Value 4 means that some alerts assigned to the
 * module were fired.
 */
function modules_get_agentmodule_status($id_agentmodule = 0, $without_alerts = false, $metaconsole = false, $id_server = null) {
	$current_timestamp = get_system_time ();
	
	if ($metaconsole) {
		$server = db_get_row('tmetaconsole_setup', 'id', $id_server);
		
		if (metaconsole_connect($server) == NOERR) {
			$status_row = db_get_row ("tagente_estado",
				"id_agente_modulo", $id_agentmodule);
			
			if (!$without_alerts) {
				$times_fired = db_get_value ('SUM(times_fired)', 'talert_template_modules', 'id_agent_module', $id_agentmodule);
				if ($times_fired > 0) {
					switch($status_row['estado']) {
						case AGENT_STATUS_WARNING:
							return AGENT_MODULE_STATUS_WARNING_ALERT; // Alert fired in warning
							break;
						case AGENT_STATUS_CRITICAL:
							return AGENT_MODULE_STATUS_CRITICAL_ALERT; // Alert fired in critical
							break;
					}
				}
			}
		}
		metaconsole_restore_db();
	}
	else {
		$status_row = db_get_row ("tagente_estado",
			"id_agente_modulo", $id_agentmodule);
		
		if (!$without_alerts) {
			$times_fired = db_get_value ('SUM(times_fired)',
				'talert_template_modules', 'id_agent_module', $id_agentmodule);
			
			if ($times_fired > 0) {
				
				switch($status_row['estado']) {
					case AGENT_STATUS_NORMAL:
						return AGENT_MODULE_STATUS_NORMAL_ALERT;
						break;
					case AGENT_STATUS_WARNING:
						return AGENT_MODULE_STATUS_WARNING_ALERT; // Alert fired in warning
						break;
					case AGENT_STATUS_CRITICAL:
						return AGENT_MODULE_STATUS_CRITICAL_ALERT; // Alert fired in critical
						break;
				}
			}
		}
	}
	
	return $status_row['estado'];
}

/**
 * Get the last status of an agent module.
 *
 * @param int Id agent module to check.
 *
 * @return int Module last status.
 */
function modules_get_agentmodule_last_status($id_agentmodule = 0) {
	$status_row = db_get_row ("tagente_estado", "id_agente_modulo", $id_agentmodule);
	
	return $status_row['known_status'];
}

/**
 * Get the current value of an agent module.
 *
 * @param int Agent module id.
 *
 * @return int a numerically formatted value
 */
function modules_get_last_value ($id_agentmodule) {
	return db_get_value ('datos', 'tagente_estado',
		'id_agente_modulo', $id_agentmodule);
}

/**
 * Get the previous data to the timestamp provided.
 *
 * It's useful to know the first value of a module in an interval,
 * since it will be the last value in the table which has a timestamp
 * before the beginning of the interval. All this calculation is due
 * to the data compression algorithm.
 *
 * @param int Agent module id
 * @param int The timestamp to look backwards from and get the data.
 * @param int 1 if the module has a string type.
 *
 * @return mixed The row of tagente_datos of the last period. False if there were no data.
 */
function modules_get_previous_data ($id_agent_module, $utimestamp = 0, $string = 0) {
	if (empty ($utimestamp))
		$utimestamp = time ();
	
	if ($string == 1) {
		$table = 'tagente_datos_string';
	}
	else {
		$table = 'tagente_datos';
	}
	
	$sql = sprintf ('SELECT *
		FROM ' . $table . '
		WHERE id_agente_modulo = %d
			AND utimestamp <= %d 
			AND utimestamp >= %d 
		ORDER BY utimestamp DESC',
		$id_agent_module, $utimestamp, $utimestamp - SECONDS_2DAY);
	
	$search_in_history_db = db_search_in_history_db($utimestamp);

	return db_get_row_sql ($sql, $search_in_history_db);
}

/**
 * Get the next data to the timestamp provided.
 *
 * @param int Agent module id
 * @param int The timestamp to look backwards from and get the data.
 * @param int 1 if the module has a string type.
 *
 * @return mixed The row of tagente_datos of the last period. False if there were no data.
 */
function modules_get_next_data ($id_agent_module, $utimestamp = 0, $string = 0) {
	if (empty ($utimestamp))
		$utimestamp = time ();
	
	if ($string == 1) {
		$table = 'tagente_datos_string';
	}
	else {
		$table = 'tagente_datos';
	}
	
	$interval = modules_get_interval ($id_agent_module);
	$sql = sprintf ('SELECT *
		FROM ' . $table . '
		WHERE id_agente_modulo = %d 
			AND utimestamp <= %d 
			AND utimestamp >= %d
		ORDER BY utimestamp ASC',
		$id_agent_module, $utimestamp + $interval, $utimestamp);
	
	$search_in_history_db = db_search_in_history_db($utimestamp);

	return db_get_row_sql ($sql, $search_in_history_db);
}

/**
 * Get all the values of an agent module in a period of time.
 *
 * @param int Agent module id
 * @param int Period of time to check (in seconds)
 * @param int Top date to check the values. Default current time.
 *
 * @return array The module value and the timestamp
 */
function modules_get_agentmodule_data ($id_agent_module, $period,
	$date = 0, $trash=false, $conexion = false, $order = 'ASC') {
	global $config;
	
	$module = db_get_row('tagente_modulo', 'id_agente_modulo',
		$id_agent_module);
	
	if ($date < 1) {
		$date = get_system_time ();
	}
	
	$datelimit = $date - $period;
	$search_in_history_db = db_search_in_history_db($datelimit);
	
	switch ($module['id_tipo_modulo']) {
		//generic_data_string
		case 3:
		//remote_tcp_string
		case 10:
		//remote_snmp_string
		case 17:
		//async_string
		case 23:
			$sql = sprintf ("SELECT datos AS data, utimestamp
				FROM tagente_datos_string
				WHERE id_agente_modulo = %d
					AND utimestamp > %d AND utimestamp <= %d
				ORDER BY utimestamp %s",
				$id_agent_module, $datelimit, $date, $order);
			break;
		//log4x
		case 24:
<<<<<<< HEAD
			$sql = sprintf ("SELECT stacktrace AS data, utimestamp
=======
			$sql = sprintf ("SELECT message AS data, utimestamp
>>>>>>> 395c6845
				FROM tagente_datos_log4x
				WHERE id_agente_modulo = %d
					AND utimestamp > %d AND utimestamp <= %d
				ORDER BY utimestamp %s",
				$id_agent_module, $datelimit, $date, $order);
			break;
		case 2:
		case 6:
		case 9:
		case 18:
		case 21:
		case 31:
			if ( $config["render_proc"] ) {
				$sql = sprintf ("
					SELECT IF(datos >= 1, '" . $config["render_proc_ok"] . "', '" . 
					$config["render_proc_fail"] . "') as data, utimestamp
					FROM tagente_datos
					WHERE id_agente_modulo = %d
						AND utimestamp > %d AND utimestamp <= %d
					ORDER BY utimestamp %s",
					$id_agent_module, $datelimit, $date, $order);
			}
			else {
				$sql = sprintf ("
					SELECT datos AS data, utimestamp
					FROM tagente_datos
					WHERE id_agente_modulo = %d
						AND utimestamp > %d AND utimestamp <= %d
					ORDER BY utimestamp %s",
					$id_agent_module, $datelimit, $date, $order);
			}
			break;
		default:
			$sql = sprintf ("
				SELECT datos AS data, utimestamp
				FROM tagente_datos
				WHERE id_agente_modulo = %d
					AND utimestamp > %d AND utimestamp <= %d
				ORDER BY utimestamp %s",
				$id_agent_module, $datelimit, $date, $order);
			break;
	}
	
	$values = db_get_all_rows_sql ($sql, $search_in_history_db, false, $conexion);
	
	if ($values === false) {
		return array ();
	}
	
	$module_name = modules_get_agentmodule_name ($id_agent_module);
	$agent_id = modules_get_agentmodule_agent ($id_agent_module);
	$agent_name = modules_get_agentmodule_agent_name ($id_agent_module);
	$module_type = modules_get_agentmodule_type ($id_agent_module);
	
	foreach ($values as $key => $data) {
		$values[$key]["module_name"] = $module_name;
		$values[$key]["agent_id"] = $agent_id;
		$values[$key]["agent_name"] = $agent_name;
		$values[$key]["module_type"] = $module_type;
	}
	
	if ($search_in_history_db) {
		$datos = array();
		foreach ($values as $key => $value) {
			$utimestamp[$key] = $value['utimestamp'];
		}
		
		array_multisort($utimestamp, SORT_DESC, $values);
		foreach ($utimestamp as $key => $utimes) {
			$datos[$key] = array('utimestamp'=>$utimes,
									'data'=>$values[$key]["data"],
									'module_name'=>$values[$key]["module_name"],
									'agent_id'=>$values[$key]["agent_id"],
									'agent_name'=>$values[$key]["agent_name"]
								);
		}
		$values = $datos;
	}
	return $values;
}

/**
 * This function gets the modulegroup for a given group
 *
 * @param int The group id
 *
 * @return int The modulegroup id
 */
function modules_get_agentmodule_modulegroup ($id_module) {
	return (int) db_get_value ('id_module_group', 'tagente_modulo', 'id_agente_modulo', (int) $id_module);
}

/**
 * Gets all module groups. (General, Networking, System).
 *
 * Module groups are merely for sorting frontend
 *
 * @return array All module groups
 */
function modules_get_modulegroups () {
	$result = db_get_all_fields_in_table ("tmodule_group");
	$return = array ();
	
	if (empty ($result)) {
		return $return;
	}
	
	foreach ($result as $modulegroup) {
		$return[$modulegroup["id_mg"]] = $modulegroup["name"];
	}
	
	return $return;
}

/**
 * Gets a modulegroup name based on the id
 *
 * @param int The id of the modulegroup
 *
 * @return string The modulegroup name
 */
function modules_get_modulegroup_name ($modulegroup_id) {
	if ($modulegroup_id == 0)
		return false;
	else
		return (string) db_get_value ('name', 'tmodule_group', 'id_mg', (int) $modulegroup_id);
}

/**
 * Gets a module status an modify the status and title reference variables
 *
 * @param mixed The module data (Necessary $module['datos'] and $module['estado']
 * @param int status reference variable
 * @param string title reference variable
 *
 */	
function modules_get_status($id_agent_module, $db_status, $data, &$status, &$title) {
	$status = STATUS_MODULE_WARNING;
	$title = "";
	global $config;
	
	// This module is initialized ? (has real data)
	//$module_init = db_get_value ('utimestamp', 'tagente_estado', 'id_agente_modulo', $id_agent_module);
	if ($db_status == AGENT_MODULE_STATUS_NO_DATA) {
		$status = STATUS_MODULE_NO_DATA;
		$title = __('NOT INIT');
	}
	elseif ($db_status == AGENT_MODULE_STATUS_CRITICAL_BAD) {
		$status = STATUS_MODULE_CRITICAL;
		$title = __('CRITICAL');
	}
	elseif ($db_status == AGENT_MODULE_STATUS_WARNING) {
		$status = STATUS_MODULE_WARNING;
		$title = __('WARNING');
	}
	elseif ($db_status == AGENT_MODULE_STATUS_NORMAL) {
		$status = STATUS_MODULE_OK;
		$title = __('NORMAL');
	}
	elseif ($db_status == AGENT_MODULE_STATUS_UNKNOWN) {
		$status = STATUS_AGENT_DOWN;
		$last_status =  modules_get_agentmodule_last_status($id_agent_module);
		switch($last_status) {
			case AGENT_STATUS_NORMAL:
				$title = __('UNKNOWN') . " - " . __('Last status') .
					" " . __('NORMAL');
				break;
			case AGENT_STATUS_CRITICAL:
				$title = __('UNKNOWN') . " - " . __('Last status') .
					" " . __('CRITICAL');
				break;
			case AGENT_STATUS_WARNING:
				$title = __('UNKNOWN') . " - " . __('Last status') .
					" " . __('WARNING');
				break;
		}
	}
	
	if (is_numeric($data)) {
		$title .= ": " . remove_right_zeros(number_format($data, $config['graph_precision']));
	}
	else {
		$text = io_safe_output($data);
		
		//Fixed the data from Selenium Plugin
		if ($text != strip_tags($text)) {
			$text = io_safe_input($text);
		}
		
		$title .= ": " . substr($text ,0,42);
	}
}

// Get unknown agents by using the status code in modules

function modules_agents_unknown ($module_name) {
	
	//TODO REVIEW ORACLE AND POSTGRES
	return db_get_sql ("SELECT COUNT( DISTINCT tagente.id_agente)
		FROM tagente_estado, tagente, tagente_modulo
		WHERE tagente.disabled = 0
			AND tagente_estado.utimestamp != 0
			AND tagente_modulo.id_agente_modulo = tagente_estado.id_agente_modulo
			AND tagente_modulo.disabled = 0
			AND tagente_estado.id_agente = tagente.id_agente
			AND tagente_estado.estado = 3
			AND tagente_modulo.nombre = '$module_name'");
}

// Get ok agents by using the status code in modules.

function modules_agents_ok ($module_name) {
	
	//!!!Query explanation!!!
	//An agent is OK if all its modules are OK
	//The status values are: 0 OK; 1 Critical; 2 Warning; 3 Unkown
	//This query grouped all modules by agents and select the MAX value for status which has the value 0 
	//If MAX(estado) is 0 it means all modules has status 0 => OK
	//Then we count the agents of the group selected to know how many agents are in OK status
	
	//TODO REVIEW ORACLE AND POSTGRES
	return db_get_sql ("SELECT COUNT(max_estado)
		FROM (
			SELECT MAX(tagente_estado.estado) as max_estado
			FROM tagente_estado, tagente, tagente_modulo
			WHERE tagente.disabled = 0
				AND tagente_estado.utimestamp != 0
				AND tagente_modulo.id_agente_modulo = tagente_estado.id_agente_modulo
				AND tagente_modulo.disabled = 0
				AND tagente_estado.id_agente = tagente.id_agente
				AND tagente_modulo.nombre = '$module_name'
			GROUP BY tagente.id_agente HAVING max_estado = 0) AS S1");
}

// Get critical agents by using the status code in modules.

function modules_agents_critical ($module_name) {
	
	//!!!Query explanation!!!
	//An agent is Warning when has at least one module in warning status and nothing more in critical status
	//The status values are: 0 OK; 1 Critical; 2 Warning; 3 Unkown
	//If estado = 1 it means at leas 1 module is in critical status so the agent is critical
	//Then we count the agents of the group selected to know how many agents are in critical status	
	
	//TODO REVIEW ORACLE AND POSTGRES
	
	return db_get_sql ("SELECT COUNT( DISTINCT tagente_estado.id_agente) 
		FROM tagente_estado, tagente, tagente_modulo 
		WHERE tagente.disabled = 0 AND tagente_estado.utimestamp != 0 
			AND tagente_modulo.id_agente_modulo = tagente_estado.id_agente_modulo 
			AND tagente_modulo.disabled = 0 
			AND estado = 1 
			AND tagente_estado.id_agente = tagente.id_agente 
			AND tagente_modulo.nombre = '$module_name'");
}

// Get warning agents by using the status code in modules.

function modules_agents_warning ($module_name) {
	
	//!!!Query explanation!!!
	//An agent is Warning when has at least one module in warning status and nothing more in critical status
	//The status values are: 0 OK; 1 Critical; 2 Warning; 3 Unkown
	//This query grouped all modules by agents and select the MIN value for status which has the value 0 
	//If MIN(estado) is 2 it means at least one module is warning and there is no critical modules
	//Then we count the agents of the group selected to know how many agents are in warning status
	
	//TODO REVIEW ORACLE AND POSTGRES
	
	return db_get_sql ("SELECT COUNT(min_estado) 
		FROM (SELECT MAX(tagente_estado.estado) as min_estado 
			FROM tagente_estado, tagente, tagente_modulo 
			WHERE tagente.disabled = 0 AND tagente_estado.utimestamp != 0 
				AND tagente_modulo.id_agente_modulo = tagente_estado.id_agente_modulo 
				AND tagente_modulo.disabled = 0 
				AND tagente_estado.id_agente = tagente.id_agente 
				AND tagente_modulo.nombre = '$module_name' 
			GROUP BY tagente.id_agente 
				HAVING min_estado = 2) AS S1");
}

// Get unknown agents by using the status code in modules

function modules_group_agent_unknown ($module_group) {
	
	return db_get_sql ("SELECT COUNT(DISTINCT tagente.id_agente)
		FROM tagente, tagente_modulo
		WHERE tagente.id_agente=tagente_modulo.id_agente
			AND critical_count=0 AND warning_count=0
			AND tagente.disabled = 0
			AND unknown_count>0 AND id_module_group = $module_group");
}

// Get ok agents by using the status code in modules.

function modules_group_agent_ok ($module_group) {
	
	return db_get_sql ("SELECT COUNT(DISTINCT tagente.id_agente)
		FROM tagente, tagente_modulo
		WHERE tagente.id_agente=tagente_modulo.id_agente
			AND normal_count = total_count
			AND tagente.disabled = 0
			AND id_module_group = $module_group");
}

// Get critical agents by using the status code in modules.

function modules_group_agent_critical ($module_group) {
	
	return db_get_sql ("SELECT COUNT(DISTINCT tagente.id_agente)
		FROM tagente, tagente_modulo
		WHERE tagente.id_agente=tagente_modulo.id_agente
			AND tagente.disabled = 0
			AND critical_count > 0 AND id_module_group = $module_group");
}

// Get warning agents by using the status code in modules.

function modules_group_agent_warning ($module_group) {
	
	return db_get_sql ("SELECT COUNT(DISTINCT tagente.id_agente)
		FROM tagente, tagente_modulo
		WHERE tagente.id_agente=tagente_modulo.id_agente
			AND critical_count = 0 AND warning_count > 0
			AND tagente.disabled = 0
			AND id_module_group = $module_group");
}

// Return a base64 encoded JSON document to store module macros inside the database
function modules_get_module_macros_json ($macro_names, $macro_values) {
	$module_macros = array ();
	for ($i = 0; $i < count($macro_names); $i++) {
		if (isset ($macro_values[$i])) {
			$module_macros[$macro_names[$i]] = $macro_values[$i];
		}
	}
	
	return base64_encode(json_encode ($module_macros));
}

/**
 * Returns the relations between modules.
 *
 * @param array Optional assoc array with parameters.
 * (int) id_agent
 * (int) id_module
 * (bool) disabled_update
 * (string) modules_type: The type of the two modules
 *
 * @return mixed Array with relations between modules. False if there were no data.
 */
function modules_get_relations ($params = array()) {
	$id_agent = 0;
	if (isset($params['id_agent'])) {
		$id_agent = $params['id_agent'];
	}
	
	$id_module = 0;
	if (isset($params['id_module'])) {
		$id_module = $params['id_module'];
	}
	
	$disabled_update = -1;
	if (isset($params['disabled_update'])) {
		$disabled_update = (int) $params['disabled_update'];
		if ($disabled_update > 1) {
			$disabled_update = 1;
		}
	}
	
	$modules_type = "";
	if (isset($params['modules_type'])) {
		$modules_type = $params['modules_type'];
	}
	
	$sql = "SELECT DISTINCT tmr.id, tmr.module_a, tmr.module_b,
				tmr.disable_update
			FROM tmodule_relationship tmr,
				tagente_modulo tam,
				tagente ta,
				ttipo_modulo ttm
			WHERE ";
	
	$agent_filter = "";
	if ($id_agent > 0) {
		$agent_filter = sprintf("AND ta.id_agente = %d", $id_agent);
	}
	$module_a_filter = "";
	$module_b_filter = "";
	if ($id_module > 0) {
		$module_a_filter = sprintf("AND tmr.module_a = %d", $id_module);
		$module_b_filter = sprintf("AND tmr.module_b = %d", $id_module);
	}
	$disabled_update_filter = "";
	if ($disabled_update >= 0) {
		$disabled_update_filter = sprintf(
			"AND tmr.disable_update = %d", $disabled_update);
	}
	$modules_type_filter = "";
	if ($modules_type != "") {
		$modules_type_filter = sprintf(
			"AND (tam.id_tipo_modulo = ttm.id_tipo AND ttm.nombre = '%s')", $modules_type);
	}
	
	$sql .= "( (tmr.module_a = tam.id_agente_modulo
					$module_a_filter)
				OR (tmr.module_b = tam.id_agente_modulo
					$module_b_filter) )
				AND tam.id_agente = ta.id_agente
					$agent_filter
				$disabled_update_filter
				$modules_type_filter";
	
	return db_get_all_rows_sql($sql);
}

/**
 * Check if a relation already exists.
 *
 * @param int First module id.
 * @param mixed (Optional) int The second module id. array The module ids filter.
 *
 * @return bool True if the relation exists, false otherwise.
 */
function modules_relation_exists ($id_module, $id_module_other = false) {
	
	if ($id_module_other === false) {
		
		$sql = sprintf("SELECT id
						FROM tmodule_relationship
						WHERE module_a = %d
							OR module_b = %d",
						$id_module, $id_module);
	
	} elseif (is_array($id_module_other)) {

		$ids_other = 0;
		if (!empty($id_module_other)) {
			$ids_other = implode(",", $id_module_other);
		}
		$sql = sprintf("SELECT id
						FROM tmodule_relationship
						WHERE (module_a = %d AND module_b IN (%s))
							OR (module_b = %d AND module_a IN (%s))",
						$id_module, $ids_other, $id_module, $ids_other);
	} else {
		$sql = sprintf("SELECT id
						FROM tmodule_relationship
						WHERE (module_a = %d AND module_b = %d)
							OR (module_b = %d AND module_a = %d)",
						$id_module, $id_module_other, $id_module, $id_module_other);
	}

	return (bool) db_get_row_sql($sql);
}

/**
 * Change the 'disabled_update' value of a relation row.
 *
 * @param int Relation id.
 *
 * @return bool True if the 'disabled_update' changes to 1, false otherwise.
 */
function modules_add_relation ($id_module_a, $id_module_b) {
	$result = false;
	
	if (!modules_relation_exists($id_module_a, $id_module_b) && $id_module_a > 0 && $id_module_b > 0) {
		$values = array(
				'module_a' => $id_module_a,
				'module_b' => $id_module_b
			);
		$result = db_process_sql_insert('tmodule_relationship', $values);
	}
	
	return $result;
}

/**
 * Change the 'disabled_update' value of a relation row.
 *
 * @param int Relation id.
 *
 * @return bool True if the 'disabled_update' changes to 1, false otherwise.
 */
function modules_delete_relation ($id_relation) {
	$result = db_process_sql_delete('tmodule_relationship', array('id' => $id_relation));
	
	return $result;
}

/**
 * Change the 'disabled_update' value of a relation row.
 *
 * @param int Relation id.
 *
 * @return bool True if the 'disabled_update' changes to 1, false otherwise.
 */
function modules_change_relation_lock ($id_relation) {
	$old_value = (int) db_get_value('disable_update', 'tmodule_relationship', 'id', $id_relation);
	$new_value = $old_value === 1 ? 0 : 1;
	
	$result = db_process_sql_update(
		'tmodule_relationship',
		array('disable_update' => $new_value),
		array('id' => $id_relation));
	
	return ($result !== false ? $new_value : $old_value);
}



function modules_get_count_datas($id_agent_module, $date_init, $date_end) {
	$interval = modules_get_interval ($id_agent_module);
	
	// TODO REMOVE THE TIME IN PLANNED DOWNTIME
	
	if (!is_numeric($date_init)) {
		$date_init = strtotime($date_init);
	}
	
	if (!is_numeric($date_end)) {
		$date_end = strtotime($date_end);
	}
	
	
	
	$first_date = modules_get_first_contact_date($id_agent_module);
	
	
	
	if ($date_init < $first_date) {
		$date_init = $first_date;
	}
	
	$diff = $date_end - $date_init;
	
	
	return ($diff / $interval);
}


function modules_get_first_contact_date($id_agent_module) {
	global $config;
	
	// TODO REMOVE THE TIME IN PLANNED DOWNTIME
	
	// TODO FOR OTHER KIND OF DATA
	
	$first_date = db_get_value('utimestamp', 'tagente_datos',
		'id_agente_modulo', $id_agent_module,
		$config['history_db_enabled']);
	
	return $first_date;
}

/**
 * Get the unknown time status of a module in a period.
 * If there is more than 1 days between data, there is some unknown time modules
 *
 * @param int id_agent_module.
 * @param int ending interval timestamp
 * @param int interval duration
 *
 * @return int unknown seconds.
 */
function modules_get_unknown_time ($id_agent_module, $date, $period){
	
	// TODO REMOVE THE TIME IN PLANNED DOWNTIME
	
	if (empty($id_agent_module) || empty($date))
		return false;
	
	// Set initial conditions
	$unknown_seconds = 0; 
	$datelimit = $date - $period;	
	$search_in_history_db = db_search_in_history_db($datelimit);
	
	// Get interval data
	$sql = sprintf ('SELECT utimestamp
		FROM tagente_datos
		WHERE id_agente_modulo = %d
			AND utimestamp > %d AND utimestamp <= %d',
		$id_agent_module, $datelimit, $date);
	$sql .= ' ORDER BY utimestamp ASC';
	$interval_data = db_get_all_rows_sql ($sql, $search_in_history_db);
	
	$previous_data = modules_get_previous_data ($id_agent_module, $datelimit);
	
	// All alternatives on first data
	if ($previous_data === false && $interval_data === false) {
		return false;
	} else if($previous_data !== false && $interval_data === false) {
		if (($date - $previous_data['utimestamp']) <= SECONDS_1DAY) {
			return 0;
		}
		if (($previous_data['utimestamp'] + SECONDS_1DAY) >= $datelimit) {
			return $date - ($previous_data['utimestamp'] + SECONDS_1DAY);
		} else {
			return $period;
		}
	} else if ($previous_data === false && $interval_data !== false) {
		$first_data = array_shift ($interval_data);
		$unknown_seconds += $first_data['utimestamp'] - $datelimit;
		array_unshift ($interval_data, $first_data);
	} else {
		$first_data = array_shift ($interval_data);
		$previous_1day = $previous_data['utimestamp'] + SECONDS_1DAY;
		if ($previous_1day <= $datelimit) {
			$unknown_seconds += $first_data['utimestamp'] - $datelimit;
		} else if ($previous_1day <= $first_data['utimestamp']) {
			$unknown_seconds += $first_data['utimestamp'] - $previous_1day;
		}
		array_unshift ($interval_data, $first_data);
	}
	
	// Put utimestamp like last data
	$last_data = modules_get_next_data ($id_agent_module, $datelimit);
	$last_data['utimestamp'] = $date; 
	array_push ($interval_data, $last_data);
	$previous_data = array_shift ($interval_data);
	// Check if all datas have data maximum one day before
	foreach ($interval_data as $data) {
		$previous_1day = $previous_data['utimestamp'] + SECONDS_1DAY;
		if ($previous_1day <= $data['utimestamp']) {
			$unknown_seconds += $data['utimestamp'] - $previous_1day;
		}
		$previous_data = $data;
	}
	
	return $unknown_seconds;
}


function modules_get_module_group_status($id_agent, $id_module_group) {
	$status_return = null;
	
	
	$modules = db_get_all_rows_filter('tagente_modulo',
		array('id_agente' => $id_agent,
			'id_module_group' => $id_module_group));
	
	if (empty($modules))
		$module = array();
	
	foreach ($modules as $module) {
		$status = modules_get_status($module['id_agente_modulo']);
		
		// This code is copied from the networkmap old code
		switch ($status) {
			case AGENT_MODULE_STATUS_NORMAL:
				if (is_null($status_return)) {
					$status_return = AGENT_MODULE_STATUS_NORMAL;
				}
				elseif ($status_return == AGENT_MODULE_STATUS_ALL) {
					$status_return = AGENT_MODULE_STATUS_NORMAL;
				}
				break;
			case AGENT_MODULE_STATUS_CRITICAL_BAD:
				$status_return = AGENT_MODULE_STATUS_CRITICAL_BAD;
				break;
			case AGENT_MODULE_STATUS_WARNING:
				if (is_null($status_return)) {
					$status_return = AGENT_MODULE_STATUS_NORMAL;
				}
				elseif ($status_return != AGENT_MODULE_STATUS_CRITICAL_BAD) {
					$status_return = AGENT_MODULE_STATUS_WARNING;
				}
				break;
			case AGENT_MODULE_STATUS_NO_DATA:
				if (is_null($status_return)) {
					$status_return = AGENT_MODULE_STATUS_NO_DATA;
				}
				elseif (($status_return == AGENT_MODULE_STATUS_NORMAL) ||
					($status_return == AGENT_MODULE_STATUS_ALL)) {
					$status_return = AGENT_MODULE_STATUS_NO_DATA;
				}
				break;
			default:
				$status_return = AGENT_MODULE_STATUS_ALL;
				break;
		}
	}
	
	return $status_return;
}

function modules_get_modules_name ($sql_from , $sql_conditions = '', $meta = false) {
	global $config;
	
	if (!$meta) {
		// Query to get name of the modules to module name filter combo
		switch ($config['dbtype']) {
			case 'mysql':
			case 'postgresql':
				$sql = 'SELECT distinct(tagente_modulo.nombre)
					'. $sql_from . $sql_conditions;
				break;
			case 'oracle':			
				$sql = 'SELECT DISTINCT(tagente_modulo.nombre)' .
					$sql_from . $sql_conditions;
				break;
		}
		
		$return = db_get_all_rows_sql($sql);
		
		return $return;
	}
	else {
		switch ($config['dbtype']) {
			case 'mysql':
			case 'postgresql':
				$sql = 'SELECT distinct(tagente_modulo.nombre)
					'. $sql_from . $sql_conditions;
				break;
			case 'oracle':			
				$sql = 'SELECT DISTINCT(tagente_modulo.nombre)' .
					$sql_from . $sql_conditions;
				break;
		}
		
		// For each server defined and not disabled:h
		$servers = db_get_all_rows_sql ('SELECT *
			FROM tmetaconsole_setup
			WHERE disabled = 0');
		
		if ($servers === false)
			$servers = array();
		
		$result = array();
		$modules = array();
		foreach($servers as $server) {
			// If connection was good then retrieve all data server
			if (metaconsole_connect($server) == NOERR) {
				$connection = true;
			}
			else {
				$connection = false;
			}
			// Get all info for filters of all nodes
			$modules_temp = db_get_all_rows_sql($sql);
			
			$rows_temp = db_get_all_rows_sql('SELECT distinct name
				FROM tmodule_group
				ORDER BY name');
			$rows_temp = io_safe_output($rows_temp);
			
			if (!empty($rows_temp)) {
				foreach ($rows_temp as $module_group_key => $modules_group_val)
					$rows_temp_processed[$modules_group_val['name']] = $modules_group_val['name'];
				
				$rows_select = array_unique(array_merge($rows_select, $rows_temp_processed));
			}
			
			$groups_temp = users_get_groups_for_select(false, "AR", true, true, false);									
			
			$groups_temp_processed = array();
			
			foreach ($groups_temp as $group_temp_key => $group_temp_val) {
				$new_key = str_replace('&nbsp;','',$group_temp_val);
				$groups_temp_processed[$new_key] = $group_temp_val;
			}
			
			if (!empty($groups_temp_processed)) {
				$groups_select = array_unique(array_merge($groups_select, $groups_temp_processed));
			}
			
			if (!empty($modules_temp))
				$modules = array_merge($modules, $modules_temp);
			
			metaconsole_restore_db();
		}
		unset($groups_select[__('All')]);
		$key_group_all = array_search(__('All'), $groups_select);
		if ($key_group_all !== false)
			unset($groups_select[$key_group_all]);
		return $modules;
	}
}

function modules_get_agentmodule_mininterval($id_agent) {
	$sql = sprintf('SELECT min(current_interval) min_interval from tagente_estado where id_agente = %d', $id_agent);
	return db_get_row_sql($sql);
}

function modules_get_agentmodule_mininterval_no_async($id_agent) {
	
	$sql = 'SELECT COUNT(tae.current_interval) AS num_interval, MIN(tae.current_interval) AS min_interval
					FROM tagente_estado tae
					INNER JOIN tagente_modulo tam ON tae.id_agente_modulo = tam.id_agente_modulo
					INNER JOIN ttipo_modulo ttm ON tam.id_tipo_modulo = ttm.id_tipo where ttm.nombre not like "async%" and tae.id_agente = '.$id_agent.' and tam.disabled = 0 and tae.current_interval != 0';

	return db_get_row_sql($sql);
}

function get_same_modules ($agents, $modules) {
	$modules_to_report = array();
	if ($modules != "") {
		foreach ($modules as $m) {
			$module_name = modules_get_agentmodule_name($m);
			foreach ($agents as $a) {
				$module_in_agent = db_get_value_filter('id_agente_modulo',
					'tagente_modulo', array('id_agente' => $a, 'nombre' => $module_name));
				if ($module_in_agent) {
					$modules_to_report[] = $module_in_agent;
				}
			}
		}
	}

	$modules_to_report = array_merge($modules_to_report, $modules);
	$modules_to_report = array_unique($modules_to_report);
	
	return $modules_to_report;
}

function get_hierachy_modules_tree ($modules) {
	$new_modules = array();

	$new_modules_root = array_filter($modules, function ($module) {
		return (isset($module['parent_module_id']) && ($module['parent_module_id'] == 0));
	});

	$new_modules_child = array_filter($modules, function ($module) {
		return (isset($module['parent_module_id']) && ($module['parent_module_id'] != 0));
	});

	while (!empty($new_modules_child)) {
		foreach ($new_modules_child as $i => $child) {
			recursive_modules_tree($new_modules_root, $new_modules_child, $i, $child);
		}
	}

	return $new_modules_root;
}

function recursive_modules_tree (&$new_modules, &$new_modules_child, $i, $child) {
	foreach ($new_modules as $index => $module) {
		if ($module['id_agente_modulo'] == $child['parent_module_id']) {
			$new_modules[$index]['child'][] = $child;
			$new_modules[$index]['have_childs'] = true;
			unset($new_modules_child[$i]);
			break;
		}
		else if (isset($new_modules[$index]['child'])) {
			recursive_modules_tree ($new_modules[$index]['child'], $new_modules_child, $i, $child);
		}
	}
}

function get_dt_from_modules_tree ($modules) {
	$final_modules = array();

	foreach ($modules as $i => $module) {
		$final_modules[$module['id_agente_modulo']] = $module;
		$final_modules[$module['id_agente_modulo']]['deep'] = 0;
		if (isset($modules[$i]['child'])) {
			recursive_get_dt_from_modules_tree($final_modules, $modules[$i]['child'], $final_modules[$module['id_agente_modulo']]['deep']);
		}
		unset($modules[$i]);
	}
	
	return $final_modules;
}

function recursive_get_dt_from_modules_tree (&$f_modules, $modules, $deep) {
	foreach ($modules as $i => $module) {
		$f_modules[$module['id_agente_modulo']] = $module;
		$f_modules[$module['id_agente_modulo']]['deep'] = $deep + 1;
		if (isset($modules[$i]['child'])) {
			recursive_get_dt_from_modules_tree($f_modules, $modules[$i]['child'], $f_modules[$module['id_agente_modulo']]['deep']);
		}
	}
}

?><|MERGE_RESOLUTION|>--- conflicted
+++ resolved
@@ -1722,11 +1722,7 @@
 			break;
 		//log4x
 		case 24:
-<<<<<<< HEAD
 			$sql = sprintf ("SELECT stacktrace AS data, utimestamp
-=======
-			$sql = sprintf ("SELECT message AS data, utimestamp
->>>>>>> 395c6845
 				FROM tagente_datos_log4x
 				WHERE id_agente_modulo = %d
 					AND utimestamp > %d AND utimestamp <= %d
