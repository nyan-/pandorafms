<?php
/**
 * Functions for modules.
 *
 * @category   Functions script.
 * @package    Pandora FMS
 * @subpackage Modules.
 * @version    1.0.0
 * @license    See below
 *
 *    ______                 ___                    _______ _______ ________
 *   |   __ \.-----.--.--.--|  |.-----.----.-----. |    ___|   |   |     __|
 *  |    __/|  _  |     |  _  ||  _  |   _|  _  | |    ___|       |__     |
 * |___|   |___._|__|__|_____||_____|__| |___._| |___|   |__|_|__|_______|
 *
 * ============================================================================
 * Copyright (c) 2005-2021 Artica Soluciones Tecnologicas
 * Please see http://pandorafms.org for full contribution list
 * This program is free software; you can redistribute it and/or
 * modify it under the terms of the GNU General Public License
 * as published by the Free Software Foundation for version 2.
 * This program is distributed in the hope that it will be useful,
 * but WITHOUT ANY WARRANTY; without even the implied warranty of
 * MERCHANTABILITY or FITNESS FOR A PARTICULAR PURPOSE.  See the
 * GNU General Public License for more details.
 * ============================================================================
 */

use PandoraFMS\Enterprise\Metaconsole\Node;

// Begin.
require_once $config['homedir'].'/include/functions_agents.php';
require_once $config['homedir'].'/include/functions_users.php';
require_once $config['homedir'].'/include/functions_tags.php';


function modules_is_not_init($id_agent_module)
{
    $row = db_get_row('tagente_estado', 'id_agente_modulo', $id_agent_module);

    if (!$row) {
        return true;
    }

    if ($row['estado'] == AGENT_MODULE_STATUS_NO_DATA || $row['estado'] == AGENT_MODULE_STATUS_NOT_INIT) {
        return true;
    } else {
        return false;
    }
}


function modules_is_disable_agent($id_agent_module)
{
    $sql = '
		SELECT disabled
		FROM tagente
		WHERE id_agente IN (
			SELECT id_agente
			FROM tagente_modulo
			WHERE id_agente_modulo = '.(int) $id_agent_module.')';

    $disabled = db_get_value_sql($sql);

    return (bool) $disabled;
}


function modules_is_disable_type_event($id_agent_module=false, $type_event=false)
{
    if ($id_agent_module === false) {
        switch ($type_event) {
            case EVENTS_GOING_UNKNOWN:
            return false;

                break;
            case EVENTS_UNKNOWN:
            return false;

                break;
            case EVENTS_ALERT_FIRED:
            return false;

                break;
            case EVENTS_ALERT_RECOVERED:
            return false;

                break;
            case EVENTS_ALERT_CEASED:
            return false;

                break;
            case EVENTS_ALERT_MANUAL_VALIDATION:
            return false;

                break;
            case EVENTS_RECON_HOST_DETECTED:
            return false;

                break;
            case EVENTS_SYSTEM:
            return false;

                break;
            case EVENTS_ERROR:
            return false;

                break;
            case EVENTS_NEW_AGENT:
            return false;

                break;
            case EVENTS_GOING_UP_WARNING:
            return false;

                break;
            case EVENTS_GOING_UP_CRITICAL:
            return false;

                break;
            case EVENTS_GOING_DOWN_WARNING:
            return false;

                break;
            case EVENTS_GOING_DOWN_NORMAL:
            return false;

                break;
            case EVENTS_GOING_DOWN_CRITICAL:
            return false;

                break;
            case EVENTS_GOING_UP_NORMAL:
            return false;

                break;
            case EVENTS_CONFIGURATION_CHANGE:
            return false;

                break;
        }
    }

    $disabled_types_event = json_decode(
        db_get_value('disabled_types_event', 'tagente_modulo', 'id_agente_modulo', $id_agent_module),
        true
    );

    if (isset($disabled_types_event[$type_event])) {
        if ($disabled_types_event[$type_event]) {
            return true;
        } else {
            return false;
        }
    }

    return false;
}


/**
 * Copy a module defined in an agent to other agent.
 *
 * This function avoid duplicated by comparing module names.
 *
 * @param int Source agent module id.
 * @param int Destiny agent id.
 * @param string Forced name to the new module.
 *
 * @return New agent module id on success. Existing module id if it already exists.
 * False on error.
 */
function modules_copy_agent_module_to_agent($id_agent_module, $id_destiny_agent, $forced_name=false)
{
    global $config;

    $module = modules_get_agentmodule($id_agent_module);
    if ($module === false) {
        return false;
    }

    if ($forced_name !== false) {
        $module['nombre'] = $forced_name;
    }

    $modules = agents_get_modules(
        $id_destiny_agent,
        false,
        [
            'nombre'   => $module['nombre'],
            'disabled' => false,
        ],
        true,
        true,
        false,
        false
    );

    // The module already exist in the target
    if (! empty($modules)) {
        return array_pop(array_keys($modules));
    }

    $modulesDisabled = agents_get_modules(
        $id_destiny_agent,
        false,
        [
            'nombre'   => $module['nombre'],
            'disabled' => true,
        ],
        true,
        true,
        false,
        false
    );

    // If the module exist but disabled, we enable it
    if (!empty($modulesDisabled)) {
        // the foreach have only one loop but extract the array index, and it's id_agente_modulo
        foreach ($modulesDisabled as $id => $garbage) {
            $id_module = $id;
            modules_change_disabled($id_module, 0);
        }

        $id_new_module = $id_module;
    } else {
        // PHP copy arrays on assignment
        $new_module = $module;

        // Rewrite different values
        if ($module['id_tipo_modulo'] == MODULE_TYPE_REMOTE_CMD
            || $module['id_tipo_modulo'] == MODULE_TYPE_REMOTE_CMD_PROC
            || $module['id_tipo_modulo'] == MODULE_TYPE_REMOTE_CMD_STRING
            || $module['id_tipo_modulo'] == MODULE_TYPE_REMOTE_CMD_INC
        ) {
            $new_module['ip_target'] = $module['ip_target'];
        } else {
            $new_module['ip_target'] = agents_get_address($id_destiny_agent);
        }

        $new_module['policy_linked'] = 0;
        $new_module['id_policy_module'] = 0;

        // Unset numeric indexes or SQL would fail
        $len = (count($new_module) / 2);
        for ($i = 0; $i < $len; $i++) {
            unset($new_module[$i]);
        }

        // Unset original agent module id
        unset($new_module['id_agente_modulo']);
        unset($new_module['id_agente']);

        $id_new_module = modules_create_agent_module(
            $id_destiny_agent,
            $new_module['nombre'],
            $new_module
        );

        if ($id_new_module === false) {
            return false;
        }
    }

    // If the module is synthetic we duplicate the operations too
    if ($module['id_modulo'] == 5) {
        $synth_ops = db_get_all_rows_field_filter(
            'tmodule_synth',
            'id_agent_module_target',
            $module['id_agente_modulo']
        );

        if ($synth_ops === false) {
            $synth_ops = [];
        }

        foreach ($synth_ops as $synth_op) {
            unset($synth_op['id']);
            $synth_op['id_agent_module_target'] = $id_new_module;
            switch ($config['dbtype']) {
                case 'mysql':
                case 'postgresql':
                    db_process_sql_insert(
                        'tmodule_synth',
                        $synth_op
                    );
                break;

                case 'oracle':
                    db_process_sql_insert(
                        'tmodule_synth',
                        $synth_op,
                        false
                    );
                break;
            }
        }
    }

    // Copy module tags
    $source_tags = tags_get_module_tags($id_agent_module);

    if ($source_tags == false) {
        $source_tags = [];
    }

    tags_insert_module_tag($id_new_module, $source_tags);

    // Added the config data if necesary
    enterprise_include_once('include/functions_config_agents.php');

    $id_agente = modules_get_agentmodule_agent($id_agent_module);

    if ($module['id_modulo'] == MODULE_DATA) {
        if (enterprise_installed()) {
            if (enterprise_hook('config_agents_has_remote_configuration', [$id_agente])) {
                $result = enterprise_hook(
                    'config_agents_copy_agent_module_to_agent',
                    [
                        $id_agent_module,
                        $id_new_module,
                    ]
                );
                if ($result === false) {
                    return false;
                }
            }
        }
    }

    return $id_new_module;
}


/**
 * Enable/Disable a module
 *
 * @param mixed Agent module id to be disabled. Accepts an array with ids.
 * @param integer new value for the field disabled. 0 to enable, 1 to disable
 *
 * @return True if the module was disabled. False if not.
 */
function modules_change_disabled($id_agent_module, $new_value=1)
{
    $id_agent_module = (array) $id_agent_module;

    $id_agent_module_changed = [];

    foreach ($id_agent_module as $id_module) {
        // If the module is already disabled/enabled ignore
        $current_disabled = db_get_value(
            'disabled',
            'tagente_modulo',
            'id_agente_modulo',
            $id_module
        );
        if ($current_disabled == $new_value) {
            continue;
        }

        // Validate alerts for disabled modules.
        if ($new_value == 1) {
            alerts_validate_alert_module($id_module);
        }

        $id_agent_changed[] = modules_get_agentmodule_agent($id_module);
        $id_agent_module_changed[] = $id_module;
    }

    if (empty($id_agent_module_changed)) {
        return NOERR;
    } else {
        $result = db_process_sql_update(
            'tagente_modulo',
            ['disabled' => (int) $new_value],
            ['id_agente_modulo' => $id_agent_module_changed]
        );
    }

    if ($result) {
        // Change the agent flag to update modules count
        db_process_sql_update(
            'tagente',
            ['update_module_count' => 1],
            ['id_agente' => $id_agent_changed]
        );

        return NOERR;
    } else {
        return ERR_GENERIC;
    }
}


/**
 * Deletes a module from an agent.
 *
 * @param mixed Agent module id to be deleted. Accepts an array with ids.
 *
 * @return boolean True if the module was deleted. False if not.
 */
function modules_delete_agent_module($id_agent_module)
{
    if (empty($id_agent_module)) {
        return false;
    }

    if (is_array($id_agent_module)) {
        $id_agents = db_get_all_rows_sql(
            sprintf(
                'SELECT id_agente
				FROM tagente_modulo
				WHERE id_agente_modulo IN (%s)
				GROUP BY id_agente',
                implode(',', $id_agent_module)
            )
        );

        foreach ($id_agents as $k => $v) {
            $id_agents[$k] = $v['id_agente'];
        }

        // Update update flags to server side
        db_process_sql(
            sprintf(
                'UPDATE tagente
			SET update_module_count=1, update_alert_count=1
			WHERE id_agente IN (%s)',
                implode(',', $id_agents)
            )
        );
    } else {
        // Read module data
        $id_agent = modules_get_agentmodule_agent($id_agent_module);

        // Update update flags to server side
        db_process_sql(
            sprintf(
                'UPDATE tagente
			SET update_module_count=1, update_alert_count=1
			WHERE id_agente = %s',
                $id_agent
            )
        );
    }

    $where = ['id_agent_module' => $id_agent_module];

    enterprise_include_once('include/functions_agents.php');
    $enterprise_include = enterprise_include_once('include/functions_config_agents.php');

    if ($enterprise_include !== ENTERPRISE_NOT_HOOK) {
        if (is_array($id_agent_module)) {
            foreach ($id_agent_module as $id_agent_module_item) {
                config_agents_delete_module_in_conf(
                    modules_get_agentmodule_agent($id_agent_module_item),
                    modules_get_agentmodule_name($id_agent_module_item)
                );
            }
        } else {
            config_agents_delete_module_in_conf(
                modules_get_agentmodule_agent($id_agent_module),
                modules_get_agentmodule_name($id_agent_module)
            );
        }
    }

    // Remove module from service child list.
    enterprise_include_once('include/functions_services.php');
    \enterprise_hook(
        'service_elements_removal_tool',
        [
            $id_agent_module,
            SERVICE_ELEMENT_MODULE,
        ]
    );

    alerts_delete_alert_agent_module(0, $where);

    db_process_sql_delete('tgraph_source', $where);
    db_process_sql_delete('treport_content', $where);
    db_process_sql_delete(
        'tevento',
        ['id_agentmodule' => $id_agent_module]
    );
    $where = ['id_agente_modulo' => $id_agent_module];
    db_process_sql_delete('tlayout_data', $where);
    db_process_sql_delete('tagente_estado', $where);
    db_process_sql_update(
        'tagente_modulo',
        [
            'nombre'         => 'delete_pending',
            'delete_pending' => 1,
            'disabled'       => 1,
        ],
        $where
    );
    db_process_sql_delete('ttag_module', $where);

    $id_borrar_modulo = $id_agent_module;

    enterprise_include_once('include/functions_config_agents.php');
    enterprise_hook(
        'config_agents_delete_module_in_conf',
        [
            modules_get_agentmodule_agent($id_borrar_modulo),
            modules_get_agentmodule_name($id_borrar_modulo),
        ]
    );

    // Init transaction.
    $error = 0;

    // First delete from tagente_modulo -> if not successful, increment
    // error. NOTICE that we don't delete all data here, just marking for deletion
    // and delete some simple data.
    $values = [
        'nombre'         => 'pendingdelete',
        'disabled'       => 1,
        'delete_pending' => 1,
    ];
    $result = db_process_sql_update(
        'tagente_modulo',
        $values,
        ['id_agente_modulo' => $id_borrar_modulo]
    );
    if ($result === false) {
        $error++;
    } else {
        // Set flag to update module status count.
        db_process_sql(
            'UPDATE tagente
			SET update_module_count = 1, update_alert_count = 1
			WHERE id_agente = '.$id_agent
        );
    }

    $result = db_process_sql_delete(
        'tagente_estado',
        ['id_agente_modulo' => $id_borrar_modulo]
    );
    if ($result === false) {
        $error++;
    }

    $result = db_process_sql_delete(
        'tagente_datos_inc',
        ['id_agente_modulo' => $id_borrar_modulo]
    );
    if ($result === false) {
        $error++;
    }

    if (alerts_delete_alert_agent_module(
        false,
        ['id_agent_module' => $id_borrar_modulo]
    ) === false
    ) {
        $error++;
    }

    $result = db_process_delete_temp(
        'ttag_module',
        'id_agente_modulo',
        $id_borrar_modulo
    );
    if ($result === false) {
        $error++;
    }

    // Trick to detect if we are deleting a synthetic module (avg or arithmetic)
    // If result is empty then module doesn't have this type of submodules.
    $ops_json = enterprise_hook(
        'modules_get_synthetic_operations',
        [$id_borrar_modulo]
    );
    $result_ops_synthetic = json_decode($ops_json);
    if (!empty($result_ops_synthetic)) {
        $result = enterprise_hook(
            'modules_delete_synthetic_operations',
            [$id_borrar_modulo]
        );
        if ($result === false) {
            $error++;
        }
    } else {
        $result_components = enterprise_hook(
            'modules_get_synthetic_components',
            [$id_borrar_modulo]
        );
        $count_components = 1;
        if (!empty($result_components)) {
            // Get number of components pending to delete to know when it's needed to update orders.
            $num_components = count($result_components);
            $last_target_module = 0;
            foreach ($result_components as $id_target_module) {
                $update_orders = false;
                // Detects change of component or last component to update orders.
                if (($count_components == $num_components)
                    || ($last_target_module != $id_target_module)
                ) {
                    $update_orders = true;
                }

                $result = enterprise_hook(
                    'modules_delete_synthetic_operations',
                    [
                        $id_target_module,
                        $id_borrar_modulo,
                        $update_orders,
                    ]
                );

                if ($result === false) {
                    $error++;
                }

                $count_components++;
                $last_target_module = $id_target_module;
            }
        }
    }

    return true;
}


/**
 * Updates a module from an agent.
 *
 * @param mixed Agent module id to be deleted. Accepts an array with ids.
 * @param array Values to update.
 * @param mixed Tag's module array or false.
 *
 * @return True if the module was updated. False if not.
 */
function modules_update_agent_module(
    $id,
    $values,
    $onlyNoDeletePending=false,
    $tags=false
) {
    $update_tags = false;
    $return_tag = true;
    if ($tags !== false) {
        $update_tags = true;
        $return_tag = tags_update_module_tag($id, $tags, false, false);
    }

    if ($return_tag === false) {
        return ERR_DB;
    }

    if (!is_array($values) || empty($values)) {
        if ($update_tags) {
            return true;
        } else {
            return ERR_GENERIC;
        }
    }

    if (isset($values['nombre'])) {
        if (empty($values['nombre'])) {
            return ERR_INCOMPLETE;
        }

        $id_agent = modules_get_agentmodule_agent($id);

        $exists = (bool) db_get_value_filter(
            'id_agente_modulo',
            'tagente_modulo',
            [
                'nombre'           => $values['nombre'],
                'id_agente'        => $id_agent,
                'id_agente_modulo' => "<>$id",
            ]
        );

        if ($exists) {
            return ERR_EXIST;
        }
    }

    if (isset($values['ip_target'])) {
        if ($values['ip_target'] == 'force_pri') {
            $sql_agent = 'SELECT id_agente FROM tagente_modulo WHERE id_agente_modulo='.$id;
            $id_agente = mysql_db_process_sql($sql_agent);
            $values['ip_target'] = agents_get_address($id_agente);
        } else if ($values['ip_target'] == 'custom') {
            $values['ip_target'] = $values['custom_ip_target'];
        }
    }

    unset($values['custom_ip_target']);

    $where = [];
    $where['id_agente_modulo'] = $id;
    if ($onlyNoDeletePending) {
        $where['delete_pending'] = 0;
    }

    // Disable action requires a special function
    if (isset($values['disabled'])) {
        $result_disable = modules_change_disabled($id, $values['disabled']);

        unset($values['disabled']);
    } else {
        $result_disable = true;
    }

    $result = @db_process_sql_update('tagente_modulo', $values, $where);

    if ($result == false) {
        if ($result_disable === ERR_GENERIC) {
            return ERR_DB;
        } else {
            return true;
        }
    } else {
        if (ERR_GENERIC === $result_disable) {
            return ERR_DB;
        } else {
            return true;
        }
    }
}


/**
 * Creates a module in an agent.
 *
 * @param integer $id_agent   Agent id.
 * @param string  $name       Module name id.
 * @param array   $values     Extra values for the module.
 * @param boolean $disableACL Disable the ACL checking, for default false.
 * @param mixed   $tags       Array with tag's ids or false.
 *
 * @return New module id if the module was created. False if not.
 */
function modules_create_agent_module(
    int $id_agent,
    string $name,
    array $values=[],
    bool $disableACL=false,
    $tags=false
) {
    global $config;

    if ((bool) $disableACL === false) {
        if ((bool) users_is_admin() === false
            && (empty($id_agent) === true
            || users_access_to_agent($id_agent, 'AW') === false)
        ) {
            return false;
        }
    }

    if (empty($name) === true) {
        return ERR_INCOMPLETE;
    }

    // Check for non valid characters in module name.
    if (mb_ereg_match(
        '[\xc2\xa1\xc2\xbf\xc3\xb7\xc2\xba\xc2\xaa]',
        io_safe_output($name)
    ) !== false
    ) {
        return ERR_GENERIC;
    }

    $values['nombre'] = $name;
    $values['id_agente'] = (int) $id_agent;

    $exists = (bool) db_get_value_filter(
        'id_agente_modulo',
        'tagente_modulo',
        [
            'nombre'    => $name,
            'id_agente' => (int) $id_agent,
        ]
    );

    if ($exists === true) {
        return ERR_EXIST;
    }

    // Encrypt passwords.
    if (isset($values['plugin_pass']) === true) {
        // Avoid two times encryption.
        $plugin_pass = io_safe_output($values['plugin_pass']);

        $values['plugin_pass'] = io_input_password($plugin_pass);
    }

    // Encrypt SNMPv3 passwords.
    if (isset($values['id_tipo_modulo']) === true
        && ((int) $values['id_tipo_modulo'] >= MODULE_TYPE_REMOTE_SNMP
        && (int) $values['id_tipo_modulo'] <= MODULE_TYPE_REMOTE_SNMP_PROC)
        && isset($values['tcp_send']) === true
        && ((int) $values['tcp_send'] === 3)
        && isset($values['custom_string_2']) === true
    ) {
        $values['custom_string_2'] = io_input_password(
            $values['custom_string_2']
        );
    }

    // Only for Web server modules.
    if (isset($values['id_tipo_modulo']) === true
        && ($values['id_tipo_modulo'] >= MODULE_TYPE_WEB_ANALYSIS
        && $values['id_tipo_modulo'] <= MODULE_TYPE_WEB_CONTENT_STRING)
    ) {
        $values['debug_content'] = io_safe_input($values['debug_content']);
    }

    $id_agent_module = db_process_sql_insert('tagente_modulo', $values);

    if ($id_agent_module === false) {
        return ERR_DB;
    }

    $return_tag = true;
    if (($tags !== false) || (empty($tags) === true)) {
        $return_tag = tags_insert_module_tag($id_agent_module, $tags);
    }

    if ($return_tag === false) {
        db_process_sql_delete(
            'tagente_modulo',
            ['id_agente_modulo' => $id_agent_module]
        );

        return ERR_DB;
    }

    if (isset($values['id_tipo_modulo']) === true
        && ((int) $values['id_tipo_modulo'] === MODULE_TYPE_ASYNC_PROC
        || (int) $values['id_tipo_modulo'] === MODULE_TYPE_ASYNC_DATA
        || (int) $values['id_tipo_modulo'] === MODULE_TYPE_ASYNC_STRING)
    ) {
        // Async modules start in normal status.
        $status = AGENT_MODULE_STATUS_NORMAL;
    } else {
        // Sync modules start in unknown status.
        $status = AGENT_MODULE_STATUS_NO_DATA;
    }

    // Condition for cron modules. Don't touch.
    $time = 0;
    if (empty($values['interval']) === false) {
        $time = (time() - (int) $values['interval']);
    } else {
        $values['interval'] = null;
    }

    $result = db_process_sql_insert(
        'tagente_estado',
        [
            'id_agente_modulo'  => $id_agent_module,
            'datos'             => '',
            'timestamp'         => '01-01-1970 00:00:00',
            'estado'            => $status,
            'known_status'      => $status,
            'id_agente'         => (int) $id_agent,
            'utimestamp'        => $time,
            'status_changes'    => 0,
            'last_status'       => $status,
            'last_known_status' => $status,
            'current_interval'  => (int) $values['interval'],
        ]
    );

    if ($result === false) {
        db_process_sql_delete(
            'tagente_modulo',
            ['id_agente_modulo' => $id_agent_module]
        );

        return ERR_DB;
    }

    // Update module status count if the module is not created disabled.
    if (isset($values['disabled']) === false || (int) $values['disabled'] === 0) {
        if ((int) $status === AGENT_MODULE_STATUS_NORMAL) {
            db_process_sql(
                'UPDATE tagente
                SET total_count=total_count+1, normal_count=normal_count+1
                WHERE id_agente='.(int) $id_agent
            );
        } else {
            db_process_sql(
                'UPDATE tagente
                SET total_count=total_count+1, notinit_count=notinit_count+1, update_module_count=1
                WHERE id_agente='.(int) $id_agent
            );
        }
    }

    return $id_agent_module;
}


/**
 * Gets all the agents that have a module with a name given.
 *
 * @param string Module name.
 * @param int Group id of the agents. False will be any group.
 * @param array Extra filter.
 * @param mixed Fields to be returned. All agents field by default
 * @param bool Flag to search agents in child groups.
 *
 * @return array All the agents which have a module with the name given.
 */
function modules_get_agents_with_module_name($module_name, $id_group, $filter=false, $fields='tagente.*', $childGroups=false)
{
    if (empty($module_name)) {
        return false;
    }

    if (! is_array($filter)) {
        $filter = [];
    }

    $filter[] = 'tagente_modulo.id_agente = tagente.id_agente';
    $filter['tagente_modulo.nombre'] = $module_name;
    $filter['tagente.id_agente'] = array_keys(agents_get_group_agents($id_group, false, 'none', false, $childGroups));

    return db_get_all_rows_filter(
        'tagente, tagente_modulo',
        $filter,
        $fields
    );
}


//
// This are functions to format the data
//


/**
 * Formats time data to tiemstamp format.
 *
 * @param numeric Numeric data.
 *
 * @return string HTML Code with data time with timestamp format.
 */
function modules_format_time($ts)
{
    return ui_print_timestamp($ts, true, ['prominent' => 'comparation']);
}


/**
 * Formats module data.
 *
 * @param variant Numeric or string data.
 *
 * @return variant Module data formated.
 */
function modules_format_data($data)
{
    if (is_numeric($data)) {
        $data = format_numeric($data, 2);
    } else {
        $data = io_safe_input($data);
    }

    return $data;
}


/**
 * Formats verbatim to string data.
 *
 * @param string String data.
 *
 * @return string HTML string data with verbatim format.
 */
function modules_format_verbatim($data)
{
    // We need to replace \n by <br> to create a "similar" output to
    // information recolected in logs.
    $data2 = preg_replace("/\\n/", '<br>', $data);
    return "<span class='font_10px'>".$data2.'</span>';
}


/**
 * Formats data time to timestamp format.
 *
 * @param int Data time.
 *
 * @return integer Data time with timestamp format.
 */
function modules_format_timestamp($ts)
{
    global $config;

    // This returns data with absolute user-defined timestamp format
    // and numeric by data managed with 2 decimals, and not using Graph format
    // (replacing 1000 by K and 1000000 by G, like version 2.x
    return date($config['date_format'], $ts);
}


/**
 * Writes HTML code to perform delete module action for a particular module.
 *
 * @param int Id of the module.
 *
 * @return string HTML code to perform delete action.
 */
function modules_format_delete($id)
{
    global $period, $module_id, $config, $group;

    $txt = '';

    if (check_acl($config['id_user'], $group, 'AW') == 1) {
        $txt = '<a href="index.php?sec=estado&sec2=operation/agentes/datos_agente&period='.$period.'&id='.$module_id.'&delete='.$id.'">'.html_print_image('images/cross.png', true, ['border' => '0', 'class' => 'invert_filter']).'</a>';
    }

    return $txt;
}


/**
 * Writes HTML code to perform delete string module action for a particular module.
 *
 * @param int Id of the module.
 *
 * @return string HTML code to perform delete action.
 */
function modules_format_delete_string($id)
{
    global $period, $module_id, $config, $group;

    $txt = '';

    if (check_acl($config['id_user'], $group, 'AW') == 1) {
        $txt = '<a href="index.php?sec=estado&sec2=operation/agentes/datos_agente&period='.$period.'&id='.$module_id.'&delete_string='.$id.'">'.html_print_image('images/cross.png', true, ['border' => '0', 'class' => 'invert_filter']).'</a>';
    }

    return $txt;
}


/**
 * Writes HTML code to perform delete log4x module action for a particular module.
 *
 * @param int Id of the module.
 *
 * @return string HTML code to perform delete action.
 */
function modules_format_delete_log4x($id)
{
    global $period, $module_id, $config, $group;

    $txt = '';

    if (check_acl($config['id_user'], $group, 'AW') == 1) {
        $txt = '<a href="index.php?sec=estado&sec2=operation/agentes/datos_agente&period='.$period.'&id='.$module_id.'&delete_log4x='.$id.'">'.html_print_image('images/cross.png', true, ['border' => '0', 'class' => 'invert_filter']).'</a>';
    }

    return $txt;
}


/**
 * Get a single module information.
 *
 * @param int agentmodule id to get.
 *
 * @return array An array with module information
 */
function modules_get_agentmodule($id_agentmodule)
{
    return db_get_row('tagente_modulo', 'id_agente_modulo', (int) $id_agentmodule);
}


/**
 * Gets data table for agent module
 *
 * @param  integer|null $id_agent_module Id agentmodule.
 * @param  integer|null $id_type         Id module type.
 * @return void
 */
function modules_get_table_data(?int $id_agent_module, ?int $id_type)
{
    if ($id_type === null) {
        $id_type = db_get_value(
            'id_tipo_modulo',
            'tagente_modulo',
            'id_agente_modulo',
            $id_agent_module
        );
    }

    $name_type = db_get_value('nombre', 'ttipo_modulo', 'id_tipo', $id_type);

    $chunks = explode('_', $name_type);
    $subtype = end($chunks);

    switch ($subtype) {
        case 'data':
        case 'proc':
        case 'icmp':
        case 'tcp':
        case 'snmp':
        case 'inc':
            // Numeric
        return 'tagente_datos';

            break;
        case 'log4x':
            // Log4x
        return 'tagente_datos_log4x';

            break;
        case 'string':
            // String
        return 'tagente_datos_string';

            break;
        default:
        return null;
            break;
    }
}


function modules_get_raw_data($id_agent_module, $date_init, $date_end)
{
    $table = modules_get_table_data($id_agent_module, null);

    $datelimit = ($date_init - $date_end);
    $search_in_history_db = db_search_in_history_db($datelimit);

    $data = db_get_all_rows_sql(
        '
		SELECT *
		FROM '.$table.'
		WHERE id_agente_modulo = '.$id_agent_module.'
			AND utimestamp >= '.$date_init.'
			AND utimestamp <= '.$date_end,
        $search_in_history_db
    );

    return $data;
}


function modules_get_agent_groups($id_agent_module)
{
    $return = false;

    $id_agent = modules_get_agentmodule_agent(
        $id_agent_module
    );

    if (!empty($id_agent)) {
        $return = agents_get_all_groups_agent($id_agent);
    }

    return $return;
}


/**
 * Check the module exists in the DB.
 *
 * @param integer $id_agentmodule The agent id.
 * @param boolean $show_disabled  Show the agent found althought it is disabled. By default false.
 *
 * @return boolean The result to check if the agent is in the DB.
 */
function modules_check_agentmodule_exists($id_agentmodule, $show_disabled=true)
{
    $module = db_get_row_filter(
        'tagente_modulo',
        [
            'id_agente_modulo' => $id_agentmodule,
            'disabled'         => !$show_disabled,
        ]
    );

    if (!empty($module)) {
        if ($module['delete_pending']) {
            return false;
        } else {
            return true;
        }
    } else {
        return false;
    }
}


/**
 * Get a id of module from his name and the agent id
 *
 * @param string agentmodule name to get.
 * @param int agent id.
 *
 * @return integer the agentmodule id
 */
function modules_get_agentmodule_id($agentmodule_name, $agent_id)
{
    return db_get_row_filter(
        'tagente_modulo',
        [
            'nombre'         => $agentmodule_name,
            'id_agente'      => $agent_id,
            'delete_pending' => 0,
        ]
    );
}


/**
 * Get a if a module is init.
 *
 * @param integer $agentmodule Id to get.
 * @param boolean $metaconsole Flag to extract the data for metaconsole, by default false.
 * @param integer $id_server   Id of children console.
 *
 * @return boolean true if is init and false if is not init
 */
function modules_get_agentmodule_is_init($id_agentmodule, $metaconsole=false, $id_server=null)
{
    if ($metaconsole) {
        $server = db_get_row('tmetaconsole_setup', 'id', $id_server);

        if (metaconsole_connect($server) == NOERR) {
            $result = db_get_row_filter(
                'tagente_estado',
                ['id_agente_modulo' => $id_agentmodule],
                'utimestamp'
            );
        }

        metaconsole_restore_db();
    } else {
        $result = db_get_row_filter(
            'tagente_estado',
            ['id_agente_modulo' => $id_agentmodule],
            'utimestamp'
        );
    }

    return (bool) $result['utimestamp'];
}


/**
 * Get the number of all agent modules in the database
 *
 * @param mixed Array of integers with agent(s) id or a single agent id. Default
 * value will select all.
 *
 * @return integer The number of agent modules
 */
function modules_get_agent_modules_count($id_agent=0)
{
    // Make sure we're all int's and filter out bad stuff
    $id_agent = safe_int($id_agent, 1);

    if (empty($id_agent)) {
        // If the array proved empty or the agent is less than 1 (eg. -1)
        $filter = '';
    } else {
        $filter = sprintf(' WHERE id_agente IN (%s)', implode(',', (array) $id_agent));
    }

    return (int) db_get_sql(
        'SELECT COUNT(*)
		FROM tagente_modulo'.$filter
    );
}


/**
 * Get the name of a module type
 *
 * @param integer $id_type Type id
 *
 * @return string The name of the given type.
 */
function modules_get_type_name($id_type)
{
    return (string) db_get_value(
        'nombre',
        'ttipo_modulo',
        'id_tipo',
        (int) $id_type
    );
}


/**
 * Get the id of a module type
 *
 * @param integer $id_type Type id
 *
 * @return string The name of the given type.
 */
function modules_get_type_id($name_type)
{
    return (int) db_get_value(
        'id_tipo',
        'ttipo_modulo',
        'nombre',
        $name_type
    );
}


/**
 * Know if a module type is a string or not
 *
 * @param integer $id_type Type id
 *
 * @return boolean true if string. false if not
 */
function modules_is_string_type($id_type)
{
    $type_name = modules_get_type_name($id_type);

    return (bool) preg_match('/_string$/', $type_name);
}


function modules_is_string($id_agentmodule)
{
    $id_type = db_get_value(
        'id_tipo_modulo',
        'tagente_modulo',
        'id_agente_modulo',
        (int) $id_agentmodule
    );

    return modules_is_string_type($id_type);
}


/**
 * Know if a module type is a boolean or not
 *
 * @param integer $id_type Type id
 *
 * @return boolean true if boolean. false if not
 */
function modules_is_boolean_type($id_type)
{
    $type_name = modules_get_type_name($id_type);

    if ($type_name === 'keep_alive') {
        return true;
    }

    return (bool) preg_match('/_proc$/', $type_name);
}


function modules_is_boolean($id_agentmodule)
{
    $id_type = db_get_value(
        'id_tipo_modulo',
        'tagente_modulo',
        'id_agente_modulo',
        (int) $id_agentmodule
    );

    return modules_is_boolean_type($id_type);
}


/**
 * Get the icon of a module type
 *
 * @param integer $id_type Type id
 *
 * @return string The name of the icon.
 */
function modules_get_type_icon($id_type)
{
    return (string) db_get_value(
        'icon',
        'ttipo_modulo',
        'id_tipo',
        (int) $id_type
    );
}


/**
 * Get agent id of an agent module.
 *
 * @param integer $id_agentmodule Agent module id.
 *
 * @return integer The id of the agent of given agent module
 */
function modules_get_agentmodule_agent($id_agentmodule)
{
    return (int) db_get_value(
        'id_agente',
        'tagente_modulo',
        'id_agente_modulo',
        (int) $id_agentmodule
    );
}


/**
 * Get agent name of an agent module.
 *
 * @param integer $id_agente_modulo Agent module id.
 *
 * @return string The name of the given agent module.
 */
function modules_get_agentmodule_agent_name($id_agentmodule)
{
    // Since this is a helper function we don't need to do casting
    return (string) agents_get_name(modules_get_agentmodule_agent($id_agentmodule));
}


/**
 * Get agent alias of an agent module.
 *
 * @param integer $id_agente_modulo Agent module id.
 *
 * @return string The alias of the given agent module.
 */
function modules_get_agentmodule_agent_alias($id_agentmodule)
{
    // Since this is a helper function we don't need to do casting
    return (string) agents_get_alias(modules_get_agentmodule_agent($id_agentmodule));
}


/**
 * Get the module name of an agent module.
 *
 * @param integer $id_agente_modulo Agent module id.
 *
 * @return string Name of the given agent module.
 */
function modules_get_agentmodule_name($id_agente_modulo)
{
    return (string) db_get_value('nombre', 'tagente_modulo', 'id_agente_modulo', (int) $id_agente_modulo);
}


/**
 * Get the module names of an agent module.
 *
 * @param array $array_ids Agents module ids.
 *
 * @return array Id => name.
 */
function modules_get_agentmodule_name_array($array_ids)
{
    if (is_array($array_ids) === false || empty($array_ids) === true) {
        return [];
    }

    if ((bool) is_metaconsole() === true) {
        $modules = array_reduce(
            $array_ids,
            function ($carry, $item) {
                $explode = explode('|', $item);

                $carry[$explode[0]][] = $explode[1];
                return $carry;
            }
        );

        $result = [];
        foreach ($modules as $tserver => $id_modules) {
            if (metaconsole_connect(null, $tserver) == NOERR) {
                $result_modules = modules_get_agentmodule_name_array_data(
                    $id_modules
                );

                $result[$tserver] = $result_modules;
                metaconsole_restore_db();
            }
        }
    } else {
        $result = modules_get_agentmodule_name_array_data(
            $array_ids
        );
    }

    return $result;
}


/**
 * Data names.
 *
 * @param array $array_ids Ids.
 *
 * @return array
 */
function modules_get_agentmodule_name_array_data($array_ids)
{
    if (is_array($array_ids) === false || empty($array_ids) === true) {
        return [];
    }

    $sql = sprintf(
        'SELECT id_agente_modulo as id, nombre as `name`
        FROM tagente_modulo
        WHERE id_agente_modulo IN (%s)',
        implode(',', $array_ids)
    );

    $result = db_get_all_rows_sql($sql);

    if ($result === false) {
        $result = [];
    }

    $result = array_reduce(
        $result,
        function ($carry, $item) {
            $carry[$item['id']] = $item['name'];
            return $carry;
        },
        []
    );

    return $result;
}


/**
 * Get the module descripcion of an agent module.
 *
 * @param integer $id_agente_modulo Agent module id.
 *
 * @return string descripcion of the given agent module.
 */
function modules_get_agentmodule_descripcion($id_agente_modulo)
{
    return (string) db_get_value('descripcion', 'tagente_modulo', 'id_agente_modulo', (int) $id_agente_modulo);
}


/**
 * Get the module type of an agent module.
 *
 * @param integer $id_agentmodule Agent module id.
 *
 * @return string Module type of the given agent module.
 */
function modules_get_agentmodule_type($id_agentmodule)
{
    $return = db_get_value(
        'id_tipo_modulo',
        'tagente_modulo',
        'id_agente_modulo',
        (int) $id_agentmodule
    );

    return (int) $return;
}


/**
 * Get the module kind (dataserver, networkserver...) of an agent module.
 *
 * @param integer $id_agentmodule Agent module id.
 *
 * @return string Module kind of the given agent module.
 */
function modules_get_agentmodule_kind($id_agentmodule)
{
    $id_modulo = (int) db_get_value(
        'id_modulo',
        'tagente_modulo',
        'id_agente_modulo',
        (int) $id_agentmodule
    );

    switch ($id_modulo) {
        case MODULE_DATA:
        return 'dataserver';

            break;
        case MODULE_NETWORK:
        case MODULE_SNMP:
        return 'networkserver';

            break;
        case MODULE_PLUGIN:
        return 'pluginserver';

            break;
        case MODULE_PREDICTION:
        return 'predictionserver';

            break;
        case MODULE_WMI:
        return 'wmiserver';

            break;
        case MODULE_WEB:
        return 'webserver';

            break;
        default:
        return 'other';
            break;
    }
}


/**
 * Get the unit of an agent module.
 *
 * @param integer $id_agente_module Agent module id.
 *
 * @return string Module unit of the given agent module.
 */
function modules_get_unit($id_agente_modulo)
{
    return $unit = (string) db_get_value('unit', 'tagente_modulo', 'id_agente_modulo', (int) $id_agente_modulo);
}


function modules_get_interfaces($id_agent, $fields_param=false)
{
    $return = [];

    $fields = $fields_param;
    if ($fields !== false) {
        if (is_array($fields)) {
            $fields[] = 'id_tipo_modulo';
        }
    }

    $modules = db_get_all_rows_filter(
        'tagente_modulo',
        ['id_agente' => $id_agent],
        $fields
    );

    if (empty($modules)) {
        $modules = [];
    }

    foreach ($modules as $module) {
        // 18 = remote_snmp_proc
        // 6 = remote_icmp_proc
        if ($module['id_tipo_modulo'] == 18) {
            if ($fields_param !== false) {
                if (is_array($fields_param)) {
                    if (in_array('id_tipo_modulo', $fields) !== false) {
                        unset($module['id_tipo_modulo']);
                    }
                }
            }

            $return[] = $module;
        }
    }

    return $return;
}


/**
 * Get all the times a monitor went down during a period.
 *
 * @param integer $id_agent_module Agent module of the monitor.
 * @param integer $period          Period timed to check from date
 * @param integer $date            Date to check (now by default)
 *
 * @return integer The number of times a monitor went down.
 */
function modules_get_monitor_downs_in_period($id_agent_module, $period, $date=0)
{
    global $config;

    if ($date == 0) {
        $date = get_system_time();
    }

    $datelimit = ($date - $period);

    switch ($config['dbtype']) {
        case 'mysql':
            $sql = sprintf(
                "SELECT COUNT(`id_agentmodule`)
				FROM `tevento`
				WHERE
					`event_type` = 'monitor_down' 
					AND `id_agentmodule` = %d 
					AND `utimestamp` > %d 
					AND `utimestamp` <= %d",
                $id_agent_module,
                $datelimit,
                $date
            );
        break;

        case 'postgresql':
            $sql = sprintf(
                "SELECT COUNT(\"id_agentmodule\")
				FROM \"tevento\"
				WHERE
					\"event_type\" = 'monitor_down' 
					AND \"id_agentmodule\" = %d 
					AND \"utimestamp\" > %d 
					AND \"utimestamp\" <= %d",
                $id_agent_module,
                $datelimit,
                $date
            );
        break;

        case 'oracle':
            $sql = sprintf(
                "SELECT COUNT(id_agentmodule)
				FROM tevento
				WHERE
					event_type = 'monitor_down' 
					AND id_agentmodule = %d 
					AND utimestamp > %d 
					AND utimestamp <= %d",
                $id_agent_module,
                $datelimit,
                $date
            );
        break;
    }

    return db_get_sql($sql);
}


/**
 * Get the last time a monitor went down during a period.
 *
 * @param integer $id_agent_module Agent module of the monitor.
 * @param integer $period          Period timed to check from date
 * @param integer $date            Date to check (now by default)
 *
 * @return integer The last time a monitor went down.
 */
function modules_get_last_down_timestamp_in_period($id_agent_module, $period, $date=0)
{
    global $config;

    if ($date == 0) {
        $date = get_system_time();
    }

    $datelimit = ($date - $period);

    switch ($config['dbtype']) {
        case 'mysql':
            $sql = sprintf(
                "SELECT MAX(`timestamp`)
				FROM `tevento`
				WHERE event_type = 'monitor_down' 
					AND `id_agentmodule` = %d 
					AND `utimestamp` > %d 
					AND `utimestamp` <= %d",
                $id_agent_module,
                $datelimit,
                $date
            );
        break;

        case 'postgresql':
            $sql = sprintf(
                "SELECT MAX(\"timestamp\")
				FROM \"tevento\"
				WHERE event_type = 'monitor_down' 
					AND \"id_agentmodule\" = %d 
					AND \"utimestamp\" > %d 
					AND \"utimestamp\" <= %d",
                $id_agent_module,
                $datelimit,
                $date
            );
        break;

        case 'oracle':
            $sql = sprintf(
                "SELECT MAX(timestamp)
				FROM tevento
				WHERE event_type = 'monitor_down' 
					AND id_agentmodule = %d 
					AND utimestamp > %d 
					AND utimestamp <= %d",
                $id_agent_module,
                $datelimit,
                $date
            );
        break;
    }

    return db_get_sql($sql);
}


/**
 * Get all the monitors defined in an group.
 *
 * @param integer $id_group Group id to get all the monitors.
 *
 * @return array An array with all the monitors defined in the group (tagente_modulo).
 */
function modules_get_monitors_in_group($id_group)
{
    global $config;

    if ($id_group <= 0) {
        // We select all groups the user has access to if it's 0 or -1
        global $config;
        $id_group = array_keys(users_get_groups($config['id_user']));
    }

    if (is_array($id_group)) {
        $id_group = implode(',', $id_group);
    }

    switch ($config['dbtype']) {
        case 'mysql':
            $sql = sprintf(
                "SELECT `tagente_modulo`.*
				FROM `tagente_modulo`, `ttipo_modulo`, `tagente`
				WHERE `id_tipo_modulo` = `id_tipo` 
					AND `tagente`.`id_agente` = `tagente_modulo`.`id_agente` 
					AND `ttipo_modulo`.`nombre` LIKE '%%_proc' 
					AND `tagente`.`id_grupo` IN (%s)
				ORDER BY `tagente`.`nombre`",
                $id_group
            );
        break;

        case 'postgresql':
        case 'oracle':
            $sql = sprintf(
                "SELECT tagente_modulo.*
				FROM tagente_modulo, ttipo_modulo, tagente
				WHERE id_tipo_modulo = id_tipo 
					AND tagente.id_agente = tagente_modulo.id_agente 
					AND ttipo_modulo.nombre LIKE '%%_proc' 
					AND tagente.id_grupo IN (%s)
				ORDER BY tagente.nombre",
                $id_group
            );
        break;
    }

    return db_get_all_rows_sql($sql);
}


/**
 * Get all the modules defined in an group.
 *
 * @param integer $id_group Group id to get all the modules.
 *
 * @return array An array with all the modules defined in the group (tagente_modulo).
 */
function modules_get_modules_in_group($id_group)
{
    global $config;

    if ($id_group <= 0) {
        // We select all groups the user has access to if it's 0 or -1
        global $config;
        $id_group = array_keys(users_get_groups($config['id_user']));
    }

    if (is_array($id_group)) {
        $id_group = implode(',', $id_group);
    }

    switch ($config['dbtype']) {
        case 'mysql':
            $sql = sprintf(
                'SELECT `tagente_modulo`.*
				FROM `tagente_modulo`, `ttipo_modulo`, `tagente`
				WHERE `id_tipo_modulo` = `id_tipo` 
					AND `tagente`.`id_agente` = `tagente_modulo`.`id_agente` 
					AND `tagente`.`id_grupo` IN (%s)
				ORDER BY `tagente`.`nombre`',
                $id_group
            );
        break;

        case 'postgresql':
        case 'oracle':
            $sql = sprintf(
                'SELECT tagente_modulo.*
				FROM tagente_modulo, ttipo_modulo, tagente
				WHERE id_tipo_modulo = id_tipo 
					AND tagente.id_agente = tagente_modulo.id_agente 
					AND tagente.id_grupo IN (%s)
				ORDER BY tagente.nombre',
                $id_group
            );
        break;
    }

    return db_get_all_rows_sql($sql);
}


/**
 * Get all the monitors defined in an agent.
 *
 * @param integer $id_agent Agent id to get all the monitors.
 *
 * @return array An array with all the monitors defined (tagente_modulo).
 */
function modules_get_monitors_in_agent($id_agent)
{
    global $config;

    switch ($config['dbtype']) {
        case 'mysql':
            $sql = sprintf(
                "SELECT `tagente_modulo`.*
				FROM `tagente_modulo`, `ttipo_modulo`, `tagente`
				WHERE `id_tipo_modulo` = `id_tipo`
					AND `tagente`.`id_agente` = `tagente_modulo`.`id_agente`
					AND `ttipo_modulo`.`nombre` LIKE '%%_proc'
					AND `tagente`.`id_agente` = %d",
                $id_agent
            );
        break;

        case 'postgresql':
        case 'oracle':
            $sql = sprintf(
                "SELECT tagente_modulo.*
				FROM tagente_modulo, ttipo_modulo, tagente
				WHERE id_tipo_modulo = id_tipo
					AND tagente.id_agente = tagente_modulo.id_agente
					AND ttipo_modulo.nombre LIKE '%%_proc'
					AND tagente.id_agente = %d",
                $id_agent
            );
        break;
    }

    return db_get_all_rows_sql($sql);
}


/**
 * Get all the monitors down during a period of time.
 *
 * @param array   $monitors An array with all the monitors to check. Each
 *   element of the array must be a dictionary.
 * @param integer $period   Period of time to check the monitors.
 * @param integer $date     Beginning date to check the monitors.
 *
 * @return array An array with all the monitors that went down in that
 * period of time.
 */
function modules_get_monitors_down($monitors, $period=0, $date=0)
{
    $monitors_down = [];

    if (empty($monitors)) {
        return $monitors_down;
    }

    foreach ($monitors as $monitor) {
        $down = modules_get_monitor_downs_in_period($monitor['id_agente_modulo'], $period, $date);
        if ($down > 0) {
            array_push($monitors_down, $monitor);
        }
    }

    return $monitors_down;
}


/**
 * Get the module type name (type = generic_data, remote_snmp, ...)
 *
 * @param integer $id_type Type id
 *
 * @return string Name of the given type.
 */
function modules_get_moduletype_name($id_type)
{
    return (string) db_get_value('nombre', 'ttipo_modulo', 'id_tipo', (int) $id_type);
}


/**
 * Get the module type description
 *
 * @param integer $id_type Type id
 *
 * @return string Description of the given type.
 */
function modules_get_moduletype_description($id_type)
{
    return (string) db_get_value('descripcion', 'ttipo_modulo', 'id_tipo', (int) $id_type);
}


/**
 * Returns an array with all module types (default) or if "remote" or "agent"
 * is passed it will return only remote (ICMP, SNMP, TCP...) module types
 * otherwise the full list + the column you specify
 *
 * @param string Specifies which type to return (will return an array with id's)
 * @param string Which rows to select (defaults to nombre)
 *
 * @return array Either the full table or if a type is specified, an array with id's
 */
function modules_get_moduletypes($type='all', $rows='nombre')
{
    $return = [];
    $rows = (array) $rows;
    // Cast as array
    $row_cnt = count($rows);
    if ($type == 'remote') {
        return array_merge(range(6, 18), (array) 100);
    } else if ($type == 'agent') {
        return array_merge(range(1, 4), range(19, 24));
    }

    $sql = sprintf(
        'SELECT id_tipo, %s
		FROM ttipo_modulo',
        implode(',', $rows)
    );
    $result = db_get_all_rows_sql($sql);
    if ($result === false) {
        return $return;
    }

    foreach ($result as $type) {
        if ($row_cnt > 1) {
            $return[$type['id_tipo']] = $type;
        } else {
            $return[$type['id_tipo']] = $type[reset($rows)];
        }
    }

    return $return;
}


/**
 * Get the interval value of an agent module.
 *
 * If the module interval is not set, the agent interval is returned
 *
 * @param int Id agent module to get the interval value.
 *
 * @return integer Module interval or agent interval if no module interval
 */
function modules_get_interval($id_agent_module)
{
    $interval = (int) db_get_value('module_interval', 'tagente_modulo', 'id_agente_modulo', (int) $id_agent_module);
    if ($interval > 0) {
        return $interval;
    }

    $id_agent = modules_give_agent_id_from_module_id($id_agent_module);
    return (int) agents_get_interval($id_agent);
}


/**
 * Get module type icon.
 *
 * TODO: Create ui_print_moduletype_icon and print the full tag including hover etc.
 *
 * @deprecated Use ui_print_moduletype_icon instead
 *
 * @param int Module type id
 *
 * @return string Icon filename of the given group
 */
function modules_show_icon_type($id_type)
{
    return (string) db_get_value('icon', 'ttipo_modulo', 'id_tipo', $id_type);
}


/**
 * Get agent id from an agent module.
 *
 * @param int Id of the agent module.
 *
 * @return integer The agent id of the given module.
 */
function modules_give_agent_id_from_module_id($id_agent_module)
{
    return (int) db_get_value('id_agente', 'tagente_modulo', 'id_agente_modulo', $id_agent_module);
}


/**
 * Get the status of an agent module.
 *
 * @param int Id agent module to check.
 * @param boolean                      $without_alerts The flag to check only the module, by default false.
 *
 * @return integer Module status. Value 4 means that some alerts assigned to the
 * module were fired.
 */
function modules_get_agentmodule_status($id_agentmodule=0, $without_alerts=false, $metaconsole=false, $id_server=null)
{
    $current_timestamp = get_system_time();

    if ($metaconsole) {
        $server = db_get_row('tmetaconsole_setup', 'id', $id_server);

        if (metaconsole_connect($server) == NOERR) {
            $status_row = db_get_row(
                'tagente_estado',
                'id_agente_modulo',
                $id_agentmodule
            );

            if (!$without_alerts) {
                $times_fired = db_get_value('SUM(times_fired)', 'talert_template_modules', 'id_agent_module', $id_agentmodule);
                if ($times_fired > 0) {
                    switch ($status_row['estado']) {
                        case AGENT_STATUS_WARNING:
                        return AGENT_MODULE_STATUS_WARNING_ALERT;

                        // Alert fired in warning
                            break;
                        case AGENT_STATUS_CRITICAL:
                        return AGENT_MODULE_STATUS_CRITICAL_ALERT;

                        // Alert fired in critical
                            break;
                    }
                }
            }
        }

        metaconsole_restore_db();
    } else {
        $status_row = db_get_row(
            'tagente_estado',
            'id_agente_modulo',
            $id_agentmodule
        );

        if (!$without_alerts) {
            $times_fired = db_get_value(
                'SUM(times_fired)',
                'talert_template_modules',
                'id_agent_module',
                $id_agentmodule
            );

            if ($times_fired > 0) {
                switch ($status_row['estado']) {
                    case AGENT_STATUS_NORMAL:
                    return AGENT_MODULE_STATUS_NORMAL_ALERT;

                        break;
                    case AGENT_STATUS_WARNING:
                    return AGENT_MODULE_STATUS_WARNING_ALERT;

                    // Alert fired in warning
                        break;
                    case AGENT_STATUS_CRITICAL:
                    return AGENT_MODULE_STATUS_CRITICAL_ALERT;

                    // Alert fired in critical
                        break;
                }
            }
        }
    }

    return $status_row['estado'];
}


/**
 * Get the last status of an agent module.
 *
 * @param int Id agent module to check.
 *
 * @return integer Module last status.
 */
function modules_get_agentmodule_last_status($id_agentmodule=0)
{
    $status_row = db_get_row('tagente_estado', 'id_agente_modulo', $id_agentmodule);

    return $status_row['known_status'];
}


/**
 * Get the data by applying the macro.
 *
 * @param string macro unit.
 *
 * @return false or data with applied macro.
 */
function modules_get_unit_macro($data, $macro)
{
    if (modules_is_unit_macro($macro)) {
        $data = human_milliseconds_to_string($data);
        return $data;
    }

    return false;
}


/**
 * Check if it's a unit macro.
 *
 * @param string macro unit.
 *
 * @return false or true.
 */
function modules_is_unit_macro($macro)
{
    if ($macro == '_timeticks_') {
        return true;
    }

    return false;
}


function modules_get_last_contact($id_agentmodule)
{
    return db_get_value(
        'utimestamp',
        'tagente_estado',
        'id_agente_modulo',
        $id_agentmodule
    );
}


/**
 * Get the current value of an agent module.
 *
 * @param int Agent module id.
 *
 * @return integer a numerically formatted value
 */
function modules_get_last_value($id_agentmodule)
{
    return db_get_value(
        'datos',
        'tagente_estado',
        'id_agente_modulo',
        $id_agentmodule
    );
}


/**
 * Get the previous data to the timestamp provided.
 *
 * It's useful to know the first value of a module in an interval,
 * since it will be the last value in the table which has a timestamp
 * before the beginning of the interval. All this calculation is due
 * to the data compression algorithm.
 *
 * @param int Agent module id
 * @param int The timestamp to look backwards from and get the data.
 * @param int 1 if the module has a string type.
 *
 * @return mixed The row of tagente_datos of the last period. False if there were no data.
 */
function modules_get_previous_data($id_agent_module, $utimestamp=0, $string=0)
{
    if (empty($utimestamp)) {
        $utimestamp = time();
    }

    if ($string == 1) {
        $table = 'tagente_datos_string';
    } else {
        $table = 'tagente_datos';
    }

    $sql = sprintf(
        'SELECT * FROM %s 
		WHERE id_agente_modulo = %d 
		AND utimestamp = ( SELECT max(utimestamp) 
							FROM tagente_datos 
							WHERE id_agente_modulo = %d 
							AND utimestamp <= %d )',
        $table,
        $id_agent_module,
        $id_agent_module,
        $utimestamp
    );

    $search_in_history_db = db_search_in_history_db($utimestamp);

    return db_get_row_sql($sql, $search_in_history_db);
}


/**
 * Get the next data to the timestamp provided.
 *
 * @param int Agent module id
 * @param int The timestamp to look backwards from and get the data.
 * @param int 1 if the module has a string type.
 *
 * @return mixed The row of tagente_datos of the last period. False if there were no data.
 */
function modules_get_next_data($id_agent_module, $utimestamp=0, $string=0)
{
    if (empty($utimestamp)) {
        $utimestamp = time();
    }

    if ($string == 1) {
        $table = 'tagente_datos_string';
    } else {
        $table = 'tagente_datos';
    }

    $interval = modules_get_interval($id_agent_module);
    $sql = sprintf(
        'SELECT *
		FROM '.$table.'
		WHERE id_agente_modulo = %d 
			AND utimestamp <= %d 
			AND utimestamp >= %d
		ORDER BY utimestamp ASC',
        $id_agent_module,
        ($utimestamp + $interval),
        $utimestamp
    );

    $search_in_history_db = db_search_in_history_db($utimestamp);

    return db_get_row_sql($sql, $search_in_history_db);
}


/**
 * Get all the values of an agent module in a period of time.
 *
 * @param int Agent module id
 * @param int Period of time to check (in seconds)
 * @param int Top date to check the values. Default current time.
 * @param
 * @param
 * @param string 'ASC' od 'DESC'
 * @param string with a json with parameters to filter data
 *     string object:
 *        value: Text to search
 *        exact: Boolean. True if search exact phrase or false to content
 *
 * @return array The module value and the timestamp
 */
function modules_get_agentmodule_data(
    $id_agent_module,
    $period,
    $date=0,
    $trash=false,
    $conexion=false,
    $order='ASC',
    $freesearch=''
) {
    global $config;

    $module = db_get_row(
        'tagente_modulo',
        'id_agente_modulo',
        $id_agent_module
    );

    if ($date < 1) {
        $date = get_system_time();
    }

    $datelimit = ($date - $period);
    $search_in_history_db = db_search_in_history_db($datelimit);

    switch ($module['id_tipo_modulo']) {
            // Generic_data_string.
        case 3:
            // Remote_tcp_string.
        case 10:
            // Remote_snmp_string.
        case 17:
            // Async_string.
        case 36:
            // Remote_cmd_string.
        case 23:
            // Web content string.
        case 33:
            // Free search is a json with value and exact modifier.
            $freesearch = json_decode($freesearch, true);
            $freesearch_sql = '';
            if (isset($freesearch['value']) && !empty($freesearch['value'])) {
                $freesearch_sql = ' AND datos ';
                if ($freesearch['exact']) {
                    $freesearch_sql .= "='".$freesearch['value']."' ";
                } else {
                    $freesearch_sql .= " LIKE '%".$freesearch['value']."%' ";
                }
            }

            $sql = sprintf(
                'SELECT datos AS data, utimestamp FROM tagente_datos_string
					WHERE id_agente_modulo = %d
					%s
					AND utimestamp > %d	AND utimestamp <= %d
					ORDER BY utimestamp %s',
                $id_agent_module,
                $freesearch_sql,
                $datelimit,
                $date,
                $order
            );
        break;

        // log4x
        case 24:
            $sql = sprintf(
                'SELECT stacktrace AS data, utimestamp
				FROM tagente_datos_log4x
				WHERE id_agente_modulo = %d
					AND utimestamp > %d AND utimestamp <= %d
				ORDER BY utimestamp %s',
                $id_agent_module,
                $datelimit,
                $date,
                $order
            );
        break;

        case 2:
        case 6:
        case 9:
        case 18:
        case 21:
        case 31:
            if ($config['render_proc']) {
                $sql = sprintf(
                    "
					SELECT IF(datos >= 1, '".$config['render_proc_ok']."', '".$config['render_proc_fail']."') as data, utimestamp
					FROM tagente_datos
					WHERE id_agente_modulo = %d
						AND utimestamp > %d AND utimestamp <= %d
					ORDER BY utimestamp %s",
                    $id_agent_module,
                    $datelimit,
                    $date,
                    $order
                );
            } else {
                $sql = sprintf(
                    '
					SELECT datos AS data, utimestamp
					FROM tagente_datos
					WHERE id_agente_modulo = %d
						AND utimestamp > %d AND utimestamp <= %d
					ORDER BY utimestamp %s',
                    $id_agent_module,
                    $datelimit,
                    $date,
                    $order
                );
            }
        break;

        default:
            $sql = sprintf(
                '
				SELECT datos AS data, utimestamp
				FROM tagente_datos
				WHERE id_agente_modulo = %d
					AND utimestamp > %d AND utimestamp <= %d
				ORDER BY utimestamp %s',
                $id_agent_module,
                $datelimit,
                $date,
                $order
            );
        break;
    }

    $values = db_get_all_rows_sql($sql, $search_in_history_db, false, $conexion);

    if ($values === false) {
        return [];
    }

    $module_name = modules_get_agentmodule_name($id_agent_module);
    $agent_id = modules_get_agentmodule_agent($id_agent_module);
    $agent_name = modules_get_agentmodule_agent_name($id_agent_module);
    $agent_alias = modules_get_agentmodule_agent_alias($id_agent_module);
    $module_type = modules_get_agentmodule_type($id_agent_module);

    foreach ($values as $key => $data) {
        $values[$key]['module_name'] = $module_name;
        $values[$key]['agent_id'] = $agent_id;
        $values[$key]['agent_name'] = $agent_name;
        $values[$key]['agent_alias'] = $agent_alias;
        $values[$key]['module_type'] = $module_type;
    }

    if ($search_in_history_db) {
        $datos = [];
        foreach ($values as $key => $value) {
            $utimestamp[$key] = $value['utimestamp'];
        }

        array_multisort($utimestamp, SORT_DESC, $values);
        foreach ($utimestamp as $key => $utimes) {
            $datos[$key] = [
                'utimestamp'  => $utimes,
                'data'        => $values[$key]['data'],
                'module_name' => $values[$key]['module_name'],
                'agent_id'    => $values[$key]['agent_id'],
                'agent_name'  => $values[$key]['agent_name'],
                'agent_alias' => $values[$key]['agent_alias'],
                'module_type' => $values[$key]['module_type'],
            ];
        }

        $values = $datos;
    }

    return $values;
}


/**
 * Return module data in readable format.
 *
 * @param array $module Current module.
 *
 * @return void
 */
function modules_get_agentmodule_data_for_humans($module)
{
    global $config;

    if (is_numeric($module['datos']) && !modules_is_string_type($module['id_tipo_modulo'])) {
        if ($config['render_proc']) {
            switch ($module['id_tipo_modulo']) {
                case 2:
                case 6:
                case 9:
                case 18:
                case 21:
                case 31:
                    if ($module['datos'] >= 1) {
                        $salida = $config['render_proc_ok'];
                    } else {
                        $salida = $config['render_proc_fail'];
                    }
                break;

                default:
                    switch ($module['id_tipo_modulo']) {
                        case 15:
                            $value = db_get_value('snmp_oid', 'tagente_modulo', 'id_agente_modulo', $module['id_agente_modulo']);
                            if (($value == '.1.3.6.1.2.1.1.3.0'
                                || $value == '.1.3.6.1.2.1.25.1.1.0')
                                && modules_get_unit_macro($module['data'], $module['unit']) === true
                            ) {
                                if ($module['post_process'] > 0) {
                                    $salida = human_milliseconds_to_string(($module['datos'] / $module['post_process']));
                                } else {
                                    $salida = human_milliseconds_to_string($module['datos']);
                                }
                            } else {
                                $salida = remove_right_zeros(number_format($module['datos'], $config['graph_precision']));
                            }
                        break;

                        default:
                            $salida = remove_right_zeros(number_format($module['datos'], $config['graph_precision']));
                        break;
                    }
                break;
            }
        } else {
            switch ($module['id_tipo_modulo']) {
                case 15:
                    $value = db_get_value('snmp_oid', 'tagente_modulo', 'id_agente_modulo', $module['id_agente_modulo']);
                    if (($value == '.1.3.6.1.2.1.1.3.0'
                        || $value == '.1.3.6.1.2.1.25.1.1.0')
                        && modules_get_unit_macro($module['data'], $module['unit']) === true
                    ) {
                        if ($module['post_process'] > 0) {
                            $salida = human_milliseconds_to_string(($module['datos'] / $module['post_process']));
                        } else {
                            $salida = human_milliseconds_to_string($module['datos']);
                        }
                    } else {
                        $salida = remove_right_zeros(number_format($module['datos'], $config['graph_precision']));
                    }
                break;

                default:
                    $salida = remove_right_zeros(number_format($module['datos'], $config['graph_precision']));
                break;
            }
        }

        // Show units ONLY in numeric data types
        if (isset($module['unit'])) {
            $data_macro = modules_get_unit_macro($module['datos'], $module['unit']);
            if ($data_macro) {
                $salida = $data_macro;
            } else {
                $salida .= '&nbsp;<i>'.io_safe_output($module['unit']).'</i>';
            }
        }
    } else {
        $data_macro = modules_get_unit_macro($module['datos'], $module['unit']);
        if ($data_macro !== false) {
            $salida = $data_macro;
        } else {
            $salida = ui_print_module_string_value(
                $module['datos'],
                empty($module['id']) ? $module['id_agente_modulo'] : $module['id'],
                $module['current_interval'],
                $module['module_name'],
                $module['serverID'] ? $module['serverID'] : 0
            );
        }
    }

    return $salida;
}


/**
 * This function gets the modulegroup for a given group
 *
 * @param int The group id
 *
 * @return integer The modulegroup id
 */
function modules_get_agentmodule_modulegroup($id_module)
{
    return (int) db_get_value('id_module_group', 'tagente_modulo', 'id_agente_modulo', (int) $id_module);
}


/**
 * Gets all module groups. (General, Networking, System).
 *
 * Module groups are merely for sorting frontend
 *
 * @return array All module groups
 */
function modules_get_modulegroups()
{
    $result = db_get_all_fields_in_table('tmodule_group');
    $return = [];

    if (empty($result)) {
        return $return;
    }

    foreach ($result as $modulegroup) {
        $return[$modulegroup['id_mg']] = $modulegroup['name'];
    }

    return $return;
}


/**
 * Gets a modulegroup name based on the id
 *
 * @param int The id of the modulegroup
 *
 * @return string The modulegroup name
 */
function modules_get_modulegroup_name($modulegroup_id)
{
    if ($modulegroup_id == 0) {
        return false;
    } else {
        return (string) db_get_value('name', 'tmodule_group', 'id_mg', (int) $modulegroup_id);
    }
}


/**
 * Returns target color to be used based on the status received.
 *
 * @param integer $status       Source information.
 * @param boolean $force_module Use module constants only.
 *
 * @return string HTML tag for color.
 */
function modules_get_color_status($status, $force_module=false)
{
    if (isset($status) === false) {
        return COL_UNKNOWN;
    }

    if ($force_module === true) {
        switch ($status) {
            case AGENT_MODULE_STATUS_CRITICAL_BAD:
            case AGENT_MODULE_STATUS_NOT_NORMAL:
            return COL_CRITICAL;

            case AGENT_MODULE_STATUS_CRITICAL_ALERT:
            case AGENT_MODULE_STATUS_WARNING_ALERT:
            case AGENT_MODULE_STATUS_NORMAL_ALERT:
            return COL_ALERTFIRED;

            case AGENT_MODULE_STATUS_NO_DATA:
            case AGENT_MODULE_STATUS_NOT_INIT:
            return COL_NOTINIT;

            case AGENT_MODULE_STATUS_NORMAL:
            return COL_NORMAL;

            case AGENT_MODULE_STATUS_WARNING:
            return COL_WARNING;

            case AGENT_MODULE_STATUS_ALL:
            case AGENT_MODULE_STATUS_UNKNOWN:
            default:
            return COL_UNKNOWN;
        }
    }

    switch ((string) $status) {
        case (string) AGENT_MODULE_STATUS_NORMAL:
        case (string) AGENT_STATUS_NORMAL:
        case STATUS_MODULE_OK:
        case STATUS_AGENT_OK:
        case STATUS_ALERT_NOT_FIRED:
        case STATUS_SERVER_OK:
        case STATUS_MODULE_OK_BALL:
        case STATUS_AGENT_OK_BALL:
        case STATUS_ALERT_NOT_FIRED_BALL:
        return COL_NORMAL;

        case AGENT_MODULE_STATUS_NOT_INIT:
        case AGENT_STATUS_NOT_INIT:
        case STATUS_MODULE_NO_DATA:
        case STATUS_AGENT_NOT_INIT:
        case STATUS_AGENT_NO_DATA:
        case STATUS_MODULE_NO_DATA_BALL:
        case STATUS_AGENT_NO_DATA_BALL:
        case STATUS_AGENT_NO_MONITORS_BALL:
        return COL_NOTINIT;

        case AGENT_MODULE_STATUS_CRITICAL_BAD:
        case AGENT_STATUS_CRITICAL:
        case STATUS_MODULE_CRITICAL:
        case STATUS_AGENT_CRITICAL:
        case STATUS_MODULE_CRITICAL_BALL:
        case STATUS_AGENT_CRITICAL_BALL:
        case STATUS_SERVER_CRASH:
        case STATUS_SERVER_CRASH_BALL:
        return COL_CRITICAL;

        case AGENT_MODULE_STATUS_WARNING:
        case AGENT_STATUS_WARNING:
        case STATUS_MODULE_WARNING:
        case STATUS_AGENT_WARNING:
        case STATUS_MODULE_WARNING_BALL:
        case STATUS_AGENT_WARNING_BALL:
        return COL_WARNING;

        case AGENT_MODULE_STATUS_CRITICAL_ALERT:
        case AGENT_MODULE_STATUS_WARNING_ALERT:
        case AGENT_STATUS_ALERT_FIRED:
        case STATUS_ALERT_FIRED:
        case STATUS_ALERT_FIRED_BALL:
        case STATUS_MODULE_ALERT_TRIGGERED:
        return COL_ALERTFIRED;

        case AGENT_MODULE_STATUS_UNKNOWN:
        case AGENT_STATUS_UNKNOWN:
        case STATUS_MODULE_UNKNOWN:
        case STATUS_AGENT_UNKNOWN:
        case STATUS_AGENT_DOWN:
        case STATUS_ALERT_DISABLED:
        case STATUS_MODULE_UNKNOWN_BALL:
        case STATUS_AGENT_UNKNOWN_BALL:
        case STATUS_AGENT_DOWN_BALL:
        case STATUS_ALERT_DISABLED_BALL:
        return COL_UNKNOWN;

        case STATUS_SERVER_DOWN:
        case STATUS_SERVER_DOWN_BALL:
        return '#444';

        default:
            // Ignored.
        break;
    }

    return COL_IGNORED;
}


/**
 * Text color status.
 *
 * @param string $status Type status.
 *
 * @return string Color.
 */
function modules_get_textcolor_status($status)
{
    $result = '#ffffff';
    switch ($status) {
        case AGENT_MODULE_STATUS_WARNING:
        case AGENT_MODULE_STATUS_CRITICAL_ALERT:
        case AGENT_MODULE_STATUS_WARNING_ALERT:
        case AGENT_MODULE_STATUS_NORMAL_ALERT:
            $result = '#000000';
        break;

        case AGENT_MODULE_STATUS_CRITICAL_BAD:
        case AGENT_MODULE_STATUS_NOT_NORMAL:
        case AGENT_MODULE_STATUS_NO_DATA:
        case AGENT_MODULE_STATUS_NOT_INIT:
        case AGENT_MODULE_STATUS_NORMAL:
        case AGENT_MODULE_STATUS_ALL:
        case AGENT_MODULE_STATUS_UNKNOWN:
        default:
            $result = '#ffffff';
        break;
    }

    return $result;
}


/**
 * Gets a module status an modify the status and title reference variables
 *
 * @param mixed The module data (Necessary $module['datos'] and $module['estado']
 * @param int status reference variable
 * @param string title reference variable
 */
function modules_get_status($id_agent_module, $db_status, $data, &$status, &$title)
{
    $status = STATUS_MODULE_WARNING;
    $title = '';
    global $config;

    // This module is initialized ? (has real data)
    // $module_init = db_get_value ('utimestamp', 'tagente_estado', 'id_agente_modulo', $id_agent_module);
    if ($db_status == AGENT_MODULE_STATUS_NO_DATA) {
        $status = STATUS_MODULE_NO_DATA;
        $title = __('NOT INIT');
    } else if ($db_status == AGENT_MODULE_STATUS_CRITICAL_BAD) {
        $status = STATUS_MODULE_CRITICAL;
        $title = __('CRITICAL');
    } else if ($db_status == AGENT_MODULE_STATUS_WARNING) {
        $status = STATUS_MODULE_WARNING;
        $title = __('WARNING');
    } else if ($db_status == AGENT_MODULE_STATUS_NORMAL) {
        $status = STATUS_MODULE_OK;
        $title = __('NORMAL');
    } else if ($db_status == AGENT_MODULE_STATUS_UNKNOWN) {
        $status = STATUS_MODULE_UNKNOWN;
        $last_status = modules_get_agentmodule_last_status($id_agent_module);
        switch ($last_status) {
            case AGENT_STATUS_NORMAL:
                $title = __('UNKNOWN').' - '.__('Last status').' '.__('NORMAL');
            break;

            case AGENT_STATUS_CRITICAL:
                $title = __('UNKNOWN').' - '.__('Last status').' '.__('CRITICAL');
            break;

            case AGENT_STATUS_WARNING:
                $title = __('UNKNOWN').' - '.__('Last status').' '.__('WARNING');
            break;
        }
    }

    if (is_numeric($data)) {
        $title .= ': '.remove_right_zeros(number_format($data, $config['graph_precision']));
    } else {
        $text = io_safe_output($data);

        // Fixed the data from Selenium Plugin
        if ($text != strip_tags($text)) {
            $text = io_safe_input($text);
        }

        $title .= ': '.substr($text, 0, 42);
    }
}


// Get unknown agents by using the status code in modules
function modules_agents_unknown($module_name)
{
    return db_get_sql(
        "SELECT COUNT( DISTINCT tagente.id_agente)
		FROM tagente_estado, tagente, tagente_modulo
		WHERE tagente.disabled = 0
			AND tagente_estado.utimestamp != 0
			AND tagente_modulo.id_agente_modulo = tagente_estado.id_agente_modulo
			AND tagente_modulo.disabled = 0
			AND tagente_estado.id_agente = tagente.id_agente
			AND tagente_estado.estado = 3
			AND tagente_modulo.nombre = '$module_name'"
    );
}


// Get ok agents by using the status code in modules.
function modules_agents_ok($module_name)
{
    // !!!Query explanation!!!
    // An agent is OK if all its modules are OK
    // The status values are: 0 OK; 1 Critical; 2 Warning; 3 Unkown
    // This query grouped all modules by agents and select the MAX value for status which has the value 0
    // If MAX(estado) is 0 it means all modules has status 0 => OK
    // Then we count the agents of the group selected to know how many agents are in OK status
    return db_get_sql(
        "SELECT COUNT(max_estado)
		FROM (
			SELECT MAX(tagente_estado.estado) as max_estado
			FROM tagente_estado, tagente, tagente_modulo
			WHERE tagente.disabled = 0
				AND tagente_estado.utimestamp != 0
				AND tagente_modulo.id_agente_modulo = tagente_estado.id_agente_modulo
				AND tagente_modulo.disabled = 0
				AND tagente_estado.id_agente = tagente.id_agente
				AND tagente_modulo.nombre = '$module_name'
			GROUP BY tagente.id_agente HAVING max_estado = 0) AS S1"
    );
}


// Get critical agents by using the status code in modules.
function modules_agents_critical($module_name)
{
    // !!!Query explanation!!!
    // An agent is Warning when has at least one module in warning status and nothing more in critical status
    // The status values are: 0 OK; 1 Critical; 2 Warning; 3 Unkown
    // If estado = 1 it means at leas 1 module is in critical status so the agent is critical
    // Then we count the agents of the group selected to know how many agents are in critical status
    return db_get_sql(
        "SELECT COUNT( DISTINCT tagente_estado.id_agente) 
		FROM tagente_estado, tagente, tagente_modulo 
		WHERE tagente.disabled = 0 AND tagente_estado.utimestamp != 0 
			AND tagente_modulo.id_agente_modulo = tagente_estado.id_agente_modulo 
			AND tagente_modulo.disabled = 0 
			AND estado = 1 
			AND tagente_estado.id_agente = tagente.id_agente 
			AND tagente_modulo.nombre = '$module_name'"
    );
}


// Get warning agents by using the status code in modules.
function modules_agents_warning($module_name)
{
    // !!!Query explanation!!!
    // An agent is Warning when has at least one module in warning status and nothing more in critical status
    // The status values are: 0 OK; 1 Critical; 2 Warning; 3 Unkown
    // This query grouped all modules by agents and select the MIN value for status which has the value 0
    // If MIN(estado) is 2 it means at least one module is warning and there is no critical modules
    // Then we count the agents of the group selected to know how many agents are in warning status
    return db_get_sql(
        "SELECT COUNT(min_estado) 
		FROM (SELECT MAX(tagente_estado.estado) as min_estado 
			FROM tagente_estado, tagente, tagente_modulo 
			WHERE tagente.disabled = 0 AND tagente_estado.utimestamp != 0 
				AND tagente_modulo.id_agente_modulo = tagente_estado.id_agente_modulo 
				AND tagente_modulo.disabled = 0 
				AND tagente_estado.id_agente = tagente.id_agente 
				AND tagente_modulo.nombre = '$module_name' 
			GROUP BY tagente.id_agente 
				HAVING min_estado = 2) AS S1"
    );
}


// Get unknown agents by using the status code in modules
function modules_group_agent_unknown($module_group)
{
    return db_get_sql(
        "SELECT COUNT(DISTINCT tagente.id_agente)
		FROM tagente, tagente_modulo
		WHERE tagente.id_agente=tagente_modulo.id_agente
			AND critical_count=0 AND warning_count=0
			AND tagente.disabled = 0
			AND unknown_count>0 AND id_module_group = $module_group"
    );
}


// Get ok agents by using the status code in modules.
function modules_group_agent_ok($module_group)
{
    return db_get_sql(
        "SELECT COUNT(DISTINCT tagente.id_agente)
		FROM tagente, tagente_modulo
		WHERE tagente.id_agente=tagente_modulo.id_agente
			AND normal_count = total_count
			AND tagente.disabled = 0
			AND id_module_group = $module_group"
    );
}


// Get critical agents by using the status code in modules.
function modules_group_agent_critical($module_group)
{
    return db_get_sql(
        "SELECT COUNT(DISTINCT tagente.id_agente)
		FROM tagente, tagente_modulo
		WHERE tagente.id_agente=tagente_modulo.id_agente
			AND tagente.disabled = 0
			AND critical_count > 0 AND id_module_group = $module_group"
    );
}


// Get warning agents by using the status code in modules.
function modules_group_agent_warning($module_group)
{
    return db_get_sql(
        "SELECT COUNT(DISTINCT tagente.id_agente)
		FROM tagente, tagente_modulo
		WHERE tagente.id_agente=tagente_modulo.id_agente
			AND critical_count = 0 AND warning_count > 0
			AND tagente.disabled = 0
			AND id_module_group = $module_group"
    );
}


// Return a base64 encoded JSON document to store module macros inside the database
function modules_get_module_macros_json($macro_names, $macro_values)
{
    $module_macros = [];
    for ($i = 0; $i < count($macro_names); $i++) {
        if (isset($macro_values[$i])) {
            $module_macros[$macro_names[$i]] = $macro_values[$i];
        }
    }

    return base64_encode(json_encode($module_macros));
}


/**
 * Returns the relations between modules.
 *
 * @param array Optional assoc array with parameters.
 * (int) id_agent
 * (int) id_module
 * (bool) disabled_update
 * (string) modules_type: The type of the two modules
 *
 * @return mixed Array with relations between modules. False if there were no data.
 */
function modules_get_relations($params=[])
{
    $id_agent = 0;
    if (isset($params['id_agent'])) {
        $id_agent = $params['id_agent'];
    }

    $id_module = 0;
    if (isset($params['id_module'])) {
        $id_module = $params['id_module'];
    }

    $disabled_update = -1;
    if (isset($params['disabled_update'])) {
        $disabled_update = (int) $params['disabled_update'];
        if ($disabled_update > 1) {
            $disabled_update = 1;
        }
    }

    $modules_type = '';
    $modules_type_filter = '';
    if (isset($params['modules_type'])) {
        $module_type = 'INNER JOIN ttipo_modulo ttm ON tam.id_tipo_modulo = ttm.id_tipo';
        $modules_type_filter = sprintf(
            "AND ttm.nombre = '%s'",
            $params['modules_type']
        );
    }

    $distinct = '';
    if (empty($params)) {
        $distinct = 'DISTINCT';
    }

    $module_a_filter = '';
    $module_b_filter = '';
    if ($id_module > 0) {
        $module_a_filter = sprintf('AND tmr.module_a = %d', $id_module);
        $module_b_filter = sprintf('AND tmr.module_b = %d', $id_module);
    }

    $agent_filter = '';
    if ($id_agent > 0) {
        $agent_filter = sprintf('AND ta.id_agente = %d', $id_agent);
    }

    $disabled_update_filter = '';
    if ($disabled_update >= 0) {
        $disabled_update_filter = sprintf(
            'AND tmr.disable_update = %d',
            $disabled_update
        );
    }

    $sql = sprintf(
        'SELECT %s tmr.id, tmr.module_a, tmr.module_b,
        tmr.disable_update, tmr.type 
        FROM tmodule_relationship tmr 
        INNER JOIN tagente_modulo tam 
            ON (tmr.module_a = tam.id_agente_modulo %s) 
            OR (tmr.module_b = tam.id_agente_modulo %s) 
        INNER JOIN tagente ta 
            ON tam.id_agente = ta.id_agente
        %s 
        WHERE 1=1 %s %s %s',
        $distinct,
        $module_a_filter,
        $module_b_filter,
        $module_type,
        $agent_filter,
        $disabled_update_filter,
        $modules_type_filter
    );

    return db_get_all_rows_sql($sql);
}


/**
 * Check if a relation already exists.
 *
 * @param int First module id.
 * @param mixed (Optional) int The second module id. array The module ids filter.
 *
 * @return boolean True if the relation exists, false otherwise.
 */
function modules_relation_exists($id_module, $id_module_other=false)
{
    if ($id_module_other === false) {
        $sql = sprintf(
            'SELECT id
						FROM tmodule_relationship
						WHERE module_a = %d
							OR module_b = %d',
            $id_module,
            $id_module
        );
    } else if (is_array($id_module_other)) {
        $ids_other = 0;
        if (!empty($id_module_other)) {
            $ids_other = implode(',', $id_module_other);
        }

        $sql = sprintf(
            'SELECT id
						FROM tmodule_relationship
						WHERE (module_a = %d AND module_b IN (%s))
							OR (module_b = %d AND module_a IN (%s))',
            $id_module,
            $ids_other,
            $id_module,
            $ids_other
        );
    } else {
        $sql = sprintf(
            'SELECT id
						FROM tmodule_relationship
						WHERE (module_a = %d AND module_b = %d)
							OR (module_b = %d AND module_a = %d)',
            $id_module,
            $id_module_other,
            $id_module,
            $id_module_other
        );
    }

    return (bool) db_get_row_sql($sql);
}


/**
 * Change the 'disabled_update' value of a relation row.
 *
 * @param integer $id_module_a Id agent module a.
 * @param integer $id_module_b Id agent module b.
 * @param string  $type        Type direct or failover.
 *
 * @return boolean True if the 'disabled_update' changes to 1, false otherwise.
 */
function modules_add_relation($id_module_a, $id_module_b, $type='direct')
{
    $result = false;

    if (!modules_relation_exists($id_module_a, $id_module_b) && $id_module_a > 0 && $id_module_b > 0) {
        $values = [
            'module_a' => $id_module_a,
            'module_b' => $id_module_b,
            'type'     => $type,
        ];
        $result = db_process_sql_insert('tmodule_relationship', $values);
    }

    return $result;
}


/**
 * Change the 'disabled_update' value of a relation row.
 *
 * @param int Relation id.
 *
 * @return boolean True if the 'disabled_update' changes to 1, false otherwise.
 */
function modules_delete_relation($id_relation)
{
    $result = db_process_sql_delete('tmodule_relationship', ['id' => $id_relation]);

    return $result;
}


/**
 * Change the 'disabled_update' value of a relation row.
 *
 * @param int Relation id.
 *
 * @return boolean True if the 'disabled_update' changes to 1, false otherwise.
 */
function modules_change_relation_lock($id_relation)
{
    $old_value = (int) db_get_value('disable_update', 'tmodule_relationship', 'id', $id_relation);
    $new_value = $old_value === 1 ? 0 : 1;

    $result = db_process_sql_update(
        'tmodule_relationship',
        ['disable_update' => $new_value],
        ['id' => $id_relation]
    );

    return ($result !== false ? $new_value : $old_value);
}


/*
 * @return utimestamp with the first contact of the module or first contact before datelimit, false if not-init
 */
function modules_get_first_date($id_agent_module, $datelimit=0)
{
    global $config;

    // Check datatype string or normal.
    $table = 'tagente_datos';
    $module_type = modules_get_agentmodule_type($id_agent_module);
    $module_type_str = modules_get_type_name($module_type);
    if (strstr($module_type_str, 'string') !== false) {
        $table = 'tagente_datos_string';
    }

    $search_historydb = false;

    // tagente_estado.first_utimestamp is not valid or is not updated. Scan DBs for first utimestamp
    if ($datelimit > 0) {
        // get last data before datelimit
        $query  = " SELECT max(utimestamp) as utimestamp FROM $table ";
        $query .= " WHERE id_agente_modulo=$id_agent_module ";
        $query .= " AND utimestamp < $datelimit ";
    } else {
        // get first utimestamp
        $query  = " SELECT min(utimestamp) as utimestamp FROM $table ";
        $query .= " WHERE id_agente_modulo=$id_agent_module ";
    }

    // SEARCH ACTIVE DB
    $data = db_get_all_rows_sql($query, $search_historydb);
    if (($data === false) || ($data[0]['utimestamp'] === null) || ($data[0]['utimestamp'] <= 0)) {
        // first utimestamp not found in active database
        // SEARCH HISTORY DB
        $search_historydb = true;
        $data = db_get_all_rows_sql($query, $search_historydb);
    }

    if (($data === false) || ($data[0]['utimestamp'] === null) || ($data[0]['utimestamp'] <= 0)) {
        // Nor active DB nor history DB have the data, the module is not-init
        return [
            'first_utimestamp' => false,
            'search_historydb' => $search_historydb,
        ];
    }

    // The data has been found
    return [
        'first_utimestamp' => $data[0]['utimestamp'],
        'search_historydb' => $search_historydb,
    ];

}


/**
 * Get the unknown time status of a module in a period.
 * If there is more than 1 days between data, there is some unknown time modules
 *
 * @param int id_agent_module.
 * @param int ending interval timestamp
 * @param int interval duration
 *
 * @return integer unknown seconds.
 */
function modules_get_unknown_time($id_agent_module, $date, $period)
{
    // TODO REMOVE THE TIME IN PLANNED DOWNTIME
    if (empty($id_agent_module) || empty($date)) {
        return false;
    }

    // Set initial conditions
    $unknown_seconds = 0;
    $datelimit = ($date - $period);
    $search_in_history_db = db_search_in_history_db($datelimit);

    // Get interval data
    $sql = sprintf(
        'SELECT utimestamp
		FROM tagente_datos
		WHERE id_agente_modulo = %d
			AND utimestamp > %d AND utimestamp <= %d',
        $id_agent_module,
        $datelimit,
        $date
    );
    $sql .= ' ORDER BY utimestamp ASC';
    $interval_data = db_get_all_rows_sql($sql, $search_in_history_db);

    $previous_data = modules_get_previous_data($id_agent_module, $datelimit);

    // All alternatives on first data
    if ($previous_data === false && $interval_data === false) {
        return false;
    } else if ($previous_data !== false && $interval_data === false) {
        if (($date - $previous_data['utimestamp']) <= SECONDS_1DAY) {
            return 0;
        }

        if (($previous_data['utimestamp'] + SECONDS_1DAY) >= $datelimit) {
            return ($date - ($previous_data['utimestamp'] + SECONDS_1DAY));
        } else {
            return $period;
        }
    } else if ($previous_data === false && $interval_data !== false) {
        $first_data = array_shift($interval_data);
        $unknown_seconds += ($first_data['utimestamp'] - $datelimit);
        array_unshift($interval_data, $first_data);
    } else {
        $first_data = array_shift($interval_data);
        $previous_1day = ($previous_data['utimestamp'] + SECONDS_1DAY);
        if ($previous_1day <= $datelimit) {
            $unknown_seconds += ($first_data['utimestamp'] - $datelimit);
        } else if ($previous_1day <= $first_data['utimestamp']) {
            $unknown_seconds += ($first_data['utimestamp'] - $previous_1day);
        }

        array_unshift($interval_data, $first_data);
    }

    // Put utimestamp like last data
    $last_data = modules_get_next_data($id_agent_module, $datelimit);
    $last_data['utimestamp'] = $date;
    array_push($interval_data, $last_data);
    $previous_data = array_shift($interval_data);
    // Check if all datas have data maximum one day before
    foreach ($interval_data as $data) {
        $previous_1day = ($previous_data['utimestamp'] + SECONDS_1DAY);
        if ($previous_1day <= $data['utimestamp']) {
            $unknown_seconds += ($data['utimestamp'] - $previous_1day);
        }

        $previous_data = $data;
    }

    return $unknown_seconds;
}


function modules_get_module_group_status($id_agent, $id_module_group)
{
    $status_return = null;

    $modules = db_get_all_rows_filter(
        'tagente_modulo',
        [
            'id_agente'       => $id_agent,
            'id_module_group' => $id_module_group,
        ]
    );

    if (empty($modules)) {
        $module = [];
    }

    foreach ($modules as $module) {
        $status = modules_get_status($module['id_agente_modulo']);

        // This code is copied from the networkmap old code
        switch ($status) {
            case AGENT_MODULE_STATUS_NORMAL:
                if (is_null($status_return)) {
                    $status_return = AGENT_MODULE_STATUS_NORMAL;
                } else if ($status_return == AGENT_MODULE_STATUS_ALL) {
                    $status_return = AGENT_MODULE_STATUS_NORMAL;
                }
            break;

            case AGENT_MODULE_STATUS_CRITICAL_BAD:
                $status_return = AGENT_MODULE_STATUS_CRITICAL_BAD;
            break;

            case AGENT_MODULE_STATUS_WARNING:
                if (is_null($status_return)) {
                    $status_return = AGENT_MODULE_STATUS_NORMAL;
                } else if ($status_return != AGENT_MODULE_STATUS_CRITICAL_BAD) {
                    $status_return = AGENT_MODULE_STATUS_WARNING;
                }
            break;

            case AGENT_MODULE_STATUS_NO_DATA:
                if (is_null($status_return)) {
                    $status_return = AGENT_MODULE_STATUS_NO_DATA;
                } else if (($status_return == AGENT_MODULE_STATUS_NORMAL)
                    || ($status_return == AGENT_MODULE_STATUS_ALL)
                ) {
                    $status_return = AGENT_MODULE_STATUS_NO_DATA;
                }
            break;

            default:
                $status_return = AGENT_MODULE_STATUS_ALL;
            break;
        }
    }

    return $status_return;
}


function modules_get_modules_name($sql_from, $sql_conditions='', $meta=false)
{
    global $config;

    if (!$meta) {
        // Query to get name of the modules to module name filter combo
        switch ($config['dbtype']) {
            case 'mysql':
            case 'postgresql':
                $sql = 'SELECT distinct(tagente_modulo.nombre)
					'.$sql_from.$sql_conditions;
            break;

            case 'oracle':
                $sql = 'SELECT DISTINCT(tagente_modulo.nombre)'.$sql_from.$sql_conditions;
            break;
        }

        $return = db_get_all_rows_sql($sql);

        return $return;
    } else {
        switch ($config['dbtype']) {
            case 'mysql':
            case 'postgresql':
                $sql = 'SELECT distinct(tagente_modulo.nombre)
					'.$sql_from.$sql_conditions;
            break;

            case 'oracle':
                $sql = 'SELECT DISTINCT(tagente_modulo.nombre)'.$sql_from.$sql_conditions;
            break;
        }

        // For each server defined and not disabled:h
        $servers = db_get_all_rows_sql(
            'SELECT *
			FROM tmetaconsole_setup
			WHERE disabled = 0'
        );

        if ($servers === false) {
            $servers = [];
        }

        $result = [];
        $modules = [];
        foreach ($servers as $server) {
            // If connection was good then retrieve all data server
            if (metaconsole_connect($server) == NOERR) {
                $connection = true;
            } else {
                $connection = false;
            }

            // Get all info for filters of all nodes
            $modules_temp = db_get_all_rows_sql($sql);

            $rows_temp = db_get_all_rows_sql(
                'SELECT distinct name
				FROM tmodule_group
				ORDER BY name'
            );
            $rows_temp = io_safe_output($rows_temp);

            if (!empty($rows_temp)) {
                foreach ($rows_temp as $module_group_key => $modules_group_val) {
                    $rows_temp_processed[$modules_group_val['name']] = $modules_group_val['name'];
                }

                if (is_array($rows_select) && is_array($rows_temp_processed)) {
                    $rows_select = array_unique(array_merge($rows_select, $rows_temp_processed));
                }
            }

            $groups_temp = users_get_groups_for_select(false, 'AR', true, true, false);

            $groups_temp_processed = [];

            foreach ($groups_temp as $group_temp_key => $group_temp_val) {
                $new_key = str_replace('&nbsp;', '', $group_temp_val);
                $groups_temp_processed[$new_key] = $group_temp_val;
            }

            if (!empty($groups_temp_processed)) {
                if (is_array($rows_select) && is_array($rows_temp_processed)) {
                    $groups_select = array_unique(array_merge($groups_select, $groups_temp_processed));
                }
            }

            if (!empty($modules_temp)) {
                $modules = array_merge($modules, $modules_temp);
            }

            metaconsole_restore_db();
        }

        unset($groups_select[__('All')]);
        if (is_array($groups_select)) {
            $key_group_all = array_search(__('All'), $groups_select);
        } else {
            $key_group_all = false;
        }

        if ($key_group_all !== false) {
            unset($groups_select[$key_group_all]);
        }

        return $modules;
    }
}


function modules_get_agentmodule_mininterval($id_agent)
{
    $sql = sprintf('SELECT min(current_interval) min_interval from tagente_estado where id_agente = %d', $id_agent);
    return db_get_row_sql($sql);
}


function modules_get_agentmodule_mininterval_no_async($id_agent)
{
    $sql = 'SELECT COUNT(tae.current_interval) AS num_interval, MIN(tae.current_interval) AS min_interval
					FROM tagente_estado tae
					INNER JOIN tagente_modulo tam ON tae.id_agente_modulo = tam.id_agente_modulo
					INNER JOIN ttipo_modulo ttm ON tam.id_tipo_modulo = ttm.id_tipo where ttm.nombre not like "async%" and tae.id_agente = '.$id_agent.' and tam.disabled = 0 and tae.current_interval != 0';

    return db_get_row_sql($sql);
}


/**
 * Get modules agents.
 *
 * @param integer $id_module_group  ID module group.
 * @param array   $id_agents        Array agents.
 * @param boolean $selection        Selection.
 * @param boolean $select_mode      Mode.
 * @param boolean $useName          Use name.
 * @param boolean $notStringModules Not string modules.
 *
 * @return array Modules for this agents.
 */
function get_modules_agents(
    $id_module_group,
    $id_agents,
    $selection,
    $select_mode=true,
    $useName=false,
    $notStringModules=false
) {
    if ((bool) is_metaconsole() === true) {
        if ($select_mode === true) {
            $agents = array_reduce(
                $id_agents,
                function ($carry, $item) {
                    $explode = explode('|', $item);

                    $carry[$explode[0]][] = $explode[1];
                    return $carry;
                }
            );
        } else {
            if (count($id_agents) > 0) {
                $rows = db_get_all_rows_sql(
                    sprintf(
                        'SELECT `id_agente`, `id_tagente`, `id_tmetaconsole_setup`
                        FROM `tmetaconsole_agent`
                        WHERE `id_agente` IN (%s)',
                        implode(',', $id_agents)
                    )
                );
            } else {
                $rows = [];
            }

            $agents = array_reduce(
                $rows,
                function ($carry, $item) {
                    if ($carry[$item['id_tmetaconsole_setup']] === null) {
                        $carry[$item['id_tmetaconsole_setup']] = [];
                    }

                    $carry[$item['id_tmetaconsole_setup']][] = $item['id_tagente'];
                    return $carry;
                },
                []
            );
        }

        $modules = [];
        foreach ($agents as $tserver => $id_agents) {
            if (metaconsole_connect(null, $tserver) == NOERR) {
                $modules[$tserver] = select_modules_for_agent_group(
                    $id_module_group,
                    $id_agents,
                    $selection,
                    false,
                    $useName,
<<<<<<< HEAD
                    true
=======
                    true,
                    $notStringModules
>>>>>>> bf6f5479
                );

                metaconsole_restore_db();
            }
        }

        if (!$selection && $useName === true) {
            // Common modules.
            $final_modules = [];
            $nodes_consulted = count($modules);

            foreach ($modules as $tserver => $mods) {
                foreach ($mods as $module) {
                    if ($final_modules[$module['nombre']] === null) {
                        $final_modules[$module['nombre']] = 0;
                    }

                    $final_modules[$module['nombre']]++;
                }
            }

            $modules = [];
            foreach ($final_modules as $module_name => $occurrences) {
                if ($occurrences === $nodes_consulted) {
                    // Module already present in ALL nodes.
                    $modules[] = [
                        'id_agente_modulo' => io_safe_output($module_name),
                        'nombre'           => io_safe_output($module_name),
                    ];
                }
            }
        } else {
            // All modules.
            $return = [];
            $nodes = [];
            foreach ($agents as $tserver => $id_agents) {
                try {
                    $nodes[$tserver] = new Node($tserver);
                } catch (Exception $e) {
                    hd($e);
                }

                $return = array_reduce(
                    $modules[$tserver],
                    function ($carry, $item) use ($tserver, $nodes) {
                        $t = [];
                        foreach ($item as $k => $v) {
                            $t[$k] = $v;
                        }

                        $t['id_node'] = $tserver;
                        if ($nodes[$tserver] !== null) {
                            $t['nombre'] = io_safe_output(
                                $nodes[$tserver]->server_name().' &raquo; '.$t['nombre']
                            );
                        }

                        $carry[] = $t;
                        return $carry;
                    },
                    $return
                );
            }

            $modules = $return;
        }

        $modules = array_reduce(
            $modules,
            function ($carry, $item) use ($useName) {
                // Only works in select mode.
                if ($useName === true) {
                    $carry[$item['id_node'].'|'.$item['nombre']] = $item['nombre'];
                } else {
                    $carry[$item['id_node'].'|'.$item['id_agente_modulo']] = $item['nombre'];
                }

                return $carry;
            },
            []
        );
    } else {
        $modules = select_modules_for_agent_group(
            $id_module_group,
            $id_agents,
            $selection,
            false,
            $useName,
<<<<<<< HEAD
            false
=======
            false,
            $notStringModules
>>>>>>> bf6f5479
        );
    }

    return $modules;
}


/**
 * List all modules in agents selection.
 *
 * @param array $agents  Agents ids array.
 * @param array $modules Modules ids array.
 *
 * @return array
 */
function get_same_modules($agents, array $modules=[])
{
    if (is_array($agents) === false || empty($agents) === true) {
        return [];
    }

    if (is_array($modules) === false || empty($modules) === true) {
        return [];
    }

    $name_modules = modules_get_agentmodule_name_array_data(
        array_values($modules)
    );

    $sql = sprintf(
        'SELECT id_agente_modulo as id,
            nombre as `name`
        FROM tagente_modulo
        WHERE id_agente IN (%s)',
        implode(',', array_values($agents))
    );

    $all = db_get_all_rows_sql($sql);

    if ($all === false) {
        $all = [];
    }

    $all = array_reduce(
        $all,
        function ($carry, $item) use ($name_modules) {
            if (array_search($item['name'], $name_modules)) {
                $carry[$item['id']] = $item['id'];
            }

            return $carry;
        },
        []
    );

    $modules_to_report = array_merge($all, $modules);
    $modules_to_report = array_unique($modules_to_report);

    return $all;
}


/**
 * List all modules in agents selection to metaconsole or node.
 *
 * @param array $agents  Agents ids array.
 * @param array $modules Modules ids array.
 *
 * @return array List modules [server|id_module, ...].
 */
function get_same_modules_all($agents, $modules, $select_mode=true)
{
    if (is_array($agents) === false || empty($agents) === true) {
        return [];
    }

    if (is_metaconsole() === true) {
        $modules = array_reduce(
            $modules,
            function ($carry, $item) {
                $explode = explode('|', $item);

                $carry[$explode[0]][] = $explode[1];
                return $carry;
            },
            []
        );

        if ($select_mode === true) {
            $agents = array_reduce(
                $agents,
                function ($carry, $item) {
                    $explode = explode('|', $item);

                    $carry[$explode[0]][] = $explode[1];
                    return $carry;
                },
                []
            );
        } else {
            $rows = db_get_all_rows_sql(
                sprintf(
                    'SELECT `id_agente`, `id_tagente`, `id_tmetaconsole_setup`
            FROM `tmetaconsole_agent`
            WHERE `id_agente` IN (%s)',
                    implode(',', $agents)
                )
            );

            $agents = array_reduce(
                $rows,
                function ($carry, $item) {
                    if ($carry[$item['id_tmetaconsole_setup']] === null) {
                        $carry[$item['id_tmetaconsole_setup']] = [];
                    }

                    $carry[$item['id_tmetaconsole_setup']][] = $item['id_tagente'];
                    return $carry;
                },
                []
            );
        }

        $result = [];
        foreach ($agents as $tserver => $id_agents) {
            if (metaconsole_connect(null, $tserver) == NOERR) {
                $same_modules = get_same_modules($id_agents, ($modules[$tserver] ?? []));
                foreach ($same_modules as $id_module) {
                    $result[] = $tserver.'|'.$id_module;
                }

                metaconsole_restore_db();
            }
        }
    } else {
        $result = get_same_modules($agents, $modules);
    }

    return $result;
}


function get_hierachy_modules_tree($modules)
{
    $new_modules = [];

    $new_modules_root = array_filter(
        $modules,
        function ($module) {
            return (isset($module['parent_module_id']) && ($module['parent_module_id'] == 0));
        }
    );

    $new_modules_child = array_filter(
        $modules,
        function ($module) {
            return (isset($module['parent_module_id']) && ($module['parent_module_id'] != 0));
        }
    );

    while (!empty($new_modules_child)) {
        foreach ($new_modules_child as $i => $child) {
            recursive_modules_tree($new_modules_root, $new_modules_child, $i, $child);
        }
    }

    return $new_modules_root;
}


function recursive_modules_tree(&$new_modules, &$new_modules_child, $i, $child)
{
    foreach ($new_modules as $index => $module) {
        if ($module['id_agente_modulo'] == $child['parent_module_id']) {
            $new_modules[$index]['child'][] = $child;
            $new_modules[$index]['have_childs'] = true;
            unset($new_modules_child[$i]);
            break;
        } else if (isset($new_modules[$index]['child'])) {
            recursive_modules_tree($new_modules[$index]['child'], $new_modules_child, $i, $child);
        }
    }
}


function get_dt_from_modules_tree($modules)
{
    $final_modules = [];

    foreach ($modules as $i => $module) {
        $final_modules[$module['id_agente_modulo']] = $module;
        $final_modules[$module['id_agente_modulo']]['deep'] = 0;
        if (isset($modules[$i]['child'])) {
            recursive_get_dt_from_modules_tree($final_modules, $modules[$i]['child'], $final_modules[$module['id_agente_modulo']]['deep']);
        }

        unset($modules[$i]);
    }

    return $final_modules;
}


function recursive_get_dt_from_modules_tree(&$f_modules, $modules, $deep)
{
    foreach ($modules as $i => $module) {
        $f_modules[$module['id_agente_modulo']] = $module;
        $f_modules[$module['id_agente_modulo']]['deep'] = ($deep + 1);
        if (isset($modules[$i]['child'])) {
            recursive_get_dt_from_modules_tree($f_modules, $modules[$i]['child'], $f_modules[$module['id_agente_modulo']]['deep']);
        }
    }
}


/**
 * @brief Get the button with the link to open realtime stats into a new window
 * Only to native (not satellite discovered) snmp modules.
 *
 * @param  array $module With all the module info.
 * @return string Link to chart.
 */
function get_module_realtime_link_graph($module)
{
    global $config;

    // Sometimes some parameters are renamed.
    if (!isset($module['id_tipo_modulo'])) {
        $module['id_tipo_modulo'] = $module['module_type'];
    }

    if (!isset($module['nombre'])) {
        $module['nombre'] = $module['module_name'];
    }

    // Avoid to show on metaconsole.
    if (is_metaconsole()) {
        return '';
    }

    // Realtime graph is an extension and it should be enabled.
    if (!extensions_is_enabled_extension('realtime_graphs.php')) {
        return '';
    }

    // Only to remote_snmp, remote_snmp_proc. snmp_snmp_inc.
    if ($module['id_tipo_modulo'] != 15
        && $module['id_tipo_modulo'] != 16
        && $module['id_tipo_modulo'] != 18
    ) {
        return '';
    }

    // Only version 1, 2, 2c and 3
    if ($module['tcp_send'] != '1'
        && $module['tcp_send'] != '2'
        && $module['tcp_send'] != '2c'
        && $module['tcp_send'] != '3'
    ) {
        return '';
    }

    $params = [
        'graph'                => 'snmp_module',
        'agent_alias'          => urlencode(
            modules_get_agentmodule_agent_alias($module['id_agente_modulo'])
        ),
        'module_name'          => urlencode($module['nombre']),
        'target_ip'            => $module['ip_target'],
        'community'            => urlencode($module['snmp_community']),
        'starting_oid'         => urlencode($module['snmp_oid']),
        'snmp_browser_version' => urlencode($module['tcp_send']),
        'snmp3_auth_user'      => urlencode($module['plugin_user']),
        'snmp3_security_level' => urlencode($module['custom_string_3']),
        'snmp3_auth_method'    => urlencode($module['plugin_parameters']),
        'snmp3_auth_pass'      => urlencode($module['plugin_pass']),
        'snmp3_privacy_method' => urlencode($module['custom_string_1']),
        'snmp3_privacy_pass'   => urlencode($module['custom_string_2']),
        'hide_header'          => 1,
        'rel_path'             => '../../',
    ];
    // Incremental type
    if ($module['id_tipo_modulo'] == 16) {
        $params['incremental'] = 1;
    }

    $link = 'operation/agentes/realtime_win.php?';
    foreach ($params as $p_key => $p_value) {
        $link .= "$p_key=".urlencode(io_safe_output($p_value)).'&';
    }

    $link = substr($link, 0, -1);

    $win_handle = 'realtime_';
    $win_handle .= dechex(
        crc32($module['id_agente_modulo'].$module['nombre'])
    );

    $link_button = '<a href="javascript:winopeng_var(\''.$link.'\',\''.$win_handle.'\', 900, 480)">';
    $link_button .= html_print_image(
        'images/realtime_shortcut.png',
        true,
        [
            'border' => '0',
            'alt'    => '',
            'title'  => __('Realtime SNMP graph'),
            'class'  => 'invert_filter',
        ]
    );
    $link_button .= '</a>';

    return $link_button;
}


/**
 * @brief Force a module to adopt a determinated status.
 *         WARNING: Only use this function to modules that changes their status
 *             with some user action through the console
 * @param int New status
 * @param int Agent module to force new status
 * @param int Agent id to force state recalculations
 */
function force_set_module_status($status, $id_agent_module, $id_agent)
{
    // Force recalculate counters
    db_process_sql_update(
        'tagente',
        ['update_module_count' => 1],
        ['id_agente' => $id_agent]
    );
    return db_process_sql_update(
        'tagente_estado',
        [
            'estado'            => $status,
            'known_status'      => $status,
            'last_known_status' => $status,
        ],
        ['id_agente_modulo' => $id_agent_module]
    );
}


function modules_get_modules_status($mod_status_id)
{
    $diferent_types = get_priorities();

    $mod_status_desc = '';
    switch ($mod_status_id) {
        case AGENT_MODULE_STATUS_NORMAL:
            $mod_status_desc = __('NORMAL');
        break;

        case AGENT_MODULE_STATUS_CRITICAL_BAD:
            $mod_status_desc = __('CRITICAL');
        break;

        case AGENT_MODULE_STATUS_WARNING:
            $mod_status_desc = __('WARNING');
        break;

        case AGENT_MODULE_STATUS_UNKNOWN:
            $mod_status_desc = __('UNKNOWN');
        break;

        case AGENT_MODULE_STATUS_NOT_INIT:
            $mod_status_desc = __('NOT INIT');
        break;

        case AGENT_MODULE_STATUS_ALL:
            $mod_status_desc = __('ALL');
        break;

        case AGENT_MODULE_STATUS_CRITICAL_ALERT:
            $mod_status_desc = __('CRITICAL');
        break;

        case AGENT_MODULE_STATUS_NO_DATA:
            $mod_status_desc = __('NO DATA');
        break;

        case AGENT_MODULE_STATUS_NORMAL_ALERT:
            $mod_status_desc = __('NORMAL');
        break;

        case AGENT_MODULE_STATUS_NOT_NORMAL:
            $mod_status_desc = __('NOT NORMAL');
        break;

        case AGENT_MODULE_STATUS_WARNING_ALERT:
            $mod_status_desc = __('WARNING');
        break;

        default:
            if (isset($config['text_char_long'])) {
                foreach ($diferent_types as $key => $type) {
                    if ($key == $mod_status_id) {
                        $mod_status_desc = ui_print_truncate_text(
                            $type,
                            $config['text_char_long'],
                            false,
                            true,
                            false
                        );
                    }
                }
            }
        break;
    }

    return $mod_status_desc;
}


function modules_get_counter_by_states($state)
{
    switch ($state) {
        case AGENT_MODULE_STATUS_CRITICAL_ALERT:
        case AGENT_MODULE_STATUS_CRITICAL_BAD:
        return 'critical_count';

        case AGENT_MODULE_STATUS_WARNING_ALERT:
        case AGENT_MODULE_STATUS_WARNING:
        return 'warning_count';

            break;
        case AGENT_MODULE_STATUS_UNKNOWN:
        return 'unknown_count';

        case AGENT_MODULE_STATUS_NO_DATA:
        case AGENT_MODULE_STATUS_NOT_INIT:
        return 'notinit_count';

        case AGENT_MODULE_STATUS_NORMAL_ALERT:
        case AGENT_MODULE_STATUS_NORMAL:
        return 'normal_count';
    }

    // If the state is not an expected state, return condition
    // to not show any data
    return false;
}


function modules_get_state_condition($state, $prefix='tae')
{
    // Not  use empty state 0 -> AGENT_MODULE_STATUS_NORMAL.
    if ($state === '') {
        return '1=1';
    }

    switch ($state) {
        case AGENT_MODULE_STATUS_CRITICAL_ALERT:
        case AGENT_MODULE_STATUS_CRITICAL_BAD:
        return "(
				$prefix.estado = ".AGENT_MODULE_STATUS_CRITICAL_ALERT."
				OR $prefix.estado = ".AGENT_MODULE_STATUS_CRITICAL_BAD.'
			)';

        case AGENT_MODULE_STATUS_WARNING_ALERT:
        case AGENT_MODULE_STATUS_WARNING:
        return "(
				$prefix.estado = ".AGENT_MODULE_STATUS_WARNING_ALERT."
				OR $prefix.estado = ".AGENT_MODULE_STATUS_WARNING.'
			)';

        case AGENT_MODULE_STATUS_UNKNOWN:
        return "$prefix.estado = ".AGENT_MODULE_STATUS_UNKNOWN.' ';

        case AGENT_MODULE_STATUS_NO_DATA:
        case AGENT_MODULE_STATUS_NOT_INIT:
        return "(
				$prefix.estado = ".AGENT_MODULE_STATUS_NO_DATA."
				OR $prefix.estado = ".AGENT_MODULE_STATUS_NOT_INIT.'
			)';

        case AGENT_MODULE_STATUS_NORMAL_ALERT:
        case AGENT_MODULE_STATUS_NORMAL:
        return "(
				$prefix.estado = ".AGENT_MODULE_STATUS_NORMAL_ALERT."
				OR $prefix.estado = ".AGENT_MODULE_STATUS_NORMAL.'
			)';

        case AGENT_MODULE_STATUS_NOT_NORMAL:
        return "(
				$prefix.estado <> ".AGENT_MODULE_STATUS_NORMAL."
				AND $prefix.estado <> ".AGENT_MODULE_STATUS_NORMAL_ALERT.'
			)';
    }

    // If the state is not an expected state, return no condition
    return '1=1';
}


function modules_get_min_max_data($id_agent_module, $time_init=0)
{
    // Find the minimum and maximun value defined.
    $sql = sprintf(
        'SELECT `min`, `max` FROM %s 
        WHERE id_agente_modulo = %d',
        'tagente_modulo',
        $id_agent_module
    );
    $min_max = \db_get_row_sql($sql);

    if ($min_max['min'] !== '0' || $min_max['max'] !== '0') {
        $data[0]['min'] = $min_max['min'];
        $data[0]['max'] = $min_max['max'];
    } else {
        // Search limits of the last two days.
        $table = modules_get_table_data($id_agent_module, null);
        $data = db_get_all_rows_sql(
            'SELECT min(datos) as min, max(datos) as max
            FROM '.$table.'
            WHERE id_agente_modulo = '.$id_agent_module.'
                AND utimestamp >= '.$time_init
        );
    }

    return $data;
}


/**
 * Get modules match regex.
 *
 * @param string $regex_alias       Regex alias.
 * @param string $regex_name_module Regex module name.
 * @param string $server_name       Name server.
 *
 * @return array
 */
function modules_get_regex(
    $regex_alias,
    $regex_name_module='',
    $server_name=''
) {
    $agent_regexp = sprintf('AND tagente.alias REGEXP "%s"', $regex_alias);
    $module_regexp = '';
    if (empty($regex_name_module) === false) {
        $module_regexp = sprintf(
            'AND tagente_modulo.nombre REGEXP "%s"',
            $regex_name_module
        );
    }

    $sql = sprintf(
        'SELECT tagente_modulo.id_agente_modulo as id_agent_module,
            "%s" as server_name
        FROM tagente_modulo
        INNER JOIN tagente
            ON tagente.id_agente = tagente_modulo.id_agente
        WHERE 1=1
        %s
        %s',
        $server_name,
        $agent_regexp,
        $module_regexp
    );

    $result = db_get_all_rows_sql($sql);

    if ($result === false) {
        $result = [];
    }

    return $result;
}<|MERGE_RESOLUTION|>--- conflicted
+++ resolved
@@ -3675,12 +3675,8 @@
                     $selection,
                     false,
                     $useName,
-<<<<<<< HEAD
-                    true
-=======
                     true,
                     $notStringModules
->>>>>>> bf6f5479
                 );
 
                 metaconsole_restore_db();
@@ -3769,12 +3765,8 @@
             $selection,
             false,
             $useName,
-<<<<<<< HEAD
-            false
-=======
             false,
             $notStringModules
->>>>>>> bf6f5479
         );
     }
 
