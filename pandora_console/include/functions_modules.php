<?php
/**
 * Functions for modules.
 *
 * @category   Functions script.
 * @package    Pandora FMS
 * @subpackage Modules.
 * @version    1.0.0
 * @license    See below
 *
 *    ______                 ___                    _______ _______ ________
 *   |   __ \.-----.--.--.--|  |.-----.----.-----. |    ___|   |   |     __|
 *  |    __/|  _  |     |  _  ||  _  |   _|  _  | |    ___|       |__     |
 * |___|   |___._|__|__|_____||_____|__| |___._| |___|   |__|_|__|_______|
 *
 * ============================================================================
 * Copyright (c) 2005-2021 Artica Soluciones Tecnologicas
 * Please see http://pandorafms.org for full contribution list
 * This program is free software; you can redistribute it and/or
 * modify it under the terms of the GNU General Public License
 * as published by the Free Software Foundation for version 2.
 * This program is distributed in the hope that it will be useful,
 * but WITHOUT ANY WARRANTY; without even the implied warranty of
 * MERCHANTABILITY or FITNESS FOR A PARTICULAR PURPOSE.  See the
 * GNU General Public License for more details.
 * ============================================================================
 */

use PandoraFMS\Enterprise\Metaconsole\Node;

// Begin.
require_once $config['homedir'].'/include/functions_agents.php';
require_once $config['homedir'].'/include/functions_users.php';
require_once $config['homedir'].'/include/functions_tags.php';


function modules_is_not_init($id_agent_module)
{
    $row = db_get_row('tagente_estado', 'id_agente_modulo', $id_agent_module);

    if (!$row) {
        return true;
    }

    if ($row['estado'] == AGENT_MODULE_STATUS_NO_DATA || $row['estado'] == AGENT_MODULE_STATUS_NOT_INIT) {
        return true;
    } else {
        return false;
    }
}


function modules_is_disable_agent($id_agent_module)
{
    $sql = '
		SELECT disabled
		FROM tagente
		WHERE id_agente IN (
			SELECT id_agente
			FROM tagente_modulo
			WHERE id_agente_modulo = '.(int) $id_agent_module.')';

    $disabled = db_get_value_sql($sql);

    return (bool) $disabled;
}


function modules_is_disable_type_event($id_agent_module=false, $type_event=false)
{
    if ($id_agent_module === false) {
        switch ($type_event) {
            case EVENTS_GOING_UNKNOWN:
            return false;

                break;
            case EVENTS_UNKNOWN:
            return false;

                break;
            case EVENTS_ALERT_FIRED:
            return false;

                break;
            case EVENTS_ALERT_RECOVERED:
            return false;

                break;
            case EVENTS_ALERT_CEASED:
            return false;

                break;
            case EVENTS_ALERT_MANUAL_VALIDATION:
            return false;

                break;
            case EVENTS_RECON_HOST_DETECTED:
            return false;

                break;
            case EVENTS_SYSTEM:
            return false;

                break;
            case EVENTS_ERROR:
            return false;

                break;
            case EVENTS_NEW_AGENT:
            return false;

                break;
            case EVENTS_GOING_UP_WARNING:
            return false;

                break;
            case EVENTS_GOING_UP_CRITICAL:
            return false;

                break;
            case EVENTS_GOING_DOWN_WARNING:
            return false;

                break;
            case EVENTS_GOING_DOWN_NORMAL:
            return false;

                break;
            case EVENTS_GOING_DOWN_CRITICAL:
            return false;

                break;
            case EVENTS_GOING_UP_NORMAL:
            return false;

                break;
            case EVENTS_CONFIGURATION_CHANGE:
            return false;

                break;
        }
    }

    $disabled_types_event = json_decode(
        db_get_value('disabled_types_event', 'tagente_modulo', 'id_agente_modulo', $id_agent_module),
        true
    );

    if (isset($disabled_types_event[$type_event])) {
        if ($disabled_types_event[$type_event]) {
            return true;
        } else {
            return false;
        }
    }

    return false;
}


/**
 * Copy a module defined in an agent to other agent.
 *
 * This function avoid duplicated by comparing module names.
 *
 * @param int Source agent module id.
 * @param int Destiny agent id.
 * @param string Forced name to the new module.
 *
 * @return New agent module id on success. Existing module id if it already exists.
 * False on error.
 */
function modules_copy_agent_module_to_agent($id_agent_module, $id_destiny_agent, $forced_name=false)
{
    global $config;

    $module = modules_get_agentmodule($id_agent_module);
    if ($module === false) {
        return false;
    }

    if ($forced_name !== false) {
        $module['nombre'] = $forced_name;
    }

    $modules = agents_get_modules(
        $id_destiny_agent,
        false,
        [
            'nombre'   => $module['nombre'],
            'disabled' => false,
        ],
        true,
        true,
        false,
        false
    );

    // The module already exist in the target
    if (! empty($modules)) {
        return array_pop(array_keys($modules));
    }

    $modulesDisabled = agents_get_modules(
        $id_destiny_agent,
        false,
        [
            'nombre'   => $module['nombre'],
            'disabled' => true,
        ],
        true,
        true,
        false,
        false
    );

    // If the module exist but disabled, we enable it
    if (!empty($modulesDisabled)) {
        // the foreach have only one loop but extract the array index, and it's id_agente_modulo
        foreach ($modulesDisabled as $id => $garbage) {
            $id_module = $id;
            modules_change_disabled($id_module, 0);
        }

        $id_new_module = $id_module;
    } else {
        // PHP copy arrays on assignment
        $new_module = $module;

        // Rewrite different values
        if ($module['id_tipo_modulo'] == MODULE_TYPE_REMOTE_CMD
            || $module['id_tipo_modulo'] == MODULE_TYPE_REMOTE_CMD_PROC
            || $module['id_tipo_modulo'] == MODULE_TYPE_REMOTE_CMD_STRING
            || $module['id_tipo_modulo'] == MODULE_TYPE_REMOTE_CMD_INC
        ) {
            $new_module['ip_target'] = $module['ip_target'];
        } else {
            $new_module['ip_target'] = agents_get_address($id_destiny_agent);
        }

        $new_module['policy_linked'] = 0;
        $new_module['id_policy_module'] = 0;

        // Unset numeric indexes or SQL would fail
        $len = (count($new_module) / 2);
        for ($i = 0; $i < $len; $i++) {
            unset($new_module[$i]);
        }

        // Unset original agent module id
        unset($new_module['id_agente_modulo']);
        unset($new_module['id_agente']);

        $id_new_module = modules_create_agent_module(
            $id_destiny_agent,
            $new_module['nombre'],
            $new_module
        );

        if ($id_new_module === false) {
            return false;
        }
    }

    // If the module is synthetic we duplicate the operations too
    if ($module['id_modulo'] == 5) {
        $synth_ops = db_get_all_rows_field_filter(
            'tmodule_synth',
            'id_agent_module_target',
            $module['id_agente_modulo']
        );

        if ($synth_ops === false) {
            $synth_ops = [];
        }

        foreach ($synth_ops as $synth_op) {
            unset($synth_op['id']);
            $synth_op['id_agent_module_target'] = $id_new_module;
            switch ($config['dbtype']) {
                case 'mysql':
                case 'postgresql':
                    db_process_sql_insert(
                        'tmodule_synth',
                        $synth_op
                    );
                break;

                case 'oracle':
                    db_process_sql_insert(
                        'tmodule_synth',
                        $synth_op,
                        false
                    );
                break;
            }
        }
    }

    // Copy module tags
    $source_tags = tags_get_module_tags($id_agent_module);

    if ($source_tags == false) {
        $source_tags = [];
    }

    tags_insert_module_tag($id_new_module, $source_tags);

    // Added the config data if necesary
    enterprise_include_once('include/functions_config_agents.php');

    $id_agente = modules_get_agentmodule_agent($id_agent_module);

    if ($module['id_modulo'] == MODULE_DATA) {
        if (enterprise_installed()) {
            if (enterprise_hook('config_agents_has_remote_configuration', [$id_agente])) {
                $result = enterprise_hook(
                    'config_agents_copy_agent_module_to_agent',
                    [
                        $id_agent_module,
                        $id_new_module,
                    ]
                );
                if ($result === false) {
                    return false;
                }
            }
        }
    }

    return $id_new_module;
}


/**
 * Enable/Disable a module
 *
 * @param mixed Agent module id to be disabled. Accepts an array with ids.
 * @param integer new value for the field disabled. 0 to enable, 1 to disable
 *
 * @return True if the module was disabled. False if not.
 */
function modules_change_disabled($id_agent_module, $new_value=1)
{
    $id_agent_module = (array) $id_agent_module;

    $id_agent_module_changed = [];

    foreach ($id_agent_module as $id_module) {
        // If the module is already disabled/enabled ignore
        $current_disabled = db_get_value(
            'disabled',
            'tagente_modulo',
            'id_agente_modulo',
            $id_module
        );
        if ($current_disabled == $new_value) {
            continue;
        }

        // Validate alerts for disabled modules.
        if ($new_value == 1) {
            alerts_validate_alert_module($id_module);
        }

        $id_agent_changed[] = modules_get_agentmodule_agent($id_module);
        $id_agent_module_changed[] = $id_module;
    }

    if (empty($id_agent_module_changed)) {
        return NOERR;
    } else {
        $result = db_process_sql_update(
            'tagente_modulo',
            ['disabled' => (int) $new_value],
            ['id_agente_modulo' => $id_agent_module_changed]
        );
    }

    if ($result) {
        // Change the agent flag to update modules count
        db_process_sql_update(
            'tagente',
            ['update_module_count' => 1],
            ['id_agente' => $id_agent_changed]
        );

        return NOERR;
    } else {
        return ERR_GENERIC;
    }
}


/**
 * Deletes a module from an agent.
 *
 * @param mixed Agent module id to be deleted. Accepts an array with ids.
 *
 * @return boolean True if the module was deleted. False if not.
 */
function modules_delete_agent_module($id_agent_module)
{
    if (empty($id_agent_module)) {
        return false;
    }

    if (is_array($id_agent_module)) {
        $id_agents = db_get_all_rows_sql(
            sprintf(
                'SELECT id_agente
				FROM tagente_modulo
				WHERE id_agente_modulo IN (%s)
				GROUP BY id_agente',
                implode(',', $id_agent_module)
            )
        );

        foreach ($id_agents as $k => $v) {
            $id_agents[$k] = $v['id_agente'];
        }

        // Update update flags to server side
        db_process_sql(
            sprintf(
                'UPDATE tagente
			SET update_module_count=1, update_alert_count=1
			WHERE id_agente IN (%s)',
                implode(',', $id_agents)
            )
        );
    } else {
        // Read module data
        $id_agent = modules_get_agentmodule_agent($id_agent_module);

        // Update update flags to server side
        db_process_sql(
            sprintf(
                'UPDATE tagente
			SET update_module_count=1, update_alert_count=1
			WHERE id_agente = %s',
                $id_agent
            )
        );
    }

    $where = ['id_agent_module' => $id_agent_module];

    enterprise_include_once('include/functions_agents.php');
    $enterprise_include = enterprise_include_once('include/functions_config_agents.php');

    if ($enterprise_include !== ENTERPRISE_NOT_HOOK) {
        if (is_array($id_agent_module)) {
            foreach ($id_agent_module as $id_agent_module_item) {
                config_agents_delete_module_in_conf(
                    modules_get_agentmodule_agent($id_agent_module_item),
                    modules_get_agentmodule_name($id_agent_module_item)
                );
            }
        } else {
            config_agents_delete_module_in_conf(
                modules_get_agentmodule_agent($id_agent_module),
                modules_get_agentmodule_name($id_agent_module)
            );
        }
    }

    // Remove module from service child list.
    enterprise_include_once('include/functions_services.php');
    \enterprise_hook(
        'service_elements_removal_tool',
        [
            $id_agent_module,
            SERVICE_ELEMENT_MODULE,
        ]
    );

    alerts_delete_alert_agent_module(0, $where);

    db_process_sql_delete('tgraph_source', $where);
    db_process_sql_delete('treport_content', $where);
    db_process_sql_delete(
        'tevento',
        ['id_agentmodule' => $id_agent_module]
    );
    $where = ['id_agente_modulo' => $id_agent_module];
    db_process_sql_delete('tlayout_data', $where);
    db_process_sql_delete('tagente_estado', $where);
    db_process_sql_update(
        'tagente_modulo',
        [
            'nombre'         => 'delete_pending',
            'delete_pending' => 1,
            'disabled'       => 1,
        ],
        $where
    );
    db_process_sql_delete('ttag_module', $where);

    $id_borrar_modulo = $id_agent_module;

    enterprise_include_once('include/functions_config_agents.php');
    enterprise_hook(
        'config_agents_delete_module_in_conf',
        [
            modules_get_agentmodule_agent($id_borrar_modulo),
            modules_get_agentmodule_name($id_borrar_modulo),
        ]
    );

    // Init transaction.
    $error = 0;

    // First delete from tagente_modulo -> if not successful, increment
    // error. NOTICE that we don't delete all data here, just marking for deletion
    // and delete some simple data.
    $values = [
        'nombre'         => 'pendingdelete',
        'disabled'       => 1,
        'delete_pending' => 1,
    ];
    $result = db_process_sql_update(
        'tagente_modulo',
        $values,
        ['id_agente_modulo' => $id_borrar_modulo]
    );
    if ($result === false) {
        $error++;
    } else {
        // Set flag to update module status count.
        db_process_sql(
            'UPDATE tagente
			SET update_module_count = 1, update_alert_count = 1
			WHERE id_agente = '.$id_agent
        );
    }

    $result = db_process_sql_delete(
        'tagente_estado',
        ['id_agente_modulo' => $id_borrar_modulo]
    );
    if ($result === false) {
        $error++;
    }

    $result = db_process_sql_delete(
        'tagente_datos_inc',
        ['id_agente_modulo' => $id_borrar_modulo]
    );
    if ($result === false) {
        $error++;
    }

    if (alerts_delete_alert_agent_module(
        false,
        ['id_agent_module' => $id_borrar_modulo]
    ) === false
    ) {
        $error++;
    }

    $result = db_process_delete_temp(
        'ttag_module',
        'id_agente_modulo',
        $id_borrar_modulo
    );
    if ($result === false) {
        $error++;
    }

    // Trick to detect if we are deleting a synthetic module (avg or arithmetic)
    // If result is empty then module doesn't have this type of submodules.
    $ops_json = enterprise_hook(
        'modules_get_synthetic_operations',
        [$id_borrar_modulo]
    );
    $result_ops_synthetic = json_decode($ops_json);
    if (!empty($result_ops_synthetic)) {
        $result = enterprise_hook(
            'modules_delete_synthetic_operations',
            [$id_borrar_modulo]
        );
        if ($result === false) {
            $error++;
        }
    } else {
        $result_components = enterprise_hook(
            'modules_get_synthetic_components',
            [$id_borrar_modulo]
        );
        $count_components = 1;
        if (!empty($result_components)) {
            // Get number of components pending to delete to know when it's needed to update orders.
            $num_components = count($result_components);
            $last_target_module = 0;
            foreach ($result_components as $id_target_module) {
                $update_orders = false;
                // Detects change of component or last component to update orders.
                if (($count_components == $num_components)
                    || ($last_target_module != $id_target_module)
                ) {
                    $update_orders = true;
                }

                $result = enterprise_hook(
                    'modules_delete_synthetic_operations',
                    [
                        $id_target_module,
                        $id_borrar_modulo,
                        $update_orders,
                    ]
                );

                if ($result === false) {
                    $error++;
                }

                $count_components++;
                $last_target_module = $id_target_module;
            }
        }
    }

    return true;
}


/**
 * Updates a module from an agent.
 *
 * @param mixed Agent module id to be deleted. Accepts an array with ids.
 * @param array Values to update.
 * @param mixed Tag's module array or false.
 *
 * @return True if the module was updated. False if not.
 */
function modules_update_agent_module(
    $id,
    $values,
    $onlyNoDeletePending=false,
    $tags=false
) {
    $update_tags = false;
    $return_tag = true;
    if ($tags !== false) {
        $update_tags = true;
        $return_tag = tags_update_module_tag($id, $tags, false, false);
    }

    if ($return_tag === false) {
        return ERR_DB;
    }

    if (!is_array($values) || empty($values)) {
        if ($update_tags) {
            return true;
        } else {
            return ERR_GENERIC;
        }
    }

    if (isset($values['nombre'])) {
        if (empty($values['nombre'])) {
            return ERR_INCOMPLETE;
        }

        $id_agent = modules_get_agentmodule_agent($id);

        $exists = (bool) db_get_value_filter(
            'id_agente_modulo',
            'tagente_modulo',
            [
                'nombre'           => $values['nombre'],
                'id_agente'        => $id_agent,
                'id_agente_modulo' => "<>$id",
            ]
        );

        if ($exists) {
            return ERR_EXIST;
        }
    }

    if (isset($values['ip_target'])) {
        if ($values['ip_target'] == 'force_pri') {
            $sql_agent = 'SELECT id_agente FROM tagente_modulo WHERE id_agente_modulo='.$id;
            $id_agente = mysql_db_process_sql($sql_agent);
            $values['ip_target'] = agents_get_address($id_agente);
        } else if ($values['ip_target'] == 'custom') {
            $values['ip_target'] = $values['custom_ip_target'];
        }
    }

    unset($values['custom_ip_target']);

    $where = [];
    $where['id_agente_modulo'] = $id;
    if ($onlyNoDeletePending) {
        $where['delete_pending'] = 0;
    }

    // Disable action requires a special function
    if (isset($values['disabled'])) {
        $result_disable = modules_change_disabled($id, $values['disabled']);

        unset($values['disabled']);
    } else {
        $result_disable = true;
    }

    $result = @db_process_sql_update('tagente_modulo', $values, $where);

    if ($result == false) {
        if ($result_disable === ERR_GENERIC) {
            return ERR_DB;
        } else {
            return true;
        }
    } else {
        if (ERR_GENERIC === $result_disable) {
            return ERR_DB;
        } else {
            return true;
        }
    }
}


/**
 * Creates a module in an agent.
 *
 * @param integer $id_agent   Agent id.
 * @param string  $name       Module name id.
 * @param array   $values     Extra values for the module.
 * @param boolean $disableACL Disable the ACL checking, for default false.
 * @param mixed   $tags       Array with tag's ids or false.
 *
 * @return New module id if the module was created. False if not.
 */
function modules_create_agent_module(
    int $id_agent,
    string $name,
    array $values=[],
    bool $disableACL=false,
    $tags=false
) {
    global $config;

    if ((bool) $disableACL === false) {
        if ((bool) users_is_admin() === false
            && (empty($id_agent) === true
            || users_access_to_agent($id_agent, 'AW') === false)
        ) {
            return false;
        }
    }

    if (empty($name) === true) {
        return ERR_INCOMPLETE;
    }

    // Check for non valid characters in module name.
    if (mb_ereg_match(
        '[\xc2\xa1\xc2\xbf\xc3\xb7\xc2\xba\xc2\xaa]',
        io_safe_output($name)
    ) !== false
    ) {
        return ERR_GENERIC;
    }

    $values['nombre'] = $name;
    $values['id_agente'] = (int) $id_agent;

    $exists = (bool) db_get_value_filter(
        'id_agente_modulo',
        'tagente_modulo',
        [
            'nombre'    => $name,
            'id_agente' => (int) $id_agent,
        ]
    );

    if ($exists === true) {
        return ERR_EXIST;
    }

    // Encrypt passwords.
    if (isset($values['plugin_pass']) === true) {
        // Avoid two times encryption.
        $plugin_pass = io_safe_output($values['plugin_pass']);

        $values['plugin_pass'] = io_input_password($plugin_pass);
    }

    // Encrypt SNMPv3 passwords.
    if (isset($values['id_tipo_modulo']) === true
        && ((int) $values['id_tipo_modulo'] >= MODULE_TYPE_REMOTE_SNMP
        && (int) $values['id_tipo_modulo'] <= MODULE_TYPE_REMOTE_SNMP_PROC)
        && isset($values['tcp_send']) === true
        && ((int) $values['tcp_send'] === 3)
        && isset($values['custom_string_2']) === true
    ) {
        $values['custom_string_2'] = io_input_password(
            $values['custom_string_2']
        );
    }

    // Only for Web server modules.
    if (isset($values['id_tipo_modulo']) === true
        && ($values['id_tipo_modulo'] >= MODULE_TYPE_WEB_ANALYSIS
        && $values['id_tipo_modulo'] <= MODULE_TYPE_WEB_CONTENT_STRING)
    ) {
        $values['debug_content'] = io_safe_input($values['debug_content']);
    }

    $id_agent_module = db_process_sql_insert('tagente_modulo', $values);

    if ($id_agent_module === false) {
        return ERR_DB;
    }

    $return_tag = true;
    if (($tags !== false) || (empty($tags) === true)) {
        $return_tag = tags_insert_module_tag($id_agent_module, $tags);
    }

    if ($return_tag === false) {
        db_process_sql_delete(
            'tagente_modulo',
            ['id_agente_modulo' => $id_agent_module]
        );

        return ERR_DB;
    }

    if (isset($values['id_tipo_modulo']) === true
        && ((int) $values['id_tipo_modulo'] === MODULE_TYPE_ASYNC_PROC
        || (int) $values['id_tipo_modulo'] === MODULE_TYPE_ASYNC_DATA
        || (int) $values['id_tipo_modulo'] === MODULE_TYPE_ASYNC_STRING)
    ) {
        // Async modules start in normal status.
        $status = AGENT_MODULE_STATUS_NORMAL;
    } else {
        // Sync modules start in unknown status.
        $status = AGENT_MODULE_STATUS_NO_DATA;
    }

    // Condition for cron modules. Don't touch.
    $time = 0;
    if (empty($values['interval']) === false) {
        $time = (time() - (int) $values['interval']);
    } else {
        $values['interval'] = null;
    }

    $result = db_process_sql_insert(
        'tagente_estado',
        [
            'id_agente_modulo'  => $id_agent_module,
            'datos'             => '',
            'timestamp'         => '01-01-1970 00:00:00',
            'estado'            => $status,
            'known_status'      => $status,
            'id_agente'         => (int) $id_agent,
            'utimestamp'        => $time,
            'status_changes'    => 0,
            'last_status'       => $status,
            'last_known_status' => $status,
            'current_interval'  => (int) $values['interval'],
        ]
    );

    if ($result === false) {
        db_process_sql_delete(
            'tagente_modulo',
            ['id_agente_modulo' => $id_agent_module]
        );

        return ERR_DB;
    }

    // Update module status count if the module is not created disabled.
    if (isset($values['disabled']) === false || (int) $values['disabled'] === 0) {
        if ((int) $status === AGENT_MODULE_STATUS_NORMAL) {
            db_process_sql(
                'UPDATE tagente
                SET total_count=total_count+1, normal_count=normal_count+1
                WHERE id_agente='.(int) $id_agent
            );
        } else {
            db_process_sql(
                'UPDATE tagente
                SET total_count=total_count+1, notinit_count=notinit_count+1, update_module_count=1
                WHERE id_agente='.(int) $id_agent
            );
        }
    }

    return $id_agent_module;
}


/**
 * Gets all the agents that have a module with a name given.
 *
 * @param string Module name.
 * @param int Group id of the agents. False will be any group.
 * @param array Extra filter.
 * @param mixed Fields to be returned. All agents field by default
 * @param bool Flag to search agents in child groups.
 *
 * @return array All the agents which have a module with the name given.
 */
function modules_get_agents_with_module_name($module_name, $id_group, $filter=false, $fields='tagente.*', $childGroups=false)
{
    if (empty($module_name)) {
        return false;
    }

    if (! is_array($filter)) {
        $filter = [];
    }

    $filter[] = 'tagente_modulo.id_agente = tagente.id_agente';
    $filter['tagente_modulo.nombre'] = $module_name;
    $filter['tagente.id_agente'] = array_keys(agents_get_group_agents($id_group, false, 'none', false, $childGroups));

    return db_get_all_rows_filter(
        'tagente, tagente_modulo',
        $filter,
        $fields
    );
}


//
// This are functions to format the data
//


/**
 * Formats time data to tiemstamp format.
 *
 * @param numeric Numeric data.
 *
 * @return string HTML Code with data time with timestamp format.
 */
function modules_format_time($ts)
{
    return ui_print_timestamp($ts, true, ['prominent' => 'comparation']);
}


/**
 * Formats module data.
 *
 * @param variant Numeric or string data.
 *
 * @return variant Module data formated.
 */
function modules_format_data($data)
{
    if (is_numeric($data)) {
        $data = format_numeric($data, 2);
    } else {
        $data = io_safe_input($data);
    }

    return $data;
}


/**
 * Formats verbatim to string data.
 *
 * @param string String data.
 *
 * @return string HTML string data with verbatim format.
 */
function modules_format_verbatim($data)
{
    // We need to replace \n by <br> to create a "similar" output to
    // information recolected in logs.
    $data2 = preg_replace("/\\n/", '<br>', $data);
    return "<span class='font_10px'>".$data2.'</span>';
}


/**
 * Formats data time to timestamp format.
 *
 * @param int Data time.
 *
 * @return integer Data time with timestamp format.
 */
function modules_format_timestamp($ts)
{
    global $config;

    // This returns data with absolute user-defined timestamp format
    // and numeric by data managed with 2 decimals, and not using Graph format
    // (replacing 1000 by K and 1000000 by G, like version 2.x
    return date($config['date_format'], $ts);
}


/**
 * Writes HTML code to perform delete module action for a particular module.
 *
 * @param int Id of the module.
 *
 * @return string HTML code to perform delete action.
 */
function modules_format_delete($id)
{
    global $period, $module_id, $config, $group;

    $txt = '';

    if (check_acl($config['id_user'], $group, 'AW') == 1) {
        $txt = '<a href="index.php?sec=estado&sec2=operation/agentes/datos_agente&period='.$period.'&id='.$module_id.'&delete='.$id.'">'.html_print_image('images/cross.png', true, ['border' => '0', 'class' => 'invert_filter']).'</a>';
    }

    return $txt;
}


/**
 * Writes HTML code to perform delete string module action for a particular module.
 *
 * @param int Id of the module.
 *
 * @return string HTML code to perform delete action.
 */
function modules_format_delete_string($id)
{
    global $period, $module_id, $config, $group;

    $txt = '';

    if (check_acl($config['id_user'], $group, 'AW') == 1) {
        $txt = '<a href="index.php?sec=estado&sec2=operation/agentes/datos_agente&period='.$period.'&id='.$module_id.'&delete_string='.$id.'">'.html_print_image('images/cross.png', true, ['border' => '0', 'class' => 'invert_filter']).'</a>';
    }

    return $txt;
}


/**
 * Writes HTML code to perform delete log4x module action for a particular module.
 *
 * @param int Id of the module.
 *
 * @return string HTML code to perform delete action.
 */
function modules_format_delete_log4x($id)
{
    global $period, $module_id, $config, $group;

    $txt = '';

    if (check_acl($config['id_user'], $group, 'AW') == 1) {
        $txt = '<a href="index.php?sec=estado&sec2=operation/agentes/datos_agente&period='.$period.'&id='.$module_id.'&delete_log4x='.$id.'">'.html_print_image('images/cross.png', true, ['border' => '0', 'class' => 'invert_filter']).'</a>';
    }

    return $txt;
}


/**
 * Get a single module information.
 *
 * @param int agentmodule id to get.
 *
 * @return array An array with module information
 */
function modules_get_agentmodule($id_agentmodule)
{
    return db_get_row('tagente_modulo', 'id_agente_modulo', (int) $id_agentmodule);
}


/**
 * Gets data table for agent module
 *
 * @param  integer|null $id_agent_module Id agentmodule.
 * @param  integer|null $id_type         Id module type.
 * @return void
 */
function modules_get_table_data(?int $id_agent_module, ?int $id_type)
{
    if ($id_type === null) {
        $id_type = db_get_value(
            'id_tipo_modulo',
            'tagente_modulo',
            'id_agente_modulo',
            $id_agent_module
        );
    }

    $name_type = db_get_value('nombre', 'ttipo_modulo', 'id_tipo', $id_type);

    $chunks = explode('_', $name_type);
    $subtype = end($chunks);

    switch ($subtype) {
        case 'data':
        case 'proc':
        case 'icmp':
        case 'tcp':
        case 'snmp':
        case 'inc':
            // Numeric
        return 'tagente_datos';

            break;
        case 'log4x':
            // Log4x
        return 'tagente_datos_log4x';

            break;
        case 'string':
            // String
        return 'tagente_datos_string';

            break;
        default:
        return null;
            break;
    }
}


function modules_get_raw_data($id_agent_module, $date_init, $date_end)
{
    $table = modules_get_table_data($id_agent_module, null);

    $datelimit = ($date_init - $date_end);
    $search_in_history_db = db_search_in_history_db($datelimit);

    $data = db_get_all_rows_sql(
        '
		SELECT *
		FROM '.$table.'
		WHERE id_agente_modulo = '.$id_agent_module.'
			AND utimestamp >= '.$date_init.'
			AND utimestamp <= '.$date_end,
        $search_in_history_db
    );

    return $data;
}


function modules_get_agent_groups($id_agent_module)
{
    $return = false;

    $id_agent = modules_get_agentmodule_agent(
        $id_agent_module
    );

    if (!empty($id_agent)) {
        $return = agents_get_all_groups_agent($id_agent);
    }

    return $return;
}


/**
 * Check the module exists in the DB.
 *
 * @param integer $id_agentmodule The agent id.
 * @param boolean $show_disabled  Show the agent found althought it is disabled. By default false.
 *
 * @return boolean The result to check if the agent is in the DB.
 */
function modules_check_agentmodule_exists($id_agentmodule, $show_disabled=true)
{
    $module = db_get_row_filter(
        'tagente_modulo',
        [
            'id_agente_modulo' => $id_agentmodule,
            'disabled'         => !$show_disabled,
        ]
    );

    if (!empty($module)) {
        if ($module['delete_pending']) {
            return false;
        } else {
            return true;
        }
    } else {
        return false;
    }
}


/**
 * Get a id of module from his name and the agent id
 *
 * @param string agentmodule name to get.
 * @param int agent id.
 *
 * @return integer the agentmodule id
 */
function modules_get_agentmodule_id($agentmodule_name, $agent_id)
{
    return db_get_row_filter(
        'tagente_modulo',
        [
            'nombre'         => $agentmodule_name,
            'id_agente'      => $agent_id,
            'delete_pending' => 0,
        ]
    );
}


/**
 * Get a if a module is init.
 *
 * @param integer $agentmodule Id to get.
 * @param boolean $metaconsole Flag to extract the data for metaconsole, by default false.
 * @param integer $id_server   Id of children console.
 *
 * @return boolean true if is init and false if is not init
 */
function modules_get_agentmodule_is_init($id_agentmodule, $metaconsole=false, $id_server=null)
{
    if ($metaconsole) {
        $server = db_get_row('tmetaconsole_setup', 'id', $id_server);

        if (metaconsole_connect($server) == NOERR) {
            $result = db_get_row_filter(
                'tagente_estado',
                ['id_agente_modulo' => $id_agentmodule],
                'utimestamp'
            );
        }

        metaconsole_restore_db();
    } else {
        $result = db_get_row_filter(
            'tagente_estado',
            ['id_agente_modulo' => $id_agentmodule],
            'utimestamp'
        );
    }

    return (bool) $result['utimestamp'];
}


/**
 * Get the number of all agent modules in the database
 *
 * @param mixed Array of integers with agent(s) id or a single agent id. Default
 * value will select all.
 *
 * @return integer The number of agent modules
 */
function modules_get_agent_modules_count($id_agent=0)
{
    // Make sure we're all int's and filter out bad stuff
    $id_agent = safe_int($id_agent, 1);

    if (empty($id_agent)) {
        // If the array proved empty or the agent is less than 1 (eg. -1)
        $filter = '';
    } else {
        $filter = sprintf(' WHERE id_agente IN (%s)', implode(',', (array) $id_agent));
    }

    return (int) db_get_sql(
        'SELECT COUNT(*)
		FROM tagente_modulo'.$filter
    );
}


/**
 * Get the name of a module type
 *
 * @param integer $id_type Type id
 *
 * @return string The name of the given type.
 */
function modules_get_type_name($id_type)
{
    return (string) db_get_value(
        'nombre',
        'ttipo_modulo',
        'id_tipo',
        (int) $id_type
    );
}


/**
 * Get the id of a module type
 *
 * @param integer $id_type Type id
 *
 * @return string The name of the given type.
 */
function modules_get_type_id($name_type)
{
    return (int) db_get_value(
        'id_tipo',
        'ttipo_modulo',
        'nombre',
        $name_type
    );
}


/**
 * Know if a module type is a string or not
 *
 * @param integer $id_type Type id
 *
 * @return boolean true if string. false if not
 */
function modules_is_string_type($id_type)
{
    $type_name = modules_get_type_name($id_type);

    return (bool) preg_match('/_string$/', $type_name);
}


function modules_is_string($id_agentmodule)
{
    $id_type = db_get_value(
        'id_tipo_modulo',
        'tagente_modulo',
        'id_agente_modulo',
        (int) $id_agentmodule
    );

    return modules_is_string_type($id_type);
}


/**
 * Know if a module type is a boolean or not
 *
 * @param integer $id_type Type id
 *
 * @return boolean true if boolean. false if not
 */
function modules_is_boolean_type($id_type)
{
    $type_name = modules_get_type_name($id_type);

    if ($type_name === 'keep_alive') {
        return true;
    }

    return (bool) preg_match('/_proc$/', $type_name);
}


function modules_is_boolean($id_agentmodule)
{
    $id_type = db_get_value(
        'id_tipo_modulo',
        'tagente_modulo',
        'id_agente_modulo',
        (int) $id_agentmodule
    );

    return modules_is_boolean_type($id_type);
}


/**
 * Get the icon of a module type
 *
 * @param integer $id_type Type id
 *
 * @return string The name of the icon.
 */
function modules_get_type_icon($id_type)
{
    return (string) db_get_value(
        'icon',
        'ttipo_modulo',
        'id_tipo',
        (int) $id_type
    );
}


/**
 * Get agent id of an agent module.
 *
 * @param integer $id_agentmodule Agent module id.
 *
 * @return integer The id of the agent of given agent module
 */
function modules_get_agentmodule_agent($id_agentmodule)
{
    return (int) db_get_value(
        'id_agente',
        'tagente_modulo',
        'id_agente_modulo',
        (int) $id_agentmodule
    );
}


/**
 * Get agent name of an agent module.
 *
 * @param integer $id_agente_modulo Agent module id.
 *
 * @return string The name of the given agent module.
 */
function modules_get_agentmodule_agent_name($id_agentmodule)
{
    // Since this is a helper function we don't need to do casting
    return (string) agents_get_name(modules_get_agentmodule_agent($id_agentmodule));
}


/**
 * Get agent alias of an agent module.
 *
 * @param integer $id_agente_modulo Agent module id.
 *
 * @return string The alias of the given agent module.
 */
function modules_get_agentmodule_agent_alias($id_agentmodule)
{
    // Since this is a helper function we don't need to do casting
    return (string) agents_get_alias(modules_get_agentmodule_agent($id_agentmodule));
}


/**
 * Get the module name of an agent module.
 *
 * @param integer $id_agente_modulo Agent module id.
 *
 * @return string Name of the given agent module.
 */
function modules_get_agentmodule_name($id_agente_modulo)
{
    return (string) db_get_value('nombre', 'tagente_modulo', 'id_agente_modulo', (int) $id_agente_modulo);
}


/**
 * Get the module names of an agent module.
 *
 * @param array $array_ids Agents module ids.
 *
 * @return array Id => name.
 */
function modules_get_agentmodule_name_array($array_ids)
{
    if (is_array($array_ids) === false || empty($array_ids) === true) {
        return [];
    }

    if ((bool) is_metaconsole() === true) {
        $modules = array_reduce(
            $array_ids,
            function ($carry, $item) {
                $explode = explode('|', $item);

                $carry[$explode[0]][] = $explode[1];
                return $carry;
            }
        );

        $result = [];
        foreach ($modules as $tserver => $id_modules) {
            if (metaconsole_connect(null, $tserver) == NOERR) {
                $result_modules = modules_get_agentmodule_name_array_data(
                    $id_modules
                );

                $result[$tserver] = $result_modules;
                metaconsole_restore_db();
            }
        }
    } else {
        $result = modules_get_agentmodule_name_array_data(
            $array_ids
        );
    }

    return $result;
}


/**
 * Data names.
 *
 * @param array $array_ids Ids.
 *
 * @return array
 */
function modules_get_agentmodule_name_array_data($array_ids)
{
    if (is_array($array_ids) === false || empty($array_ids) === true) {
        return [];
    }

    $sql = sprintf(
        'SELECT id_agente_modulo as id, nombre as `name`
        FROM tagente_modulo
        WHERE id_agente_modulo IN (%s)',
        implode(',', $array_ids)
    );

    $result = db_get_all_rows_sql($sql);

    if ($result === false) {
        $result = [];
    }

    $result = array_reduce(
        $result,
        function ($carry, $item) {
            $carry[$item['id']] = $item['name'];
            return $carry;
        },
        []
    );

    return $result;
}


/**
 * Get the module descripcion of an agent module.
 *
 * @param integer $id_agente_modulo Agent module id.
 *
 * @return string descripcion of the given agent module.
 */
function modules_get_agentmodule_descripcion($id_agente_modulo)
{
    return (string) db_get_value('descripcion', 'tagente_modulo', 'id_agente_modulo', (int) $id_agente_modulo);
}


/**
 * Get the module type of an agent module.
 *
 * @param integer $id_agentmodule Agent module id.
 *
 * @return string Module type of the given agent module.
 */
function modules_get_agentmodule_type($id_agentmodule)
{
    $return = db_get_value(
        'id_tipo_modulo',
        'tagente_modulo',
        'id_agente_modulo',
        (int) $id_agentmodule
    );

    return (int) $return;
}


/**
 * Get the module kind (dataserver, networkserver...) of an agent module.
 *
 * @param integer $id_agentmodule Agent module id.
 *
 * @return string Module kind of the given agent module.
 */
function modules_get_agentmodule_kind($id_agentmodule)
{
    $id_modulo = (int) db_get_value(
        'id_modulo',
        'tagente_modulo',
        'id_agente_modulo',
        (int) $id_agentmodule
    );

    switch ($id_modulo) {
        case MODULE_DATA:
        return 'dataserver';

            break;
        case MODULE_NETWORK:
        case MODULE_SNMP:
        return 'networkserver';

            break;
        case MODULE_PLUGIN:
        return 'pluginserver';

            break;
        case MODULE_PREDICTION:
        return 'predictionserver';

            break;
        case MODULE_WMI:
        return 'wmiserver';

            break;
        case MODULE_WEB:
        return 'webserver';

            break;
        default:
        return 'other';
            break;
    }
}


/**
 * Get the unit of an agent module.
 *
 * @param integer $id_agente_module Agent module id.
 *
 * @return string Module unit of the given agent module.
 */
function modules_get_unit($id_agente_modulo)
{
    return $unit = (string) db_get_value('unit', 'tagente_modulo', 'id_agente_modulo', (int) $id_agente_modulo);
}


function modules_get_interfaces($id_agent, $fields_param=false)
{
    $return = [];

    $fields = $fields_param;
    if ($fields !== false) {
        if (is_array($fields)) {
            $fields[] = 'id_tipo_modulo';
        }
    }

    $modules = db_get_all_rows_filter(
        'tagente_modulo',
        ['id_agente' => $id_agent],
        $fields
    );

    if (empty($modules)) {
        $modules = [];
    }

    foreach ($modules as $module) {
        // 18 = remote_snmp_proc
        // 6 = remote_icmp_proc
        if ($module['id_tipo_modulo'] == 18) {
            if ($fields_param !== false) {
                if (is_array($fields_param)) {
                    if (in_array('id_tipo_modulo', $fields) !== false) {
                        unset($module['id_tipo_modulo']);
                    }
                }
            }

            $return[] = $module;
        }
    }

    return $return;
}


/**
 * Get all the times a monitor went down during a period.
 *
 * @param integer $id_agent_module Agent module of the monitor.
 * @param integer $period          Period timed to check from date
 * @param integer $date            Date to check (now by default)
 *
 * @return integer The number of times a monitor went down.
 */
function modules_get_monitor_downs_in_period($id_agent_module, $period, $date=0)
{
    global $config;

    if ($date == 0) {
        $date = get_system_time();
    }

    $datelimit = ($date - $period);

    switch ($config['dbtype']) {
        case 'mysql':
            $sql = sprintf(
                "SELECT COUNT(`id_agentmodule`)
				FROM `tevento`
				WHERE
					`event_type` = 'monitor_down' 
					AND `id_agentmodule` = %d 
					AND `utimestamp` > %d 
					AND `utimestamp` <= %d",
                $id_agent_module,
                $datelimit,
                $date
            );
        break;

        case 'postgresql':
            $sql = sprintf(
                "SELECT COUNT(\"id_agentmodule\")
				FROM \"tevento\"
				WHERE
					\"event_type\" = 'monitor_down' 
					AND \"id_agentmodule\" = %d 
					AND \"utimestamp\" > %d 
					AND \"utimestamp\" <= %d",
                $id_agent_module,
                $datelimit,
                $date
            );
        break;

        case 'oracle':
            $sql = sprintf(
                "SELECT COUNT(id_agentmodule)
				FROM tevento
				WHERE
					event_type = 'monitor_down' 
					AND id_agentmodule = %d 
					AND utimestamp > %d 
					AND utimestamp <= %d",
                $id_agent_module,
                $datelimit,
                $date
            );
        break;
    }

    return db_get_sql($sql);
}


/**
 * Get the last time a monitor went down during a period.
 *
 * @param integer $id_agent_module Agent module of the monitor.
 * @param integer $period          Period timed to check from date
 * @param integer $date            Date to check (now by default)
 *
 * @return integer The last time a monitor went down.
 */
function modules_get_last_down_timestamp_in_period($id_agent_module, $period, $date=0)
{
    global $config;

    if ($date == 0) {
        $date = get_system_time();
    }

    $datelimit = ($date - $period);

    switch ($config['dbtype']) {
        case 'mysql':
            $sql = sprintf(
                "SELECT MAX(`timestamp`)
				FROM `tevento`
				WHERE event_type = 'monitor_down' 
					AND `id_agentmodule` = %d 
					AND `utimestamp` > %d 
					AND `utimestamp` <= %d",
                $id_agent_module,
                $datelimit,
                $date
            );
        break;

        case 'postgresql':
            $sql = sprintf(
                "SELECT MAX(\"timestamp\")
				FROM \"tevento\"
				WHERE event_type = 'monitor_down' 
					AND \"id_agentmodule\" = %d 
					AND \"utimestamp\" > %d 
					AND \"utimestamp\" <= %d",
                $id_agent_module,
                $datelimit,
                $date
            );
        break;

        case 'oracle':
            $sql = sprintf(
                "SELECT MAX(timestamp)
				FROM tevento
				WHERE event_type = 'monitor_down' 
					AND id_agentmodule = %d 
					AND utimestamp > %d 
					AND utimestamp <= %d",
                $id_agent_module,
                $datelimit,
                $date
            );
        break;
    }

    return db_get_sql($sql);
}


/**
 * Get all the monitors defined in an group.
 *
 * @param integer $id_group Group id to get all the monitors.
 *
 * @return array An array with all the monitors defined in the group (tagente_modulo).
 */
function modules_get_monitors_in_group($id_group)
{
    global $config;

    if ($id_group <= 0) {
        // We select all groups the user has access to if it's 0 or -1
        global $config;
        $id_group = array_keys(users_get_groups($config['id_user']));
    }

    if (is_array($id_group)) {
        $id_group = implode(',', $id_group);
    }

    switch ($config['dbtype']) {
        case 'mysql':
            $sql = sprintf(
                "SELECT `tagente_modulo`.*
				FROM `tagente_modulo`, `ttipo_modulo`, `tagente`
				WHERE `id_tipo_modulo` = `id_tipo` 
					AND `tagente`.`id_agente` = `tagente_modulo`.`id_agente` 
					AND `ttipo_modulo`.`nombre` LIKE '%%_proc' 
					AND `tagente`.`id_grupo` IN (%s)
				ORDER BY `tagente`.`nombre`",
                $id_group
            );
        break;

        case 'postgresql':
        case 'oracle':
            $sql = sprintf(
                "SELECT tagente_modulo.*
				FROM tagente_modulo, ttipo_modulo, tagente
				WHERE id_tipo_modulo = id_tipo 
					AND tagente.id_agente = tagente_modulo.id_agente 
					AND ttipo_modulo.nombre LIKE '%%_proc' 
					AND tagente.id_grupo IN (%s)
				ORDER BY tagente.nombre",
                $id_group
            );
        break;
    }

    return db_get_all_rows_sql($sql);
}


/**
 * Get all the modules defined in an group.
 *
 * @param integer $id_group Group id to get all the modules.
 *
 * @return array An array with all the modules defined in the group (tagente_modulo).
 */
function modules_get_modules_in_group($id_group)
{
    global $config;

    if ($id_group <= 0) {
        // We select all groups the user has access to if it's 0 or -1
        global $config;
        $id_group = array_keys(users_get_groups($config['id_user']));
    }

    if (is_array($id_group)) {
        $id_group = implode(',', $id_group);
    }

    switch ($config['dbtype']) {
        case 'mysql':
            $sql = sprintf(
                'SELECT `tagente_modulo`.*
				FROM `tagente_modulo`, `ttipo_modulo`, `tagente`
				WHERE `id_tipo_modulo` = `id_tipo` 
					AND `tagente`.`id_agente` = `tagente_modulo`.`id_agente` 
					AND `tagente`.`id_grupo` IN (%s)
				ORDER BY `tagente`.`nombre`',
                $id_group
            );
        break;

        case 'postgresql':
        case 'oracle':
            $sql = sprintf(
                'SELECT tagente_modulo.*
				FROM tagente_modulo, ttipo_modulo, tagente
				WHERE id_tipo_modulo = id_tipo 
					AND tagente.id_agente = tagente_modulo.id_agente 
					AND tagente.id_grupo IN (%s)
				ORDER BY tagente.nombre',
                $id_group
            );
        break;
    }

    return db_get_all_rows_sql($sql);
}


/**
 * Get all the monitors defined in an agent.
 *
 * @param integer $id_agent Agent id to get all the monitors.
 *
 * @return array An array with all the monitors defined (tagente_modulo).
 */
function modules_get_monitors_in_agent($id_agent)
{
    global $config;

    switch ($config['dbtype']) {
        case 'mysql':
            $sql = sprintf(
                "SELECT `tagente_modulo`.*
				FROM `tagente_modulo`, `ttipo_modulo`, `tagente`
				WHERE `id_tipo_modulo` = `id_tipo`
					AND `tagente`.`id_agente` = `tagente_modulo`.`id_agente`
					AND `ttipo_modulo`.`nombre` LIKE '%%_proc'
					AND `tagente`.`id_agente` = %d",
                $id_agent
            );
        break;

        case 'postgresql':
        case 'oracle':
            $sql = sprintf(
                "SELECT tagente_modulo.*
				FROM tagente_modulo, ttipo_modulo, tagente
				WHERE id_tipo_modulo = id_tipo
					AND tagente.id_agente = tagente_modulo.id_agente
					AND ttipo_modulo.nombre LIKE '%%_proc'
					AND tagente.id_agente = %d",
                $id_agent
            );
        break;
    }

    return db_get_all_rows_sql($sql);
}


/**
 * Get all the monitors down during a period of time.
 *
 * @param array   $monitors An array with all the monitors to check. Each
 *   element of the array must be a dictionary.
 * @param integer $period   Period of time to check the monitors.
 * @param integer $date     Beginning date to check the monitors.
 *
 * @return array An array with all the monitors that went down in that
 * period of time.
 */
function modules_get_monitors_down($monitors, $period=0, $date=0)
{
    $monitors_down = [];

    if (empty($monitors)) {
        return $monitors_down;
    }

    foreach ($monitors as $monitor) {
        $down = modules_get_monitor_downs_in_period($monitor['id_agente_modulo'], $period, $date);
        if ($down > 0) {
            array_push($monitors_down, $monitor);
        }
    }

    return $monitors_down;
}


/**
 * Get the module type name (type = generic_data, remote_snmp, ...)
 *
 * @param integer $id_type Type id
 *
 * @return string Name of the given type.
 */
function modules_get_moduletype_name($id_type)
{
    return (string) db_get_value('nombre', 'ttipo_modulo', 'id_tipo', (int) $id_type);
}


/**
 * Get the module type description
 *
 * @param integer $id_type Type id
 *
 * @return string Description of the given type.
 */
function modules_get_moduletype_description($id_type)
{
    return (string) db_get_value('descripcion', 'ttipo_modulo', 'id_tipo', (int) $id_type);
}


/**
 * Returns an array with all module types (default) or if "remote" or "agent"
 * is passed it will return only remote (ICMP, SNMP, TCP...) module types
 * otherwise the full list + the column you specify
 *
 * @param string Specifies which type to return (will return an array with id's)
 * @param string Which rows to select (defaults to nombre)
 *
 * @return array Either the full table or if a type is specified, an array with id's
 */
function modules_get_moduletypes($type='all', $rows='nombre')
{
    $return = [];
    $rows = (array) $rows;
    // Cast as array
    $row_cnt = count($rows);
    if ($type == 'remote') {
        return array_merge(range(6, 18), (array) 100);
    } else if ($type == 'agent') {
        return array_merge(range(1, 4), range(19, 24));
    }

    $sql = sprintf(
        'SELECT id_tipo, %s
		FROM ttipo_modulo',
        implode(',', $rows)
    );
    $result = db_get_all_rows_sql($sql);
    if ($result === false) {
        return $return;
    }

    foreach ($result as $type) {
        if ($row_cnt > 1) {
            $return[$type['id_tipo']] = $type;
        } else {
            $return[$type['id_tipo']] = $type[reset($rows)];
        }
    }

    return $return;
}


/**
 * Get the interval value of an agent module.
 *
 * If the module interval is not set, the agent interval is returned
 *
 * @param int Id agent module to get the interval value.
 *
 * @return integer Module interval or agent interval if no module interval
 */
function modules_get_interval($id_agent_module)
{
    $interval = (int) db_get_value('module_interval', 'tagente_modulo', 'id_agente_modulo', (int) $id_agent_module);
    if ($interval > 0) {
        return $interval;
    }

    $id_agent = modules_give_agent_id_from_module_id($id_agent_module);
    return (int) agents_get_interval($id_agent);
}


/**
 * Get module type icon.
 *
 * TODO: Create ui_print_moduletype_icon and print the full tag including hover etc.
 *
 * @deprecated Use ui_print_moduletype_icon instead
 *
 * @param int Module type id
 *
 * @return string Icon filename of the given group
 */
function modules_show_icon_type($id_type)
{
    return (string) db_get_value('icon', 'ttipo_modulo', 'id_tipo', $id_type);
}


/**
 * Get agent id from an agent module.
 *
 * @param int Id of the agent module.
 *
 * @return integer The agent id of the given module.
 */
function modules_give_agent_id_from_module_id($id_agent_module)
{
    return (int) db_get_value('id_agente', 'tagente_modulo', 'id_agente_modulo', $id_agent_module);
}


/**
 * Get the status of an agent module.
 *
 * @param int Id agent module to check.
 * @param boolean                      $without_alerts The flag to check only the module, by default false.
 *
 * @return integer Module status. Value 4 means that some alerts assigned to the
 * module were fired.
 */
function modules_get_agentmodule_status($id_agentmodule=0, $without_alerts=false, $metaconsole=false, $id_server=null)
{
    $current_timestamp = get_system_time();

    if ($metaconsole) {
        $server = db_get_row('tmetaconsole_setup', 'id', $id_server);

        if (metaconsole_connect($server) == NOERR) {
            $status_row = db_get_row(
                'tagente_estado',
                'id_agente_modulo',
                $id_agentmodule
            );

            if (!$without_alerts) {
                $times_fired = db_get_value('SUM(times_fired)', 'talert_template_modules', 'id_agent_module', $id_agentmodule);
                if ($times_fired > 0) {
                    switch ($status_row['estado']) {
                        case AGENT_STATUS_WARNING:
                        return AGENT_MODULE_STATUS_WARNING_ALERT;

                        // Alert fired in warning
                            break;
                        case AGENT_STATUS_CRITICAL:
                        return AGENT_MODULE_STATUS_CRITICAL_ALERT;

                        // Alert fired in critical
                            break;
                    }
                }
            }
        }

        metaconsole_restore_db();
    } else {
        $status_row = db_get_row(
            'tagente_estado',
            'id_agente_modulo',
            $id_agentmodule
        );

        if (!$without_alerts) {
            $times_fired = db_get_value(
                'SUM(times_fired)',
                'talert_template_modules',
                'id_agent_module',
                $id_agentmodule
            );

            if ($times_fired > 0) {
                switch ($status_row['estado']) {
                    case AGENT_STATUS_NORMAL:
                    return AGENT_MODULE_STATUS_NORMAL_ALERT;

                        break;
                    case AGENT_STATUS_WARNING:
                    return AGENT_MODULE_STATUS_WARNING_ALERT;

                    // Alert fired in warning
                        break;
                    case AGENT_STATUS_CRITICAL:
                    return AGENT_MODULE_STATUS_CRITICAL_ALERT;

                    // Alert fired in critical
                        break;
                }
            }
        }
    }

    return $status_row['estado'];
}


/**
 * Get the last status of an agent module.
 *
 * @param int Id agent module to check.
 *
 * @return integer Module last status.
 */
function modules_get_agentmodule_last_status($id_agentmodule=0)
{
    $status_row = db_get_row('tagente_estado', 'id_agente_modulo', $id_agentmodule);

    return $status_row['known_status'];
}


/**
 * Get the data by applying the macro.
 *
 * @param string macro unit.
 *
 * @return false or data with applied macro.
 */
function modules_get_unit_macro($data, $macro)
{
    if (modules_is_unit_macro($macro)) {
        $data = human_milliseconds_to_string($data);
        return $data;
    }

    return false;
}


/**
 * Check if it's a unit macro.
 *
 * @param string macro unit.
 *
 * @return false or true.
 */
function modules_is_unit_macro($macro)
{
    if ($macro == '_timeticks_') {
        return true;
    }

    return false;
}


function modules_get_last_contact($id_agentmodule)
{
    return db_get_value(
        'utimestamp',
        'tagente_estado',
        'id_agente_modulo',
        $id_agentmodule
    );
}


/**
 * Get the current value of an agent module.
 *
 * @param int Agent module id.
 *
 * @return integer a numerically formatted value
 */
function modules_get_last_value($id_agentmodule)
{
    return db_get_value(
        'datos',
        'tagente_estado',
        'id_agente_modulo',
        $id_agentmodule
    );
}


/**
 * Get the previous data to the timestamp provided.
 *
 * It's useful to know the first value of a module in an interval,
 * since it will be the last value in the table which has a timestamp
 * before the beginning of the interval. All this calculation is due
 * to the data compression algorithm.
 *
 * @param int Agent module id
 * @param int The timestamp to look backwards from and get the data.
 * @param int 1 if the module has a string type.
 *
 * @return mixed The row of tagente_datos of the last period. False if there were no data.
 */
function modules_get_previous_data($id_agent_module, $utimestamp=0, $string=0)
{
    if (empty($utimestamp)) {
        $utimestamp = time();
    }

    if ($string == 1) {
        $table = 'tagente_datos_string';
    } else {
        $table = 'tagente_datos';
    }

    $sql = sprintf(
        'SELECT * FROM %s 
		WHERE id_agente_modulo = %d 
		AND utimestamp = ( SELECT max(utimestamp) 
							FROM tagente_datos 
							WHERE id_agente_modulo = %d 
							AND utimestamp <= %d )',
        $table,
        $id_agent_module,
        $id_agent_module,
        $utimestamp
    );

    $search_in_history_db = db_search_in_history_db($utimestamp);

    return db_get_row_sql($sql, $search_in_history_db);
}


/**
 * Get the next data to the timestamp provided.
 *
 * @param int Agent module id
 * @param int The timestamp to look backwards from and get the data.
 * @param int 1 if the module has a string type.
 *
 * @return mixed The row of tagente_datos of the last period. False if there were no data.
 */
function modules_get_next_data($id_agent_module, $utimestamp=0, $string=0)
{
    if (empty($utimestamp)) {
        $utimestamp = time();
    }

    if ($string == 1) {
        $table = 'tagente_datos_string';
    } else {
        $table = 'tagente_datos';
    }

    $interval = modules_get_interval($id_agent_module);
    $sql = sprintf(
        'SELECT *
		FROM '.$table.'
		WHERE id_agente_modulo = %d 
			AND utimestamp <= %d 
			AND utimestamp >= %d
		ORDER BY utimestamp ASC',
        $id_agent_module,
        ($utimestamp + $interval),
        $utimestamp
    );

    $search_in_history_db = db_search_in_history_db($utimestamp);

    return db_get_row_sql($sql, $search_in_history_db);
}


/**
 * Get all the values of an agent module in a period of time.
 *
 * @param int Agent module id
 * @param int Period of time to check (in seconds)
 * @param int Top date to check the values. Default current time.
 * @param
 * @param
 * @param string 'ASC' od 'DESC'
 * @param string with a json with parameters to filter data
 *     string object:
 *        value: Text to search
 *        exact: Boolean. True if search exact phrase or false to content
 *
 * @return array The module value and the timestamp
 */
function modules_get_agentmodule_data(
    $id_agent_module,
    $period,
    $date=0,
    $trash=false,
    $conexion=false,
    $order='ASC',
    $freesearch=''
) {
    global $config;

    $module = db_get_row(
        'tagente_modulo',
        'id_agente_modulo',
        $id_agent_module
    );

    if ($date < 1) {
        $date = get_system_time();
    }

    $datelimit = ($date - $period);
    $search_in_history_db = db_search_in_history_db($datelimit);

    switch ($module['id_tipo_modulo']) {
            // Generic_data_string.
        case 3:
            // Remote_tcp_string.
        case 10:
            // Remote_snmp_string.
        case 17:
            // Async_string.
        case 36:
            // Remote_cmd_string.
        case 23:
            // Web content string.
        case 33:
            // Free search is a json with value and exact modifier.
            $freesearch = json_decode($freesearch, true);
            $freesearch_sql = '';
            if (isset($freesearch['value']) && !empty($freesearch['value'])) {
                $freesearch_sql = ' AND datos ';
                if ($freesearch['exact']) {
                    $freesearch_sql .= "='".$freesearch['value']."' ";
                } else {
                    $freesearch_sql .= " LIKE '%".$freesearch['value']."%' ";
                }
            }

            $sql = sprintf(
                'SELECT datos AS data, utimestamp FROM tagente_datos_string
					WHERE id_agente_modulo = %d
					%s
					AND utimestamp > %d	AND utimestamp <= %d
					ORDER BY utimestamp %s',
                $id_agent_module,
                $freesearch_sql,
                $datelimit,
                $date,
                $order
            );
        break;

        // log4x
        case 24:
            $sql = sprintf(
                'SELECT stacktrace AS data, utimestamp
				FROM tagente_datos_log4x
				WHERE id_agente_modulo = %d
					AND utimestamp > %d AND utimestamp <= %d
				ORDER BY utimestamp %s',
                $id_agent_module,
                $datelimit,
                $date,
                $order
            );
        break;

        case 2:
        case 6:
        case 9:
        case 18:
        case 21:
        case 31:
            if ($config['render_proc']) {
                $sql = sprintf(
                    "
					SELECT IF(datos >= 1, '".$config['render_proc_ok']."', '".$config['render_proc_fail']."') as data, utimestamp
					FROM tagente_datos
					WHERE id_agente_modulo = %d
						AND utimestamp > %d AND utimestamp <= %d
					ORDER BY utimestamp %s",
                    $id_agent_module,
                    $datelimit,
                    $date,
                    $order
                );
            } else {
                $sql = sprintf(
                    '
					SELECT datos AS data, utimestamp
					FROM tagente_datos
					WHERE id_agente_modulo = %d
						AND utimestamp > %d AND utimestamp <= %d
					ORDER BY utimestamp %s',
                    $id_agent_module,
                    $datelimit,
                    $date,
                    $order
                );
            }
        break;

        default:
            $sql = sprintf(
                '
				SELECT datos AS data, utimestamp
				FROM tagente_datos
				WHERE id_agente_modulo = %d
					AND utimestamp > %d AND utimestamp <= %d
				ORDER BY utimestamp %s',
                $id_agent_module,
                $datelimit,
                $date,
                $order
            );
        break;
    }

    $values = db_get_all_rows_sql($sql, $search_in_history_db, false, $conexion);

    if ($values === false) {
        return [];
    }

    $module_name = modules_get_agentmodule_name($id_agent_module);
    $agent_id = modules_get_agentmodule_agent($id_agent_module);
    $agent_name = modules_get_agentmodule_agent_name($id_agent_module);
    $agent_alias = modules_get_agentmodule_agent_alias($id_agent_module);
    $module_type = modules_get_agentmodule_type($id_agent_module);

    foreach ($values as $key => $data) {
        $values[$key]['module_name'] = $module_name;
        $values[$key]['agent_id'] = $agent_id;
        $values[$key]['agent_name'] = $agent_name;
        $values[$key]['agent_alias'] = $agent_alias;
        $values[$key]['module_type'] = $module_type;
    }

    if ($search_in_history_db) {
        $datos = [];
        foreach ($values as $key => $value) {
            $utimestamp[$key] = $value['utimestamp'];
        }

        array_multisort($utimestamp, SORT_DESC, $values);
        foreach ($utimestamp as $key => $utimes) {
            $datos[$key] = [
                'utimestamp'  => $utimes,
                'data'        => $values[$key]['data'],
                'module_name' => $values[$key]['module_name'],
                'agent_id'    => $values[$key]['agent_id'],
                'agent_name'  => $values[$key]['agent_name'],
                'agent_alias' => $values[$key]['agent_alias'],
                'module_type' => $values[$key]['module_type'],
            ];
        }

        $values = $datos;
    }

    return $values;
}


/**
 * Return module data in readable format.
 *
 * @param array $module Current module.
 *
 * @return void
 */
function modules_get_agentmodule_data_for_humans($module)
{
    global $config;

    if (is_numeric($module['datos']) && !modules_is_string_type($module['id_tipo_modulo'])) {
        if ($config['render_proc']) {
            switch ($module['id_tipo_modulo']) {
                case 2:
                case 6:
                case 9:
                case 18:
                case 21:
                case 31:
                    if ($module['datos'] >= 1) {
                        $salida = $config['render_proc_ok'];
                    } else {
                        $salida = $config['render_proc_fail'];
                    }
                break;

                default:
                    switch ($module['id_tipo_modulo']) {
                        case 15:
                            $value = db_get_value('snmp_oid', 'tagente_modulo', 'id_agente_modulo', $module['id_agente_modulo']);
                            if (($value == '.1.3.6.1.2.1.1.3.0'
                                || $value == '.1.3.6.1.2.1.25.1.1.0')
                                && modules_get_unit_macro($module['data'], $module['unit']) === true
                            ) {
                                if ($module['post_process'] > 0) {
                                    $salida = human_milliseconds_to_string(($module['datos'] / $module['post_process']));
                                } else {
                                    $salida = human_milliseconds_to_string($module['datos']);
                                }
                            } else {
                                $salida = remove_right_zeros(number_format($module['datos'], $config['graph_precision']));
                            }
                        break;

                        default:
                            $salida = remove_right_zeros(number_format($module['datos'], $config['graph_precision']));
                        break;
                    }
                break;
            }
        } else {
            switch ($module['id_tipo_modulo']) {
                case 15:
                    $value = db_get_value('snmp_oid', 'tagente_modulo', 'id_agente_modulo', $module['id_agente_modulo']);
                    if (($value == '.1.3.6.1.2.1.1.3.0'
                        || $value == '.1.3.6.1.2.1.25.1.1.0')
                        && modules_get_unit_macro($module['data'], $module['unit']) === true
                    ) {
                        if ($module['post_process'] > 0) {
                            $salida = human_milliseconds_to_string(($module['datos'] / $module['post_process']));
                        } else {
                            $salida = human_milliseconds_to_string($module['datos']);
                        }
                    } else {
                        $salida = remove_right_zeros(number_format($module['datos'], $config['graph_precision']));
                    }
                break;

                default:
                    $salida = remove_right_zeros(number_format($module['datos'], $config['graph_precision']));
                break;
            }
        }

        // Show units ONLY in numeric data types
        if (isset($module['unit'])) {
            $data_macro = modules_get_unit_macro($module['datos'], $module['unit']);
            if ($data_macro) {
                $salida = $data_macro;
            } else {
                $salida .= '&nbsp;<i>'.io_safe_output($module['unit']).'</i>';
            }
        }
    } else {
        $data_macro = modules_get_unit_macro($module['datos'], $module['unit']);
        if ($data_macro !== false) {
            $salida = $data_macro;
        } else {
            $salida = ui_print_module_string_value(
                $module['datos'],
                empty($module['id']) ? $module['id_agente_modulo'] : $module['id'],
                $module['current_interval'],
                $module['module_name'],
                $module['serverID'] ? $module['serverID'] : 0
            );
        }
    }

    return $salida;
}


/**
 * This function gets the modulegroup for a given group
 *
 * @param int The group id
 *
 * @return integer The modulegroup id
 */
function modules_get_agentmodule_modulegroup($id_module)
{
    return (int) db_get_value('id_module_group', 'tagente_modulo', 'id_agente_modulo', (int) $id_module);
}


/**
 * Gets all module groups. (General, Networking, System).
 *
 * Module groups are merely for sorting frontend
 *
 * @return array All module groups
 */
function modules_get_modulegroups()
{
    $result = db_get_all_fields_in_table('tmodule_group');
    $return = [];

    if (empty($result)) {
        return $return;
    }

    foreach ($result as $modulegroup) {
        $return[$modulegroup['id_mg']] = $modulegroup['name'];
    }

    return $return;
}


/**
 * Gets a modulegroup name based on the id
 *
 * @param int The id of the modulegroup
 *
 * @return string The modulegroup name
 */
function modules_get_modulegroup_name($modulegroup_id)
{
    if ($modulegroup_id == 0) {
        return false;
    } else {
        return (string) db_get_value('name', 'tmodule_group', 'id_mg', (int) $modulegroup_id);
    }
}


/**
 * Returns target color to be used based on the status received.
 *
 * @param integer $status       Source information.
 * @param boolean $force_module Use module constants only.
 *
 * @return string HTML tag for color.
 */
function modules_get_color_status($status, $force_module=false)
{
    if (isset($status) === false) {
        return COL_UNKNOWN;
    }

    if ($force_module === true) {
        switch ($status) {
            case AGENT_MODULE_STATUS_CRITICAL_BAD:
            case AGENT_MODULE_STATUS_NOT_NORMAL:
            return COL_CRITICAL;

            case AGENT_MODULE_STATUS_CRITICAL_ALERT:
            case AGENT_MODULE_STATUS_WARNING_ALERT:
            case AGENT_MODULE_STATUS_NORMAL_ALERT:
            return COL_ALERTFIRED;

            case AGENT_MODULE_STATUS_NO_DATA:
            case AGENT_MODULE_STATUS_NOT_INIT:
            return COL_NOTINIT;

            case AGENT_MODULE_STATUS_NORMAL:
            return COL_NORMAL;

            case AGENT_MODULE_STATUS_WARNING:
            return COL_WARNING;

            case AGENT_MODULE_STATUS_ALL:
            case AGENT_MODULE_STATUS_UNKNOWN:
            default:
            return COL_UNKNOWN;
        }
    }

    switch ((string) $status) {
        case (string) AGENT_MODULE_STATUS_NORMAL:
        case (string) AGENT_STATUS_NORMAL:
        case STATUS_MODULE_OK:
        case STATUS_AGENT_OK:
        case STATUS_ALERT_NOT_FIRED:
        case STATUS_SERVER_OK:
        case STATUS_MODULE_OK_BALL:
        case STATUS_AGENT_OK_BALL:
        case STATUS_ALERT_NOT_FIRED_BALL:
        return COL_NORMAL;

        case AGENT_MODULE_STATUS_NOT_INIT:
        case AGENT_STATUS_NOT_INIT:
        case STATUS_MODULE_NO_DATA:
        case STATUS_AGENT_NOT_INIT:
        case STATUS_AGENT_NO_DATA:
        case STATUS_MODULE_NO_DATA_BALL:
        case STATUS_AGENT_NO_DATA_BALL:
        case STATUS_AGENT_NO_MONITORS_BALL:
        return COL_NOTINIT;

        case AGENT_MODULE_STATUS_CRITICAL_BAD:
        case AGENT_STATUS_CRITICAL:
        case STATUS_MODULE_CRITICAL:
        case STATUS_AGENT_CRITICAL:
        case STATUS_MODULE_CRITICAL_BALL:
        case STATUS_AGENT_CRITICAL_BALL:
        case STATUS_SERVER_CRASH:
        case STATUS_SERVER_CRASH_BALL:
        return COL_CRITICAL;

        case AGENT_MODULE_STATUS_WARNING:
        case AGENT_STATUS_WARNING:
        case STATUS_MODULE_WARNING:
        case STATUS_AGENT_WARNING:
        case STATUS_MODULE_WARNING_BALL:
        case STATUS_AGENT_WARNING_BALL:
        return COL_WARNING;

        case AGENT_MODULE_STATUS_CRITICAL_ALERT:
        case AGENT_MODULE_STATUS_WARNING_ALERT:
        case AGENT_STATUS_ALERT_FIRED:
        case STATUS_ALERT_FIRED:
        case STATUS_ALERT_FIRED_BALL:
        case STATUS_MODULE_ALERT_TRIGGERED:
        return COL_ALERTFIRED;

        case AGENT_MODULE_STATUS_UNKNOWN:
        case AGENT_STATUS_UNKNOWN:
        case STATUS_MODULE_UNKNOWN:
        case STATUS_AGENT_UNKNOWN:
        case STATUS_AGENT_DOWN:
        case STATUS_ALERT_DISABLED:
        case STATUS_MODULE_UNKNOWN_BALL:
        case STATUS_AGENT_UNKNOWN_BALL:
        case STATUS_AGENT_DOWN_BALL:
        case STATUS_ALERT_DISABLED_BALL:
        return COL_UNKNOWN;

        case STATUS_SERVER_DOWN:
        case STATUS_SERVER_DOWN_BALL:
        return '#444';

        default:
            // Ignored.
        break;
    }

    return COL_IGNORED;
}


/**
 * Text color status.
 *
 * @param string $status Type status.
 *
 * @return string Color.
 */
function modules_get_textcolor_status($status)
{
    $result = '#ffffff';
    switch ($status) {
        case AGENT_MODULE_STATUS_WARNING:
        case AGENT_MODULE_STATUS_CRITICAL_ALERT:
        case AGENT_MODULE_STATUS_WARNING_ALERT:
        case AGENT_MODULE_STATUS_NORMAL_ALERT:
            $result = '#000000';
        break;

        case AGENT_MODULE_STATUS_CRITICAL_BAD:
        case AGENT_MODULE_STATUS_NOT_NORMAL:
        case AGENT_MODULE_STATUS_NO_DATA:
        case AGENT_MODULE_STATUS_NOT_INIT:
        case AGENT_MODULE_STATUS_NORMAL:
        case AGENT_MODULE_STATUS_ALL:
        case AGENT_MODULE_STATUS_UNKNOWN:
        default:
            $result = '#ffffff';
        break;
    }

    return $result;
}


/**
 * Gets a module status an modify the status and title reference variables
 *
 * @param mixed The module data (Necessary $module['datos'] and $module['estado']
 * @param int status reference variable
 * @param string title reference variable
 */
function modules_get_status($id_agent_module, $db_status, $data, &$status, &$title)
{
    $status = STATUS_MODULE_WARNING;
    $title = '';
    global $config;

    // This module is initialized ? (has real data)
    // $module_init = db_get_value ('utimestamp', 'tagente_estado', 'id_agente_modulo', $id_agent_module);
    if ($db_status == AGENT_MODULE_STATUS_NO_DATA) {
        $status = STATUS_MODULE_NO_DATA;
        $title = __('NOT INIT');
    } else if ($db_status == AGENT_MODULE_STATUS_CRITICAL_BAD) {
        $status = STATUS_MODULE_CRITICAL;
        $title = __('CRITICAL');
    } else if ($db_status == AGENT_MODULE_STATUS_WARNING) {
        $status = STATUS_MODULE_WARNING;
        $title = __('WARNING');
    } else if ($db_status == AGENT_MODULE_STATUS_NORMAL) {
        $status = STATUS_MODULE_OK;
        $title = __('NORMAL');
    } else if ($db_status == AGENT_MODULE_STATUS_UNKNOWN) {
        $status = STATUS_MODULE_UNKNOWN;
        $last_status = modules_get_agentmodule_last_status($id_agent_module);
        switch ($last_status) {
            case AGENT_STATUS_NORMAL:
                $title = __('UNKNOWN').' - '.__('Last status').' '.__('NORMAL');
            break;

            case AGENT_STATUS_CRITICAL:
                $title = __('UNKNOWN').' - '.__('Last status').' '.__('CRITICAL');
            break;

            case AGENT_STATUS_WARNING:
                $title = __('UNKNOWN').' - '.__('Last status').' '.__('WARNING');
            break;
        }
    }

    if (is_numeric($data)) {
        $title .= ': '.remove_right_zeros(number_format($data, $config['graph_precision']));
    } else {
        $text = io_safe_output($data);

        // Fixed the data from Selenium Plugin
        if ($text != strip_tags($text)) {
            $text = io_safe_input($text);
        }

        $title .= ': '.substr($text, 0, 42);
    }
}


// Get unknown agents by using the status code in modules
function modules_agents_unknown($module_name)
{
    return db_get_sql(
        "SELECT COUNT( DISTINCT tagente.id_agente)
		FROM tagente_estado, tagente, tagente_modulo
		WHERE tagente.disabled = 0
			AND tagente_estado.utimestamp != 0
			AND tagente_modulo.id_agente_modulo = tagente_estado.id_agente_modulo
			AND tagente_modulo.disabled = 0
			AND tagente_estado.id_agente = tagente.id_agente
			AND tagente_estado.estado = 3
			AND tagente_modulo.nombre = '$module_name'"
    );
}


// Get ok agents by using the status code in modules.
function modules_agents_ok($module_name)
{
    // !!!Query explanation!!!
    // An agent is OK if all its modules are OK
    // The status values are: 0 OK; 1 Critical; 2 Warning; 3 Unkown
    // This query grouped all modules by agents and select the MAX value for status which has the value 0
    // If MAX(estado) is 0 it means all modules has status 0 => OK
    // Then we count the agents of the group selected to know how many agents are in OK status
    return db_get_sql(
        "SELECT COUNT(max_estado)
		FROM (
			SELECT MAX(tagente_estado.estado) as max_estado
			FROM tagente_estado, tagente, tagente_modulo
			WHERE tagente.disabled = 0
				AND tagente_estado.utimestamp != 0
				AND tagente_modulo.id_agente_modulo = tagente_estado.id_agente_modulo
				AND tagente_modulo.disabled = 0
				AND tagente_estado.id_agente = tagente.id_agente
				AND tagente_modulo.nombre = '$module_name'
			GROUP BY tagente.id_agente HAVING max_estado = 0) AS S1"
    );
}


// Get critical agents by using the status code in modules.
function modules_agents_critical($module_name)
{
    // !!!Query explanation!!!
    // An agent is Warning when has at least one module in warning status and nothing more in critical status
    // The status values are: 0 OK; 1 Critical; 2 Warning; 3 Unkown
    // If estado = 1 it means at leas 1 module is in critical status so the agent is critical
    // Then we count the agents of the group selected to know how many agents are in critical status
    return db_get_sql(
        "SELECT COUNT( DISTINCT tagente_estado.id_agente) 
		FROM tagente_estado, tagente, tagente_modulo 
		WHERE tagente.disabled = 0 AND tagente_estado.utimestamp != 0 
			AND tagente_modulo.id_agente_modulo = tagente_estado.id_agente_modulo 
			AND tagente_modulo.disabled = 0 
			AND estado = 1 
			AND tagente_estado.id_agente = tagente.id_agente 
			AND tagente_modulo.nombre = '$module_name'"
    );
}


// Get warning agents by using the status code in modules.
function modules_agents_warning($module_name)
{
    // !!!Query explanation!!!
    // An agent is Warning when has at least one module in warning status and nothing more in critical status
    // The status values are: 0 OK; 1 Critical; 2 Warning; 3 Unkown
    // This query grouped all modules by agents and select the MIN value for status which has the value 0
    // If MIN(estado) is 2 it means at least one module is warning and there is no critical modules
    // Then we count the agents of the group selected to know how many agents are in warning status
    return db_get_sql(
        "SELECT COUNT(min_estado) 
		FROM (SELECT MAX(tagente_estado.estado) as min_estado 
			FROM tagente_estado, tagente, tagente_modulo 
			WHERE tagente.disabled = 0 AND tagente_estado.utimestamp != 0 
				AND tagente_modulo.id_agente_modulo = tagente_estado.id_agente_modulo 
				AND tagente_modulo.disabled = 0 
				AND tagente_estado.id_agente = tagente.id_agente 
				AND tagente_modulo.nombre = '$module_name' 
			GROUP BY tagente.id_agente 
				HAVING min_estado = 2) AS S1"
    );
}


// Get unknown agents by using the status code in modules
function modules_group_agent_unknown($module_group)
{
    return db_get_sql(
        "SELECT COUNT(DISTINCT tagente.id_agente)
		FROM tagente, tagente_modulo
		WHERE tagente.id_agente=tagente_modulo.id_agente
			AND critical_count=0 AND warning_count=0
			AND tagente.disabled = 0
			AND unknown_count>0 AND id_module_group = $module_group"
    );
}


// Get ok agents by using the status code in modules.
function modules_group_agent_ok($module_group)
{
    return db_get_sql(
        "SELECT COUNT(DISTINCT tagente.id_agente)
		FROM tagente, tagente_modulo
		WHERE tagente.id_agente=tagente_modulo.id_agente
			AND normal_count = total_count
			AND tagente.disabled = 0
			AND id_module_group = $module_group"
    );
}


// Get critical agents by using the status code in modules.
function modules_group_agent_critical($module_group)
{
    return db_get_sql(
        "SELECT COUNT(DISTINCT tagente.id_agente)
		FROM tagente, tagente_modulo
		WHERE tagente.id_agente=tagente_modulo.id_agente
			AND tagente.disabled = 0
			AND critical_count > 0 AND id_module_group = $module_group"
    );
}


// Get warning agents by using the status code in modules.
function modules_group_agent_warning($module_group)
{
    return db_get_sql(
        "SELECT COUNT(DISTINCT tagente.id_agente)
		FROM tagente, tagente_modulo
		WHERE tagente.id_agente=tagente_modulo.id_agente
			AND critical_count = 0 AND warning_count > 0
			AND tagente.disabled = 0
			AND id_module_group = $module_group"
    );
}


// Return a base64 encoded JSON document to store module macros inside the database
function modules_get_module_macros_json($macro_names, $macro_values)
{
    $module_macros = [];
    for ($i = 0; $i < count($macro_names); $i++) {
        if (isset($macro_values[$i])) {
            $module_macros[$macro_names[$i]] = $macro_values[$i];
        }
    }

    return base64_encode(json_encode($module_macros));
}


/**
 * Returns the relations between modules.
 *
 * @param array Optional assoc array with parameters.
 * (int) id_agent
 * (int) id_module
 * (bool) disabled_update
 * (string) modules_type: The type of the two modules
 *
 * @return mixed Array with relations between modules. False if there were no data.
 */
function modules_get_relations($params=[])
{
    $id_agent = 0;
    if (isset($params['id_agent'])) {
        $id_agent = $params['id_agent'];
    }

    $id_module = 0;
    if (isset($params['id_module'])) {
        $id_module = $params['id_module'];
    }

    $disabled_update = -1;
    if (isset($params['disabled_update'])) {
        $disabled_update = (int) $params['disabled_update'];
        if ($disabled_update > 1) {
            $disabled_update = 1;
        }
    }

    $modules_type = '';
    $modules_type_filter = '';
    if (isset($params['modules_type'])) {
        $module_type = 'INNER JOIN ttipo_modulo ttm ON tam.id_tipo_modulo = ttm.id_tipo';
        $modules_type_filter = sprintf(
            "AND ttm.nombre = '%s'",
            $params['modules_type']
        );
    }

    $distinct = '';
    if (empty($params)) {
        $distinct = 'DISTINCT';
    }

    $module_a_filter = '';
    $module_b_filter = '';
    if ($id_module > 0) {
        $module_a_filter = sprintf('AND tmr.module_a = %d', $id_module);
        $module_b_filter = sprintf('AND tmr.module_b = %d', $id_module);
    }

    $agent_filter = '';
    if ($id_agent > 0) {
        $agent_filter = sprintf('AND ta.id_agente = %d', $id_agent);
    }

    $disabled_update_filter = '';
    if ($disabled_update >= 0) {
        $disabled_update_filter = sprintf(
            'AND tmr.disable_update = %d',
            $disabled_update
        );
    }

    $sql = sprintf(
        'SELECT %s tmr.id, tmr.module_a, tmr.module_b,
        tmr.disable_update, tmr.type 
        FROM tmodule_relationship tmr 
        INNER JOIN tagente_modulo tam 
            ON (tmr.module_a = tam.id_agente_modulo %s) 
            OR (tmr.module_b = tam.id_agente_modulo %s) 
        INNER JOIN tagente ta 
            ON tam.id_agente = ta.id_agente
        %s 
        WHERE 1=1 %s %s %s',
        $distinct,
        $module_a_filter,
        $module_b_filter,
        $module_type,
        $agent_filter,
        $disabled_update_filter,
        $modules_type_filter
    );

    return db_get_all_rows_sql($sql);
}


/**
 * Check if a relation already exists.
 *
 * @param int First module id.
 * @param mixed (Optional) int The second module id. array The module ids filter.
 *
 * @return boolean True if the relation exists, false otherwise.
 */
function modules_relation_exists($id_module, $id_module_other=false)
{
    if ($id_module_other === false) {
        $sql = sprintf(
            'SELECT id
						FROM tmodule_relationship
						WHERE module_a = %d
							OR module_b = %d',
            $id_module,
            $id_module
        );
    } else if (is_array($id_module_other)) {
        $ids_other = 0;
        if (!empty($id_module_other)) {
            $ids_other = implode(',', $id_module_other);
        }

        $sql = sprintf(
            'SELECT id
						FROM tmodule_relationship
						WHERE (module_a = %d AND module_b IN (%s))
							OR (module_b = %d AND module_a IN (%s))',
            $id_module,
            $ids_other,
            $id_module,
            $ids_other
        );
    } else {
        $sql = sprintf(
            'SELECT id
						FROM tmodule_relationship
						WHERE (module_a = %d AND module_b = %d)
							OR (module_b = %d AND module_a = %d)',
            $id_module,
            $id_module_other,
            $id_module,
            $id_module_other
        );
    }

    return (bool) db_get_row_sql($sql);
}


/**
 * Change the 'disabled_update' value of a relation row.
 *
 * @param integer $id_module_a Id agent module a.
 * @param integer $id_module_b Id agent module b.
 * @param string  $type        Type direct or failover.
 *
 * @return boolean True if the 'disabled_update' changes to 1, false otherwise.
 */
function modules_add_relation($id_module_a, $id_module_b, $type='direct')
{
    $result = false;

    if (!modules_relation_exists($id_module_a, $id_module_b) && $id_module_a > 0 && $id_module_b > 0) {
        $values = [
            'module_a' => $id_module_a,
            'module_b' => $id_module_b,
            'type'     => $type,
        ];
        $result = db_process_sql_insert('tmodule_relationship', $values);
    }

    return $result;
}


/**
 * Change the 'disabled_update' value of a relation row.
 *
 * @param int Relation id.
 *
 * @return boolean True if the 'disabled_update' changes to 1, false otherwise.
 */
function modules_delete_relation($id_relation)
{
    $result = db_process_sql_delete('tmodule_relationship', ['id' => $id_relation]);

    return $result;
}


/**
 * Change the 'disabled_update' value of a relation row.
 *
 * @param int Relation id.
 *
 * @return boolean True if the 'disabled_update' changes to 1, false otherwise.
 */
function modules_change_relation_lock($id_relation)
{
    $old_value = (int) db_get_value('disable_update', 'tmodule_relationship', 'id', $id_relation);
    $new_value = $old_value === 1 ? 0 : 1;

    $result = db_process_sql_update(
        'tmodule_relationship',
        ['disable_update' => $new_value],
        ['id' => $id_relation]
    );

    return ($result !== false ? $new_value : $old_value);
}


/*
 * @return utimestamp with the first contact of the module or first contact before datelimit, false if not-init
 */
function modules_get_first_date($id_agent_module, $datelimit=0)
{
    global $config;

    // Check datatype string or normal.
    $table = 'tagente_datos';
    $module_type = modules_get_agentmodule_type($id_agent_module);
    $module_type_str = modules_get_type_name($module_type);
    if (strstr($module_type_str, 'string') !== false) {
        $table = 'tagente_datos_string';
    }

    $search_historydb = false;

    // tagente_estado.first_utimestamp is not valid or is not updated. Scan DBs for first utimestamp
    if ($datelimit > 0) {
        // get last data before datelimit
        $query  = " SELECT max(utimestamp) as utimestamp FROM $table ";
        $query .= " WHERE id_agente_modulo=$id_agent_module ";
        $query .= " AND utimestamp < $datelimit ";
    } else {
        // get first utimestamp
        $query  = " SELECT min(utimestamp) as utimestamp FROM $table ";
        $query .= " WHERE id_agente_modulo=$id_agent_module ";
    }

    // SEARCH ACTIVE DB
    $data = db_get_all_rows_sql($query, $search_historydb);
    if (($data === false) || ($data[0]['utimestamp'] === null) || ($data[0]['utimestamp'] <= 0)) {
        // first utimestamp not found in active database
        // SEARCH HISTORY DB
        $search_historydb = true;
        $data = db_get_all_rows_sql($query, $search_historydb);
    }

    if (($data === false) || ($data[0]['utimestamp'] === null) || ($data[0]['utimestamp'] <= 0)) {
        // Nor active DB nor history DB have the data, the module is not-init
        return [
            'first_utimestamp' => false,
            'search_historydb' => $search_historydb,
        ];
    }

    // The data has been found
    return [
        'first_utimestamp' => $data[0]['utimestamp'],
        'search_historydb' => $search_historydb,
    ];

}


/**
 * Get the unknown time status of a module in a period.
 * If there is more than 1 days between data, there is some unknown time modules
 *
 * @param int id_agent_module.
 * @param int ending interval timestamp
 * @param int interval duration
 *
 * @return integer unknown seconds.
 */
function modules_get_unknown_time($id_agent_module, $date, $period)
{
    // TODO REMOVE THE TIME IN PLANNED DOWNTIME
    if (empty($id_agent_module) || empty($date)) {
        return false;
    }

    // Set initial conditions
    $unknown_seconds = 0;
    $datelimit = ($date - $period);
    $search_in_history_db = db_search_in_history_db($datelimit);

    // Get interval data
    $sql = sprintf(
        'SELECT utimestamp
		FROM tagente_datos
		WHERE id_agente_modulo = %d
			AND utimestamp > %d AND utimestamp <= %d',
        $id_agent_module,
        $datelimit,
        $date
    );
    $sql .= ' ORDER BY utimestamp ASC';
    $interval_data = db_get_all_rows_sql($sql, $search_in_history_db);

    $previous_data = modules_get_previous_data($id_agent_module, $datelimit);

    // All alternatives on first data
    if ($previous_data === false && $interval_data === false) {
        return false;
    } else if ($previous_data !== false && $interval_data === false) {
        if (($date - $previous_data['utimestamp']) <= SECONDS_1DAY) {
            return 0;
        }

        if (($previous_data['utimestamp'] + SECONDS_1DAY) >= $datelimit) {
            return ($date - ($previous_data['utimestamp'] + SECONDS_1DAY));
        } else {
            return $period;
        }
    } else if ($previous_data === false && $interval_data !== false) {
        $first_data = array_shift($interval_data);
        $unknown_seconds += ($first_data['utimestamp'] - $datelimit);
        array_unshift($interval_data, $first_data);
    } else {
        $first_data = array_shift($interval_data);
        $previous_1day = ($previous_data['utimestamp'] + SECONDS_1DAY);
        if ($previous_1day <= $datelimit) {
            $unknown_seconds += ($first_data['utimestamp'] - $datelimit);
        } else if ($previous_1day <= $first_data['utimestamp']) {
            $unknown_seconds += ($first_data['utimestamp'] - $previous_1day);
        }

        array_unshift($interval_data, $first_data);
    }

    // Put utimestamp like last data
    $last_data = modules_get_next_data($id_agent_module, $datelimit);
    $last_data['utimestamp'] = $date;
    array_push($interval_data, $last_data);
    $previous_data = array_shift($interval_data);
    // Check if all datas have data maximum one day before
    foreach ($interval_data as $data) {
        $previous_1day = ($previous_data['utimestamp'] + SECONDS_1DAY);
        if ($previous_1day <= $data['utimestamp']) {
            $unknown_seconds += ($data['utimestamp'] - $previous_1day);
        }

        $previous_data = $data;
    }

    return $unknown_seconds;
}


function modules_get_module_group_status($id_agent, $id_module_group)
{
    $status_return = null;

    $modules = db_get_all_rows_filter(
        'tagente_modulo',
        [
            'id_agente'       => $id_agent,
            'id_module_group' => $id_module_group,
        ]
    );

    if (empty($modules)) {
        $module = [];
    }

    foreach ($modules as $module) {
        $status = modules_get_status($module['id_agente_modulo']);

        // This code is copied from the networkmap old code
        switch ($status) {
            case AGENT_MODULE_STATUS_NORMAL:
                if (is_null($status_return)) {
                    $status_return = AGENT_MODULE_STATUS_NORMAL;
                } else if ($status_return == AGENT_MODULE_STATUS_ALL) {
                    $status_return = AGENT_MODULE_STATUS_NORMAL;
                }
            break;

            case AGENT_MODULE_STATUS_CRITICAL_BAD:
                $status_return = AGENT_MODULE_STATUS_CRITICAL_BAD;
            break;

            case AGENT_MODULE_STATUS_WARNING:
                if (is_null($status_return)) {
                    $status_return = AGENT_MODULE_STATUS_NORMAL;
                } else if ($status_return != AGENT_MODULE_STATUS_CRITICAL_BAD) {
                    $status_return = AGENT_MODULE_STATUS_WARNING;
                }
            break;

            case AGENT_MODULE_STATUS_NO_DATA:
                if (is_null($status_return)) {
                    $status_return = AGENT_MODULE_STATUS_NO_DATA;
                } else if (($status_return == AGENT_MODULE_STATUS_NORMAL)
                    || ($status_return == AGENT_MODULE_STATUS_ALL)
                ) {
                    $status_return = AGENT_MODULE_STATUS_NO_DATA;
                }
            break;

            default:
                $status_return = AGENT_MODULE_STATUS_ALL;
            break;
        }
    }

    return $status_return;
}


function modules_get_modules_name($sql_from, $sql_conditions='', $meta=false)
{
    global $config;

    if (!$meta) {
        // Query to get name of the modules to module name filter combo
        switch ($config['dbtype']) {
            case 'mysql':
            case 'postgresql':
                $sql = 'SELECT distinct(tagente_modulo.nombre)
					'.$sql_from.$sql_conditions;
            break;

            case 'oracle':
                $sql = 'SELECT DISTINCT(tagente_modulo.nombre)'.$sql_from.$sql_conditions;
            break;
        }

        $return = db_get_all_rows_sql($sql);

        return $return;
    } else {
        switch ($config['dbtype']) {
            case 'mysql':
            case 'postgresql':
                $sql = 'SELECT distinct(tagente_modulo.nombre)
					'.$sql_from.$sql_conditions;
            break;

            case 'oracle':
                $sql = 'SELECT DISTINCT(tagente_modulo.nombre)'.$sql_from.$sql_conditions;
            break;
        }

        // For each server defined and not disabled:h
        $servers = db_get_all_rows_sql(
            'SELECT *
			FROM tmetaconsole_setup
			WHERE disabled = 0'
        );

        if ($servers === false) {
            $servers = [];
        }

        $result = [];
        $modules = [];
        foreach ($servers as $server) {
            // If connection was good then retrieve all data server
            if (metaconsole_connect($server) == NOERR) {
                $connection = true;
            } else {
                $connection = false;
            }

            // Get all info for filters of all nodes
            $modules_temp = db_get_all_rows_sql($sql);

            $rows_temp = db_get_all_rows_sql(
                'SELECT distinct name
				FROM tmodule_group
				ORDER BY name'
            );
            $rows_temp = io_safe_output($rows_temp);

            if (!empty($rows_temp)) {
                foreach ($rows_temp as $module_group_key => $modules_group_val) {
                    $rows_temp_processed[$modules_group_val['name']] = $modules_group_val['name'];
                }

                if (is_array($rows_select) && is_array($rows_temp_processed)) {
                    $rows_select = array_unique(array_merge($rows_select, $rows_temp_processed));
                }
            }

            $groups_temp = users_get_groups_for_select(false, 'AR', true, true, false);

            $groups_temp_processed = [];

            foreach ($groups_temp as $group_temp_key => $group_temp_val) {
                $new_key = str_replace('&nbsp;', '', $group_temp_val);
                $groups_temp_processed[$new_key] = $group_temp_val;
            }

            if (!empty($groups_temp_processed)) {
                if (is_array($rows_select) && is_array($rows_temp_processed)) {
                    $groups_select = array_unique(array_merge($groups_select, $groups_temp_processed));
                }
            }

            if (!empty($modules_temp)) {
                $modules = array_merge($modules, $modules_temp);
            }

            metaconsole_restore_db();
        }

        unset($groups_select[__('All')]);
        if (is_array($groups_select)) {
            $key_group_all = array_search(__('All'), $groups_select);
        } else {
            $key_group_all = false;
        }

        if ($key_group_all !== false) {
            unset($groups_select[$key_group_all]);
        }

        return $modules;
    }
}


function modules_get_agentmodule_mininterval($id_agent)
{
    $sql = sprintf('SELECT min(current_interval) min_interval from tagente_estado where id_agente = %d', $id_agent);
    return db_get_row_sql($sql);
}


function modules_get_agentmodule_mininterval_no_async($id_agent)
{
    $sql = 'SELECT COUNT(tae.current_interval) AS num_interval, MIN(tae.current_interval) AS min_interval
					FROM tagente_estado tae
					INNER JOIN tagente_modulo tam ON tae.id_agente_modulo = tam.id_agente_modulo
					INNER JOIN ttipo_modulo ttm ON tam.id_tipo_modulo = ttm.id_tipo where ttm.nombre not like "async%" and tae.id_agente = '.$id_agent.' and tam.disabled = 0 and tae.current_interval != 0';

    return db_get_row_sql($sql);
}


/**
 * Get modules agents.
 *
 * @param integer $id_module_group  ID module group.
 * @param array   $id_agents        Array agents.
 * @param boolean $selection        Selection.
 * @param boolean $select_mode      Mode.
 * @param boolean $useName          Use name.
 * @param boolean $notStringModules Not string modules.
 *
 * @return array Modules for this agents.
 */
function get_modules_agents(
    $id_module_group,
    $id_agents,
    $selection,
    $select_mode=true,
    $useName=false,
    $notStringModules=false
) {
    if ((bool) is_metaconsole() === true) {
        if ($select_mode === true) {
            $agents = array_reduce(
                $id_agents,
                function ($carry, $item) {
                    $explode = explode('|', $item);

                    $carry[$explode[0]][] = $explode[1];
                    return $carry;
                }
            );
        } else {
            if (count($id_agents) > 0) {
                $rows = db_get_all_rows_sql(
                    sprintf(
                        'SELECT `id_agente`, `id_tagente`, `id_tmetaconsole_setup`
                        FROM `tmetaconsole_agent`
                        WHERE `id_agente` IN (%s)',
                        implode(',', $id_agents)
                    )
                );
            } else {
                $rows = [];
            }

            $agents = array_reduce(
                $rows,
                function ($carry, $item) {
                    if ($carry[$item['id_tmetaconsole_setup']] === null) {
                        $carry[$item['id_tmetaconsole_setup']] = [];
                    }

                    $carry[$item['id_tmetaconsole_setup']][] = $item['id_tagente'];
                    return $carry;
                },
                []
            );
        }

        $modules = [];
        foreach ($agents as $tserver => $id_agents) {
            if (metaconsole_connect(null, $tserver) == NOERR) {
                $modules[$tserver] = select_modules_for_agent_group(
                    $id_module_group,
                    $id_agents,
                    $selection,
                    false,
<<<<<<< HEAD
                    false,
                    true,
                    $notStringModules
=======
                    $useName,
                    true
>>>>>>> 9c413b35
                );

                metaconsole_restore_db();
            }
        }

        if (!$selection && $useName === true) {
            // Common modules.
            $final_modules = [];
            $nodes_consulted = count($modules);

            foreach ($modules as $tserver => $mods) {
                foreach ($mods as $module) {
                    if ($final_modules[$module['nombre']] === null) {
                        $final_modules[$module['nombre']] = 0;
                    }

                    $final_modules[$module['nombre']]++;
                }
            }

            $modules = [];
            foreach ($final_modules as $module_name => $occurrences) {
                if ($occurrences === $nodes_consulted) {
                    // Module already present in ALL nodes.
                    $modules[] = [
                        'id_agente_modulo' => io_safe_output($module_name),
                        'nombre'           => io_safe_output($module_name),
                    ];
                }
            }
        } else {
            // All modules.
            $return = [];
            $nodes = [];
            foreach ($agents as $tserver => $id_agents) {
                try {
                    $nodes[$tserver] = new Node($tserver);
                } catch (Exception $e) {
                    hd($e);
                }

                $return = array_reduce(
                    $modules[$tserver],
                    function ($carry, $item) use ($tserver, $nodes) {
                        $t = [];
                        foreach ($item as $k => $v) {
                            $t[$k] = $v;
                        }

                        $t['id_node'] = $tserver;
                        if ($nodes[$tserver] !== null) {
                            $t['nombre'] = io_safe_output(
                                $nodes[$tserver]->server_name().' &raquo; '.$t['nombre']
                            );
                        }

                        $carry[] = $t;
                        return $carry;
                    },
                    $return
                );
            }

            $modules = $return;
        }

        $modules = array_reduce(
            $modules,
            function ($carry, $item) use ($useName) {
                // Only works in select mode.
                if ($useName === true) {
                    $carry[$item['id_node'].'|'.$item['nombre']] = $item['nombre'];
                } else {
                    $carry[$item['id_node'].'|'.$item['id_agente_modulo']] = $item['nombre'];
                }

                return $carry;
            },
            []
        );
    } else {
        $modules = select_modules_for_agent_group(
            $id_module_group,
            $id_agents,
            $selection,
            false,
<<<<<<< HEAD
            false,
            false,
            $notStringModules
=======
            $useName,
            false
>>>>>>> 9c413b35
        );
    }

    return $modules;
}


/**
 * List all modules in agents selection.
 *
 * @param array $agents  Agents ids array.
 * @param array $modules Modules ids array.
 *
 * @return array
 */
function get_same_modules($agents, array $modules=[])
{
    if (is_array($agents) === false || empty($agents) === true) {
        return [];
    }

    if (is_array($modules) === false || empty($modules) === true) {
        return [];
    }

    $name_modules = modules_get_agentmodule_name_array_data(
        array_values($modules)
    );

    $sql = sprintf(
        'SELECT id_agente_modulo as id,
            nombre as `name`
        FROM tagente_modulo
        WHERE id_agente IN (%s)',
        implode(',', array_values($agents))
    );

    $all = db_get_all_rows_sql($sql);

    if ($all === false) {
        $all = [];
    }

    $all = array_reduce(
        $all,
        function ($carry, $item) use ($name_modules) {
            if (array_search($item['name'], $name_modules)) {
                $carry[$item['id']] = $item['id'];
            }

            return $carry;
        },
        []
    );

    $modules_to_report = array_merge($all, $modules);
    $modules_to_report = array_unique($modules_to_report);

    return $all;
}


/**
 * List all modules in agents selection to metaconsole or node.
 *
 * @param array $agents  Agents ids array.
 * @param array $modules Modules ids array.
 *
 * @return array List modules [server|id_module, ...].
 */
function get_same_modules_all($agents, $modules, $select_mode=true)
{
    if (is_array($agents) === false || empty($agents) === true) {
        return [];
    }

    if (is_metaconsole() === true) {
        $modules = array_reduce(
            $modules,
            function ($carry, $item) {
                $explode = explode('|', $item);

                $carry[$explode[0]][] = $explode[1];
                return $carry;
            },
            []
        );

        if ($select_mode === true) {
            $agents = array_reduce(
                $agents,
                function ($carry, $item) {
                    $explode = explode('|', $item);

                    $carry[$explode[0]][] = $explode[1];
                    return $carry;
                },
                []
            );
        } else {
            $rows = db_get_all_rows_sql(
                sprintf(
                    'SELECT `id_agente`, `id_tagente`, `id_tmetaconsole_setup`
            FROM `tmetaconsole_agent`
            WHERE `id_agente` IN (%s)',
                    implode(',', $agents)
                )
            );

            $agents = array_reduce(
                $rows,
                function ($carry, $item) {
                    if ($carry[$item['id_tmetaconsole_setup']] === null) {
                        $carry[$item['id_tmetaconsole_setup']] = [];
                    }

                    $carry[$item['id_tmetaconsole_setup']][] = $item['id_tagente'];
                    return $carry;
                },
                []
            );
        }

        $result = [];
        foreach ($agents as $tserver => $id_agents) {
            if (metaconsole_connect(null, $tserver) == NOERR) {
                $same_modules = get_same_modules($id_agents, ($modules[$tserver] ?? []));
                foreach ($same_modules as $id_module) {
                    $result[] = $tserver.'|'.$id_module;
                }

                metaconsole_restore_db();
            }
        }
    } else {
        $result = get_same_modules($agents, $modules);
    }

    return $result;
}


function get_hierachy_modules_tree($modules)
{
    $new_modules = [];

    $new_modules_root = array_filter(
        $modules,
        function ($module) {
            return (isset($module['parent_module_id']) && ($module['parent_module_id'] == 0));
        }
    );

    $new_modules_child = array_filter(
        $modules,
        function ($module) {
            return (isset($module['parent_module_id']) && ($module['parent_module_id'] != 0));
        }
    );

    while (!empty($new_modules_child)) {
        foreach ($new_modules_child as $i => $child) {
            recursive_modules_tree($new_modules_root, $new_modules_child, $i, $child);
        }
    }

    return $new_modules_root;
}


function recursive_modules_tree(&$new_modules, &$new_modules_child, $i, $child)
{
    foreach ($new_modules as $index => $module) {
        if ($module['id_agente_modulo'] == $child['parent_module_id']) {
            $new_modules[$index]['child'][] = $child;
            $new_modules[$index]['have_childs'] = true;
            unset($new_modules_child[$i]);
            break;
        } else if (isset($new_modules[$index]['child'])) {
            recursive_modules_tree($new_modules[$index]['child'], $new_modules_child, $i, $child);
        }
    }
}


function get_dt_from_modules_tree($modules)
{
    $final_modules = [];

    foreach ($modules as $i => $module) {
        $final_modules[$module['id_agente_modulo']] = $module;
        $final_modules[$module['id_agente_modulo']]['deep'] = 0;
        if (isset($modules[$i]['child'])) {
            recursive_get_dt_from_modules_tree($final_modules, $modules[$i]['child'], $final_modules[$module['id_agente_modulo']]['deep']);
        }

        unset($modules[$i]);
    }

    return $final_modules;
}


function recursive_get_dt_from_modules_tree(&$f_modules, $modules, $deep)
{
    foreach ($modules as $i => $module) {
        $f_modules[$module['id_agente_modulo']] = $module;
        $f_modules[$module['id_agente_modulo']]['deep'] = ($deep + 1);
        if (isset($modules[$i]['child'])) {
            recursive_get_dt_from_modules_tree($f_modules, $modules[$i]['child'], $f_modules[$module['id_agente_modulo']]['deep']);
        }
    }
}


/**
 * @brief Get the button with the link to open realtime stats into a new window
 * Only to native (not satellite discovered) snmp modules.
 *
 * @param  array $module With all the module info.
 * @return string Link to chart.
 */
function get_module_realtime_link_graph($module)
{
    global $config;

    // Sometimes some parameters are renamed.
    if (!isset($module['id_tipo_modulo'])) {
        $module['id_tipo_modulo'] = $module['module_type'];
    }

    if (!isset($module['nombre'])) {
        $module['nombre'] = $module['module_name'];
    }

    // Avoid to show on metaconsole.
    if (is_metaconsole()) {
        return '';
    }

    // Realtime graph is an extension and it should be enabled.
    if (!extensions_is_enabled_extension('realtime_graphs.php')) {
        return '';
    }

    // Only to remote_snmp, remote_snmp_proc. snmp_snmp_inc.
    if ($module['id_tipo_modulo'] != 15
        && $module['id_tipo_modulo'] != 16
        && $module['id_tipo_modulo'] != 18
    ) {
        return '';
    }

    // Only version 1, 2, 2c and 3
    if ($module['tcp_send'] != '1'
        && $module['tcp_send'] != '2'
        && $module['tcp_send'] != '2c'
        && $module['tcp_send'] != '3'
    ) {
        return '';
    }

    $params = [
        'graph'                => 'snmp_module',
        'agent_alias'          => urlencode(
            modules_get_agentmodule_agent_alias($module['id_agente_modulo'])
        ),
        'module_name'          => urlencode($module['nombre']),
        'target_ip'            => $module['ip_target'],
        'community'            => urlencode($module['snmp_community']),
        'starting_oid'         => urlencode($module['snmp_oid']),
        'snmp_browser_version' => urlencode($module['tcp_send']),
        'snmp3_auth_user'      => urlencode($module['plugin_user']),
        'snmp3_security_level' => urlencode($module['custom_string_3']),
        'snmp3_auth_method'    => urlencode($module['plugin_parameters']),
        'snmp3_auth_pass'      => urlencode($module['plugin_pass']),
        'snmp3_privacy_method' => urlencode($module['custom_string_1']),
        'snmp3_privacy_pass'   => urlencode($module['custom_string_2']),
        'hide_header'          => 1,
        'rel_path'             => '../../',
    ];
    // Incremental type
    if ($module['id_tipo_modulo'] == 16) {
        $params['incremental'] = 1;
    }

    $link = 'operation/agentes/realtime_win.php?';
    foreach ($params as $p_key => $p_value) {
        $link .= "$p_key=".urlencode(io_safe_output($p_value)).'&';
    }

    $link = substr($link, 0, -1);

    $win_handle = 'realtime_';
    $win_handle .= dechex(
        crc32($module['id_agente_modulo'].$module['nombre'])
    );

    $link_button = '<a href="javascript:winopeng_var(\''.$link.'\',\''.$win_handle.'\', 900, 480)">';
    $link_button .= html_print_image(
        'images/realtime_shortcut.png',
        true,
        [
            'border' => '0',
            'alt'    => '',
            'title'  => __('Realtime SNMP graph'),
            'class'  => 'invert_filter',
        ]
    );
    $link_button .= '</a>';

    return $link_button;
}


/**
 * @brief Force a module to adopt a determinated status.
 *         WARNING: Only use this function to modules that changes their status
 *             with some user action through the console
 * @param int New status
 * @param int Agent module to force new status
 * @param int Agent id to force state recalculations
 */
function force_set_module_status($status, $id_agent_module, $id_agent)
{
    // Force recalculate counters
    db_process_sql_update(
        'tagente',
        ['update_module_count' => 1],
        ['id_agente' => $id_agent]
    );
    return db_process_sql_update(
        'tagente_estado',
        [
            'estado'            => $status,
            'known_status'      => $status,
            'last_known_status' => $status,
        ],
        ['id_agente_modulo' => $id_agent_module]
    );
}


function modules_get_modules_status($mod_status_id)
{
    $diferent_types = get_priorities();

    $mod_status_desc = '';
    switch ($mod_status_id) {
        case AGENT_MODULE_STATUS_NORMAL:
            $mod_status_desc = __('NORMAL');
        break;

        case AGENT_MODULE_STATUS_CRITICAL_BAD:
            $mod_status_desc = __('CRITICAL');
        break;

        case AGENT_MODULE_STATUS_WARNING:
            $mod_status_desc = __('WARNING');
        break;

        case AGENT_MODULE_STATUS_UNKNOWN:
            $mod_status_desc = __('UNKNOWN');
        break;

        case AGENT_MODULE_STATUS_NOT_INIT:
            $mod_status_desc = __('NOT INIT');
        break;

        case AGENT_MODULE_STATUS_ALL:
            $mod_status_desc = __('ALL');
        break;

        case AGENT_MODULE_STATUS_CRITICAL_ALERT:
            $mod_status_desc = __('CRITICAL');
        break;

        case AGENT_MODULE_STATUS_NO_DATA:
            $mod_status_desc = __('NO DATA');
        break;

        case AGENT_MODULE_STATUS_NORMAL_ALERT:
            $mod_status_desc = __('NORMAL');
        break;

        case AGENT_MODULE_STATUS_NOT_NORMAL:
            $mod_status_desc = __('NOT NORMAL');
        break;

        case AGENT_MODULE_STATUS_WARNING_ALERT:
            $mod_status_desc = __('WARNING');
        break;

        default:
            if (isset($config['text_char_long'])) {
                foreach ($diferent_types as $key => $type) {
                    if ($key == $mod_status_id) {
                        $mod_status_desc = ui_print_truncate_text(
                            $type,
                            $config['text_char_long'],
                            false,
                            true,
                            false
                        );
                    }
                }
            }
        break;
    }

    return $mod_status_desc;
}


function modules_get_counter_by_states($state)
{
    switch ($state) {
        case AGENT_MODULE_STATUS_CRITICAL_ALERT:
        case AGENT_MODULE_STATUS_CRITICAL_BAD:
        return 'critical_count';

        case AGENT_MODULE_STATUS_WARNING_ALERT:
        case AGENT_MODULE_STATUS_WARNING:
        return 'warning_count';

            break;
        case AGENT_MODULE_STATUS_UNKNOWN:
        return 'unknown_count';

        case AGENT_MODULE_STATUS_NO_DATA:
        case AGENT_MODULE_STATUS_NOT_INIT:
        return 'notinit_count';

        case AGENT_MODULE_STATUS_NORMAL_ALERT:
        case AGENT_MODULE_STATUS_NORMAL:
        return 'normal_count';
    }

    // If the state is not an expected state, return condition
    // to not show any data
    return false;
}


function modules_get_state_condition($state, $prefix='tae')
{
    switch ($state) {
        case AGENT_MODULE_STATUS_CRITICAL_ALERT:
        case AGENT_MODULE_STATUS_CRITICAL_BAD:
        return "(
				$prefix.estado = ".AGENT_MODULE_STATUS_CRITICAL_ALERT."
				OR $prefix.estado = ".AGENT_MODULE_STATUS_CRITICAL_BAD.'
			)';

        case AGENT_MODULE_STATUS_WARNING_ALERT:
        case AGENT_MODULE_STATUS_WARNING:
        return "(
				$prefix.estado = ".AGENT_MODULE_STATUS_WARNING_ALERT."
				OR $prefix.estado = ".AGENT_MODULE_STATUS_WARNING.'
			)';

        case AGENT_MODULE_STATUS_UNKNOWN:
        return "$prefix.estado = ".AGENT_MODULE_STATUS_UNKNOWN.' ';

        case AGENT_MODULE_STATUS_NO_DATA:
        case AGENT_MODULE_STATUS_NOT_INIT:
        return "(
				$prefix.estado = ".AGENT_MODULE_STATUS_NO_DATA."
				OR $prefix.estado = ".AGENT_MODULE_STATUS_NOT_INIT.'
			)';

        case AGENT_MODULE_STATUS_NORMAL_ALERT:
        case AGENT_MODULE_STATUS_NORMAL:
        return "(
				$prefix.estado = ".AGENT_MODULE_STATUS_NORMAL_ALERT."
				OR $prefix.estado = ".AGENT_MODULE_STATUS_NORMAL.'
			)';

        case AGENT_MODULE_STATUS_NOT_NORMAL:
        return "(
				$prefix.estado <> ".AGENT_MODULE_STATUS_NORMAL."
				AND $prefix.estado <> ".AGENT_MODULE_STATUS_NORMAL_ALERT.'
			)';
    }

    // If the state is not an expected state, return no condition
    return '1=1';
}


function modules_get_min_max_data($id_agent_module, $time_init=0)
{
    // Find the minimum and maximun value defined.
    $sql = sprintf(
        'SELECT `min`, `max` FROM %s 
        WHERE id_agente_modulo = %d',
        'tagente_modulo',
        $id_agent_module
    );
    $min_max = \db_get_row_sql($sql);

    if ($min_max['min'] !== '0' || $min_max['max'] !== '0') {
        $data[0]['min'] = $min_max['min'];
        $data[0]['max'] = $min_max['max'];
    } else {
        // Search limits of the last two days.
        $table = modules_get_table_data($id_agent_module, null);
        $data = db_get_all_rows_sql(
            'SELECT min(datos) as min, max(datos) as max
            FROM '.$table.'
            WHERE id_agente_modulo = '.$id_agent_module.'
                AND utimestamp >= '.$time_init
        );
    }

    return $data;
}


/**
 * Get modules match regex.
 *
 * @param string $regex_alias       Regex alias.
 * @param string $regex_name_module Regex module name.
 * @param string $server_name       Name server.
 *
 * @return array
 */
function modules_get_regex(
    $regex_alias,
    $regex_name_module='',
    $server_name=''
) {
    $agent_regexp = sprintf('AND tagente.alias REGEXP "%s"', $regex_alias);
    $module_regexp = '';
    if (empty($regex_name_module) === false) {
        $module_regexp = sprintf(
            'AND tagente_modulo.nombre REGEXP "%s"',
            $regex_name_module
        );
    }

    $sql = sprintf(
        'SELECT tagente_modulo.id_agente_modulo as id_agent_module,
            "%s" as server_name
        FROM tagente_modulo
        INNER JOIN tagente
            ON tagente.id_agente = tagente_modulo.id_agente
        WHERE 1=1
        %s
        %s',
        $server_name,
        $agent_regexp,
        $module_regexp
    );

    $result = db_get_all_rows_sql($sql);

    if ($result === false) {
        $result = [];
    }

    return $result;
}<|MERGE_RESOLUTION|>--- conflicted
+++ resolved
@@ -3674,14 +3674,9 @@
                     $id_agents,
                     $selection,
                     false,
-<<<<<<< HEAD
-                    false,
+                    $useName,
                     true,
                     $notStringModules
-=======
-                    $useName,
-                    true
->>>>>>> 9c413b35
                 );
 
                 metaconsole_restore_db();
@@ -3769,14 +3764,9 @@
             $id_agents,
             $selection,
             false,
-<<<<<<< HEAD
-            false,
+            $useName,
             false,
             $notStringModules
-=======
-            $useName,
-            false
->>>>>>> 9c413b35
         );
     }
 
