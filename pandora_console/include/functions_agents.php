<?php
/**
 * Agents Functions.
 *
 * @category   Agents functions.
 * @package    Pandora FMS
 * @subpackage User interface.
 * @version    1.0.0
 * @license    See below
 *
 *    ______                 ___                    _______ _______ ________
 *   |   __ \.-----.--.--.--|  |.-----.----.-----. |    ___|   |   |     __|
 *  |    __/|  _  |     |  _  ||  _  |   _|  _  | |    ___|       |__     |
 * |___|   |___._|__|__|_____||_____|__| |___._| |___|   |__|_|__|_______|
 *
 * ============================================================================
 * Copyright (c) 2005-2021 Artica Soluciones Tecnologicas
 * Please see http://pandorafms.org for full contribution list
 * This program is free software; you can redistribute it and/or
 * modify it under the terms of the GNU General Public License
 * as published by the Free Software Foundation for version 2.
 * This program is distributed in the hope that it will be useful,
 * but WITHOUT ANY WARRANTY; without even the implied warranty of
 * MERCHANTABILITY or FITNESS FOR A PARTICULAR PURPOSE.  See the
 * GNU General Public License for more details.
 * ============================================================================
 */

// Begin.
require_once $config['homedir'].'/include/functions.php';
require_once $config['homedir'].'/include/functions_modules.php';
require_once $config['homedir'].'/include/functions_users.php';

use PandoraFMS\Enterprise\RCMDFile as RCMDFile;


/**
 * Return the agent if exists in the DB.
 *
 * @param integer $id_agent      The agent id.
 * @param boolean $show_disabled Show the agent found althought it is disabled. By default false.
 * @param boolean $force_meta
 *
 * @return boolean The result to check if the agent is in the DB.
 */
function agents_get_agent($id_agent, $show_disabled=true, $force_meta=false)
{
    $agent = db_get_row_filter(
        $force_meta ? 'tmetaconsole_agent' : 'tagente',
        [
            'id_agente' => $id_agent,
            'disabled'  => !$show_disabled,
        ]
    );

    return $agent;
}


/**
 * Check the agent exists in the DB.
 *
 * @param integer $id_agent      The agent id.
 * @param boolean $show_disabled Show the agent found althought it is disabled. By default false.
 * @param boolean $force_meta
 *
 * @return boolean The result to check if the agent is in the DB.
 */
function agents_check_agent_exists($id_agent, $show_disabled=true, $force_meta=false)
{
    $agent = db_get_value_filter(
        'id_agente',
        $force_meta ? 'tmetaconsole_agent' : 'tagente',
        [
            'id_agente' => $id_agent,
            'disabled'  => !$show_disabled,
        ]
    );

    if (!empty($agent)) {
        return true;
    } else {
        return false;
    }
}


/**
 * Get agent id from a module id that it has.
 *
 * @param integer $id_module Id module is list modules this agent.
 *
 * @return integer Id from the agent of the given id module.
 */
function agents_get_agent_id_by_module_id($id_agente_modulo)
{
    return (int) db_get_value(
        'id_agente',
        'tagente_modulo',
        'id_agente_modulo',
        $id_agente_modulo
    );
}


/**
 * Search for agent data anywhere.
 *
 * Note: This method matches with server (perl) locate_agent.
 * Do not change order!
 *
 * @param string $field Alias, name or IP address of searchable agent.
 *
 * @return array Agent of false if not found.
 */
function agents_locate_agent(string $field)
{
    global $config;

    $table = 'tagente';
    if (is_metaconsole()) {
        $table = 'tmetaconsole_agent';
    }

    // Alias.
    $sql = sprintf(
        'SELECT *
         FROM %s
         WHERE alias = "%s"',
        $table,
        $field
    );
    $agent = db_get_row_sql($sql);

    if ($agent !== false) {
        return $agent;
    }

    // Addr.
    $agent = agents_get_agent_with_ip($field);
    if ($agent !== false) {
        return $agent;
    }

    // Name.
    $sql = sprintf(
        'SELECT *
         FROM %s
         WHERE nombre = "%s"',
        $table,
        $field
    );
    return db_get_row_sql($sql);
}


/**
 * Get agent id from an agent alias.
 *
 * @param string $alias Agent alias.
 *
 * @return array|boolean Agents ids or false if error.
 */
function agents_get_agent_id_by_alias($alias)
{
    return db_get_all_rows_sql("SELECT id_agente FROM tagente WHERE upper(alias) LIKE upper('%$alias%')");
}


/**
 * Return seconds left to contact again with agent.
 *
 * @param integer $id_agente Target agent
 *
 * @return integer|null Seconds left.
 */
function agents_get_next_contact_time_left(int $id_agente)
{
    $last_contact = false;

    if ($id_agente > 0) {
        $last_contact = db_get_value_sql(
            sprintf(
                'SELECT CAST(intervalo AS SIGNED) - (UNIX_TIMESTAMP() - UNIX_TIMESTAMP(IF(ultimo_contacto >= ultimo_contacto_remoto, ultimo_contacto, ultimo_contacto_remoto))) as "val"
                    FROM `tagente`
                    WHERE id_agente = %d ',
                $id_agente
            )
        );
    }

    return $last_contact;
}


/**
 * Creates an agent.
 *
 * @param string  $name          Agent name.
 * @param string  $id_group      Group to be included.
 * @param integer $interval      Agent interval.
 * @param string  $ip_address    Agent IP.
 * @param mixed   $values        Other tagente fields.
 * @param boolean $alias_as_name True to not assign an alias as name.
 *
 * @return integer New agent id if created. False if it could not be created.
 */
function agents_create_agent(
    $name,
    $id_group,
    $interval,
    $ip_address,
    $values=false,
    $alias_as_name=false
) {
    if (empty($name)) {
        return false;
    }

    if (empty($id_group) && (int) $id_group != 0) {
        return false;
    }

    // Check interval greater than zero.
    if ($interval < 0) {
        $interval = false;
    }

    if (empty($interval)) {
        return false;
    }

    if (! is_array($values)) {
        $values = [];
    }

    $values['alias'] = $name;
    $values['nombre'] = ($alias_as_name === false) ? hash('sha256', $name.'|'.$ip_address.'|'.time().'|'.sprintf('%04d', rand(0, 10000))) : $name;
    $values['id_grupo'] = $id_group;
    $values['intervalo'] = $interval;

    if (!empty($ip_address)) {
            $values['direccion'] = $ip_address;
    }

    // Check if group has limit or overrides the agent limit.
    if (group_allow_more_agents($id_group) === false) {
        // Capture the group name.
        $groupName = db_get_value(
            'nombre',
            'tgrupo',
            ['id_grupo' => $id_group]
        );
        // Notice this issue.
        db_pandora_audit(
            'Agent management',
            sprintf(
                'Agent cannot be created due to the maximum agent limit for group "%s"',
                $groupName
            )
        );
        return false;
    }

    $id_agent = db_process_sql_insert('tagente', $values);
    if ($id_agent === false) {
        return false;
    }

    // Create address for this agent in taddress.
    if (!empty($ip_address)) {
        agents_add_address($id_agent, $ip_address);
    }

    db_pandora_audit('Agent management', 'New agent '.$name.' created');

    return $id_agent;
}


/**
 * Get all the simple alerts of an agent.
 *
 * @param int Agent id
 * @param string Filter on "fired", "notfired" or "disabled". Any other value
 * will not do any filter.
 * @param array Extra filter options in an indexed array. See
 * db_format_array_where_clause_sql()
 * @param boolean                                            $allModules
 *
 * @return array All simple alerts defined for an agent. Empty array if no
 * alerts found.
 */
function agents_get_alerts_simple($id_agent=false, $filter='', $options=false, $where='', $allModules=false, $orderby=false, $idGroup=false, $count=false, $strict_user=false, $tag=false)
{
    global $config;

    if (is_array($filter)) {
        $disabled = $filter['disabled'];
        if (isset($filter['standby'])) {
            $filter = ' AND talert_template_modules.standby = "'.$filter['standby'].'"';
        } else {
            $filter = '';
        }
    } else {
        $filter = '';
        $disabled = $filter;
    }

    switch ($disabled) {
        case 'notfired':
            $filter .= ' AND times_fired = 0 AND talert_template_modules.disabled = 0';
        break;

        case 'fired':
            $filter .= ' AND times_fired > 0 AND talert_template_modules.disabled = 0';
        break;

        case 'disabled':
            $filter .= ' AND talert_template_modules.disabled = 1';
        break;

        case 'all_enabled':
            $filter .= ' AND talert_template_modules.disabled = 0';
        break;

        default:
            $filter .= '';
        break;
    }

    if ($tag) {
        $filter .= ' AND (id_agent_module IN (SELECT id_agente_modulo FROM ttag_module WHERE id_tag IN ('.$tag.')))';
    }

    if (isset($options['offset'])) {
        $offset = $options['offset'];
        unset($options['offset']);
    }

    if (isset($options['limit'])) {
        $limit = $options['limit'];
        unset($options['limit']);
    }

    if (is_array($options)) {
        $filter .= db_format_array_where_clause_sql($options);
    }

    if (($id_agent !== false) && ($idGroup !== false)) {
        if ($idGroup != 0) {
            $has_secondary = enterprise_hook('agents_is_using_secondary_groups');
            // All group
            $subQuery = 'SELECT id_agente_modulo
				FROM tagente_modulo
                WHERE delete_pending = 0 AND id_agente IN (SELECT id_agente FROM tagente WHERE id_grupo = '.$idGroup;

            if ($has_secondary) {
                $subQuery .= ' OR tasg.id_group = '.$idGroup;
            }

            $subQuery .= ')';
        } else {
            $subQuery = 'SELECT id_agente_modulo
				FROM tagente_modulo WHERE delete_pending = 0';
        }

        // Filter by agents id.
        $id_agents_list = implode(',', $id_agent);

        if ($id_agents_list === '') {
            $id_agents_list = '0';
        }

        $subQuery .= ' AND id_agente in ('.$id_agents_list.')';
    } else if ($id_agent === false || empty($id_agent)) {
        if ($allModules) {
            $disabled = '';
        } else {
            $disabled = 'WHERE disabled = 0';
        }

        $subQuery = 'SELECT id_agente_modulo
			FROM tagente_modulo '.$disabled;
    } else {
        $id_agent = (array) $id_agent;
        $id_modules = array_keys(agents_get_modules($id_agent, false, ['delete_pending' => 0]));

        if (empty($id_modules)) {
            return [];
        }

        $subQuery = implode(',', $id_modules);
    }

    $orderbyText = '';
    if ($orderby !== false) {
        if (is_array($orderby)) {
            $orderbyText = sprintf('ORDER BY %s', $orderby['field'], $orderby['order']);
        } else {
            $orderbyText = sprintf('ORDER BY %s', $orderby);
        }
    }

    $selectText = 'talert_template_modules.*, t2.nombre AS agent_module_name, t3.alias AS agent_name, t4.name AS template_name';
    if ($count !== false) {
        $selectText = 'COUNT(talert_template_modules.id) AS count';
    }

    $secondary_join = '';
    if ($idGroup) {
        if (isset($has_secondary) && $has_secondary) {
            $secondary_join = sprintf(
                'LEFT JOIN tagent_secondary_group tasg
                ON t3.id_agente = tasg.id_agent
                AND tasg.id_group = %d',
                $idGroup
            );
        }
    }

    $sql = sprintf(
        'SELECT %s
		FROM talert_template_modules
        INNER JOIN tagente_modulo t2
            ON talert_template_modules.id_agent_module = t2.id_agente_modulo
        INNER JOIN tagente t3
            ON t2.id_agente = t3.id_agente
        %s
        INNER JOIN talert_templates t4
            ON talert_template_modules.id_alert_template = t4.id
		WHERE id_agent_module in (%s) %s %s %s',
        $selectText,
        $secondary_join,
        $subQuery,
        $where,
        $filter,
        $orderbyText
    );

    switch ($config['dbtype']) {
        case 'mysql':
            $limit_sql = '';
            if (isset($offset) && isset($limit)) {
                $limit_sql = " LIMIT $offset, $limit ";
            }

            $sql = sprintf('%s %s', $sql, $limit_sql);
            $alerts = db_get_all_rows_sql($sql);
        break;

        case 'postgresql':
            $limit_sql = '';
            if (isset($offset) && isset($limit)) {
                $limit_sql = " OFFSET $offset LIMIT $limit ";
            }

            $sql = sprintf('%s %s', $sql, $limit_sql);

            $alerts = db_get_all_rows_sql($sql);

        break;

        case 'oracle':
            $set = [];
            if (isset($offset) && isset($limit)) {
                $set['limit'] = $limit;
                $set['offset'] = $offset;
            }

            $alerts = oracle_recode_query($sql, $set, 'AND', false);
        break;
    }

    if ($alerts === false) {
        return [];
    }

    if ($count !== false) {
        return $alerts[0]['count'];
    } else {
        return $alerts;
    }
}


/**
 * Get a list of agents.
 *
 * By default, it will return all the agents where the user has reading access.
 *
 * @param array   $filter         Filter options in an indexed array.
 * See db_format_array_where_clause_sql().
 * @param array   $fields         DB fields to get.
 * @param string  $access         ACL level needed in the agents groups.
 * @param array   $order          The order of agents, by default is upward
 *            for field nombre.
 * @param boolean $return         Whether to return array with agents or
 * the sql string statement.
 * @param boolean $disabled_agent Whether to return only the enabled agents
 * or not.
 * @param boolean $use_meta_table Whether to use the regular or the meta table
 * to retrieve the agents.
 *
 * @return mixed An array with all alerts defined for an agent
 * or false in case no allowed groups are specified.
 */
function agents_get_agents(
    $filter=false,
    $fields=false,
    $access='AR',
    $order=[
        'field' => 'nombre',
        'order' => 'ASC',
    ],
    $return=false,
    $disabled_agent=0,
    $use_meta_table=false
) {
    global $config;

    if (! is_array($filter)) {
        $filter = [];
    }

    if (isset($filter['search'])) {
        $search = $filter['search'];
        unset($filter['search']);
    } else {
        $search = '';
    }

    if (isset($filter['search_custom'])) {
        $search_custom = $filter['search_custom'];
        unset($filter['search_custom']);
    } else {
        $search_custom = '';
    }

    if (isset($filter['offset'])) {
        $offset = $filter['offset'];
        unset($filter['offset']);
    }

    if (isset($filter['limit'])) {
        $limit = $filter['limit'];
        unset($filter['limit']);
    }

    $status_sql = ' 1 = 1';
    if (isset($filter['status'])) {
        switch ($filter['status']) {
            case AGENT_STATUS_NORMAL:
                $status_sql = '(
					critical_count = 0
					AND warning_count = 0
					AND unknown_count = 0 
					AND normal_count > 0)';
            break;

            case AGENT_STATUS_WARNING:
                $status_sql = '(
					critical_count = 0 
					AND warning_count > 0
					AND total_count > 0)';
            break;

            case AGENT_STATUS_CRITICAL:
                $status_sql = 'critical_count > 0';
            break;

            case AGENT_STATUS_UNKNOWN:
                $status_sql = '(
					critical_count = 0 
					AND warning_count = 0 
					AND unknown_count > 0)';
            break;

            case AGENT_STATUS_NOT_NORMAL:
                $status_sql = '(
					normal_count <> total_count
					OR total_count = notinit_count)';
                // The AGENT_STATUS_NOT_NORMAL filter must show all agents that are not in normal status
                    /*
                        "(
                        normal_count <> total_count
                        AND
                        (normal_count + notinit_count) <> total_count)";*/
            break;

            case AGENT_STATUS_NOT_INIT:
                $status_sql = '(
					total_count = 0
					OR total_count = notinit_count)';
            break;
        }

        unset($filter['status']);
    }

    unset($filter['order']);

    $filter_nogroup = $filter;

    // Get user groups
    $groups = array_keys(users_get_groups($config['id_user'], $access, false));

    // If no group specified, get all user groups
    if (empty($filter['id_grupo'])) {
        $all_groups = true;
        $filter['id_grupo'] = $groups;
    } else if (! is_array($filter['id_grupo'])) {
        $all_groups = false;
        // If group is specified but not allowed, return false
        if (! in_array($filter['id_grupo'], $groups)) {
            return false;
        }

        $filter['id_grupo'] = (array) $filter['id_grupo'];
        // Make an array
    } else {
        $all_groups = true;
        // Check each group specified to the user groups, remove unwanted groups
        foreach ($filter['id_grupo'] as $key => $id_group) {
            if (! in_array($id_group, $groups)) {
                unset($filter['id_grupo'][$key]);
            }
        }

        // If no allowed groups are specified return false
        if (count($filter['id_grupo']) == 0) {
            return false;
        }
    }

    $filter['id_group'] = $filter['id_grupo'];

    if (in_array(0, $filter['id_grupo'])) {
        unset($filter['id_grupo']);
        unset($filter['id_group']);
    }

    if (!is_array($fields)) {
        $fields = [];
        $fields[0] = 'id_agente';
        $fields[1] = 'nombre';
    }

    if (isset($order['field'])) {
        if (!isset($order['order'])) {
            $order['order'] = 'ASC';
        }

        if (!isset($order['field2'])) {
            $order = 'ORDER BY '.$order['field'].' '.$order['order'];
        } else {
            $order = 'ORDER BY '.$order['field'].' '.$order['order'].', '.$order['field2'];
        }
    }

    // Fix for postgresql
    if (empty($filter['id_agente'])) {
        unset($filter['id_agente']);
    }

    // Group filter with secondary groups
    $where_secondary = '';
    if (isset($filter['id_group']) && isset($filter['id_grupo'])) {
        $where_secondary .= db_format_array_where_clause_sql(
            [
                'tagent_secondary_group.id_group' => $filter['id_group'],
                'id_grupo'                        => $filter['id_grupo'],
            ],
            'OR',
            ''
        );
        unset($filter['id_group']);
        unset($filter['id_grupo']);
        unset($filter_nogroup['id_grupo']);
        unset($filter_nogroup['id_group']);
    }

    // Add the group filter to
    $where = db_format_array_where_clause_sql($filter, 'AND', '('.$where_secondary.') AND ');
    if ($where == '' && $where_secondary != '') {
        $where = $where_secondary;
    }

    $where_nogroup = db_format_array_where_clause_sql(
        $filter_nogroup,
        'AND',
        ''
    );

    if ($where_nogroup == '') {
        $where_nogroup = '1 = 1';
    }

    if ($disabled_agent == 1) {
        $disabled = 'disabled = 0';
    } else {
        $disabled = '1 = 1';
    }

    $extra = false;

    // TODO: CLEAN extra_sql
    $sql_extra = '';
    if ($all_groups) {
        $where_nogroup = '1 = 1';
    }

    if ($extra) {
        $where = sprintf(
            '(%s OR (%s)) AND (%s) AND (%s) %s AND %s',
            $sql_extra,
            $where,
            $where_nogroup,
            $status_sql,
            $search,
            $disabled
        );
    } else {
        $where = sprintf(
            '%s AND %s AND (%s) %s AND %s %s',
            $where,
            $where_nogroup,
            $status_sql,
            $search,
            $disabled,
            $search_custom
        );
    }

    $table_name = ($use_meta_table === true) ? 'tmetaconsole_agent' : 'tagente';
    $sql = sprintf(
        'SELECT DISTINCT %s
		FROM `%s` tagente
        LEFT JOIN tagent_secondary_group
            ON tagent_secondary_group.id_agent=tagente.id_agente
		WHERE %s %s',
        implode(',', $fields),
        $table_name,
        $where,
        $order
    );

    $limit_sql = '';
    if (isset($offset) && isset($limit)) {
        $limit_sql = " LIMIT $offset, $limit ";
    }

    $sql = sprintf('%s %s', $sql, $limit_sql);

    if ($return) {
        return $sql;
    } else {
        $agents = db_get_all_rows_sql($sql);
    }

    return $agents;
}


/**
 * Get all the alerts of an agent, simple and combined.
 *
 * @param integer                                        $id_agent Agent id
 * @param string Special filter. Can be: "notfired", "fired" or "disabled".
 * @param array Extra filter options in an indexed array. See
 * db_format_array_where_clause_sql()
 *
 * @return array An array with all alerts defined for an agent.
 */
function agents_get_alerts($id_agent=false, $filter=false, $options=false)
{
    $simple_alerts = agents_get_alerts_simple($id_agent, $filter, $options);

    return ['simple' => $simple_alerts];
}


/**
 * Copy the agents config from one agent to the other
 *
 * @param int Agent id
 * @param mixed Agent id or id's (array) to copy to
 * @param bool Whether to copy modules as well (defaults to $_REQUEST['copy_modules'])
 * @param bool Whether to copy alerts as well
 * @param array Which modules to copy.
 * @param array Which alerts to copy. Only will be used if target_modules is empty.
 *
 * @return boolean True in case of good, false in case of bad
 */
function agents_process_manage_config($source_id_agent, $destiny_id_agents, $copy_modules=false, $copy_alerts=false, $target_modules=false, $target_alerts=false)
{
    global $config;

    if (empty($source_id_agent)) {
        ui_print_error_message(__('No source agent to copy'));
        return false;
    }

    if (empty($destiny_id_agents)) {
        ui_print_error_message(__('No destiny agent(s) to copy'));
        return false;
    }

    if ($copy_modules == false) {
        $copy_modules = (bool) get_parameter('copy_modules', $copy_modules);
    }

    if ($copy_alerts == false) {
        $copy_alerts = (bool) get_parameter('copy_alerts', $copy_alerts);
    }

    if (! $copy_modules && ! $copy_alerts) {
        return false;
    }

    if (empty($target_modules)) {
        $target_modules = (array) get_parameter('target_modules', []);
    }

    if (empty($target_alerts)) {
        $target_alerts = (array) get_parameter('target_alerts', []);
    }

    if (empty($target_modules)) {
        if (! $copy_alerts) {
            ui_print_error_message(__('No modules have been selected'));
            return false;
        }

        $target_modules = [];

        foreach ($target_alerts as $id_alert) {
            $alert = alerts_get_alert_agent_module($id_alert);
            if ($alert === false) {
                continue;
            }

            // Check if some alerts which doesn't belong to the agent was given
            if (modules_get_agentmodule_agent($alert['id_agent_module']) != $source_id_agent) {
                continue;
            }

            array_push($target_modules, $alert['id_agent_module']);
        }
    }

    switch ($config['dbtype']) {
        case 'mysql':
        case 'postgresql':
            db_process_sql('SET AUTOCOMMIT = 0');
            db_process_sql('START TRANSACTION');
        break;

        case 'oracle':
            db_process_sql_begin();
        break;
    }

    $error = false;

    $repeated_modules = [];
    foreach ($destiny_id_agents as $id_destiny_agent) {
        foreach ($target_modules as $id_agent_module) {
            // Check the module name exists in target
            $module = modules_get_agentmodule($id_agent_module);
            if ($module === false) {
                return false;
            }

            $modules = agents_get_modules(
                $id_destiny_agent,
                false,
                [
                    'nombre'   => $module['nombre'],
                    'disabled' => false,
                ]
            );

            // Keep all modules repeated
            if (! empty($modules)) {
                $modules_repeated = array_pop(array_keys($modules));
                $result = $modules_repeated;
                $repeated_modules[] = $modules_repeated;
            } else {
                $result = modules_copy_agent_module_to_agent(
                    $id_agent_module,
                    $id_destiny_agent
                );

                if ($result === false) {
                    $error = true;
                    break;
                }
            }

            // Check if all modules are repeated and no alerts are copied, if YES then error
            if (empty($target_alerts) and count($repeated_modules) == count($target_modules)) {
                $error = true;
                break;
            }

            $id_destiny_module = $result;

            if (! $copy_alerts) {
                continue;
            }

            /*
                If the alerts were given, copy afterwards. Otherwise, all the
            alerts for the module will be copied */
            if (! empty($target_alerts)) {
                foreach ($target_alerts as $id_alert) {
                    $alert = alerts_get_alert_agent_module($id_alert);
                    if ($alert === false) {
                        continue;
                    }

                    if ($alert['id_agent_module'] != $id_agent_module) {
                        continue;
                    }

                    $result = alerts_copy_alert_module_to_module(
                        $alert['id'],
                        $id_destiny_module
                    );
                    if ($result === false) {
                        $error = true;
                        break;
                    }
                }

                continue;
            }

            $alerts = alerts_get_alerts_agent_module($id_agent_module, true);

            if ($alerts === false) {
                continue;
            }

            foreach ($alerts as $alert) {
                $result = alerts_copy_alert_module_to_module(
                    $alert['id'],
                    $id_destiny_module
                );
                if ($result === false) {
                    $error = true;
                    break;
                }
            }
        }

        if ($error) {
            break;
        }
    }

    if ($error) {
        ui_print_error_message(
            __('There was an error copying the agent configuration, the copy has been cancelled')
        );
        switch ($config['dbtype']) {
            case 'mysql':
            case 'postgresql':
                db_process_sql('ROLLBACK');
            break;

            case 'oracle':
                db_process_sql_rollback();
            break;
        }
    } else {
        ui_print_success_message(__('Successfully copied'));
        switch ($config['dbtype']) {
            case 'mysql':
            case 'postgresql':
                db_process_sql('COMMIT');
            break;

            case 'oracle':
                db_process_sql_commit();
            break;
        }
    }

    switch ($config['dbtype']) {
        case 'mysql':
        case 'postgresql':
            db_process_sql('SET AUTOCOMMIT = 1');
        break;
    }

    if ($error) {
        return false;
    } else {
        return true;
    }
}


function agents_get_next_contact($idAgent, $maxModules=false)
{
    $agent = db_get_row('tagente', 'id_agente', $idAgent);
    $last_contact = time_w_fixed_tz($agent['ultimo_contacto']);
    $difference = (time() - $last_contact);

    return ($agent['intervalo'] > 0 && $last_contact > 0) ? round($difference / ($agent['intervalo'] / 100)) : 0;
}


/**
 * Get all the modules common in various agents. If an empty list is passed it will select all
 *
 * @param mixed Agent id to get modules. It can also be an array of agent id's.
 * @param mixed Array, comma delimited list or singular value of rows to
 * select. If nothing is specified, nombre will be selected. A special
 * character "*" will select all the values.
 * @param mixed Aditional filters to the modules. It can be an indexed array
 * (keys would be the field name and value the expected value, and would be
 * joined with an AND operator) or a string, including any SQL clause (without
 * the WHERE keyword).
 * @param bool Wheter to return the modules indexed by the id_agente_modulo or
 * not. Default is indexed.
 * Example:
 <code>
 Both are similars:
 $modules = agents_get_modules ($id_agent, false, array ('disabled' => 0));
 $modules = agents_get_modules ($id_agent, false, 'disabled = 0');

 Both are similars:
 $modules = agents_get_modules ($id_agent, '*', array ('disabled' => 0, 'history_data' => 0));
 $modules = agents_get_modules ($id_agent, '*', 'disabled = 0 AND history_data = 0');
 </code>
 *
 * @return array An array with all modules in the agent.
 * If multiple rows are selected, they will be in an array
 */
function agents_common_modules($id_agent, $filter=false, $indexed=true, $get_not_init_modules=true)
{
    $id_agent = safe_int($id_agent, 1);

    $where = '';
    if (! empty($id_agent)) {
        $where = sprintf(
            ' WHERE delete_pending = 0 AND id_agente IN (%s)
			AND (
				SELECT count(nombre)
				FROM tagente_modulo t2
				WHERE delete_pending = 0 AND t1.nombre = t2.nombre
					AND id_agente IN (%s)) = (%s)',
            implode(',', (array) $id_agent),
            implode(',', (array) $id_agent),
            count($id_agent)
        );
    }

    if (! empty($filter)) {
        $where .= ' AND ';
        if (is_array($filter)) {
            $fields = [];
            foreach ($filter as $field => $value) {
                array_push($fields, $field.'="'.$value.'"');
            }

            $where .= implode(' AND ', $fields);
        } else {
            $where .= $filter;
        }
    }

    $sql = sprintf(
        'SELECT DISTINCT(t1.id_agente_modulo) as id_agente_modulo
		FROM tagente_modulo t1, talert_template_modules t2
		%s
		ORDER BY nombre',
        $where
    );
    $result = db_get_all_rows_sql($sql);

    if (empty($result)) {
        return [];
    }

    if (! $indexed) {
        return $result;
    }

    $modules = [];
    foreach ($result as $module) {
        if ($get_not_init_modules || modules_get_agentmodule_is_init($module['id_agente_modulo'])) {
            $modules[$module['id_agente_modulo']] = $module['id_agente_modulo'];
        }
    }

    return $modules;
}


/**
 * Get all the agents within a group(s).
 *
 * @param mixed   $id_group          Group id or an array of ID's. If nothing is selected, it will select all
 * @param mixed   $search            to add Default: False. If True will return disabled agents as well. If searching array (disabled => (bool), string => (string))
 * @param string  $case              Which case to return the agentname as (lower, upper, none)
 * @param boolean $noACL             jump the ACL test.
 * @param boolean $childGroups       The flag to get agents in the child group of group parent passed. By default false.
 * @param boolean $serialized        Only in metaconsole. Return the key as <server id><SEPARATOR><agent id>. By default false.
 * @param string  $separator         Only in metaconsole. Separator for the serialized data. By default |.
 * @param boolean $add_alert_bulk_op //TODO documentation
 * @param boolean $force_serialized. If the agent has not id_server (typically in node) put 0 as <server_id>.
 * @param boolean $meta_fields       If true, then id_agente is returned instead id_tagente.
 *
 * @return array An array with all agents in the group or an empty array
 */
function agents_get_group_agents(
    $id_group=0,
    $search=false,
    $case='lower',
    $noACL=false,
    $childGroups=false,
    $serialized=false,
    $separator='|',
    $add_alert_bulk_op=false,
    $force_serialized=false,
    $meta_fields=false
) {
    global $config;

    $filter = [];

    // Check available groups for target user only if asking for 'All' group.
    if (!$noACL && $id_group == 0) {
        $id_group = ($id_group == 0) ? array_keys(users_get_groups(false, 'AR', false)) : groups_safe_acl($config['id_user'], $id_group, 'AR');
        if (empty($id_group)) {
            // An empty array means the user doesn't have access.
            return [];
        }
    }

    if ($childGroups) {
        if (is_array($id_group) === true) {
            foreach ($id_group as $parent) {
                $id_group = array_merge(
                    $id_group,
                    groups_get_children_ids($parent, $noACL)
                );
            }
        } else {
            $id_group = array_merge(
                [$id_group],
                groups_get_children_ids($id_group, $noACL)
            );
        }

        // Check available groups for target user only if asking for 'All' group.
        if (!$noACL && $id_group == 0) {
            $id_group = array_keys(
                users_get_groups(false, 'AR', true, false, (array) $id_group)
            );
        }
    }

    // Search for primary and secondary groups.
    if (empty($id_group) === false) {
        $filter[] = '('.db_format_array_where_clause_sql(
            [
                'id_group' => $id_group,
                'id_grupo' => $id_group,
            ],
            'OR'
        ).')';
    }

    if (is_array($search) === true) {
        if (!$search['all_agents']) {
            $filter['disabled'] = 0;
            if (isset($search['disabled']) === true) {
                $filter['disabled'] = (int) $search['disabled'];
                unset($search['disabled']);
            }
        }

        if (isset($search['string']) === true) {
            $string = io_safe_input($search['string']);
            $filter[] = "(nombre COLLATE utf8_general_ci LIKE '%$string%' OR direccion LIKE '%$string%')";
            unset($search['string']);
        }

        if (isset($search['name']) === true) {
            $name = io_safe_input($search['name']);
            $filter[] = "nombre COLLATE utf8_general_ci LIKE '$name'";
            unset($search['name']);
        }

        if (isset($search['alias']) === true) {
            $name = io_safe_input($search['alias']);
            $filter[] = "alias COLLATE utf8_general_ci LIKE '$name'";
            unset($search['alias']);
        }

        if (isset($search['aliasRegex']) === true) {
            $name = io_safe_input($search['aliasRegex']);
            $filter[] = sprintf(
                'alias COLLATE utf8_general_ci REGEXP "%s"',
                $name
            );
            unset($search['aliasRegex']);
        }

        if (isset($search['id_os']) === true) {
            $filter['id_os'] = $search['id_os'];
        }

        if (isset($search['status']) === true) {
            switch ($search['status']) {
                case AGENT_STATUS_NORMAL:
                    $filter[] = '(
						critical_count = 0
						AND warning_count = 0
						AND unknown_count = 0
						AND normal_count > 0)';
                break;

                case AGENT_STATUS_WARNING:
                    $filter[] = '(
						critical_count = 0
						AND warning_count > 0
						AND total_count > 0)';
                break;

                case AGENT_STATUS_CRITICAL:
                    $filter[] = 'critical_count > 0';
                break;

                case AGENT_STATUS_UNKNOWN:
                    $filter[] = '(
						critical_count = 0
						AND warning_count = 0
						AND unknown_count > 0)';
                break;

                case AGENT_STATUS_NOT_NORMAL:
                    $filter[] = '(
						critical_count > 0
						OR warning_count > 0
						OR unknown_count > 0
						OR total_count = 0
						OR total_count = notinit_count)';
                break;

                case AGENT_STATUS_NOT_INIT:
                    $filter[] = '(
						total_count = 0
						OR total_count = notinit_count)';
                break;

                default:
                    // Not posible.
                break;
            }

            unset($search['status']);
        }

        if ($add_alert_bulk_op) {
            if (isset($search['id_agente'])) {
                $filter['id_agente'] = $search['id_agente'];
            }
        }

        if (is_metaconsole() && isset($search['id_server'])) {
            $filter['id_tmetaconsole_setup'] = $search['id_server'];

            if ($filter['id_tmetaconsole_setup'] == 0) {
                // All nodes.
                unset($filter['id_tmetaconsole_setup']);
            }

            unset($search['id_server']);
        }

        if (!$add_alert_bulk_op) {
            // Add the rest of the filter from the search array.
            foreach ($search as $key => $value) {
                $filter[] = $value;
            }
        }
    } else if ($filter !== true) {
        $filter['disabled'] = 0;
    }

    $filter['order'] = 'alias';

    if (is_metaconsole()) {
        $table_name = 'tmetaconsole_agent ta LEFT JOIN tmetaconsole_agent_secondary_group tasg ON ta.id_agente = tasg.id_agent';

        if ($meta_fields === true) {
            $fields = [
                'id_agente',
                'alias',
                'ta.id_tmetaconsole_setup AS id_server',
            ];
        } else {
            $fields = [
                'ta.id_tagente AS id_agente',
                'alias',
                'ta.id_tmetaconsole_setup AS id_server',
            ];
        }
    } else {
        $table_name = 'tagente LEFT JOIN tagent_secondary_group ON id_agente=id_agent';

        $fields = [
            'id_agente',
            'alias',
        ];
    }

    $result = db_get_all_rows_filter($table_name, $filter, $fields);

    if ($result === false) {
        return [];
        // Return an empty array
    }

    $agents = [];
    foreach ($result as $row) {
        if (!isset($row['id_agente']) || !isset($row['alias'])) {
            continue;
        }

        if ($serialized && isset($row['id_server'])) {
            $key = $row['id_server'].$separator.$row['id_agente'];
        } else if ($force_serialized) {
            $key = '0'.$separator.$row['id_agente'];
        } else {
            $key = $row['id_agente'];
        }

        if ($row['id_server'] !== '') {
            if (is_metaconsole()) {
                $server_name = db_get_row_filter(
                    'tmetaconsole_setup',
                    'id = '.$row['id_server'].'',
                    'server_name'
                );
                $row['alias'] .= ' ('.$server_name['server_name'].')';
            }
        }

        switch ($case) {
            case 'lower':
                $value = mb_strtolower($row['alias'], 'UTF-8');
            break;

            case 'upper':
                $value = mb_strtoupper($row['alias'], 'UTF-8');
            break;

            default:
                $value = $row['alias'];
            break;
        }

        $agents[$key] = $value;
    }

    return ($agents);
}


/**
 * Get all the modules in an agent. If an empty list is passed it will select all
 *
 * @param mixed Agent id to get modules. It can also be an array of agent id's, by default is null and this mean that use the ids of agents in user's groups.
 * @param mixed Array, comma delimited list or singular value of rows to
 * select. If nothing is specified, nombre will be selected. A special
 * character "*" will select all the values.
 * @param mixed Aditional filters to the modules. It can be an indexed array
 * (keys would be the field name and value the expected value, and would be
 * joined with an AND operator) or a string, including any SQL clause (without
 * the WHERE keyword).
 * @param bool Wheter to return the modules indexed by the id_agente_modulo or
 * not. Default is indexed.
 * Example:
 <code>
 Both are similars:
 $modules = agents_get_modules ($id_agent, false, array ('disabled' => 0));
 $modules = agents_get_modules ($id_agent, false, 'disabled = 0');

 Both are similars:
 $modules = agents_get_modules ($id_agent, '*', array ('disabled' => 0, 'history_data' => 0));
 $modules = agents_get_modules ($id_agent, '*', 'disabled = 0 AND history_data = 0');
 </code>
 *
 * @return array An array with all modules in the agent.
 * If multiple rows are selected, they will be in an array
 */
function agents_get_modules(
    $id_agent=null,
    $details=false,
    $filter=false,
    $indexed=true,
    $get_not_init_modules=true,
    $force_tags=false
) {
    global $config;

    $userGroups = users_get_groups($config['id_user'], 'AR', false);
    if (empty($userGroups)) {
        return [];
    }

    $id_groups = array_keys($userGroups);
    $id_groups_sql = implode(',', $id_groups);

    // =================================================================
    // When there is not a agent id. Get a agents of groups that the
    // user can read the agents.
    // =================================================================
    if ($id_agent === null) {
        $sql = 'SELECT id_agente
			FROM tagente
			WHERE id_grupo IN ('.implode(',', $id_groups).')';
        $id_agent = db_get_all_rows_sql($sql);

        if ($id_agent == false) {
            $id_agent = [];
        }

        $temp = [];
        foreach ($id_agent as $item) {
            $temp[] = $item['id_agente'];
        }

        $id_agent = $temp;
    }

    // =================================================================
    // Fixed strange values. Only array of ids or id as int
    // =================================================================
    if (!is_array($id_agent)) {
        $id_agent = safe_int($id_agent, 1);
    }

    $where = '1 = 1 ';
    // Groups ACL only when user is not empty
    if (!users_can_manage_group_all('AR')) {
        $where = "(
			tagente.id_grupo IN ($id_groups_sql) OR tasg.id_group IN ($id_groups_sql)
		)";
    }

    if (! empty($id_agent)) {
        $id_agent_sql = implode(',', (array) $id_agent);
        $where .= " AND tagente.id_agente IN ($id_agent_sql) ";
    }

    if (! empty($filter)) {
        $where .= ' AND ';
        if (is_array($filter)) {
            $fields = [];

            // ----------------------------------------------------------
            // Code for filters as array of arrays
            // for example:
            // $filter =  array(
            // 'id_modulo' => 2, // networkmap type
            // 'id_tipo_modulo' => array(
            // '<>2', // != generic_proc
            // '<>6', // != remote_icmp_proc
            // '<>9'));
            // ----------------------------------------------------------
            $list_filter = [];
            foreach ($filter as $field => $value) {
                if (is_array($value)) {
                    foreach ($value as $v) {
                        $list_filter[] = [
                            'field' => $field,
                            'value' => $v,
                        ];
                    }
                } else {
                    $list_filter[] = [
                        'field' => $field,
                        'value' => $value,
                    ];
                }
            }

            // ----------------------------------------------------------
            foreach ($list_filter as $item) {
                $field = $item['field'];
                $value = $item['value'];

                // Check <> operator
                $operatorDistin = false;
                if (strlen($value) > 2) {
                    if ($value[0].$value[1] == '<>') {
                        $operatorDistin = true;
                    }
                }

                if ($value[0] == '%') {
                    array_push(
                        $fields,
                        $field.' LIKE "'.$value.'"'
                    );
                } else if ($operatorDistin) {
                    array_push($fields, $field.' <> '.substr($value, 2));
                } else if (substr($value, -1) == '%') {
                    array_push($fields, $field.' LIKE "'.$value.'"');
                } else if (strncmp($value, '666=666', 7) == 0) {
                    array_push($fields, ' '.$value);
                } else if (preg_match('/\bin\b/i', $field)) {
                    array_push($fields, $field.' '.$value);
                } else {
                    array_push($fields, 'tagente_modulo.'.$field.' = "'.$value.'"');
                }
            }

            $where .= implode(' AND ', $fields);
        } else {
            $where .= $filter;
        }
    }

    $stored_details = $details;
    if (empty($details)) {
        $details = 'tagente_modulo.nombre';
        $stored_details = 'nombre';
    } else {
        $details = (array) $details;
        $details = io_safe_input($details);
        $details = array_map(
            function ($a) {
                return preg_match('/tagente_modulo./i', $a) ? $a : 'tagente_modulo.'.$a;
            },
            $details
        );
    }

    $sql_tags_join = '';
    if (tags_has_user_acl_tags($config['id_user']) || $force_tags) {
        $where_tags = tags_get_acl_tags(
            $config['id_user'],
            $id_groups,
            'AR',
            'module_condition',
            'AND',
            'tagente_modulo',
            false,
            [],
            true
        );
        $where .= "\n\n".$where_tags;
        $sql_tags_join = 'INNER JOIN ttag_module
			ON ttag_module.id_agente_modulo = tagente_modulo.id_agente_modulo';
    }

    $sql = sprintf(
        'SELECT %s%s
					FROM tagente_modulo
					%s
					INNER JOIN tagente
						ON tagente.id_agente = tagente_modulo.id_agente
					LEFT JOIN tagent_secondary_group tasg
						ON tagente.id_agente = tasg.id_agent
					WHERE tagente_modulo.delete_pending = 0
						AND %s
					GROUP BY 1
					ORDER BY 1',
        ($details != 'tagente_modulo.*' && $indexed) ? 'tagente_modulo.id_agente_modulo,' : '',
        io_safe_output(implode(',', (array) $details)),
        $sql_tags_join,
        $where
    );
    $result = db_get_all_rows_sql($sql);

    if (empty($result)) {
        return [];
    }

    if (! $indexed) {
        return $result;
    }

    $modules = [];
    foreach ($result as $module) {
        if ($get_not_init_modules || modules_get_agentmodule_is_init($module['id_agente_modulo'])) {
            if (is_array($stored_details) || $stored_details == '*') {
                // Just stack the information in array by ID
                $modules[$module['id_agente_modulo']] = $module;
            } else {
                $modules[$module['id_agente_modulo']] = $module[$stored_details];
            }
        }
    }

    return $modules;
}


/**
 * Get agent id from a module id that it has.
 *
 * @param integer $id_module Id module is list modules this agent.
 *
 * @return integer Id from the agent of the given id module.
 */
function agents_get_module_id($id_agente_modulo)
{
    return (int) db_get_value('id_agente', 'tagente_modulo', 'id_agente_modulo', $id_agente_modulo);
}


/**
 * Get agent id from an agent name.
 *
 * @param string  $agent_name    Agent name to get its id.
 * @param boolean $io_safe_input If it is true transform to safe string, by default false.
 *
 * @return integer Id from the agent of the given name.
 */
function agents_get_agent_id($agent_name, $io_safe_input=false)
{
    if ($io_safe_input) {
        $agent_name = io_safe_input($agent_name);
    }

    return (int) db_get_value('id_agente', 'tagente', 'nombre', $agent_name);
}


/**
 * Get name of an agent.
 *
 * @param integer $id_agent Agent id.
 * @param string  $case     Case (upper, lower, none)
 *
 * @return string Name of the given agent.
 */
function agents_get_name($id_agent, $case='none')
{
    $agent = (string) db_get_value(
        'nombre',
        'tagente',
        'id_agente',
        (int) $id_agent
    );

    // Version 3.0 has enforced case sensitive agent names
    // so we always should show real case names.
    switch ($case) {
        case 'upper':
        return mb_strtoupper($agent, 'UTF-8');

            break;
        case 'lower':
        return mb_strtolower($agent, 'UTF-8');

            break;
        case 'none':
        default:
        return ($agent);

            break;
    }
}


/**
 * Get alias of an agent (cached function).
 *
 * @param integer $id_agent Agent id.
 * @param string  $case     Case (upper, lower, none).
 *
 * @return string Alias of the given agent.
 */
function agents_get_alias($id_agent, $case='none')
{
    global $config;
    // Prepare cache.
    static $cache = [];
    if (empty($case)) {
        $case = 'none';
    }

    // Check cache.
    if (!is_metaconsole()) {
        if (isset($cache[$case][$id_agent])) {
            return $cache[$case][$id_agent];
        }
    }

    $alias = (string) db_get_value(
        'alias',
        'tagente',
        'id_agente',
        (int) $id_agent
    );

    switch ($case) {
        case 'upper':
            $alias = mb_strtoupper($alias, 'UTF-8');
        break;

        case 'lower':
            $alias = mb_strtolower($alias, 'UTF-8');
        break;

        default:
            // Not posible.
        break;
    }

    if (!is_metaconsole()) {
        $cache[$case][$id_agent] = $alias;
    }

    return $alias;
}


/**
 * Get alias of an agent in metaconsole (cached function).
 *
 * @param integer $id_agent  Agent id.
 * @param string  $case      Case (upper, lower, none).
 * @param integer $id_server server id.
 *
 * @return string Alias of the given agent.
 */
function agents_get_alias_metaconsole($id_agent, $case='none', $id_server=false)
{
    global $config;
    // Prepare cache.
    static $cache = [];
    if (empty($case)) {
        $case = 'none';
    }

    // Check cache.
    if (isset($cache[$case][$id_server][$id_agent])) {
        return $cache[$case][$id_server][$id_agent];
    }

    $alias = (string) db_get_value_filter(
        'alias',
        'tmetaconsole_agent',
        [
            'id_tagente'            => $id_agent,
            'id_tmetaconsole_setup' => $id_server,
        ]
    );

    switch ($case) {
        case 'upper':
            $alias = mb_strtoupper($alias, 'UTF-8');
        break;

        case 'lower':
            $alias = mb_strtolower($alias, 'UTF-8');
        break;

        default:
            // Not posible.
        break;
    }

    $cache[$case][$id_server][$id_agent] = $alias;
    return $alias;
}


function agents_get_alias_by_name($name, $case='none')
{
    if (is_metaconsole()) {
        $table = 'tmetaconsole_agent';
    } else {
        $table = 'tagente';
    }

    $alias = (string) db_get_value('alias', $table, 'nombre', $name);

    switch ($case) {
        case 'upper':
        return mb_strtoupper($alias, 'UTF-8');

        case 'lower':
        return mb_strtolower($alias, 'UTF-8');

        case 'none':
        default:
        return ($alias);
    }
}


/**
 * Check if an agent has alerts fired.
 *
 * @param int Agent id.
 *
 * @return boolean True if the agent has fired alerts.
 */
function agents_check_alert_fired($id_agent)
{
    $sql = sprintf(
        'SELECT COUNT(*)
		FROM talert_template_modules, tagente_modulo
		WHERE talert_template_modules.id_agent_module = tagente_modulo.id_agente_modulo
			AND times_fired > 0 AND id_agente = %d',
        $id_agent
    );

    $value = db_get_sql($sql);
    if ($value > 0) {
        return true;
    }

    return false;
}


/**
 * Get the interval of an agent.
 *
 * @param int Agent id.
 *
 * @return integer The interval value of a given agent
 */
function agents_get_interval($id_agent)
{
    return (int) db_get_value('intervalo', 'tagente', 'id_agente', $id_agent);
}


/**
 * Get all data of agent.
 *
 * @param Agent object.
 *
 * @return The interval value and status of last contact or True /False
 */
function agents_get_interval_status($agent, $return_html=true)
{
    $return = '';
    $last_time = time_w_fixed_tz($agent['ultimo_contacto']);
    $now = time();
    $diferencia = ($now - $last_time);
    $time = ui_print_timestamp($last_time, true, ['style' => 'font-size:6.5pt']);
    $min_interval = modules_get_agentmodule_mininterval_no_async($agent['id_agente']);
    if ($return_html) {
        $return = $time;
    } else {
        $return = true;
    }

    if ($diferencia > ($min_interval['min_interval'] * 2) && $min_interval['num_interval'] > 0) {
        if ($return_html) {
            $return = '<b><span style="color: #ff0000;">'.$time.'</span></b>';
        } else {
            $return = false;
        }
    }

    return $return;
}


/**
 * Get the operating system of an agent.
 *
 * @param int Agent id.
 *
 * @return integer The interval value of a given agent
 */
function agents_get_os($id_agent)
{
    return (int) db_get_value('id_os', 'tagente', 'id_agente', $id_agent);
}


/**
 * Get the flag value of an agent module.
 *
 * @param int Agent module id.
 *
 * @return boolean The flag value of an agent module.
 */
function agents_give_agentmodule_flag($id_agent_module)
{
    return db_get_value('flag', 'tagente_modulo', 'id_agente_modulo', $id_agent_module);
}


/**
 * Assign an IP address to an agent.
 *
 * @param int Agent id
 * @param string IP address to assign
 */
function agents_add_address($id_agent, $ip_address)
{
    global $config;

    // Check if already is attached to agent
    switch ($config['dbtype']) {
        case 'mysql':
            $sql = sprintf(
                "SELECT COUNT(`ip`)
				FROM taddress_agent, taddress
				WHERE taddress_agent.id_a = taddress.id_a
					AND ip = '%s' AND id_agent = %d",
                $ip_address,
                $id_agent
            );
        break;

        case 'postgresql':
        case 'oracle':
            $sql = sprintf(
                "SELECT COUNT(ip)
				FROM taddress_agent, taddress
				WHERE taddress_agent.id_a = taddress.id_a
					AND ip = '%s' AND id_agent = %d",
                $ip_address,
                $id_agent
            );
        break;
    }

    $current_address = db_get_sql($sql);
    if ($current_address > 0) {
        return;
    }

    // Look for a record with this IP Address
    $id_address = (int) db_get_value('id_a', 'taddress', 'ip', $ip_address);

    if ($id_address === 0) {
        // Create IP address in tadress table
        $id_address = db_process_sql_insert('taddress', ['ip' => $ip_address]);
    }

    // Add address to agent
    $values = [
        'id_a'     => $id_address,
        'id_agent' => $id_agent,
    ];
    db_process_sql_insert('taddress_agent', $values);
}


/**
 * Unassign an IP address from an agent.
 *
 * @param int Agent id
 * @param string IP address to unassign
 */
function agents_delete_address($id_agent, $ip_address)
{
    global $config;

    $sql = sprintf(
        "SELECT id_ag
		FROM taddress_agent, taddress
		WHERE taddress_agent.id_a = taddress.id_a
			AND ip = '%s'
			AND id_agent = %d",
        $ip_address,
        $id_agent
    );
    $id_ag = db_get_sql($sql);
    if ($id_ag !== false) {
        db_process_sql_delete('taddress_agent', ['id_ag' => $id_ag]);
    }

    $agent_name = agents_get_name($id_agent, '');
    db_pandora_audit(
        'Agent management',
        "Deleted IP $ip_address from agent '$agent_name'"
    );

    // Need to change main address?
    if (agents_get_address($id_agent) == $ip_address) {
        $new_ips = agents_get_addresses($id_agent);
        if (empty($new_ips)) {
            $new_ip = '';
        } else {
            $new_ip = reset($new_ips);
        }

        // Change main address in agent to first one in the list
        db_process_sql_update(
            'tagente',
            ['direccion' => $new_ip],
            ['id_agente' => $id_agent]
        );

        return $new_ip;
    }
}


/**
 * Get address of an agent.
 *
 * @param int Agent id
 *
 * @return string The address of the given agent
 */
function agents_get_address($id_agent)
{
    return (string) db_get_value('direccion', 'tagente', 'id_agente', (int) $id_agent);
}


/**
 * Get description of an agent.
 *
 * @param int Agent id
 *
 * @return string The address of the given agent
 */
function agents_get_description($id_agent)
{
    return (string) db_get_value('comentarios', 'tagente', 'id_agente', (int) $id_agent);
}


/**
 * Get the agent that matches an IP address
 *
 * @param string IP address to get the agents.
 *
 * @return mixed The agent that has the IP address given. False if none were found.
 */
function agents_get_agent_with_ip($ip_address)
{
    global $config;

    switch ($config['dbtype']) {
        case 'mysql':
            $sql = sprintf(
                'SELECT tagente.*
				FROM tagente, taddress, taddress_agent
				WHERE tagente.id_agente = taddress_agent.id_agent
					AND taddress_agent.id_a = taddress.id_a
					AND ip = "%s"',
                $ip_address
            );
        break;

        case 'postgresql':
        case 'oracle':
            $sql = sprintf(
                'SELECT tagente.*
				FROM tagente, taddress, taddress_agent
				WHERE tagente.id_agente = taddress_agent.id_agent
					AND taddress_agent.id_a = taddress.id_a
					AND ip = \'%s\'',
                $ip_address
            );
        break;
    }

    return db_get_row_sql($sql);
}


/**
 * Get all IP addresses of an agent
 *
 * @param int Agent id
 *
 * @return array Array with the IP address of the given agent or an empty array.
 */
function agents_get_addresses($id_agent)
{
    if (is_array($id_agent)) {
        $sql = sprintf(
            'SELECT ip
			FROM taddress_agent, taddress
			WHERE taddress_agent.id_a = taddress.id_a
				AND id_agent IN (%s)',
            implode(',', $id_agent)
        );
    } else {
        $sql = sprintf(
            'SELECT ip
			FROM taddress_agent, taddress
			WHERE taddress_agent.id_a = taddress.id_a
				AND id_agent = %d',
            $id_agent
        );
    }

    $ips = db_get_all_rows_sql($sql);

    if ($ips === false) {
        $ips = [];
    }

    $ret_arr = [];
    foreach ($ips as $row) {
        $ret_arr[$row['ip']] = $row['ip'];
    }

    return $ret_arr;
}


/**
 * Get the worst status of all modules of a given agent from the counts.
 *
 * @param array agent to check.
 *
 * @return integer Worst status of an agent for all of its modules.
 * return -1 if the data are wrong
 */
function agents_get_status_from_counts($agent)
{
    // Check if in the data there are all the necessary values
    if (isset($agent['normal_count']) === false
        && isset($agent['warning_count']) === false
        && isset($agent['critical_count']) === false
        && isset($agent['unknown_count']) === false
        && isset($agent['notinit_count']) === false
        && isset($agent['total_count']) === false
    ) {
        return -1;
    }

    // Juanma (05/05/2014) Fix:  This status is not init! 0 modules or all not init.
    if ($agent['notinit_count'] == $agent['total_count']) {
        return AGENT_STATUS_NOT_INIT;
    }

    if ($agent['critical_count'] > 0) {
        return AGENT_STATUS_CRITICAL;
    } else if ($agent['warning_count'] > 0) {
        return AGENT_STATUS_WARNING;
    } else if ($agent['unknown_count'] > 0) {
        return AGENT_STATUS_UNKNOWN;
    } else if ($agent['normal_count'] == $agent['total_count']) {
        return AGENT_STATUS_NORMAL;
    } else if (($agent['normal_count'] + $agent['notinit_count']) == $agent['total_count']) {
        return AGENT_STATUS_NORMAL;
    }

    return -1;
}


/**
 * Get the worst status of all modules of a given agent.
 *
 * @param int Id agent to check.
 * @param bool Whether the call check ACLs or not
 *
 * @return integer Worst status of an agent for all of its modules.
 * The value -1 is returned in case the agent has exceed its interval.
 */
function agents_get_status($id_agent=0, $noACLs=false)
{
    global $config;

    if (!$noACLs) {
        $modules = agents_get_modules(
            $id_agent,
            'id_agente_modulo',
            ['disabled' => 0],
            true,
            false
        );
    } else {
        $filter_modules['id_agente'] = $id_agent;
        $filter_modules['disabled'] = 0;
        $filter_modules['delete_pending'] = 0;
        // Get all non disabled modules of the agent
        $all_modules = db_get_all_rows_filter(
            'tagente_modulo',
            $filter_modules,
            'id_agente_modulo'
        );
        if ($all_modules === false) {
            $all_modules = [];
        }

        $result_modules = [];
        // Skip non init modules
        foreach ($all_modules as $module) {
            if (modules_get_agentmodule_is_init($module['id_agente_modulo'])) {
                $modules[] = $module['id_agente_modulo'];
            }
        }
    }

    if (!isset($modules) || empty($modules) || count($modules) == 0) {
        return AGENT_MODULE_STATUS_NOT_INIT;
    }

    $modules_status = [];
    $modules_async = 0;
    foreach ($modules as $module) {
        $modules_status[] = modules_get_agentmodule_status($module);

        $module_type = modules_get_agentmodule_type($module);
        if (($module_type >= 21 && $module_type <= 23)
            || $module_type == 100
        ) {
            $modules_async++;
        }
    }

    // If all the modules are asynchronous or keep alive, the group cannot be unknown
    if ($modules_async < count($modules)) {
        $time = get_system_time();

        switch ($config['dbtype']) {
            case 'mysql':
                $status = db_get_value_filter(
                    'COUNT(*)',
                    'tagente',
                    [
                        'id_agente' => (int) $id_agent,
                        'UNIX_TIMESTAMP(ultimo_contacto) + intervalo * 2 > '.$time
                    ]
                );
            break;

            case 'postgresql':
                $status = db_get_value_filter(
                    'COUNT(*)',
                    'tagente',
                    [
                        'id_agente' => (int) $id_agent,
                        'ceil(date_part(\'epoch\', ultimo_contacto)) + intervalo * 2 > '.$time
                    ]
                );
            break;

            case 'oracle':
                $status = db_get_value_filter(
                    'count(*)',
                    'tagente',
                    [
                        'id_agente' => (int) $id_agent,
                        'ceil((to_date(ultimo_contacto, \'YYYY-MM-DD HH24:MI:SS\') - to_date(\'19700101000000\',\'YYYYMMDDHH24MISS\')) * ('.SECONDS_1DAY.')) > '.$time
                    ]
                );
            break;
        }

        if (! $status) {
            return AGENT_MODULE_STATUS_UNKNOWN;
        }
    }

    // Checking if any module has alert fired
    if (is_int(array_search(AGENT_MODULE_STATUS_CRITICAL_ALERT, $modules_status))) {
        return AGENT_MODULE_STATUS_CRITICAL_ALERT;
    }
    // Checking if any module has alert fired
    else if (is_int(array_search(AGENT_MODULE_STATUS_WARNING_ALERT, $modules_status))) {
        return AGENT_MODULE_STATUS_WARNING_ALERT;
    }
    // Checking if any module has critical status
    else if (is_int(array_search(AGENT_MODULE_STATUS_CRITICAL_BAD, $modules_status))) {
        return AGENT_MODULE_STATUS_CRITICAL_BAD;
    }
    // Checking if any module has critical status
    else if (is_int(array_search(AGENT_MODULE_STATUS_NORMAL_ALERT, $modules_status))) {
        return AGENT_STATUS_ALERT_FIRED;
    }
    // Checking if any module has warning status
    else if (is_int(array_search(AGENT_MODULE_STATUS_WARNING, $modules_status))) {
        return AGENT_MODULE_STATUS_WARNING;
    }
    // Checking if any module has unknown status
    else if (is_int(array_search(AGENT_MODULE_STATUS_UNKNOWN, $modules_status))) {
        return AGENT_MODULE_STATUS_UNKNOWN;
    } else {
        return AGENT_MODULE_STATUS_NORMAL;
    }
}


/**
 * Delete an agent from the database.
 *
 * @param mixed An array of agents ids or a single integer id to be erased
 * @param bool Disable the ACL checking, for default false.
 *
 * @return boolean False if error, true if success.
 */
function agents_delete_agent($id_agents, $disableACL=false)
{
    global $config;

    $error = false;

    // Convert single values to an array
    if (! is_array($id_agents)) {
        $id_agents = (array) $id_agents;
    }

    foreach ($id_agents as $id_agent) {
        $id_agent = (int) $id_agent;
        // Cast as integer
        if ($id_agent < 1) {
            continue;
        }

        $agent_name = agents_get_name($id_agent, '');
        $agent_alias = io_safe_output(agents_get_alias($id_agent));

        // Check for deletion permissions
        $all_groups = agents_get_all_groups_agent($id_agent);
        if ((! check_acl_one_of_groups($config['id_user'], $all_groups, 'AW')) && !$disableACL) {
            return false;
        }

        // A variable where we store that long subquery thing for
        // modules
        $where_modules = 'ANY(SELECT id_agente_modulo FROM tagente_modulo WHERE id_agente = '.$id_agent.')';

        // IP address
        $sql = sprintf(
            'SELECT id_ag
			FROM taddress_agent, taddress
			WHERE taddress_agent.id_a = taddress.id_a
				AND id_agent = %d',
            $id_agent
        );
        $addresses = db_get_all_rows_sql($sql);

        if ($addresses === false) {
            $addresses = [];
        }

        foreach ($addresses as $address) {
            db_process_delete_temp(
                'taddress_agent',
                'id_ag',
                $address['id_ag']
            );
        }

        // We cannot delete tagente_datos and tagente_datos_string here
        // because it's a huge ammount of time. tagente_module has a special
        // field to mark for delete each module of agent deleted and in
        // daily maintance process, all data for that modules are deleted
        // Alert
        db_process_delete_temp(
            'talert_template_modules',
            'id_agent_module',
            $where_modules,
            true
        );

        // Events (up/down monitors)
        // Dont delete here, could be very time-exausting, let the daily script
        // delete them after XXX days
        // db_process_delete_temp ("tevento", "id_agente", $id_agent);
        // Graphs, layouts, reports & networkmapenterprise
        db_process_delete_temp(
            'tgraph_source',
            'id_agent_module',
            $where_modules,
            true
        );
        db_process_delete_temp(
            'tlayout_data',
            'id_agente_modulo',
            $where_modules,
            true
        );
        db_process_delete_temp(
            'treport_content',
            'id_agent_module',
            $where_modules,
            true
        );
        if (enterprise_installed()) {
            $nodes = db_get_all_rows_filter(
                'titem',
                [
                    'source_data' => $id_agent,
                    'type'        => 0,
                ]
            );
            if (empty($nodes)) {
                $nodes = [];
            }

            foreach ($nodes as $node) {
                db_process_delete_temp(
                    'tnetworkmap_ent_rel_nodes',
                    'parent',
                    $node['id']
                );
                db_process_delete_temp(
                    'tnetworkmap_ent_rel_nodes',
                    'child',
                    $node['id']
                );
            }

            db_process_delete_temp(
                'titem',
                'source_data',
                $id_agent
            );
        }

        // Planned Downtime
        db_process_delete_temp(
            'tplanned_downtime_agents',
            'id_agent',
            $id_agent
        );

        // The status of the module
        db_process_delete_temp('tagente_estado', 'id_agente', $id_agent);

        // The actual modules, don't put anything based on
        // DONT Delete this, just mark for deletion
        // db_process_delete_temp ("tagente_modulo", "id_agente", $id_agent);
        db_process_sql_update(
            'tagente_modulo',
            [
                'delete_pending' => 1,
                'disabled'       => 1,
                'nombre'         => 'pendingdelete',
            ],
            'id_agente = '.$id_agent
        );

        // Access entries
        // Dont delete here, this records are deleted in daily script
        // db_process_delete_temp ("tagent_access", "id_agent", $id_agent);
        // Delete agent policies
        enterprise_include_once('include/functions_policies.php');
        enterprise_hook('policies_delete_agent', [$id_agent]);

        if (enterprise_installed()) {
            // Delete agent in networkmap.
            enterprise_include_once('include/functions_networkmap.php');
            networkmap_delete_nodes_by_agent([$id_agent]);

            // Delete command targets with agent.
            enterprise_include_once('include/lib/RCMDFile.class.php');

            $target_filter = ['id_agent' => $id_agent];

            // Retrieve all commands that have targets with specific agent id.
            $commands = RCMDFile::getAll(
                ['rct.rcmd_id'],
                $target_filter
            );

            foreach ($commands as $command) {
                $rcmd_id = $command['rcmd_id'];
                $rcmd = new RCMDFile($rcmd_id);

                $command_targets = [];

                $command_targets = $rcmd->getTargets(false, $target_filter);
                $rcmd->deleteTargets(array_keys($command_targets));
            }
        }

        // tagente_datos_inc
        // Dont delete here, this records are deleted later, in database script
        // db_process_delete_temp ("tagente_datos_inc", "id_agente_modulo", $where_modules, true);
        // Delete remote configuration
        if (enterprise_installed()) {
            if (isset($config['remote_config'])) {
                enterprise_include_once('include/functions_config_agents.php');
                if (enterprise_hook('config_agents_has_remote_configuration', [$id_agent])) {
                    $agent_name = agents_get_name($id_agent);
                    $agent_name = io_safe_output($agent_name);
                    $agent_alias = io_safe_output(agents_get_alias($id_agent));
                    $agent_md5 = md5($agent_name, false);

                    // Agent remote configuration editor
                    $file_name = $config['remote_config'].'/conf/'.$agent_md5.'.conf';

                    $error = !@unlink($file_name);

                    if (!$error) {
                        $file_name = $config['remote_config'].'/md5/'.$agent_md5.'.md5';
                        $error = !@unlink($file_name);
                    }

                    if ($error) {
                        db_pandora_audit(
                            'Agent management',
                            "Error: Deleted agent $agent_alias, the error is in the delete conf or md5."
                        );
                    }
                }
            }
        }

        // And at long last, the agent
        db_process_delete_temp('tagente', 'id_agente', $id_agent);

        db_process_sql('delete from ttag_module where id_agente_modulo in (select id_agente_modulo from tagente_modulo where id_agente = '.$id_agent.')');

        db_pandora_audit(
            'Agent management',
            "Deleted agent $agent_alias"
        );

        // Delete the agent from the metaconsole cache
        enterprise_include_once('include/functions_agents.php');
        enterprise_hook('agent_delete_from_cache', [$id_agent]);

        // Break the loop on error
        if ($error) {
            break;
        }
    }

    if ($error) {
        return false;
    } else {
        return true;
    }
}


/**
 * This function gets the agent group for a given agent module
 *
 * @param int The agent module id
 *
 * @return integer The group id
 */
function agents_get_agentmodule_group($id_module)
{
    $agent = (int) modules_get_agentmodule_agent((int) $id_module);
    return (int) agents_get_agent_group($agent);
}


/**
 * This function gets the group for a given agent
 *
 * @param int The agent id
 * @param bool True to use the metaconsole tables
 *
 * @return integer The group id
 */
function agents_get_agent_group($id_agent, $force_meta=false)
{
    return (int) db_get_value(
        'id_grupo',
        $force_meta ? 'tmetaconsole_agent' : 'tagente',
        'id_agente',
        (int) $id_agent
    );
}


/**
 * This function gets the count of incidents attached to the agent
 *
 * @param int The agent id
 *
 * @return mixed The incidents attached or false
 */
function agents_get_count_incidents($id_agent)
{
    if (empty($id_agent)) {
        return false;
    }

    return db_get_value(
        'count(*)',
        'tincidencia',
        'id_agent',
        $id_agent
    );
}


/**
 * Get critical monitors by using the status code in modules.
 *
 * @param int The agent id
 * @param string Additional filters
 *
 * @return mixed The incidents attached or false
 */
function agents_monitor_critical($id_agent, $filter='')
{
    if ($filter) {
        $filter = ' AND '.$filter;
    }

    return db_get_sql(
        "SELECT critical_count
		FROM tagente
		WHERE id_agente = $id_agent".$filter
    );
}


// Get warning monitors by using the status code in modules.
function agents_monitor_warning($id_agent, $filter='')
{
    if ($filter) {
        $filter = ' AND '.$filter;
    }

    return db_get_sql(
        "SELECT warning_count
		FROM tagente
		WHERE id_agente = $id_agent".$filter
    );
}


// Get unknown monitors by using the status code in modules.
function agents_monitor_unknown($id_agent, $filter='')
{
    if ($filter) {
        $filter = ' AND '.$filter;
    }

    return db_get_sql(
        "SELECT unknown_count
		FROM tagente
		WHERE id_agente = $id_agent".$filter
    );
}


// Get ok monitors by using the status code in modules.
function agents_monitor_ok($id_agent, $filter='')
{
    if ($filter) {
        $filter = ' AND '.$filter;
    }

    return db_get_sql(
        "SELECT normal_count
		FROM tagente
		WHERE id_agente = $id_agent".$filter
    );
}


/**
 * Get all monitors disabled of an specific agent.
 *
 * @param int The agent id
 * @param string Additional filters
 *
 * @return mixed Total module count or false
 */
function agents_monitor_disabled($id_agent, $filter='')
{
    if ($filter) {
        $filter = ' AND '.$filter;
    }

    return db_get_sql(
        "
		SELECT COUNT( DISTINCT tagente_modulo.id_agente_modulo)
		FROM tagente, tagente_modulo
		WHERE tagente_modulo.id_agente = tagente.id_agente
			AND tagente_modulo.disabled = 1
			AND tagente.id_agente = $id_agent".$filter
    );
}


/**
 * Get all monitors notinit of an specific agent.
 *
 * @param int The agent id
 * @param string Additional filters
 *
 * @return mixed Total module count or false
 */
function agents_monitor_notinit($id_agent, $filter='')
{
    if (!empty($filter)) {
        $filter = ' AND '.$filter;
    }

    return db_get_sql(
        "SELECT notinit_count
		FROM tagente
		WHERE id_agente = $id_agent".$filter
    );
}


/**
 * Get all monitors of an specific agent.
 *
 * @param int The agent id
 * @param string Additional filters
 * @param bool Whether to retrieve disabled modules or not
 *
 * @return mixed Total module count or false
 */
function agents_monitor_total($id_agent, $filter='', $disabled=false)
{
    if ($filter) {
        $filter = ' AND '.$filter;
    }

    $sql = "SELECT COUNT( DISTINCT tagente_modulo.id_agente_modulo) 
		FROM tagente_estado, tagente, tagente_modulo 
		WHERE tagente_modulo.id_agente_modulo = tagente_estado.id_agente_modulo 
			AND tagente_estado.id_agente = tagente.id_agente 
			AND tagente.id_agente = $id_agent".$filter;

    if (!$disabled) {
        $sql .= ' AND tagente.disabled = 0 AND tagente_modulo.disabled = 0';
    }

    return db_get_sql($sql);
}


// Returns the alert image to display tree view
function agents_tree_view_alert_img($alert_fired)
{
    if ($alert_fired) {
        return ui_print_status_image(STATUS_ALERT_FIRED, __('Alert fired'), true);
    } else {
        return ui_print_status_image(STATUS_ALERT_NOT_FIRED, __('Alert not fired'), true);
    }
}


// Returns the alert ball image to display tree view
function agents_tree_view_alert_img_ball($alert_fired)
{
    if ($alert_fired) {
        return ui_print_status_image(STATUS_ALERT_FIRED_BALL, __('Alert fired'), true);
    } else {
        return ui_print_status_image(STATUS_ALERT_NOT_FIRED_BALL, __('Alert not fired'), true);
    }
}


// Returns the status image to display tree view
function agents_tree_view_status_img($critical, $warning, $unknown, $total, $notinit)
{
    if ($total == 0 || $total == $notinit) {
        return ui_print_status_image(
            STATUS_AGENT_NO_MONITORS,
            __('No Monitors'),
            true
        );
    }

    if ($critical > 0) {
        return ui_print_status_image(
            STATUS_AGENT_CRITICAL,
            __('At least one module in CRITICAL status'),
            true
        );
    } else if ($warning > 0) {
        return ui_print_status_image(
            STATUS_AGENT_WARNING,
            __('At least one module in WARNING status'),
            true
        );
    } else if ($unknown > 0) {
        return ui_print_status_image(
            STATUS_AGENT_DOWN,
            __('At least one module is in UKNOWN status'),
            true
        );
    } else {
        return ui_print_status_image(
            STATUS_AGENT_OK,
            __('All Monitors OK'),
            true
        );
    }
}


// Returns the status ball image to display tree view
function agents_tree_view_status_img_ball($critical, $warning, $unknown, $total, $notinit, $alerts)
{
    if ($total == 0 || $total == $notinit) {
        return ui_print_status_image(
            STATUS_AGENT_NO_MONITORS_BALL,
            __('No Monitors'),
            true,
            false,
            false,
            // Use CSS shape instead of image.
            true
        );
    }

    if ($alerts > 0) {
        return ui_print_status_image(
            STATUS_ALERT_FIRED_BALL,
            __('Alert fired on agent'),
            true,
            false,
            false,
            // Use CSS shape instead of image.
            true
        );
    }

    if ($critical > 0) {
        return ui_print_status_image(
            STATUS_AGENT_CRITICAL_BALL,
            __('At least one module in CRITICAL status'),
            true,
            false,
            false,
            // Use CSS shape instead of image.
            true
        );
    } else if ($warning > 0) {
        return ui_print_status_image(
            STATUS_AGENT_WARNING_BALL,
            __('At least one module in WARNING status'),
            true,
            false,
            false,
            // Use CSS shape instead of image.
            true
        );
    } else if ($unknown > 0) {
        return ui_print_status_image(
            STATUS_AGENT_DOWN_BALL,
            __('At least one module is in UKNOWN status'),
            true,
            false,
            false,
            // Use CSS shape instead of image.
            true
        );
    } else {
        return ui_print_status_image(
            STATUS_AGENT_OK_BALL,
            __('All Monitors OK'),
            true,
            false,
            false,
            // Use CSS shape instead of image.
            true
        );
    }
}


// Returns the status image to display agent detail view
function agents_detail_view_status_img($critical, $warning, $unknown, $total, $notinit)
{
    if ($total == 0 || $total == $notinit) {
        return ui_print_status_image(
            STATUS_AGENT_NOT_INIT,
            __('No Monitors'),
            true,
            false,
            'images'
        );
    } else if ($critical > 0) {
        return ui_print_status_image(
            STATUS_AGENT_CRITICAL,
            __('At least one module in CRITICAL status'),
            true,
            false,
            'images'
        );
    } else if ($warning > 0) {
        return ui_print_status_image(
            STATUS_AGENT_WARNING,
            __('At least one module in WARNING status'),
            true,
            false,
            'images'
        );
    } else if ($unknown > 0) {
        return ui_print_status_image(
            STATUS_AGENT_UNKNOWN,
            __('At least one module is in UKNOWN status'),
            true,
            false,
            'images'
        );
    } else {
        return ui_print_status_image(
            STATUS_AGENT_OK,
            __('All Monitors OK'),
            true,
            false,
            'images'
        );
    }
}


function agents_update_gis(
    $idAgente,
    $latitude,
    $longitude,
    $altitude,
    $ignore_new_gis_data,
    $manual_placement,
    $start_timestamp,
    $end_timestamp,
    $number_of_packages,
    $description_save_history,
    $description_update_gis,
    $description_first_insert
) {
    $previusAgentGISData = db_get_row_sql(
        '
		SELECT *
		FROM tgis_data_status
		WHERE tagente_id_agente = '.$idAgente
    );

    db_process_sql_update(
        'tagente',
        ['update_gis_data' => $updateGisData],
        ['id_agente' => $idAgente]
    );

    $return = false;

    if ($previusAgentGISData !== false) {
        $return = db_process_sql_insert(
            'tgis_data_history',
            [
                'longitude'          => $previusAgentGISData['stored_longitude'],
                'latitude'           => $previusAgentGISData['stored_latitude'],
                'altitude'           => $previusAgentGISData['stored_altitude'],
                'start_timestamp'    => $previusAgentGISData['start_timestamp'],
                'end_timestamp'      => $end_timestamp,
                'description'        => $description_save_history,
                'manual_placement'   => $previusAgentGISData['manual_placement'],
                'number_of_packages' => $previusAgentGISData['number_of_packages'],
                'tagente_id_agente'  => $previusAgentGISData['tagente_id_agente'],
            ]
        );
        $return = db_process_sql_update(
            'tgis_data_status',
            [
                'tagente_id_agente'  => $idAgente,
                'current_longitude'  => $longitude,
                'current_latitude'   => $latitude,
                'current_altitude'   => $altitude,
                'stored_longitude'   => $longitude,
                'stored_latitude'    => $latitude,
                'stored_altitude'    => $altitude,
                'start_timestamp'    => $start_timestamp,
                'manual_placement'   => $manual_placement,
                'description'        => $description_update_gis,
                'number_of_packages' => $number_of_packages,
            ],
            ['tagente_id_agente' => $idAgente]
        );
    } else {
        // The table "tgis_data_status" have not a autonumeric
        // then the mysql_insert_id function return 0
        $prev_count = db_get_num_rows('SELECT * FROM tgis_data_status');

        $return = db_process_sql_insert(
            'tgis_data_status',
            [
                'tagente_id_agente'  => $idAgente,
                'current_longitude'  => $longitude,
                'current_latitude'   => $latitude,
                'current_altitude'   => $altitude,
                'stored_longitude'   => $longitude,
                'stored_latitude'    => $latitude,
                'stored_altitude'    => $altitude,
                'start_timestamp'    => $start_timestamp,
                'manual_placement'   => $manual_placement,
                'description'        => $description_first_insert,
                'number_of_packages' => $number_of_packages,
            ]
        );

        $count = db_get_num_rows('SELECT * FROM tgis_data_status');

        if ($return === 0) {
            if ($prev_count < $count) {
                $return = true;
            }
        }
    }

    return (bool) $return;
}


/**
 * Returns a list with network interfaces data by agent
 *
 * @param array Agents with the columns 'id_agente', 'nombre' and 'id_grupo'.
 * @param mixed A filter to search the agents if the first parameter is false.
 *
 * @return array A list of network interfaces information by agents.
 */
function agents_get_network_interfaces($agents=false, $agents_filter=false)
{
    global $config;

    if ($agents === false) {
        $filter = false;
        if ($agents_filter !== false) {
            $filter = $agents_filter;
        }

        $fields = [
            'id_agente',
            'alias',
            'id_grupo',
        ];
        $agents = agents_get_agents($filter, $fields);
    }

    $ni_by_agents = [];
    foreach ($agents as $agent) {
        $agent_id = $agent['id_agente'];
        $agent_group_id = $agent['id_grupo'];
        $agent_name = $agent['alias'];
        $agent_interfaces = [];

        $accepted_module_types = [];
        $remote_snmp_proc = (int) db_get_value(
            'id_tipo',
            'ttipo_modulo',
            'nombre',
            'remote_snmp_proc'
        );
        if ($remote_snmp_proc) {
            $accepted_module_types[] = $remote_snmp_proc;
        }

        $remote_icmp_proc = (int) db_get_value(
            'id_tipo',
            'ttipo_modulo',
            'nombre',
            'remote_icmp_proc'
        );
        if ($remote_icmp_proc) {
            $accepted_module_types[] = $remote_icmp_proc;
        }

        $remote_tcp_proc = (int) db_get_value(
            'id_tipo',
            'ttipo_modulo',
            'nombre',
            'remote_tcp_proc'
        );
        if ($remote_tcp_proc) {
            $accepted_module_types[] = $remote_tcp_proc;
        }

        $generic_proc = (int) db_get_value(
            'id_tipo',
            'ttipo_modulo',
            'nombre',
            'generic_proc'
        );
        if ($generic_proc) {
            $accepted_module_types[] = $generic_proc;
        }

        $remote_snmp = (int) db_get_value(
            'id_tipo',
            'ttipo_modulo',
            'nombre',
            'remote_snmp'
        );
        if ($remote_snmp) {
            $accepted_module_types[] = $remote_snmp;
        }

        if (empty($accepted_module_types)) {
            $accepted_module_types[] = 0;
            // No modules will be returned
        }

        $columns = [
            'id_agente_modulo',
            'nombre',
            'ip_target',
        ];

        if ($config['dbtype'] == 'oracle') {
            $columns[] = 'TO_CHAR(descripcion) AS descripcion';
        } else {
            $columns[] = 'descripcion';
        }

        $filter = " tagente_modulo.id_agente = $agent_id AND tagente_modulo.disabled = 0 AND tagente_modulo.id_tipo_modulo IN (".implode(',', $accepted_module_types).") AND (tagente_modulo.nombre LIKE '%_ifOperStatus' OR tagente_modulo.nombre LIKE 'ifOperStatus_%')";
        $modules = agents_get_modules(
            $agent_id,
            $columns,
            $filter,
            true,
            false
        );
        if (!empty($modules)) {
            $interfaces = [];

            foreach ($modules as $module) {
                $module_name = (string) $module['nombre'];

                // Trying to get the interface name from the module name
                if (preg_match('/^(.+)_if.+/', $module_name, $matches)) {
                    if ($matches[1]) {
                        $interface_name = $matches[1];
                        $interface_name_escaped = str_replace('/', '\/', $interface_name);
                        $interfaces[$interface_name] = $module;
                        $type_interface = 1;
                    }
                } else if (preg_match('/^if.+_(.+)$/', $module_name, $matches)) {
                    if ($matches[1]) {
                        $interface_name = $matches[1];
                        $interface_name_escaped = str_replace('/', '\/', $interface_name);
                        $interfaces[$interface_name] = $module;
                        $type_interface = 0;
                    }
                }
            }

            unset($modules);

            foreach ($interfaces as $interface_name => $module) {
                $interface_name_escaped = str_replace('/', '\/', $interface_name);

                $module_id = $module['id_agente_modulo'];
                $module_name = $module['nombre'];
                $module_description = $module['descripcion'];
                $db_status = modules_get_agentmodule_status($module_id);
                $module_value = modules_get_last_value($module_id);
                modules_get_status($module_id, $db_status, $module_value, $status, $title);
                $status_image = ui_print_status_image($status, $title, true);

                $ip_target = '--';
                // Trying to get something like an IP from the description
                if (preg_match('/(\d{1,3}\.\d{1,3}\.\d{1,3}\.\d{1,3})/', $module_description, $matches)
                    || preg_match(
                        "/(((?=(?>.*?(::))(?!.+\3)))\3?|([\dA-F]{1,4}(\3|:?)|\2))(?4){5}((?4){2}|(25[0-5]|
							(2[0-4]|1\d|[1-9])?\d)(\.(?7)){3})/i",
                        $module_description,
                        $matches
                    ) && $matches[0]
                ) {
                    $ip_target = $matches[0];
                }

                // else if (isset($module['ip_target']) && !empty($module['ip_target'])) {
                // $ip_target = $module['ip_target'];
                // }
                $mac = '--';
                // Trying to get something like a mac from the description
                if (preg_match('/([0-9a-f]{1,2}[\.:-]){5}([0-9a-f]{1,2})/i', $module_description, $matches)) {
                    if ($matches[0]) {
                        $mac = $matches[0];
                    }
                }

                // Get the ifInOctets and ifOutOctets modules of the interface
                $columns = [
                    'id_agente_modulo',
                    'nombre',
                ];

                if ($type_interface) {
                    $interface_traffic_modules = agents_get_modules($agent_id, $columns, "tagente_modulo.nombre LIKE  '".$interface_name."_if%Octets'");
                } else {
                    $interface_traffic_modules = agents_get_modules($agent_id, $columns, "tagente_modulo.nombre LIKE 'if%Octets_$interface_name'");
                }

                if (!empty($interface_traffic_modules) && count($interface_traffic_modules) >= 2) {
                    $interface_traffic_modules_aux = [
                        'in'  => '',
                        'out' => '',
                    ];
                    foreach ($interface_traffic_modules as $interface_traffic_module) {
                        $interface_name_escaped = str_replace('/', '\/', $interface_name);
                        if ($type_interface) {
                            if (preg_match('/^'.$interface_name_escaped.'_if(.+)Octets$/i', $interface_traffic_module['nombre'], $matches)) {
                                if (strtolower($matches[1]) == 'in' || strtolower($matches[1]) == 'hcin') {
                                    $interface_traffic_modules_aux['in'] = $interface_traffic_module['id_agente_modulo'];
                                } else if (strtolower($matches[1]) == 'out' || strtolower($matches[1]) == 'hcout') {
                                    $interface_traffic_modules_aux['out'] = $interface_traffic_module['id_agente_modulo'];
                                }
                            }
                        } else {
                            if (preg_match("/^if(.+)Octets_$interface_name_escaped$/i", $interface_traffic_module['nombre'], $matches)) {
                                if (strtolower($matches[1]) == 'in' || strtolower($matches[1]) == 'hcin') {
                                    $interface_traffic_modules_aux['in'] = $interface_traffic_module['id_agente_modulo'];
                                } else if (strtolower($matches[1]) == 'out' || strtolower($matches[1]) == 'hcout') {
                                    $interface_traffic_modules_aux['out'] = $interface_traffic_module['id_agente_modulo'];
                                }
                            }
                        }
                    }

                    if (!empty($interface_traffic_modules_aux['in']) && !empty($interface_traffic_modules_aux['out'])) {
                        $interface_traffic_modules = $interface_traffic_modules_aux;
                    } else {
                        $interface_traffic_modules = false;
                    }
                } else {
                    $interface_traffic_modules = false;
                }

                $agent_interfaces[$interface_name] = [];
                $agent_interfaces[$interface_name]['status_image'] = $status_image;
                $agent_interfaces[$interface_name]['status_module_id'] = $module_id;
                $agent_interfaces[$interface_name]['status_module_name'] = $module_name;
                $agent_interfaces[$interface_name]['ip'] = $ip_target;
                $agent_interfaces[$interface_name]['mac'] = $mac;

                if ($interface_traffic_modules !== false) {
                    $agent_interfaces[$interface_name]['traffic'] = [];
                    $agent_interfaces[$interface_name]['traffic']['in'] = $interface_traffic_modules['in'];
                    $agent_interfaces[$interface_name]['traffic']['out'] = $interface_traffic_modules['out'];
                }
            }
        }

        if (!empty($agent_interfaces)) {
            $ni_by_agents[$agent_id] = [];
            $ni_by_agents[$agent_id]['name'] = $agent_name;
            $ni_by_agents[$agent_id]['group'] = $agent_group_id;
            $ni_by_agents[$agent_id]['interfaces'] = $agent_interfaces;
        }
    }

    return $ni_by_agents;
}


/**
 * Returns the value of the custom field for the selected agent.
 *
 * @param integer Agent id.
 * @param string Name of the custom field.
 *
 * @return mixed The custom field value or false on error.
 */
function agents_get_agent_custom_field($agent_id, $custom_field_name)
{
    if (empty($agent_id) && empty($custom_field_name)) {
        return false;
    }

    $sql = sprintf(
        "SELECT tacd.description AS value
					FROM tagent_custom_data tacd
					INNER JOIN tagent_custom_fields tacf
						ON tacd.id_field = tacf.id_field
							AND tacf.name LIKE '%s'
					WHERE tacd.id_agent = %d",
        $custom_field_name,
        $agent_id
    );
    return db_get_value_sql($sql);
}


/**
 * Unverified documentation.
 *
 * @param integer $id_group      Module group.
 * @param array   $id_agents     Array of agent ids.
 * @param boolean $selection     Show common (false) or all modules (true).
 * @param boolean $return        Return (false) or dump to output (true).
 * @param boolean $index_by_name Use module name as key.
 * @param boolean $pure_return   Return as retrieved from DB.
 *
 * @return array With modules or null if error.
 */
function select_modules_for_agent_group(
    $id_group,
    $id_agents,
    $selection,
    $return=true,
    $index_by_name=false,
    $pure_return=false
) {
    global $config;
    $agents = (empty($id_agents)) ? [] : implode(',', $id_agents);

    $filter_agent_group = '';
    $filter_group = '';
    $filter_agent = '';
    $selection_filter = '';
    $sql_conditions_tags = '';
    $sql_tags_inner = '';

    $groups = array_keys(users_get_groups(false, 'AR', false));

    if ($id_group != 0) {
        $filter_group = ' AND tagente_modulo.id_module_group = '.$id_group;
    }

    if ($agents != null) {
        $filter_agent = ' AND tagente.id_agente IN ('.$agents.')';
    }

    if (!users_can_manage_group_all('AR')) {
        $group_string = implode(',', $groups);
        $filter_agent_group = " AND (
			tagente.id_grupo IN ($group_string)
			OR tasg.id_group IN ($group_string)
		)";
    }

    if (!$selection && $agents != null) {
        $number_agents = count($id_agents);
        $selection_filter = "HAVING COUNT(id_agente_modulo) = $number_agents";
    }

    if (tags_has_user_acl_tags(false)) {
        $sql_conditions_tags = tags_get_acl_tags(
            $config['id_user'],
            $groups,
            'AR',
            'module_condition',
            'AND',
            'tagente_modulo',
            true,
            [],
            false
        );
        $sql_tags_inner = 'INNER JOIN ttag_module
			ON ttag_module.id_agente_modulo = tagente_modulo.id_agente_modulo';
    }

    $sql = "SELECT * FROM
		(
			SELECT DISTINCT(tagente_modulo.id_agente_modulo), tagente_modulo.nombre
			FROM tagente_modulo
			$sql_tags_inner
			INNER JOIN tagente
				ON tagente.id_agente = tagente_modulo.id_agente
			LEFT JOIN tagent_secondary_group tasg
				ON tagente.id_agente = tasg.id_agent
			WHERE tagente.disabled = 0
				AND tagente_modulo.disabled = 0
				$filter_agent_group
				$filter_group
				$filter_agent
				$sql_conditions_tags
		) x
		GROUP BY nombre
		$selection_filter";

    $modules = db_get_all_rows_sql($sql);
    if ($modules === false) {
        $modules = [];
    }

    if ($return) {
        echo json_encode($modules);
        return;
    }

    if ($pure_return === true) {
        return $modules;
    }

    $modules_array = [];
    foreach ($modules as $value) {
        if ($index_by_name) {
            $modules_array[io_safe_output($value['nombre'])] = ui_print_truncate_text(
                io_safe_output($value['nombre']),
                'module_medium',
                false,
                true
            );
        } else {
            $modules_array[$value['id_agente_modulo']] = $value['nombre'];
        }
    }

    return $modules_array;
}


function select_agents_for_module_group(
    $module_names,
    $selection,
    $filter,
    $access='AR'
) {
    global $config;

    $default_filter = ['status' => null];

    $filter = array_merge($default_filter, $filter);

    $module_names_condition = '';
    $filter_agent_group = '';
    $selection_filter = '';
    $sql_conditions_tags = '';
    $sql_tags_inner = '';
    $status_filter = '';
    $module_type_filter = '';

    $groups = array_keys(users_get_groups(false, $access, false));

    // Name
    if (!users_can_manage_group_all($access)) {
        $group_string = implode(',', $groups);
        $filter_agent_group = " AND (
			tagente.id_grupo IN ($group_string)
			OR tasg.id_group IN ($group_string)
		)";
    }

    // Name filter
    if ($module_names) {
        $module_names_sql = implode("','", $module_names);
        $module_names_condition = " AND tagente_modulo.nombre IN ('$module_names_sql') ";
    }

    // Common or all modules filter
    if (!$selection) {
        $number_modules = count($module_names);
        $selection_filter = "HAVING COUNT(id_agente) = $number_modules";
    }

    // Status filter
    if ($filter['status'] != null) {
        $status_filter = ' AND '.modules_get_state_condition(
            $filter['status'],
            'tagente_estado'
        );
    }

    // Tags input and ACL conditions
    if (tags_has_user_acl_tags(false) || $filter['tags'] != null) {
        $sql_conditions_tags = tags_get_acl_tags(
            $config['id_user'],
            $groups,
            $access,
            'module_condition',
            'AND',
            'tagente_modulo',
            true,
            $filter['tags'],
            false
        );
        $sql_tags_inner = 'INNER JOIN ttag_module
			ON ttag_module.id_agente_modulo = tagente_modulo.id_agente_modulo';
    }

    $sql = "SELECT * FROM
		(
			SELECT tagente.id_agente, tagente.alias
			FROM tagente
			LEFT JOIN tagent_secondary_group tasg
				ON tagente.id_agente = tasg.id_agent
			INNER JOIN tagente_modulo
				ON tagente.id_agente = tagente_modulo.id_agente
			$sql_tags_inner
			LEFT JOIN tagente_estado
				ON tagente_estado.id_agente_modulo = tagente_modulo.id_agente_modulo
			WHERE tagente.disabled = 0
				AND tagente_modulo.disabled = 0
				$module_names_condition
				$filter_agent_group
				$sql_conditions_tags
				$status_filter
				$module_type_filter
			GROUP BY tagente_modulo.id_agente_modulo
		) x
		GROUP BY id_agente
		$selection_filter";
    $modules = db_get_all_rows_sql($sql);
    if ($modules === false) {
        return [];
    }

    return index_array(db_get_all_rows_sql($sql), 'id_agente', 'alias');
}


/**
 * Returns a random name identifier for an agent.
 *
 * @param string Descriptive name of the agent.
 * @param string Address of the agent.
 *
 * @return string Random identifier name.
 */
function agents_generate_name($alias, $address='')
{
    return hash('sha256', $alias.'|'.$address.'|'.time().'|'.sprintf('%04d', rand(0, 10000)));
}


/**
 * Returns all the groups related to an agent. It includes all secondary groups.
 *
 * @param integer                                 $id_agent
 * @param integer                                 $id_group. By default it will search for it in dtabase
 * @param bool True to use the metaconsole tables
 *
 * @return array with the main and secondary groups
 */
function agents_get_all_groups_agent($id_agent, $group=false, $force_meta=false)
{
    // Cache the agent id groups
    static $cache = [];
    if (isset($cache[$id_agent])) {
        return $cache[$id_agent];
    }

    // Get the group if is not defined
    if ($group === false) {
        $group = agents_get_agent_group($id_agent, $force_meta);
    }

    // If cannot retrieve the group, it means that agent does not exist
    if (!$group) {
        return [];
    }

    enterprise_include_once('include/functions_agents.php');
    $secondary_groups = enterprise_hook('agents_get_secondary_groups', [$id_agent, $force_meta]);

    // Return only an array with the group in open version
    if ($secondary_groups == ENTERPRISE_NOT_HOOK) {
        return [$group];
    }

    // Add a list of groups
    $secondary_groups['plain'][] = $group;
    $cache[$id_agent] = $secondary_groups['plain'];
    return $secondary_groups['plain'];
}


/**
 * @brief Get the total agents with a filter and an access bit
 *
 * @param Array filter agentes array. It is the same that agents_get_agents function
 * @param string ACL bit
 *
 * @return integer Total agents retrieved with the filter
 */
function agents_count_agents_filter($filter=[], $access='AR')
{
    $total_agents = agents_get_agents(
        $filter,
        ['COUNT(DISTINCT id_agente) as total'],
        $access
    );
    return ($total_agents !== false) ? $total_agents[0]['total'] : 0;
}


/**
 * @brief Check if an agent is accessible by the user
 *
 * @param int Id agent
 * @param string ACL access bit
 * @param boolean               $force_meta
 *
 * @return True if user has access, false if user has not permissions and
 *         null if id agent does not exist
 */
function agents_check_access_agent($id_agent, $access='AR', $force_meta=false)
{
    global $config;

    if (users_access_to_agent($id_agent, $access, false, $force_meta)) {
        return true;
    }

    // If agent exist return false
    if (agents_check_agent_exists($id_agent, true, $force_meta)) {
        return false;
    }

    // Return null otherwise
    return null;
}


function agents_get_status_clause($state, $show_not_init=true)
{
    switch ($state) {
        case AGENT_STATUS_CRITICAL:
        return '(ta.critical_count > 0)';

        case AGENT_STATUS_WARNING:
        return '(ta.warning_count > 0 AND ta.critical_count = 0)';

        case AGENT_STATUS_UNKNOWN:
        return '(
				ta.critical_count = 0 AND ta.warning_count = 0 AND ta.unknown_count > 0
			)';

        case AGENT_STATUS_NOT_INIT:
        return $show_not_init ? '(ta.total_count = ta.notinit_count OR ta.total_count = 0)' : '1=0';

        case AGENT_STATUS_NORMAL:
        return '(
				ta.critical_count = 0 AND ta.warning_count = 0
				AND ta.unknown_count = 0 AND ta.normal_count > 0
			)';

        case AGENT_STATUS_ALL:
        default:
        return $show_not_init ? '1=1' : '(ta.total_count <> ta.notinit_count)';
    }

    // If the state is not an expected state, return no condition
    return '1=1';
}


function agents_get_image_status($status)
{
    switch ($status) {
        case AGENT_STATUS_NORMAL:
            $image_status = html_print_image(
                'images/status_sets/default/agent_ok.png',
                true,
                [
                    'title' => __('Agents ok'),
                ]
            );
        break;

        case AGENT_STATUS_CRITICAL:
            $image_status = html_print_image(
                'images/status_sets/default/agent_critical.png',
                true,
                [
                    'title' => __('Agents critical'),
                ]
            );
        break;

        case AGENT_STATUS_WARNING:
            $image_status = html_print_image(
                'images/status_sets/default/agent_warning.png',
                true,
                [
                    'title' => __('Agents warning'),
                ]
            );
        break;

        case AGENT_STATUS_UNKNOWN:
            $image_status = html_print_image(
                'images/status_sets/default/agent_down.png',
                true,
                [
                    'title' => __('Agents unknown'),
                ]
            );
        break;

        case AGENT_STATUS_ALERT_FIRED:
            $image_status = 'alert';
        break;

        case AGENT_STATUS_NOT_INIT:
            $image_status = html_print_image(
                'images/status_sets/default/agent_no_data.png',
                true,
                [
                    'title' => __('Agents not init'),
                ]
            );
        break;

        default:
            $image_status = html_print_image(
                'images/status_sets/default/agent_ok.png',
                true,
                [
                    'title' => __('Agents ok'),
                ]
            );
        break;
    }

    return $image_status;
}


/**
 * Animation GIF to show agent's status.
 *
 * @return string HTML code with heartbeat image.
 */
function agents_get_status_animation($up=true)
{
    global $config;

    $red = 'images/heartbeat_green.gif';
    $green = 'images/heartbeat_green.gif';

    if ($config['style'] === 'pandora_black') {
        $red = 'images/heartbeat_green_black.gif';
        $green = 'images/heartbeat_green_black.gif';
    }

    // Gif with black background or white background
    switch ($up) {
        case true:
        default:
        return html_print_image(
            $green,
            true,
            [
                'width'  => '170',
                'height' => '40',
            ]
        );

        case false:
        return html_print_image(
            $red,
            true,
            [
                'width'  => '170',
                'height' => '40',
            ]
        );
    }
}


function agents_get_agent_id_by_alias_regex($alias_regex, $flag='i', $limit=0)
{
    $agents_id = [];
    if (is_metaconsole()) {
        $all_agents = agents_meta_get_agents('AR', '|');
    } else {
        $all_agents = agents_get_group_agents(0, true, 'lower', false, false, true, '|');
    }

    $agent_match = '/'.$alias_regex.'/'.$flag;

    foreach ($all_agents as $agent_id => $agent_alias) {
        $result_agent_match = preg_match($agent_match, $agent_alias);
        if ($result_agent_match) {
            $agents_id[] = $agent_id;
            $i++;
            if ($i === $limit) {
                break;
            }
        }
    }

    return $agents_id;
}


/**
 * Return if an agent is SAP or or an a agent SAP list.
 * If function receive false, you will return all SAP agents,
 * but if you receive an id agent, check if it is a sap agent
 * and return true or false.
 *
 * @param  integer $id_agent
 * @return boolean
 */
function agents_get_sap_agents($id_agent)
{
    global $config;

    // Available modules.
    // If you add more modules, please update SAP.pm.
    $sap_modules = [
        0   => 'SAP connection',
        160 => __('SAP Login OK'),
        109 => __('SAP Dumps'),
        111 => __('SAP lock entry list'),
        113 => __('SAP canceled Jobs'),
        121 => __('SAP Batch inputs erroneous'),
        104 => __('SAP IDOC erroneous'),
        105 => __('SAP IDOC OK'),
        150 => __('SAP WP without active restart'),
        151 => __('SAP WP stopped'),
        102 => __('Average time of SAPGUI response'),
        180 => __('Dialog response time'),
        103 => __('Dialog Logged users'),
        192 => __('TRFC in error'),
        195 => __('QRFC in error SMQ2'),
        116 => __('Number of Update WPs in error'),
    ];

    $array_agents = [];
    foreach ($sap_modules as $module => $key) {
        $sql = sprintf(
            'SELECT ta.id_agente,ta.alias, ta.id_grupo
            FROM tagente ta
            INNER JOIN tagente_modulo tam 
            ON tam.id_agente = ta.id_agente 
            WHERE tam.nombre  
            LIKE "%s" 
            GROUP BY ta.id_agente',
            io_safe_input($key)
        );

        // ACL groups.
        $agent_groups = array_keys(users_get_groups($config['id_user']));
        if (!empty($agent_groups)) {
            $sql .= sprintf(
                ' HAVING ta.id_grupo IN (%s)',
                implode(',', $agent_groups)
            );
        }

        $new_ones = db_get_all_rows_sql($sql);

        if ($new_ones === false) {
            continue;
        }

        $array_agents = array_merge(
            $array_agents,
            $new_ones
        );
    }

    $indexed_agents = index_array($array_agents, 'id_agente', false);

    if ($id_agent === false) {
        return $indexed_agents;
    }

    foreach ($indexed_agents as $agent => $key) {
        if ($agent === $id_agent) {
            return true;
        }
    }

    return false;
}


/**
 * Return time at which last status change of a module occured.
 *
 * @param  integer $id_agent.
 * @return string timestamp.
 */
function agents_get_last_status_change($id_agent)
{
    $sql = sprintf(
        'SELECT *
        FROM tagente_estado
        WHERE id_agente = %d
        ORDER BY last_status_change DESC',
        $id_agent
    );

    $row = db_get_row_sql($sql);

    return $row['last_status_change'];
}


/**
<<<<<<< HEAD
 * Checks if group allow more agents due itself limitation.
 *
 * @param  integer $id_group Id of the group
 * @return boolean True if allow more agents.
 */
function group_allow_more_agents(int $id_group):bool
{
    $groupMaxAgents   = (int) db_get_value('max_agents', 'tgrupo', sprintf('id_grupo = %d', $id_group));
    $groupCountAgents = (int) db_get_num_rows(sprintf('SELECT nombre FROM tagente WHERE id_grupo = "%s"', $id_group));

    // If `max_agents` is not defined or the count of agents in the group is below of max agents allowed.
    $output = ($groupMaxAgents === 0 || $groupCountAgents < $groupMaxAgents);

    return $output;
=======
 * Return the list of agents for a planned downtime
 *
 * @param integer $id_downtime   Id of planned downtime.
 * @param string  $filter_cond   String-based filters.
 * @param string  $id_groups_str String-based list of id group, separated with commas.
 *
 * @return array
 */
function get_planned_downtime_agents_list($id_downtime, $filter_cond, $id_groups_str)
{
    $agents = [];

    $sql = sprintf(
        'SELECT tagente.id_agente, tagente.alias
                    FROM tagente
                    WHERE tagente.id_agente NOT IN (
                            SELECT tagente.id_agente
                            FROM tagente, tplanned_downtime_agents
                            WHERE tplanned_downtime_agents.id_agent = tagente.id_agente
                                AND tplanned_downtime_agents.id_downtime = %d
                        ) AND disabled = 0 %s
                        AND tagente.id_grupo IN (%s)
                    ORDER BY tagente.nombre',
        $id_downtime,
        $filter_cond,
        $id_groups_str
    );

    $agents = db_get_all_rows_sql($sql);

    if (empty($agents)) {
        $agents = [];
    }

    $agent_ids = extract_column($agents, 'id_agente');
    $agent_names = extract_column($agents, 'alias');

    $agents = array_combine($agent_ids, $agent_names);

    if ($agents === false) {
        $agents = [];
    }

    return $agents;
>>>>>>> 4adb9827
}<|MERGE_RESOLUTION|>--- conflicted
+++ resolved
@@ -3887,10 +3887,10 @@
 
 
 /**
-<<<<<<< HEAD
  * Checks if group allow more agents due itself limitation.
  *
- * @param  integer $id_group Id of the group
+ * @param integer $id_group Id of the group.
+ *
  * @return boolean True if allow more agents.
  */
 function group_allow_more_agents(int $id_group):bool
@@ -3902,7 +3902,10 @@
     $output = ($groupMaxAgents === 0 || $groupCountAgents < $groupMaxAgents);
 
     return $output;
-=======
+}
+
+
+/**
  * Return the list of agents for a planned downtime
  *
  * @param integer $id_downtime   Id of planned downtime.
@@ -3911,7 +3914,7 @@
  *
  * @return array
  */
-function get_planned_downtime_agents_list($id_downtime, $filter_cond, $id_groups_str)
+function get_planned_downtime_agents_list($id_downtime, $filter_cond, $id_groups_str):array
 {
     $agents = [];
 
@@ -3947,5 +3950,4 @@
     }
 
     return $agents;
->>>>>>> 4adb9827
 }