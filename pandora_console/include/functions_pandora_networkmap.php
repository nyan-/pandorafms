<?php
// ______                 __                     _______ _______ _______
// |   __ \.---.-.-----.--|  |.-----.----.---.-. |    ___|   |   |     __|
// |    __/|  _  |     |  _  ||  _  |   _|  _  | |    ___|       |__     |
// |___|   |___._|__|__|_____||_____|__| |___._| |___|   |__|_|__|_______|
//
// ============================================================================
// Copyright (c) 2007-2010 Artica Soluciones Tecnologicas, http://www.artica.es
// This code is NOT free software. This code is NOT licenced under GPL2 licence
// You cannnot redistribute it without written permission of copyright holder.
// ============================================================================
enterprise_include_once('include/functions_pandora_networkmap.php');


function networkmap_delete_networkmap($id=0)
{
    if (enterprise_installed()) {
        // Relations
        $result = delete_relations($id);

        // Nodes
        $result = delete_nodes($id);
    }

    // Map
    $result = db_process_sql_delete('tmap', ['id' => $id]);

    return $result;
}


function networkmap_delete_nodes($id_map)
{
    return db_process_sql_delete('titem', ['id_map' => $id_map]);
}


function networkmap_process_networkmap($id=0)
{
    global $config;

    include_once 'include/functions_os.php';

    $numNodes = (int) db_get_num_rows(
        '
		SELECT *
		FROM titem
		WHERE id_map = '.$id.' and deleted = 0'
    );

    $networkmap = db_get_row_filter(
        'tmap',
        ['id' => $id]
    );
    $map_filter = json_decode($networkmap['filter'], true);

    $pure = (int) get_parameter('pure', 0);

    switch ($networkmap['generation_method']) {
        case 0:
            $filter = 'circo';
            $layout = 'circular';
        break;

        case 1:
            $filter = 'dot';
            $layout = 'flat';
        break;

        case 2:
            $filter = 'twopi';
            $layout = 'radial';
        break;

        case 3:
            $filter = 'neato';
            $layout = 'spring1';
        break;

        case 4:
            $filter = 'fdp';
            $layout = 'spring2';
        break;
    }

    $simple = 0;
    $font_size = 12;
    $nooverlap = false;
    $zoom = 1;
    $ranksep = 0.5;
    $center = 0;
    $regen = 1;
    $show_snmp_modules = false;
    $dont_show_subgroups = false;

    $id_group = $networkmap['id_group'];
    $ip_mask = '';
    switch ($networkmap['source']) {
        case 1:
            $recon_task = db_get_row_filter(
                'trecon_task',
                ['id_rt' => $networkmap['source_data']]
            );

            $ip_mask = $recon_task['subnet'];
        break;

        case 2:
            $ip_mask = $networkmap['source_data'];
        break;
    }

    $nodes_and_relations = [];

    if (enterprise_installed() && ($numNodes > 0)) {
        $nodes_and_relations = get_structure_nodes($id);
    } else {
        if ($map_filter['empty_map']) {
            // Open Graph
            $graph = networkmap_open_graph(
                $layout,
                $nooverlap,
                $pure,
                $zoom,
                $ranksep,
                $font_size,
                null
            );
            $graph .= networkmap_create_pandora_node(get_product_name(), $font_size, $simple);
            $graph .= networkmap_close_graph();

            switch (PHP_OS) {
                case 'WIN32':
                case 'WINNT':
                case 'Windows':
                    $filename_dot = sys_get_temp_dir()."\\networkmap_".$filter;
                break;

                default:
                    $filename_dot = sys_get_temp_dir().'/networkmap_'.$filter;
                break;
            }

            if ($simple) {
                $filename_dot .= '_simple';
            }

            if ($nooverlap) {
                $filename_dot .= '_nooverlap';
            }

            $filename_dot .= '_'.$id.'.dot';

            file_put_contents($filename_dot, $graph);

            switch (PHP_OS) {
                case 'WIN32':
                case 'WINNT':
                case 'Windows':
                    $filename_plain = sys_get_temp_dir().'\\plain.txt';

                    $cmd = io_safe_output(
                        $config['graphviz_bin_dir']."\\$filter.exe -Tplain -o ".$filename_plain.' '.$filename_dot
                    );
                break;

                default:
                    $filename_plain = sys_get_temp_dir().'/plain.txt';

                    $cmd = "$filter -Tplain -o ".$filename_plain.' '.$filename_dot;
                break;
            }

            system($cmd);

            unlink($filename_dot);

            $nodes = networkmap_loadfile(
                $id,
                $filename_plain,
                $relation_nodes,
                $graph
            );

            unlink($filename_plain);

            // Set the position of modules
            foreach ($nodes as $key => $node) {
                if ($node['type'] == 'module') {
                    // Search the agent of this module for to get the
                    // position
                    foreach ($nodes as $key2 => $node2) {
                        if ($node2['id_agent'] != 0 && $node2['type'] == 'agent') {
                            if ($node2['id_agent'] == $node['id_agent']) {
                                $nodes[$key]['coords'][0] = ($nodes[$key2]['coords'][0] + $node['height'] / 2);
                                $nodes[$key]['coords'][1] = ($nodes[$key2]['coords'][1] + $node['width'] / 2);
                            }
                        }
                    }
                }
            }

            $nodes_and_relations['nodes'] = [];
            $index = 0;
            foreach ($nodes as $key => $node) {
                $nodes_and_relations['nodes'][$index]['id'] = $node['id'];
                $nodes_and_relations['nodes'][$index]['id_map'] = $id;

                $nodes_and_relations['nodes'][$index]['x'] = (int) $node['coords'][0];
                $nodes_and_relations['nodes'][$index]['y'] = (int) $node['coords'][1];

                if (($node['type'] == 'agent') || ($node['type'] == '')) {
                    $nodes_and_relations['nodes'][$index]['source_data'] = $node['id_agent'];
                    $nodes_and_relations['nodes'][$index]['type'] = 0;
                } else {
                    $nodes_and_relations['nodes'][$index]['source_data'] = $node['id_module'];
                    $nodes_and_relations['nodes'][$index]['id_agent'] = $node['id_agent'];
                    $nodes_and_relations['nodes'][$index]['type'] = 1;
                }

                $style = [];
                $style['shape'] = 'circle';
                $style['image'] = $node['image'];
                $style['width'] = $node['width'];
                $style['height'] = $node['height'];
                $style['label'] = $node['text'];
                $style['id_networkmap'] = $node['networkmap'];
                $nodes_and_relations['nodes'][$index]['style'] = json_encode($style);

                $index++;
            }

            $nodes_and_relations['relations'] = [];

            if (enterprise_installed()) {
                enterprise_include_once('include/functions_pandora_networkmap.php');
                save_generate_nodes($id, $nodes_and_relations);
            }
        } else {
            // Generate dot file
            $graph = networkmap_generate_dot(
                get_product_name(),
                $id_group,
                $simple,
                $font_size,
                $layout,
                $nooverlap,
                $zoom,
                $ranksep,
                $center,
                $regen,
                $pure,
                $id,
                $show_snmp_modules,
                false,
                // cut_names
                true,
                // relative
                '',
                $ip_mask,
                $dont_show_subgroups,
                false,
                null,
                $old_mode,
                $map_filter
            );

            switch (PHP_OS) {
                case 'WIN32':
                case 'WINNT':
                case 'Windows':
                    $filename_dot = sys_get_temp_dir()."\\networkmap_".$filter;
                break;

                default:
                    $filename_dot = sys_get_temp_dir().'/networkmap_'.$filter;
                break;
            }

            if ($simple) {
                $filename_dot .= '_simple';
            }

            if ($nooverlap) {
                $filename_dot .= '_nooverlap';
            }

            $filename_dot .= '_'.$id.'.dot';

            file_put_contents($filename_dot, $graph);

            switch (PHP_OS) {
                case 'WIN32':
                case 'WINNT':
                case 'Windows':
                    $filename_plain = sys_get_temp_dir().'\\plain.txt';

                    $cmd = io_safe_output(
                        $config['graphviz_bin_dir']."\\$filter.exe -Tplain -o ".$filename_plain.' '.$filename_dot
                    );
                break;

                default:
                    $filename_plain = sys_get_temp_dir().'/plain.txt';

                    $cmd = "$filter -Tplain -o ".$filename_plain.' '.$filename_dot;
                break;
            }

            system($cmd);

            unlink($filename_dot);

            $nodes = networkmap_loadfile(
                $id,
                $filename_plain,
                $relation_nodes,
                $graph
            );

            unlink($filename_plain);

            // Set the position of modules
            foreach ($nodes as $key => $node) {
                if ($node['type'] == 'module') {
                    // Search the agent of this module for to get the
                    // position
                    foreach ($nodes as $key2 => $node2) {
                        if ($node2['id_agent'] != 0 && $node2['type'] == 'agent') {
                            if ($node2['id_agent'] == $node['id_agent']) {
                                $nodes[$key]['coords'][0] = ($nodes[$key2]['coords'][0] + $node['height'] / 2);
                                $nodes[$key]['coords'][1] = ($nodes[$key2]['coords'][1] + $node['width'] / 2);
                            }
                        }
                    }
                }
            }

            $nodes_and_relations['nodes'] = [];
            $index = 0;
            $node_center = [];
            foreach ($nodes as $key => $node) {
                $nodes_and_relations['nodes'][$index]['id'] = $node['id'];
                $nodes_and_relations['nodes'][$index]['id_map'] = $id;

                $children_count = 0;
                foreach ($relation_nodes as $relation) {
                    if (($relation['parent_type'] == 'agent') || ($relation['parent_type'] == '')) {
                        if ($nodes[$relation['id_parent']]['id_agent'] == $node['id_agent']) {
                            $children_count++;
                        }
                    } else if ($relation['parent_type'] == 'module') {
                        if ($nodes[$relation['id_parent']]['id_module'] == $node['id_module']) {
                            $children_count++;
                        }
                    }
                }

                if (empty($node_center) || $node_center['counter'] < $children_count) {
                    $node_center['x'] = (int) $node['coords'][0];
                    $node_center['y'] = (int) $node['coords'][1];
                    $node_center['counter'] = $children_count;
                }

                $nodes_and_relations['nodes'][$index]['x'] = (int) $node['coords'][0];
                $nodes_and_relations['nodes'][$index]['y'] = (int) $node['coords'][1];

                if (($node['type'] == 'agent') || ($node['type'] == '')) {
                    $nodes_and_relations['nodes'][$index]['source_data'] = $node['id_agent'];
                    $nodes_and_relations['nodes'][$index]['type'] = 0;
                } else {
                    $nodes_and_relations['nodes'][$index]['source_data'] = $node['id_module'];
                    $nodes_and_relations['nodes'][$index]['id_agent'] = $node['id_agent'];
                    $nodes_and_relations['nodes'][$index]['type'] = 1;
                }

                $style = [];
                $style['shape'] = 'circle';
                $style['image'] = $node['image'];
                $style['width'] = $node['width'];
                $style['height'] = $node['height'];
                $style['label'] = $node['text'];
                $nodes_and_relations['nodes'][$index]['style'] = json_encode($style);

                $index++;
            }

            $nodes_and_relations['relations'] = [];
            $index = 0;
            foreach ($relation_nodes as $relation) {
                $nodes_and_relations['relations'][$index]['id_map'] = $id;

                if (($relation['parent_type'] == 'agent') || ($relation['parent_type'] == '')) {
                    $nodes_and_relations['relations'][$index]['id_parent'] = $relation['id_parent'];
                    $nodes_and_relations['relations'][$index]['id_parent_source_data'] = $nodes[$relation['id_parent']]['id_agent'];
                    $nodes_and_relations['relations'][$index]['parent_type'] = 0;
                } else if ($relation['parent_type'] == 'module') {
                    $nodes_and_relations['relations'][$index]['id_parent'] = $relation['id_parent'];
                    $nodes_and_relations['relations'][$index]['id_parent_source_data'] = $nodes[$relation['id_parent']]['id_module'];
                    $nodes_and_relations['relations'][$index]['parent_type'] = 1;
                } else {
                    $nodes_and_relations['relations'][$index]['id_parent'] = $relation['id_parent'];
                    $nodes_and_relations['relations'][$index]['id_child_source_data'] = -2;
                    $nodes_and_relations['relations'][$index]['parent_type'] = 3;
                }

                if (($relation['child_type'] == 'agent') || ($relation['child_type'] == '')) {
                    $nodes_and_relations['relations'][$index]['id_child'] = $relation['id_child'];
                    $nodes_and_relations['relations'][$index]['id_child_source_data'] = $nodes[$relation['id_child']]['id_agent'];
                    $nodes_and_relations['relations'][$index]['child_type'] = 0;
                } else if ($relation['child_type'] == 'module') {
                    $nodes_and_relations['relations'][$index]['id_child'] = $relation['id_child'];
                    $nodes_and_relations['relations'][$index]['id_child_source_data'] = $nodes[$relation['id_child']]['id_module'];
                    $nodes_and_relations['relations'][$index]['child_type'] = 1;
                } else {
                    $nodes_and_relations['relations'][$index]['id_child'] = $relation['id_child'];
                    $nodes_and_relations['relations'][$index]['id_child_source_data'] = -2;
                    $nodes_and_relations['relations'][$index]['child_type'] = 3;
                }

                $index++;
            }

            if (enterprise_installed()) {
                enterprise_include_once('include/functions_pandora_networkmap.php');
                save_generate_nodes($id, $nodes_and_relations);
            }

            $pandorafms_node = $nodes_and_relations['nodes'][0];
            $center = [
                'x' => $node_center['x'],
                'y' => $node_center['y'],
            ];

            $networkmap['center_x'] = $center['x'];
            $networkmap['center_y'] = $center['y'];
            db_process_sql_update(
                'tmap',
                [
                    'center_x' => $networkmap['center_x'],
                    'center_y' => $networkmap['center_y'],
                ],
                ['id' => $id]
            );
        }
    }

    return $nodes_and_relations;
}


function get_networkmaps($id)
{
    $groups = array_keys(users_get_groups(null, 'IW'));

    $filter = [];
    $filter['id_group'] = $groups;
    $filter['id'] = '<>'.$id;
    $networkmaps = db_get_all_rows_filter('tmap', $filter);
    if ($networkmaps === false) {
        $networkmaps = [];
    }

    $return = [];
    $return[0] = __('None');
    foreach ($networkmaps as $networkmap) {
        $return[$networkmap['id']] = $networkmap['name'];
    }

    return $return;
}


function networkmap_db_node_to_js_node($node, &$count, &$count_item_holding_area)
{
    global $config;

    $networkmap = db_get_row('tmap', 'id', $node['id_map']);

    $networkmap['filter'] = json_decode($networkmap['filter'], true);

    // Hardcoded
    $networkmap['filter']['holding_area'] = [
        500,
        500,
    ];

    // 40 = DEFAULT NODE RADIUS
    // 30 = for to align
    $holding_area_max_y = ($networkmap['height'] + 30 + 40 * 2 - $networkmap['filter']['holding_area'][1] + 10 * 40);

    $item = [];
    $item['id'] = $count;

    if (enterprise_installed()) {
        enterprise_include_once('include/functions_pandora_networkmap.php');
        $item['id_db'] = $node['id_in_db'];
    } else {
        $item['id_db'] = (int) $node['id'];
    }

    if ((int) $node['type'] == 0) {
        $item['type'] = 0;
        $item['id_agent'] = (int) $node['source_data'];
        $item['id_module'] = '';
    } else if ((int) $node['type'] == 1) {
        $item['type'] = 1;
        $item['id_agent'] = (int) $node['style']['id_agent'];
        $item['id_module'] = (int) $node['source_data'];
    } else {
        $item['type'] = 3;
    }

    $item['fixed'] = true;
    $item['x'] = (int) $node['x'];
    $item['y'] = (int) $node['y'];
    $item['px'] = (int) $node['x'];
    $item['py'] = (int) $node['y'];
    $item['z'] = (int) $node['z'];
    $item['state'] = $node['state'];
    $item['deleted'] = $node['deleted'];
    if ($item['state'] == 'holding_area') {
        // 40 = DEFAULT NODE RADIUS
        // 30 = for to align
        $holding_area_x = ($networkmap['width'] + 30 + 40 * 2 - $networkmap['filter']['holding_area'][0] + ($count_item_holding_area % 11) * 40);
        $holding_area_y = ($networkmap['height'] + 30 + 40 * 2 - $networkmap['filter']['holding_area'][1] + (int) (($count_item_holding_area / 11)) * 40);

        if ($holding_area_max_y <= $holding_area_y) {
            $holding_area_y = $holding_area_max_y;
        }

        $item['x'] = $holding_area_x;
        $item['y'] = $holding_area_y;

        // Increment for the next node in holding area
        $count_item_holding_area++;
    }

    $item['image_url'] = '';
    $item['image_width'] = 0;
    $item['image_height'] = 0;
    if (!empty($node['style']['image'])) {
        $item['image_url'] = html_print_image(
            $node['style']['image'],
            true,
            false,
            true
        );
        $image_size = getimagesize(
            $config['homedir'].'/'.$node['style']['image']
        );
        $item['image_width'] = (int) $image_size[0];
        $item['image_height'] = (int) $image_size[1];
    }

    $item['raw_text'] = $node['style']['label'];
    $item['text'] = io_safe_output($node['style']['label']);
    $item['shape'] = $node['style']['shape'];
    switch ($node['type']) {
        case 0:
            $color = get_status_color_networkmap($node['source_data']);
        break;

        default:
            // Old code
            if ($node['source_data'] == -1) {
                $color = '#364D1F';
            } else if ($node['source_data'] == -2) {
                $color = '#364D1F';
            } else {
                $color = get_status_color_networkmap($node['source_data']);
            }
        break;
    }

    $item['color'] = $color;
    $item['map_id'] = 0;
    if (isset($node['id_map'])) {
        $item['map_id'] = $node['id_map'];
    }

    if (!isset($node['style']['id_networkmap']) || $node['style']['id_networkmap'] == '' || $node['style']['id_networkmap'] == 0) {
        $item['networkmap_id'] = 0;
    } else {
        $item['networkmap_id'] = $node['style']['id_networkmap'];
    }

    $count++;

    return $item;
}


function get_status_color_networkmap($id, $color=true)
{
    $status = agents_get_status($id);

    if (!$color) {
        return $status;
    }

    // Set node status
    switch ($status) {
        case 0:
            $status_color = COL_NORMAL;
            // Normal monitor
        break;

        case 1:
            $status_color = COL_CRITICAL;
            // Critical monitor
        break;

        case 2:
            $status_color = COL_WARNING;
            // Warning monitor
        break;

        case 4:
            $status_color = COL_ALERTFIRED;
            // Alert fired
        break;

        default:
            $status_color = COL_UNKNOWN;
            // Unknown monitor
        break;
    }

    return $status_color;
}


function networkmap_clean_relations_for_js(&$relations)
{
    do {
        $cleaned = true;

        foreach ($relations as $key => $relation) {
            if ($relation['id_parent_source_data'] == $relation['id_child_source_data']) {
                if (($relation['child_type'] != 3) && $relation['parent_type'] != 3) {
                    $cleaned = false;

                    if ($relation['parent_type'] == 1) {
                        $to_find = $relation['id_parent_source_data'];
                        $to_replace = $relation['id_child_source_data'];
                    } else if ($relation['child_type'] == 1) {
                        $to_find = $relation['id_child_source_data'];
                        $to_replace = $relation['id_parent_source_data'];
                    }

                    // Replace and erase the links
                    foreach ($relations as $key2 => $relation2) {
                        if ($relation2['id_parent_source_data'] == $to_find) {
                            $relations[$key2]['id_parent_source_data'] = $to_replace;
                        } else if ($relation2['id_child_source_data'] == $to_find) {
                            $relations[$key2]['id_child_source_data'] = $to_replace;
                        }
                    }

                    unset($relations[$key]);

                    break;
                }
            }
        }
    } while (!$cleaned);
}


function networkmap_links_to_js_links($relations, $nodes_graph)
{
    $return = [];

    if (enterprise_installed()) {
        enterprise_include_once('include/functions_pandora_networkmap.php');
    }

    $count = 0;
    foreach ($relations as $key => $relation) {
        if (($relation['parent_type'] == 1) && ($relation['child_type'] == 1)) {
            $id_target_agent = agents_get_agent_id_by_module_id($relation['id_parent_source_data']);
            $id_source_agent = agents_get_agent_id_by_module_id($relation['id_child_source_data']);
            $id_target_module = $relation['id_parent_source_data'];
            $id_source_module = $relation['id_child_source_data'];
        } else if (($relation['parent_type'] == 1) && ($relation['child_type'] == 0)) {
            $id_target_agent = agents_get_agent_id_by_module_id($relation['id_parent_source_data']);
            $id_target_module = $relation['id_parent_source_data'];
            $id_source_agent = $relation['id_child_source_data'];
        } else if (($relation['parent_type'] == 0) && ($relation['child_type'] == 1)) {
            $id_target_agent = $relation['id_parent_source_data'];
            $id_source_module = $relation['id_child_source_data'];
            $id_source_agent = agents_get_agent_id_by_module_id($relation['id_child_source_data']);
        } else {
            $id_target_agent = $relation['id_parent_source_data'];
            $id_source_agent = $relation['id_child_source_data'];
        }

        $item = [];
        $item['id'] = $count;
        $count++;
        if (enterprise_installed()) {
            $item['id_db'] = get_relation_id($relation);
        } else {
            $item['id_db'] = $key;
        }

        $item['arrow_start'] = '';
        $item['arrow_end'] = '';
        $item['status_start'] = '';
        $item['status_end'] = '';
        $item['id_module_start'] = 0;
        $item['id_agent_start'] = (int) $id_source_agent;
        $item['id_module_end'] = 0;
        $item['id_agent_end'] = (int) $id_target_agent;
        $item['link_color'] = '#999';
        $item['target'] = -1;
        $item['source'] = -1;
        $item['deleted'] = $relation['deleted'];

        if (enterprise_installed()) {
            $target_and_source = [];
            $target_and_source = get_id_target_and_source_in_db($relation);
            $item['target_id_db'] = (int) $target_and_source['target'];
            $item['source_id_db'] = (int) $target_and_source['source'];
        } else {
            if (($relation['parent_type'] == 1) && ($relation['child_type'] == 1)) {
                $item['target_id_db'] = $id_target_agent;
                $item['source_id_db'] = $id_source_agent;
            } else if (($relation['parent_type'] == 0) && ($relation['child_type'] == 0)) {
                $item['target_id_db'] = (int) $relation['id_parent_source_data'];
                $item['source_id_db'] = $id_source_agent;
            } else {
                $item['target_id_db'] = (int) $relation['id_parent_source_data'];
                $item['source_id_db'] = (int) $relation['id_child_source_data'];
            }
        }

        $item['text_end'] = '';
        $item['text_start'] = '';

        if ($relation['parent_type'] == 1) {
            $item['arrow_end'] = 'module';
            $item['status_end'] = modules_get_agentmodule_status((int) $id_target_module, false, false, null);
            $item['id_module_end'] = (int) $id_target_module;
            $text_end = modules_get_agentmodule_name((int) $id_target_module);
            if (preg_match('/(.+)_ifOperStatus$/', (string) $text_end, $matches)) {
                if ($matches[1]) {
                    // It's ok to safe_output as it inlo goint to be user into the map line
                    $item['text_end'] = io_safe_output($matches[1]);
                }
            }
        }

        if ($relation['child_type'] == 1) {
            $item['arrow_start'] = 'module';
            $item['status_start'] = modules_get_agentmodule_status((int) $id_source_module, false, false, null);
            $item['id_module_start'] = (int) $id_source_module;
            $text_start = modules_get_agentmodule_name((int) $id_source_module);
            if (preg_match('/(.+)_ifOperStatus$/', (string) $text_start, $matches)) {
                if ($matches[1]) {
                    // It's ok to safe_output as it inlo goint to be user into the map line
                    $item['text_start'] = io_safe_output($matches[1]);
                }
            }
        }

        $agent = 0;
        $agent2 = 0;

        if (($relation['parent_type'] == 1) && ($relation['child_type'] == 1)) {
            $mod1_status = db_get_value_filter('estado', 'tagente_estado', ['id_agente_modulo' => $relation['id_parent_source_data']]);
            $mod2_status = db_get_value_filter('estado', 'tagente_estado', ['id_agente_modulo' => $relation['id_child_source_data']]);

            if (($mod1_status == AGENT_MODULE_STATUS_CRITICAL_BAD) || ($mod2_status == AGENT_MODULE_STATUS_CRITICAL_BAD)) {
                $item['link_color'] = '#FC4444';
            } else if (($mod1_status == AGENT_MODULE_STATUS_WARNING) || ($mod2_status == AGENT_MODULE_STATUS_WARNING)) {
                $item['link_color'] = '#FAD403';
            }

            $agent = agents_get_agent_id_by_module_id($relation['id_parent_source_data']);
            $agent2 = agents_get_agent_id_by_module_id($relation['id_child_source_data']);
            foreach ($nodes_graph as $key2 => $node) {
                if (isset($node['id_agent'])) {
                    if ($node['id_agent'] == $agent) {
                        $agent = $node['id_db'];
                    } else if ($node['id_agent'] == $agent2) {
                        $agent2 = $node['id_db'];
                    }
                }
            }
        } else if ($relation['child_type'] == 1) {
            $mod1_status = db_get_value_filter('estado', 'tagente_estado', ['id_agente_modulo' => $relation['id_child_source_data']]);

            if ($mod1_status == AGENT_MODULE_STATUS_CRITICAL_BAD) {
                $item['link_color'] = '#FC4444';
            } else if ($mod1_status == AGENT_MODULE_STATUS_WARNING) {
                $item['link_color'] = '#FAD403';
            }

            $agent2 = agents_get_agent_id_by_module_id($relation['id_child_source_data']);
            foreach ($nodes_graph as $key2 => $node) {
                if (isset($node['id_agent'])) {
                    if ($node['id_agent'] == $relation['id_parent_source_data']) {
                        $agent = $node['id_db'];
                    } else if ($node['id_agent'] == $agent2) {
                        $agent2 = $node['id_db'];
                    }
                }
            }
        } else if ($relation['parent_type'] == 1) {
            $mod1_status = db_get_value_filter('estado', 'tagente_estado', ['id_agente_modulo' => $relation['id_parent_source_data']]);

            if ($mod1_status == AGENT_MODULE_STATUS_CRITICAL_BAD) {
                $item['link_color'] = '#FC4444';
            } else if ($mod1_status == AGENT_MODULE_STATUS_WARNING) {
                $item['link_color'] = '#FAD403';
            }

            $agent = agents_get_agent_id_by_module_id($relation['id_parent_source_data']);

            foreach ($nodes_graph as $key2 => $node) {
                if (isset($node['id_agent'])) {
                    if ($node['id_agent'] == $agent) {
                        $agent = $node['id_db'];
                    } else if ($node['id_agent'] == $relation['id_child_source_data']) {
                        $agent2 = $node['id_db'];
                    }
                }
            }
        } else if (($relation['parent_type'] == 3) && ($relation['child_type'] == 3)) {
            foreach ($nodes_graph as $key2 => $node) {
                if ($relation['id_parent'] == $node['id_db']) {
                    $agent = $node['id_db'];
                }
            }

            foreach ($nodes_graph as $key2 => $node) {
                if ($relation['id_child'] == $node['id_db']) {
                    $agent2 = $node['id_db'];
                }
            }
        } else if (($relation['parent_type'] == 3) || ($relation['child_type'] == 3)) {
            if ($relation['parent_type'] == 3) {
                foreach ($nodes_graph as $key2 => $node) {
                    if ($relation['id_parent'] == $node['id_db']) {
                        $agent = $node['id_db'];
                    } else if ($node['id_agent'] == $relation['id_child_source_data']) {
                        $agent2 = $node['id_db'];
                    }
                }
            } else if ($relation['child_type'] == 3) {
                foreach ($nodes_graph as $key2 => $node) {
                    if ($relation['id_child'] == $node['id_db']) {
                        $agent2 = $node['id_db'];
                    } else if ($node['id_agent'] == $relation['id_parent_source_data']) {
                        $agent = $node['id_db'];
                    }
                }
            }
        } else {
            foreach ($nodes_graph as $key2 => $node) {
                if (isset($node['id_agent'])) {
                    if ($node['id_agent'] == $relation['id_parent_source_data']) {
                        $agent = $node['id_db'];
                    } else if ($node['id_agent'] == $relation['id_child_source_data']) {
                        $agent2 = $node['id_db'];
                    }
                }
            }
        }

        foreach ($nodes_graph as $node) {
            if ($node['id_db'] == $agent) {
                $item['target'] = $node['id'];
            } else if ($node['id_db'] == $agent2) {
                $item['source'] = $node['id'];
            }
        }

        if ((($item['target'] == -1) || ($item['source'] == -1)) && $relation['parent_type'] == 1 && $relation['child_type'] == 1) {
            continue;
        }

        $return[] = $item;
    }

    return $return;
}


function networkmap_write_js_array($id, $nodes_and_relations=[], $map_dash_details=[])
{
    global $config;

    db_clean_cache();

    $ent_installed = (int) enterprise_installed();

    $networkmap = db_get_row('tmap', 'id', $id);

    $networkmap['filter'] = json_decode($networkmap['filter'], true);

    // Hardcoded
    $networkmap['filter']['holding_area'] = [
        500,
        500,
    ];

    echo "\n";
    echo "////////////////////////////////////////////////////////////////////\n";
    echo "// VARS FROM THE DB\n";
    echo "////////////////////////////////////////////////////////////////////\n";
    echo "\n";
    echo "var url_background_grid = '".ui_get_full_url(
        'images/background_grid.png'
    )."'\n";
    echo 'var networkmap_id = '.$id.";\n";

    if (!empty($map_dash_details)) {
        echo 'var x_offs = '.$map_dash_details['x_offs'].";\n";
        echo 'var y_offs = '.$map_dash_details['y_offs'].";\n";
        echo 'var z_dash = '.$map_dash_details['z_dash'].";\n";
    } else {
        echo "var x_offs = null;\n";
        echo "var y_offs = null;\n";
        echo "var z_dash = null;\n";
    }

    echo 'var networkmap_refresh_time = 1000 * '.$networkmap['source_period'].";\n";
    echo 'var networkmap_center = [ '.$networkmap['center_x'].', '.$networkmap['center_y']."];\n";
    echo 'var networkmap_dimensions = [ '.$networkmap['width'].', '.$networkmap['height']."];\n";

    echo 'var enterprise_installed = '.$ent_installed.";\n";

    echo 'var node_radius = '.$networkmap['filter']['node_radius'].";\n";

    echo 'var networkmap_holding_area_dimensions = '.json_encode($networkmap['filter']['holding_area']).";\n";

    echo "var networkmap = {'nodes': [], 'links':  []};\n";

    $nodes = $nodes_and_relations['nodes'];

    if (empty($nodes)) {
        $nodes = [];
    }

    $count_item_holding_area = 0;
    $count = 0;
    $nodes_graph = [];

    foreach ($nodes as $key => $node) {
        $style = json_decode($node['style'], true);
        $node['style'] = json_decode($node['style'], true);

        // Only agents can be show
        if (isset($node['type'])) {
            if ($node['type'] == 1) {
                continue;
            }
        } else {
            $node['type'] = '';
        }

        $item = networkmap_db_node_to_js_node(
            $node,
            $count,
            $count_item_holding_area
        );
        if ($item['deleted']) {
            continue;
        }

        echo 'networkmap.nodes.push('.json_encode($item).");\n";
        $nodes_graph[$item['id']] = $item;
    }

    $relations = $nodes_and_relations['relations'];

    if ($relations === false) {
        $relations = [];
    }

    // Clean the relations and transform the module relations into
    // interfaces
    networkmap_clean_relations_for_js($relations);

    $links_js = networkmap_links_to_js_links($relations, $nodes_graph);

    $array_aux = [];
    foreach ($links_js as $link_js) {
        if ($link_js['deleted']) {
            unset($links_js[$link_js['id']]);
        }

        if ($link_js['target'] == -1) {
            unset($links_js[$link_js['id']]);
        }

        if ($link_js['source'] == -1) {
            unset($links_js[$link_js['id']]);
        }

        if ($link_js['target'] == $link_js['source']) {
            unset($links_js[$link_js['id']]);
        }

        if ($link_js['arrow_start'] == 'module' && $link_js['arrow_end'] == 'module') {
            echo 'networkmap.links.push('.json_encode($link_js).");\n";
            $array_aux[$link_js['id_agent_start']] = 1;
            unset($links_js[$link_js['id']]);
        }
    }

    foreach ($links_js as $link_js) {
        if (($link_js['id_agent_end'] === 0) && $array_aux[$link_js['id_agent_start']] === 1) {
            continue;
        } else {
            echo 'networkmap.links.push('.json_encode($link_js).");\n";
        }
    }

    echo "\n";
    echo "\n";

    echo "////////////////////////////////////////////////////////////////////\n";
    echo "// INTERFACE STATUS COLORS\n";
    echo "////////////////////////////////////////////////////////////////////\n";

    $module_color_status = [];
    $module_color_status[] = [
        'status_code' => AGENT_MODULE_STATUS_NORMAL,
        'color'       => COL_NORMAL,
    ];
    $module_color_status[] = [
        'status_code' => AGENT_MODULE_STATUS_CRITICAL_BAD,
        'color'       => COL_CRITICAL,
    ];
    $module_color_status[] = [
        'status_code' => AGENT_MODULE_STATUS_WARNING,
        'color'       => COL_WARNING,
    ];
    $module_color_status[] = [
        'status_code' => AGENT_STATUS_ALERT_FIRED,
        'color'       => COL_ALERTFIRED,
    ];
    $module_color_status_unknown = COL_UNKNOWN;

    echo 'var module_color_status = '.json_encode($module_color_status).";\n";
    echo "var module_color_status_unknown = '".$module_color_status_unknown."';\n";

    echo "\n";
    echo "\n";

    echo "////////////////////////////////////////////////////////////////////\n";
    echo "// Other vars\n";
    echo "////////////////////////////////////////////////////////////////////\n";

    echo "var translation_none = '".__('None')."';\n";
    echo "var dialog_node_edit_title = '".__('Edit node %s')."';\n";
    echo "var holding_area_title = '".__('Holding Area')."';\n";
    echo "var edit_menu = '".__('Show details and options')."';\n";
    echo "var interface_link_add = '".__('Add a interface link')."';\n";
    echo "var set_parent_link = '".__('Set parent interface')."';\n";
    echo "var set_as_children_menu = '".__('Set as children')."';\n";
    echo "var set_parent_menu = '".__('Set parent')."';\n";
    echo "var abort_relationship_menu = '".__('Abort the action of set relationship')."';\n";
    echo "var delete_menu = '".__('Delete')."';\n";
    echo "var add_node_menu = '".__('Add node')."';\n";
    echo "var set_center_menu = '".__('Set center')."';\n";
    echo "var refresh_menu = '".__('Refresh')."';\n";
    echo "var refresh_holding_area_menu = '".__('Refresh Holding area')."';\n";
    echo "var ok_button = '".__('Proceed')."';\n";
    echo "var message_to_confirm = '".__('Resetting the map will delete all customizations you have done, including manual relationships between elements, new items, etc.')."';\n";
    echo "var warning_message = '".__('WARNING')."';\n";
    echo "var ok_button = '".__('Proceed')."';\n";
    echo "var cancel_button = '".__('Cancel')."';\n";
    echo "var restart_map_menu = '".__('Restart map')."';\n";
    echo "var abort_relationship_interface = '".__('Abort the interface relationship')."';\n";
    echo "var abort_relationship_menu = '".__('Abort the action of set relationship')."';\n";

    echo "\n";
    echo "\n";
}


function networkmap_loadfile(
    $id=0,
    $file='',
    &$relations_param,
    $graph
) {
    global $config;

    $height_map = db_get_value('height', 'tmap', 'id', $id);

    $networkmap_nodes = [];

    $relations = [];

    $other_file = file($file);

    // Remove the graph head
    $graph = preg_replace('/^graph .*/', '', $graph);
    // Cut in nodes the graph
    $graph = explode(']', $graph);

    $ids = [];
    foreach ($graph as $node) {
        $line = str_replace("\n", ' ', $node);

        if (preg_match('/([0-9]+) \[.*tooltip.*id_module=([0-9]+)/', $line, $match) != 0) {
            $ids[$match[1]] = [
                'type'      => 'module',
                'id_module' => $match[2],
            ];
        } else if (preg_match('/([0-9]+) \[.*tooltip.*id_agent=([0-9]+)/', $line, $match) != 0) {
            $ids[$match[1]] = [
                'type'     => 'agent',
                'id_agent' => $match[2],
            ];
        }
    }

    foreach ($other_file as $key => $line) {
        // clean line a long spaces for one space caracter
        $line = preg_replace('/[ ]+/', ' ', $line);

        $data = [];

        if (preg_match('/^node.*$/', $line) != 0) {
            $items = explode(' ', $line);
            $node_id = $items[1];
            $node_x = ($items[2] * 100);
            // 200 is for show more big
            $node_y = ($height_map - $items[3] * 100);
            // 200 is for show more big
            $data['id'] = $node_id;
            $data['text'] = '';
            $data['image'] = '';
            $data['width'] = 10;
            $data['height'] = 10;
            $data['id_agent'] = 0;

            if (preg_match('/<img src=\"([^\"]*)\"/', $line, $match) == 1) {
                $image = $match[1];

                $data['shape'] = 'image';
                $data['image'] = $image;
                $size = getimagesize($config['homedir'].'/'.$image);
                $data['width'] = $size[0];
                $data['height'] = $size[1];

                $data['id_agent'] = 0;
                $data['id_module'] = 0;
                $data['type'] = '';
                $product_name = get_product_name();
                if (preg_match("/$product_name/", $line) != 0) {
                    $data['text'] = $product_name;
                    $data['id_agent'] = 0;
                } else {
                    $data['type'] = $ids[$node_id]['type'];

                    switch ($ids[$node_id]['type']) {
                        case 'module':
                            $data['id_module'] = $ids[$node_id]['id_module'];
                            $data['id_agent'] = modules_get_agentmodule_agent($ids[$node_id]['id_module']);

                            $text = modules_get_agentmodule_name($data['id_module']);
                            $text = ui_print_truncate_text(
                                $text,
                                'agent_medium',
                                false,
                                true,
                                false,
                                '...',
                                false
                            );
                            $data['text'] = $text;
                            $data['id_agent'] = db_get_value('id_agente', 'tagente_modulo', 'id_agente_modulo', $data['id_module']);
                        break;

                        case 'agent':
                            $data['id_agent'] = $ids[$node_id]['id_agent'];

                            $text = agents_get_alias($ids[$node_id]['id_agent']);
                            $text = ui_print_truncate_text(
                                $text,
                                'agent_medium',
                                false,
                                true,
                                false,
                                '...',
                                false
                            );
                            $data['text'] = $text;
                            $data['parent'] = db_get_value('id_parent', 'tagente', 'id_agente', $data['id_agent']);
                        break;
                    }
                }
            } else {
                $data['shape'] = 'wtf';
            }

            $data['coords'] = [
                $node_x,
                $node_y,
            ];

            if (strpos($node_id, 'transp_') !== false) {
                // removed the transparent nodes
            } else {
                $networkmap_nodes[$node_id] = $data;
            }
        } else if (preg_match('/^edge.*$/', $line) != 0) {
            $items = explode(' ', $line);
            $line_orig = $items[2];
            $line_dest = $items[1];

            // $relations[$line_dest] = $line_orig;
            $relations[] = [
                'orig' => $line_orig,
                'dest' => $line_dest,
            ];
        }
    }

    $relations_param = [];

    foreach ($relations as $rel) {
        if (strpos($rel['orig'], 'transp_') !== false) {
            // removed the transparent nodes
            continue;
        }

        if (strpos($rel['dest'], 'transp_') !== false) {
            // removed the transparent nodes
            continue;
        }

        $row = [
            'id_child'    => $rel['orig'],
            'child_type'  => $networkmap_nodes[$rel['orig']]['type'],
            'id_parent'   => $rel['dest'],
            'parent_type' => $networkmap_nodes[$rel['dest']]['type'],
        ];
        $relations_param[] = $row;
    }

    return $networkmap_nodes;
}


function get_status_color_module_networkmap($id_agente_modulo)
{
    $status = modules_get_agentmodule_status($id_agente_modulo);

    // Set node status
    switch ($status) {
        case 0:
            // At the moment the networkmap enterprise does not show the
            // alerts.
        case AGENT_MODULE_STATUS_NORMAL_ALERT:
            $status_color = COL_NORMAL;
            // Normal monitor
        break;

        case 1:
            $status_color = COL_CRITICAL;
            // Critical monitor
        break;

        case 2:
            $status_color = COL_WARNING;
            // Warning monitor
        break;

        case 4:
            $status_color = COL_ALERTFIRED;
            // Alert fired
        break;

        default:
            $status_color = COL_UNKNOWN;
            // Unknown monitor
        break;
    }

    return $status_color;
}


function duplicate_networkmap($id)
{
    $return = true;

    $values = db_get_row('tmap', 'id', $id);
    unset($values['id']);
    $free_name = false;
    $values['name'] = io_safe_input(__('Copy of ')).$values['name'];
    $count = 1;
    while (!$free_name) {
        $exist = db_get_row_filter('tmap', ['name' => $values['name']]);
        if ($exist === false) {
            $free_name = true;
        } else {
            $values['name'] = $values['name'].io_safe_input(' '.$count);
        }
    }

    $correct_or_id = db_process_sql_insert('tmap', $values);
    if ($correct_or_id === false) {
        $return = false;
    } else {
        if (enterprise_installed()) {
            $new_id = $correct_or_id;
            duplicate_map_insert_nodes_and_relations($id, $new_id);
        }
    }

    if ($return) {
        return true;
    } else {
        // Clean DB.
        if (enterprise_installed()) {
            // Relations
            delete_relations($new_id);

            // Nodes
            delete_nodes($new_id);
        }

        db_process_sql_delete('tmap', ['id' => $new_id]);

        return false;
    }
}


function clean_duplicate_links($relations)
{
    if (enterprise_installed()) {
        enterprise_include_once('include/functions_pandora_networkmap.php');
    }

    $segregation_links = [];
    $index = 0;
    $index2 = 0;
    $index3 = 0;
    $index4 = 0;
    foreach ($relations as $rel) {
        if (($rel['parent_type'] == 0) && ($rel['child_type'] == 0)) {
            $segregation_links['aa'][$index] = $rel;
            $index++;
        } else if (($rel['parent_type'] == 1) && ($rel['child_type'] == 1)) {
            $segregation_links['mm'][$index2] = $rel;
            $index2++;
        } else if (($rel['parent_type'] == 3) && ($rel['child_type'] == 3)) {
            $segregation_links['ff'][$index4] = $rel;
            $index4++;
        } else {
            $segregation_links['am'][$index3] = $rel;
            $index3++;
        }
    }

    $final_links = [];
    /*
        ---------------------------------------------------------------- */
    /*
        --------------------- Clean duplicate links -------------------- */
    // ----------------------------------------------------------------
    $duplicated = false;
    $index_to_del = 0;
    $index = 0;
    foreach ($segregation_links['aa'] as $link) {
        foreach ($segregation_links['aa'] as $link2) {
            if ($link['id_parent'] == $link2['id_child'] && $link['id_child'] == $link2['id_parent']) {
                if (enterprise_installed()) {
                    delete_link($segregation_links['aa'][$index_to_del]);
                }

                unset($segregation_links['aa'][$index_to_del]);
            }

            $index_to_del++;
        }

        $final_links['aa'][$index] = $link;
        $index++;

        $duplicated = false;
        $index_to_del = 0;
    }

    $duplicated = false;
    $index_to_del = 0;
    $index2 = 0;
    foreach ($segregation_links['mm'] as $link) {
        foreach ($segregation_links['mm'] as $link2) {
            if ($link['id_parent'] == $link2['id_child'] && $link['id_child'] == $link2['id_parent']) {
                if (enterprise_installed()) {
                    delete_link($segregation_links['mm'][$index_to_del]);
                }

                // unset($segregation_links['mm'][$index_to_del]);
            }

            $index_to_del++;
        }

        $final_links['mm'][$index2] = $link;
        $index2++;

        $duplicated = false;
        $index_to_del = 0;
    }

    $duplicated = false;
    $index_to_del = 0;
    $index3 = 0;
    foreach ($segregation_links['ff'] as $link) {
        foreach ($segregation_links['ff'] as $link2) {
            if ($link['id_parent'] == $link2['id_child'] && $link['id_child'] == $link2['id_parent']) {
                if (enterprise_installed()) {
                    delete_link($segregation_links['ff'][$index_to_del]);
                }

                unset($segregation_links['ff'][$index_to_del]);
            }

            $index_to_del++;
        }

        $final_links['ff'][$index3] = $link;
        $index3++;

        $duplicated = false;
        $index_to_del = 0;
    }

    $final_links['am'] = $segregation_links['am'];

    /*
        ---------------------------------------------------------------- */
    /*
        ----------------- AA, AM and MM links management --------------- */
    /*
        ------------------ Priority: ----------------------------------- */
    /*
        -------------------- 1 -> MM (module - module) ----------------- */
    /*
        -------------------- 2 -> AM (agent - module) ------------------ */
    /*
        -------------------- 3 -> AA (agent - agent) ------------------- */
    // ----------------------------------------------------------------
    $final_links2 = [];
    $index = 0;
    $l3_link = [];
    $agent1 = 0;
    $agent2 = 0;
    foreach ($final_links['mm'] as $rel_mm) {
        $module_parent = $rel_mm['id_parent_source_data'];
        $module_children = $rel_mm['id_child_source_data'];
        $agent1 = (int) agents_get_agent_id_by_module_id($module_parent);
        $agent2 = (int) agents_get_agent_id_by_module_id($module_children);
        foreach ($final_links['aa'] as $key => $rel_aa) {
            $l3_link = $rel_aa;
            $id_p_source_data = (int) $rel_aa['id_parent_source_data'];
            $id_c_source_data = (int) $rel_aa['id_child_source_data'];
            if ((($id_p_source_data == $agent1) && ($id_c_source_data == $agent2))
                || (($id_p_source_data == $agent2) && ($id_c_source_data == $agent1))
            ) {
                if (enterprise_installed()) {
                    delete_link($final_links['aa'][$key]);
                }

                unset($final_links['aa'][$key]);
            }
        }
    }

    $final_links2['aa'] = $final_links['aa'];
    $final_links2['mm'] = $final_links['mm'];
    $final_links2['am'] = $final_links['am'];
    $final_links2['ff'] = $final_links['ff'];

    $same_m = [];
    $index = 0;
    foreach ($final_links2['am'] as $rel_am) {
        foreach ($final_links2['am'] as $rel_am2) {
            if (($rel_am['id_child_source_data'] == $rel_am2['id_child_source_data'])
                && ($rel_am['id_parent_source_data'] != $rel_am2['id_parent_source_data'])
            ) {
                $same_m[$index]['rel'] = $rel_am2;
                $same_m[$index]['agent_parent'] = $rel_am['id_parent_source_data'];
                $index++;
            }
        }
    }

    $final_links3 = [];
    $index = 0;
    $l3_link = [];
    $have_l3 = false;
    foreach ($final_links2['aa'] as $key => $rel_aa) {
        $l3_link = $rel_aa;
        foreach ($same_m as $rel_am) {
            if ((($rel_aa['id_parent_source_data'] == $rel_am['parent']['id_parent_source_data'])
                && ($rel_aa['id_child_source_data'] == $rel_am['rel']['id_parent_source_data']))
                || (($rel_aa['id_child_source_data'] == $rel_am['parent']['id_parent_source_data'])
                && ($rel_aa['id_parent_source_data'] == $rel_am['rel']['id_parent_source_data']))
            ) {
                if (enterprise_installed()) {
                    delete_link($final_links2['aa'][$key]);
                }

                unset($final_links2['aa'][$key]);
            }
        }
    }

    $final_links3['aa'] = $final_links2['aa'];
    $final_links3['mm'] = $segregation_links['mm'];
    $final_links3['am'] = $segregation_links['am'];
    $final_links3['ff'] = $final_links2['ff'];

    $cleaned_links = [];
    foreach ($final_links3['aa'] as $link) {
        $cleaned_links[] = $link;
    }

    foreach ($final_links3['am'] as $link) {
        $cleaned_links[] = $link;
    }

    foreach ($final_links3['mm'] as $link) {
        $cleaned_links[] = $link;
    }

    foreach ($final_links3['ff'] as $link) {
        $cleaned_links[] = $link;
    }

    return $cleaned_links;
}


function is_in_rel_array($relations, $relation)
{
    $is_in_array = false;
    foreach ($relations as $rel) {
        if ($rel['id_parent_source_data'] == $relation['id_parent_source_data']
            && $rel['id_child_source_data'] == $relation['id_child_source_data']
        ) {
            $is_in_array = true;
        }
    }

    return $is_in_array;
}


function map_migrated($id)
{
    $new_maps = db_get_all_rows_sql('SELECT filter FROM tmap');
    $new_map_filter = json_decode($new_maps, true);

    foreach ($new_map_filter as $filter) {
        if ((isset($filter['id_migrate_map'])) && ($filter['id_migrate_map'] == $id)) {
            return true;
        }
    }

    return false;
}


function migrate_older_open_maps($id)
{
    global $config;

    $old_networkmap = db_get_row_filter(
        'tnetwork_map',
        ['id_networkmap' => $id]
    );

    $map_values = [];
    $map_values['id_group'] = $old_networkmap['id_group'];
    $map_values['id_user'] = $old_networkmap['id_user'];
    $map_values['type'] = 0;
    $map_values['subtype'] = 0;
    $map_values['name'] = $old_networkmap['name'];

    $new_map_filter = [];
    $new_map_filter['dont_show_subgroups'] = $old_networkmap['dont_show_subgroups'];
    $new_map_filter['node_radius'] = 40;
    $new_map_filter['id_migrate_map'] = $id;
    $map_values['filter'] = json_encode($new_map_filter);

    $map_values['description'] = 'Mapa open migrado';
    $map_values['width'] = 4000;
    $map_values['height'] = 4000;
    $map_values['center_x'] = 2000;
    $map_values['center_y'] = 2000;
    $map_values['background'] = '';
    $map_values['background_options'] = 0;
    $map_values['source_period'] = 60;
    $map_values['source'] = 0;
    $map_values['source_data'] = $old_networkmap['id_group'];
    if ($old_networkmap['type'] == 'radial_dinamic') {
        $map_values['generation_method'] = 6;
    } else {
        $map_values['generation_method'] = 4;
    }

    $map_values['generated'] = 0;

    $id_new_map = db_process_sql_insert('tmap', $map_values);

    if (!$id_new_map) {
        return false;
    }

    return true;
}

<<<<<<< HEAD
function show_networkmap($id = 0, $user_readonly = false, $nodes_and_relations = array(), $dashboard_mode = false, $map_dash_details = array()) {
	global $config;
	$clean_relations = clean_duplicate_links($nodes_and_relations['relations']);

	$hide_minimap = "";
	
	$nodes_and_relations['relations'] = $clean_relations;

	$networkmap = db_get_row('tmap', 'id', $id);
	$networkmap['filter'] = json_decode($networkmap['filter'], true);
	
	$networkmap['filter']['l2_network_interfaces'] = 1;
	
	echo '<script type="text/javascript" src="' . $config['homeurl'] . 'include/javascript/d3.3.5.14.js" charset="utf-8"></script>';
	ui_require_css_file("jquery.contextMenu", 'include/styles/js/');
	echo '<script type="text/javascript" src="' . $config['homeurl'] . 'include/javascript/jquery.contextMenu.js"></script>';
	echo '<script type="text/javascript" src="' . $config['homeurl'] . 'include/javascript/functions_pandora_networkmap.js"></script>';
	echo '<div id="networkconsole_' . $networkmap['id'] . '" style="position: relative; overflow: hidden; background: #FAFAFA">';
		if ($dashboard_mode) {
			$hide_minimap = "none";
		}
		echo '<div style="display: ' . $hide_minimap . ';">';
		echo '<canvas id="minimap_' . $networkmap['id'] . '" style="position: absolute; left: 0px; top: 0px; border: 1px solid #bbbbbb;">
=======

function show_networkmap($id=0, $user_readonly=false, $nodes_and_relations=[], $dashboard_mode=false, $map_dash_details=[])
{
    global $config;
    $clean_relations = clean_duplicate_links($nodes_and_relations['relations']);

    $hide_minimap = '';

    $nodes_and_relations['relations'] = $clean_relations;

    $networkmap = db_get_row('tmap', 'id', $id);
    $networkmap['filter'] = json_decode($networkmap['filter'], true);

    $networkmap['filter']['l2_network_interfaces'] = 1;

    echo '<script type="text/javascript" src="'.$config['homeurl'].'include/javascript/d3.3.5.14.js" charset="utf-8"></script>';
    ui_require_css_file('jquery.contextMenu', 'include/javascript/');
    echo '<script type="text/javascript" src="'.$config['homeurl'].'include/javascript/jquery.contextMenu.js"></script>';
    echo '<script type="text/javascript" src="'.$config['homeurl'].'include/javascript/functions_pandora_networkmap.js"></script>';
    echo '<div id="networkconsole_'.$networkmap['id'].'" style="position: relative; overflow: hidden; background: #FAFAFA">';
    if ($dashboard_mode) {
        $hide_minimap = 'none';
    }

        echo '<div style="display: '.$hide_minimap.';">';
        echo '<canvas id="minimap_'.$networkmap['id'].'" style="position: absolute; left: 0px; top: 0px; border: 1px solid #bbbbbb;">
>>>>>>> 67ab08fc
			</canvas>';

        echo '<div id="arrow_minimap_'.$networkmap['id'].'" style="position: absolute; left: 0px; top: 0px;">
				<a title="'.__('Open Minimap').'" href="javascript: toggle_minimap();">
					<img id="image_arrow_minimap_'.$networkmap['id'].'" src="images/minimap_open_arrow.png" />
				</a>
			</div>';
        echo '</div>';

            echo '<div id="hide_labels_'.$networkmap['id'].'" style="position: absolute; right: 10px; top: 10px;">
					<a title="'.__('Hide Labels').'" href="javascript: hide_labels();">
						<img id="image_hide_show_labels" src="images/icono_borrar.png" />
					</a>
				</div>';
            echo '<div id="holding_spinner_'.$networkmap['id'].'" style="display: none; position: absolute; right: 50px; top: 20px;">
						<img id="image_hide_show_labels" src="images/spinner.gif" />
				</div>';

    echo '</div>';

    ?>
<style type="text/css">
    .node {
        stroke: #fff;
        stroke-width: 1px;
    }
    
    .node_over {
        stroke: #999;
    }
    
    .node_selected {
        stroke:#343434;
        stroke-width:5;
    }
    
    .node_children {
        stroke: #00f;
    }
    
    .link {
        stroke-opacity: .6;
    }
    
    .link_over {
        stroke: #000;
        stroke-opacity: .6;
    }
    
    .holding_area {
        stroke: #0f0;
        stroke-dasharray: 12,3;
    }
    
    .holding_area_link {
        stroke-dasharray: 12,3;
    }
</style>

<script type="text/javascript">
    <?php
    networkmap_write_js_array($id, $nodes_and_relations, $map_dash_details);
    ?>
    ////////////////////////////////////////////////////////////////////////
    // document ready
    ////////////////////////////////////////////////////////////////////////
    $(document).ready(function() {
        init_graph({
            graph: networkmap,
            networkmap_center: networkmap_center,
            networkmap_dimensions: networkmap_dimensions,
            enterprise_installed: enterprise_installed,
            node_radius: node_radius,
            holding_area_dimensions: networkmap_holding_area_dimensions,
            url_background_grid: url_background_grid
        });
        init_drag_and_drop();
        init_minimap();
        function_open_minimap();
        
        $(document.body).on("mouseleave",
            ".context-menu-list",
            function(e) {
                try {
                    $("#networkconsole_" + "<?php echo $id; ?>").contextMenu("hide");
                }
                catch(err) {
                }
            }
        );
    });
</script>
    <?php
    $list_networkmaps = get_networkmaps($id);
    if (empty($list_networkmaps)) {
        $list_networkmaps = [];
    }
    ?>

<div id="open_version_dialog" style="display: none;">
    <?php echo __('In the Open version of %s can not be edited nodes or map', get_product_name()); ?>
</div>

<div id="dialog_node_edit" style="display: none;" title="<?php echo __('Edit node'); ?>">
    <div style="text-align: left; width: 100%;">
    <?php
    $table = null;
    $table->id = 'node_details';
    $table->width = '100%';

    $table->data = [];
    $table->data[0][0] = '<strong>'.__('Agent').'</strong>';
    $table->data[0][1] = '';
    $table->data[1][0] = '<strong>'.__('Adresses').'</strong>';
    $table->data[1][1] = '';
    $table->data[2][0] = '<strong>'.__('OS type').'</strong>';
    $table->data[2][1] = '';
    $table->data[3][0] = '<strong>'.__('Group').'</strong>';
    $table->data[3][1] = '';

    ui_toggle(
        html_print_table($table, true),
        __('Node Details'),
        __('Node Details'),
        false
    );

    $table = null;
    $table->id = 'interface_information';
    $table->width = '100%';

    $table->head['interface_name'] = __('Name');
    $table->head['interface_status'] = __('Status');
    $table->head['interface_graph'] = __('Graph');
    $table->head['interface_ip'] = __('Ip');
    $table->head['interface_mac'] = __('MAC');
    $table->data = [];
    $table->rowstyle['template_row'] = 'display: none;';
    $table->data['template_row']['interface_name'] = '';
    $table->data['template_row']['interface_status'] = '';
    $table->data['template_row']['interface_graph'] = '';
    $table->data['template_row']['interface_ip'] = '';
    $table->data['template_row']['interface_mac'] = '';

    ui_toggle(
        html_print_table($table, true),
        __('Interface Information (SNMP)'),
        __('Interface Information (SNMP)'),
        true
    );

    $table = null;
    $table->id = 'node_options';
    $table->width = '100%';

    $table->data = [];
    $table->data[0][0] = __('Shape');
    $table->data[0][1] = html_print_select(
        [
            'circle'  => __('Circle'),
            'square'  => __('Square'),
            'rhombus' => __('Rhombus'),
        ],
        'shape',
        '',
        'javascript:',
        '',
        0,
        true
    ).'&nbsp;'.'<span id="shape_icon_in_progress" style="display: none;">'.html_print_image('images/spinner.gif', true).'</span>'.'<span id="shape_icon_correct" style="display: none;">'.html_print_image('images/dot_green.png', true).'</span>'.'<span id="shape_icon_fail" style="display: none;">'.html_print_image('images/dot_red.png', true).'</span>';
    $table->data['node_name'][0] = __('Name');
    $table->data['node_name'][1] = html_print_input_text(
        'edit_name_node',
        '',
        __('name node'),
        '20',
        '50',
        true
    );
    $table->data['node_name'][2] = html_print_button(
        __('Update node'),
        '',
        false,
        '',
        'class="sub"',
        true
    );

    $table->data['fictional_node_name'][0] = __('Name');
    $table->data['fictional_node_name'][1] = html_print_input_text(
        'edit_name_fictional_node',
        '',
        __('name fictional node'),
        '20',
        '50',
        true
    );
    $table->data['fictional_node_networkmap_link'][0] = __('Networkmap to link');
    $table->data['fictional_node_networkmap_link'][1] = html_print_select(
        $list_networkmaps,
        'edit_networkmap_to_link',
        '',
        '',
        '',
        0,
        true
    );
    $table->data['fictional_node_update_button'][0] = '';
    $table->data['fictional_node_update_button'][1] = html_print_button(
        __('Update fictional node'),
        '',
        false,
        'add_fictional_node();',
        'class="sub"',
        true
    );

    ui_toggle(
        html_print_table($table, true),
        __('Node options'),
        __('Node options'),
        true
    );

    $table = null;
    $table->id = 'relations_table';
    $table->width = '100%';

    $table->head = [];
    $table->head['node_source'] = __('Node source');
    $table->head['interface_source'] = __('Interface source');
    $table->head['interface_target'] = __('Interface Target');

    $table->head['node_target'] = __('Node target');
    $table->head['edit'] = '<span title="'.__('Edit').'">'.__('E.').'</span>';

    $table->data = [];
    $table->rowstyle['template_row'] = 'display: none;';
    $table->data['template_row']['node_source'] = '';
    $table->data['template_row']['interface_source'] = html_print_select(
        [],
        'interface_source',
        '',
        '',
        __('None'),
        0,
        true
    );
    $table->data['template_row']['interface_target'] = html_print_select(
        [],
        'interface_target',
        '',
        '',
        __('None'),
        0,
        true
    );

    $table->data['template_row']['node_target'] = '';
    $table->data['template_row']['edit'] = '';

    $table->data['template_row']['edit'] .= '<span class="edit_icon_correct" style="display: none;">'.html_print_image('images/dot_green.png', true).'</span>'.'<span class="edit_icon_fail" style="display: none;">'.html_print_image('images/dot_red.png', true).'</span>'.'<span class="edit_icon_progress" style="display: none;">'.html_print_image('images/spinner.gif', true).'</span>'.'<span class="edit_icon"><a class="edit_icon_link" title="'.__('Update').'" href="#">'.html_print_image('images/config.png', true).'</a></span>';

    $table->data['template_row']['edit'] .= '<a class="delete_icon" href="#">'.html_print_image('images/delete.png', true).'</a>';

    $table->colspan['no_relations']['0'] = 5;
    $table->cellstyle['no_relations']['0'] = 'text-align: center;';
    $table->data['no_relations']['0'] = __('There are not relations');

    $table->colspan['loading']['0'] = 5;
    $table->cellstyle['loading']['0'] = 'text-align: center;';
    $table->data['loading']['0'] = html_print_image(
        'images/wait.gif',
        true
    );

    ui_toggle(
        html_print_table($table, true),
        __('Relations'),
        __('Relations'),
        true
    );
    ?>
    </div>
</div>

<div id="dialog_interface_link" style="display: none;" title="Interface link">
    <div style="text-align: left; width: 100%;">
        <?php
        $table = new stdClass();
        $table->id = 'interface_link_table';
        $table->width = '100%';
        $table->head['node_source_interface'] = __('Node source');
        $table->head['interface_source_select'] = __('Interface source');
        $table->head['interface_target_select'] = __('Interface Target');
        $table->head['node_target_interface'] = __('Node target');

        $table->data = [];

        $table->data['interface_row']['node_source_interface'] = html_print_label('', 'node_source_interface');

        $table->data['interface_row']['interface_source_select'] = html_print_select(
            [],
            'interface_source_select',
            '',
            '',
            __('None'),
            0
        );

        $table->data['interface_row']['interface_target_select'] = html_print_select(
            [],
            'interface_target_select',
            '',
            '',
            __('None'),
            0
        );

        $table->data['interface_row']['node_target_interface'] = html_print_label('', 'node_target_interface');
        ?>
        <br><br>
        <?php
        $table->data['interface_row']['interface_link_button'] = html_print_button(
            __('Add interface link'),
            '',
            false,
            'add_interface_link_js();',
            'class="sub"'
        );

        html_print_table($table, true)
        ?>
    </div>
</div>

<div id="dialog_node_add" style="display: none;" title="<?php echo __('Add node'); ?>">
    <div style="text-align: left; width: 100%;">
        <?php
        $table = null;
        $table->width = '100%';
        $table->data = [];

        $table->data[0][0] = __('Agent');
        $params = [];
        $params['return'] = true;
        $params['show_helptip'] = true;
        $params['input_name'] = 'agent_name';
        $params['input_id'] = 'agent_name';
        $params['print_hidden_input_idagent'] = true;
        $params['hidden_input_idagent_name'] = 'id_agent';
        $params['disabled_javascript_on_blur_function'] = true;
        $table->data[0][1] = ui_print_agent_autocomplete_input($params);
        $table->data[1][0] = '';
        $table->data[1][1] = html_print_button(
            __('Add agent node'),
            '',
            false,
            'add_agent_node();',
            'class="sub"',
            true
        ).html_print_image(
            'images/error_red.png',
            true,
            [
                'id'         => 'error_red',
                'style'      => 'vertical-align: bottom;display: none;',
                'class'      => 'forced_title',
                'alt'        => 'Esto es una prueba',
                'data-title' => 'data-use_title_for_force_title:1',
            ],
            false
        );

        $add_agent_node_html = html_print_table($table, true);
        ui_toggle(
            $add_agent_node_html,
            __('Add agent node'),
            __('Add agent node'),
            false
        );

        $table = null;
        $table->width = '100%';
        $table->data = [];
        $table->data[0][0] = __('Group');
        $table->data[0][1] = html_print_select_groups(
            false,
            'IW',
            false,
            'group_for_show_agents',
            -1,
            'choose_group_for_show_agents()',
            __('None'),
            -1,
            true
        );
        $table->data[1][0] = __('Agents');
        $table->data[1][1] = html_print_select(
            [-1 => __('None')],
            'agents_filter_group',
            -1,
            '',
            '',
            0,
            true,
            true,
            true,
            '',
            false,
            'width: 170px;',
            false,
            5
        );
        $table->data[2][0] = '';
        $table->data[2][1] = html_print_button(
            __('Add agent node'),
            '',
            false,
            'add_agent_node_from_the_filter_group();',
            'class="sub"',
            true
        );

        $add_agent_node_html = html_print_table($table, true);
        ui_toggle(
            $add_agent_node_html,
            __('Add agent node (filter by group)'),
            __('Add agent node'),
            true
        );

        $table = null;
        $table->width = '100%';
        $table->data = [];
        $table->data[0][0] = __('Name');
        $table->data[0][1] = html_print_input_text(
            'name_fictional_node',
            '',
            __('name fictional node'),
            '20',
            '50',
            true
        );
        $table->data[1][0] = __('Networkmap to link');
        $table->data[1][1] = html_print_select(
            $list_networkmaps,
            'networkmap_to_link',
            '',
            '',
            '',
            0,
            true
        );
        $table->data[2][0] = '';
        $table->data[2][1] = html_print_button(
            __('Add fictional node'),
            '',
            false,
            'add_fictional_node();',
            'class="sub"',
            true
        );
        $add_agent_node_html = html_print_table($table, true);
        ui_toggle(
            $add_agent_node_html,
            __('Add fictional point'),
            __('Add agent node'),
            true
        );
        ?>
    </div>
</div>
    <?php
}

<|MERGE_RESOLUTION|>--- conflicted
+++ resolved
@@ -1625,31 +1625,6 @@
     return true;
 }
 
-<<<<<<< HEAD
-function show_networkmap($id = 0, $user_readonly = false, $nodes_and_relations = array(), $dashboard_mode = false, $map_dash_details = array()) {
-	global $config;
-	$clean_relations = clean_duplicate_links($nodes_and_relations['relations']);
-
-	$hide_minimap = "";
-	
-	$nodes_and_relations['relations'] = $clean_relations;
-
-	$networkmap = db_get_row('tmap', 'id', $id);
-	$networkmap['filter'] = json_decode($networkmap['filter'], true);
-	
-	$networkmap['filter']['l2_network_interfaces'] = 1;
-	
-	echo '<script type="text/javascript" src="' . $config['homeurl'] . 'include/javascript/d3.3.5.14.js" charset="utf-8"></script>';
-	ui_require_css_file("jquery.contextMenu", 'include/styles/js/');
-	echo '<script type="text/javascript" src="' . $config['homeurl'] . 'include/javascript/jquery.contextMenu.js"></script>';
-	echo '<script type="text/javascript" src="' . $config['homeurl'] . 'include/javascript/functions_pandora_networkmap.js"></script>';
-	echo '<div id="networkconsole_' . $networkmap['id'] . '" style="position: relative; overflow: hidden; background: #FAFAFA">';
-		if ($dashboard_mode) {
-			$hide_minimap = "none";
-		}
-		echo '<div style="display: ' . $hide_minimap . ';">';
-		echo '<canvas id="minimap_' . $networkmap['id'] . '" style="position: absolute; left: 0px; top: 0px; border: 1px solid #bbbbbb;">
-=======
 
 function show_networkmap($id=0, $user_readonly=false, $nodes_and_relations=[], $dashboard_mode=false, $map_dash_details=[])
 {
@@ -1666,7 +1641,7 @@
     $networkmap['filter']['l2_network_interfaces'] = 1;
 
     echo '<script type="text/javascript" src="'.$config['homeurl'].'include/javascript/d3.3.5.14.js" charset="utf-8"></script>';
-    ui_require_css_file('jquery.contextMenu', 'include/javascript/');
+    ui_require_css_file('jquery.contextMenu', 'include/styles/js/');
     echo '<script type="text/javascript" src="'.$config['homeurl'].'include/javascript/jquery.contextMenu.js"></script>';
     echo '<script type="text/javascript" src="'.$config['homeurl'].'include/javascript/functions_pandora_networkmap.js"></script>';
     echo '<div id="networkconsole_'.$networkmap['id'].'" style="position: relative; overflow: hidden; background: #FAFAFA">';
@@ -1676,7 +1651,6 @@
 
         echo '<div style="display: '.$hide_minimap.';">';
         echo '<canvas id="minimap_'.$networkmap['id'].'" style="position: absolute; left: 0px; top: 0px; border: 1px solid #bbbbbb;">
->>>>>>> 67ab08fc
 			</canvas>';
 
         echo '<div id="arrow_minimap_'.$networkmap['id'].'" style="position: absolute; left: 0px; top: 0px;">
