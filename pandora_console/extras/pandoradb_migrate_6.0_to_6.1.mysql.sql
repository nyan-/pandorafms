--- conflicted
+++ resolved
@@ -187,13 +187,6 @@
 ALTER TABLE tusuario ADD CONSTRAINT fk_id_filter FOREIGN KEY (id_filter) REFERENCES tevent_filter(id_filter) ON DELETE SET NULL;
 
 -- ---------------------------------------------------------------------
-<<<<<<< HEAD
--- Table `tagente`
--- ---------------------------------------------------------------------	
-ALTER TABLE tagente ADD COLUMN (alias varchar(600) not null default '');
-
-UPDATE tagente SET tagente.alias = tagente.nombre;
-=======
 -- Table `tagente_modulo`
 -- ---------------------------------------------------------------------
 ALTER TABLE tagente_modulo ADD COLUMN `dynamic_next` bigint(20) NOT NULL default '0';
@@ -225,7 +218,9 @@
 ALTER TABLE tagente ADD `transactional_agent` tinyint(1) NOT NULL default 0;
 ALTER TABLE tagente ADD `remote` tinyint(1) NOT NULL default 0;
 ALTER TABLE tagente ADD `cascade_protection_module` int(10) unsigned default '0';
-
+ALTER TABLE tagente ADD COLUMN (alias varchar(600) not null default '');
+
+UPDATE tagente SET tagente.alias = tagente.nombre;
 -- ---------------------------------------------------------------------
 -- Table `tlayout`
 -- ---------------------------------------------------------------------
@@ -256,5 +251,4 @@
 -- ---------------------------------------------------------------------
 -- Table `tnetflow_filter`
 -- ---------------------------------------------------------------------
-ALTER TABLE tnetflow_filter ADD COLUMN `router_ip` TEXT NOT NULL DEFAULT "";
->>>>>>> 27744031
+ALTER TABLE tnetflow_filter ADD COLUMN `router_ip` TEXT NOT NULL DEFAULT "";