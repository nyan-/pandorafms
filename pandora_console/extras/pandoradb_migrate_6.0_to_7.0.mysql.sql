--- conflicted
+++ resolved
@@ -725,13 +725,10 @@
 	`module_free_text` TEXT,
 	`each_agent` tinyint(1) default 1,
 	`historical_db` tinyint(1) UNSIGNED NOT NULL default 0,
-<<<<<<< HEAD
 	`hide_no_data` tinyint(1) default 0,
-=======
 	`lapse_calc` tinyint(1) UNSIGNED NOT NULL default '0',
 	`lapse` int(11) UNSIGNED NOT NULL default '300',
 	`visual_format` tinyint(1) UNSIGNED NOT NULL default '0',
->>>>>>> 274fa38e
 	PRIMARY KEY(`id_rc`)
 ) ENGINE = InnoDB DEFAULT CHARSET=utf8;
 
