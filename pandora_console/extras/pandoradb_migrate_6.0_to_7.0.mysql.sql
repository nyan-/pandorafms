-- ---------------------------------------------------------------------
-- If user was open
-- ---------------------------------------------------------------------

-- -----------------------------------------------------
-- Table `tlocal_component`
-- -----------------------------------------------------
-- tlocal_component is a repository of local modules for
-- physical agents on Windows / Unix physical agents
CREATE TABLE IF NOT EXISTS `tlocal_component` (
	`id` int(10) unsigned NOT NULL auto_increment,
	`name` text NOT NULL,
	`data` mediumtext NOT NULL,
	`description` varchar(1024) default NULL,
	`id_os` int(10) unsigned default '0',
	`os_version` varchar(100) default '',
	`id_network_component_group` int(10) unsigned NOT NULL default 0,
	`type` smallint(6) NOT NULL default '6',
	`max` bigint(20) NOT NULL default '0',
	`min` bigint(20) NOT NULL default '0',
	`module_interval` mediumint(8) unsigned NOT NULL default '0',
	`id_module_group` tinyint(4) unsigned NOT NULL default '0',
	`history_data` tinyint(1) unsigned default '1',
	`min_warning` double(18,2) default 0,
	`max_warning` double(18,2) default 0,
	`str_warning` text,
	`min_critical` double(18,2) default 0,
	`max_critical` double(18,2) default 0,
	`str_critical` text,
	`min_ff_event` int(4) unsigned default '0',
	`post_process` double(24,15) default 0,
	`unit` text,
	`wizard_level` enum('basic','advanced','nowizard') default 'nowizard',
	`macros` text,
	`critical_instructions` text NOT NULL default '',
	`warning_instructions` text NOT NULL default '',
	`unknown_instructions` text NOT NULL default '',
	`critical_inverse` tinyint(1) unsigned default '0',
	`warning_inverse` tinyint(1) unsigned default '0',
	`id_category` int(10) default 0,
	`tags` text NOT NULL default '',
	`disabled_types_event` TEXT NOT NULL DEFAULT '',
	`min_ff_event_normal` int(4) unsigned default '0',
	`min_ff_event_warning` int(4) unsigned default '0',
	`min_ff_event_critical` int(4) unsigned default '0',
	`each_ff` tinyint(1) unsigned default '0',
	`ff_timeout` int(4) unsigned default '0',
	`dynamic_interval` int(4) unsigned default '0',
	`dynamic_max` int(4) default '0',
	`dynamic_min` int(4) default '0',
	`prediction_sample_window` int(10) default 0,
	`prediction_samples` int(4) default 0,
	`prediction_threshold` int(4) default 0,
	PRIMARY KEY  (`id`),
	FOREIGN KEY (`id_network_component_group`) REFERENCES tnetwork_component_group(`id_sg`)
		ON DELETE CASCADE ON UPDATE CASCADE
) ENGINE=InnoDB DEFAULT CHARSET=utf8;

ALTER TABLE `tlocal_component` ADD COLUMN `dynamic_next` bigint(20) NOT NULL default '0';
ALTER TABLE `tlocal_component` ADD COLUMN `dynamic_two_tailed` tinyint(1) unsigned default '0';
ALTER TABLE `tlocal_component` ADD COLUMN `ff_type` tinyint(1) unsigned default '0';

ALTER TABLE `tlocal_component` MODIFY COLUMN `ff_type` tinyint(1) unsigned NULL DEFAULT '0',
	MODIFY COLUMN `dynamic_next` bigint(20) NOT NULL DEFAULT '0',
	MODIFY COLUMN `dynamic_two_tailed` tinyint(1) unsigned NULL DEFAULT '0';

-- -----------------------------------------------------
-- Table `tpolicy_modules`
-- -----------------------------------------------------
CREATE TABLE IF NOT EXISTS `tpolicy_modules` (
	`id` int(10) unsigned NOT NULL auto_increment,
	`id_policy` int(10) unsigned NOT NULL default '0',
	`configuration_data` mediumtext NOT NULL,
	`id_tipo_modulo` smallint(5) NOT NULL default '0',
	`description` varchar(1024) NOT NULL default '',
	`name` varchar(200) NOT NULL default '',
	`unit` text default '',
	`max` bigint(20) default '0',
	`min` bigint(20) default '0',
	`module_interval` int(4) unsigned default '0',
	`tcp_port` int(4) unsigned default '0',
	`tcp_send` text default '',
	`tcp_rcv` text default '',
	`snmp_community` varchar(100) default '',
	`snmp_oid` varchar(255) default '0',
	`id_module_group` int(4) unsigned default '0',
	`flag` tinyint(1) unsigned default '1',
	`id_module` int(10) default '0',
	`disabled` tinyint(1) unsigned NOT NULL default '0',
	`id_export` smallint(4) unsigned default '0',
	`plugin_user` text default '',
	`plugin_pass` text default '',
	`plugin_parameter` text,
	`id_plugin` int(10) default '0',
	`post_process` double(24,15) default NULL,
	`prediction_module` bigint(14) default '0',
	`max_timeout` int(4) unsigned default '0',
	`max_retries` int(4) unsigned default '0',
	`custom_id` varchar(255) default '',
	`history_data` tinyint(1) unsigned default '1',
	`min_warning` double(18,2) default 0,
	`max_warning` double(18,2) default 0,
	`str_warning` text default '',
	`min_critical` double(18,2) default 0,
	`max_critical` double(18,2) default 0,
	`str_critical` text default '',
	`min_ff_event` int(4) unsigned default '0',
	`custom_string_1` text default '',
	`custom_string_2` text default '',
	`custom_string_3` text default '',
	`custom_integer_1` int(10) default 0,
	`custom_integer_2` int(10) default 0,
	`pending_delete` tinyint(1) default '0',
	`critical_instructions` text NOT NULL default '',
	`warning_instructions` text NOT NULL default '',
	`unknown_instructions` text NOT NULL default '',
	`critical_inverse` tinyint(1) unsigned default '0',
	`warning_inverse` tinyint(1) unsigned default '0',
	`id_category` int(10) default 0,
	`module_ff_interval` int(4) unsigned default '0',
	`quiet` tinyint(1) NOT NULL default '0',
	`cron_interval` varchar(100) default '',
	`macros` text,
	`disabled_types_event` TEXT NOT NULL default '',
	`module_macros` TEXT NOT NULL default '',
	`min_ff_event_normal` int(4) unsigned default '0',
	`min_ff_event_warning` int(4) unsigned default '0',
	`min_ff_event_critical` int(4) unsigned default '0',
	`each_ff` tinyint(1) unsigned default '0',
	`ff_timeout` int(4) unsigned default '0',
	`dynamic_interval` int(4) unsigned default '0',
	`dynamic_max` int(4) default '0',
	`dynamic_min` int(4) default '0',
	`prediction_sample_window` int(10) default 0,
	`prediction_samples` int(4) default 0,
	`prediction_threshold` int(4) default 0,
	PRIMARY KEY  (`id`),
	KEY `main_idx` (`id_policy`),
	UNIQUE (`id_policy`, `name`)
) ENGINE=InnoDB  DEFAULT CHARSET=utf8;

ALTER TABLE `tpolicy_modules` ADD COLUMN `dynamic_next` bigint(20) NOT NULL default '0';
ALTER TABLE `tpolicy_modules` ADD COLUMN `dynamic_two_tailed` tinyint(1) unsigned default '0';
ALTER TABLE `tpolicy_modules` ADD COLUMN `ff_type` tinyint(1) unsigned default '0';
ALTER TABLE `tpolicy_modules` MODIFY COLUMN `ip_target` varchar(100) NULL DEFAULT '',
	MODIFY COLUMN `ff_type` tinyint(1) unsigned NULL DEFAULT '0',
	MODIFY COLUMN `dynamic_next` bigint(20) NOT NULL DEFAULT '0',
	MODIFY COLUMN `dynamic_two_tailed` tinyint(1) unsigned NULL DEFAULT '0';

-- ---------------------------------------------------------------------
-- Table `tpolicies`
-- ---------------------------------------------------------------------
-- 'status' could be 0 (without changes, updated), 1 (needy update only database) or 2 (needy update database and conf files)
CREATE TABLE IF NOT EXISTS `tpolicies` (
	`id` int(10) unsigned NOT NULL auto_increment,
	`name` text NOT NULL default '',
	`description` varchar(255) NOT NULL default '',
	`id_group` int(10) unsigned default '0',  
	`status` int(10) unsigned NOT NULL default 0,  
	PRIMARY KEY  (`id`)
) ENGINE=InnoDB  DEFAULT CHARSET=utf8;

-- -----------------------------------------------------
-- Table `tpolicy_alerts`
-- -----------------------------------------------------
CREATE TABLE IF NOT EXISTS `tpolicy_alerts` (
	`id` int(10) unsigned NOT NULL auto_increment,
	`id_policy` int(10) unsigned NOT NULL default '0',
	`id_policy_module` int(10) unsigned default '0',
	`id_alert_template` int(10) unsigned default '0',
	`name_extern_module` TEXT NOT NULL default '',
	`disabled` tinyint(1) default '0',
	`standby` tinyint(1) default '0',
	`pending_delete` tinyint(1) default '0',
	PRIMARY KEY  (`id`),
	FOREIGN KEY (`id_alert_template`) REFERENCES talert_templates(`id`)
		ON DELETE CASCADE ON UPDATE CASCADE,
	FOREIGN KEY (`id_policy`) REFERENCES tpolicies(`id`)
		ON DELETE CASCADE ON UPDATE CASCADE
) ENGINE=InnoDB  DEFAULT CHARSET=utf8;

-- -----------------------------------------------------
-- Table `tpolicy_agents`
-- -----------------------------------------------------
CREATE TABLE IF NOT EXISTS `tpolicy_agents` (
	`id` int(10) unsigned NOT NULL auto_increment,
	`id_policy` int(10) unsigned default '0',
	`id_agent` int(10) unsigned default '0',
	`policy_applied` tinyint(1) unsigned default '0',
	`pending_delete` tinyint(1) unsigned default '0',
	`last_apply_utimestamp` int(10) unsigned NOT NULL default 0,
	PRIMARY KEY  (`id`),
	UNIQUE (`id_policy`, `id_agent`)
) ENGINE=InnoDB  DEFAULT CHARSET=utf8;

ALTER TABLE `tpolicy_agents` ADD COLUMN `id_node` int(10) NOT NULL DEFAULT '0';
ALTER TABLE `tpolicy_agents` ADD UNIQUE(`id_policy`, `id_agent`, `id_node`);
ALTER TABLE `tpolicy_agents` DROP INDEX `id_policy`, ADD UNIQUE INDEX `id_policy` (`id_policy`, `id_agent`, `id_node`), DROP INDEX `id_policy_2`;

-- -----------------------------------------------------
-- Table `tpolicy_groups`
-- -----------------------------------------------------
CREATE TABLE IF NOT EXISTS `tpolicy_groups` (
	`id` int(10) unsigned NOT NULL auto_increment,
	`id_policy` int(10) unsigned default '0',
	`id_group` int(10) unsigned default '0',
	`policy_applied` tinyint(1) unsigned default '0',
	`pending_delete` tinyint(1) unsigned default '0',
	`last_apply_utimestamp` int(10) unsigned NOT NULL default 0,
	PRIMARY KEY  (`id`),
	UNIQUE (`id_policy`, `id_group`)
) ENGINE=InnoDB  DEFAULT CHARSET=utf8;

-- ---------------------------------------------------------------------
-- Table `tdashboard`
-- ---------------------------------------------------------------------
CREATE TABLE IF NOT EXISTS `tdashboard` (
	`id` int(20) unsigned NOT NULL auto_increment,
	`name` varchar(60) NOT NULL default '',
	`id_user` varchar(60) NOT NULL default '',
	`id_group` int(10) NOT NULL default 0,
	`active` tinyint(1) NOT NULL default 0,
	`cells` int(10) unsigned default 0,
	PRIMARY KEY (`id`)
) ENGINE = InnoDB DEFAULT CHARSET=utf8;

-- ---------------------------------------------------------------------
-- Table `tdatabase`
-- ---------------------------------------------------------------------
CREATE TABLE IF NOT EXISTS `tdatabase` (
	`id` INT(10) unsigned NOT NULL auto_increment,
	`host` VARCHAR(255) default '',
	`label` VARCHAR(255) default '',
	`os_port` INT UNSIGNED NOT NULL DEFAULT 22,
	`os_user` VARCHAR(255) default '',
	`db_port` INT UNSIGNED NOT NULL DEFAULT 3306,
	`status` tinyint(1) unsigned default '0',
	`action` tinyint(1) unsigned default '0',
	`ssh_key` TEXT,
	`ssh_pubkey` TEXT,
	`last_error` TEXT,
	PRIMARY KEY (`id`)
) ENGINE = InnoDB DEFAULT CHARSET=utf8 ;

-- -----------------------------------------------------
-- Table `twidget`
-- -----------------------------------------------------
CREATE TABLE IF NOT EXISTS `twidget` (
	`id` int(20) unsigned NOT NULL auto_increment,
	`class_name` varchar(60) NOT NULL default '',
	`unique_name` varchar(60) NOT NULL default '',
	`description` text NOT NULL default '',
	`options` text NOT NULL default '',
	`page` varchar(120) NOT NULL default '',
	PRIMARY KEY (`id`)
) ENGINE = InnoDB DEFAULT CHARSET=utf8;

-- -----------------------------------------------------
-- Table `twidget_dashboard`
-- -----------------------------------------------------
CREATE TABLE IF NOT EXISTS `twidget_dashboard` (
	`id` int(20) unsigned NOT NULL auto_increment,
	`options` LONGTEXT NOT NULL default '',
	`order` int(3) NOT NULL default 0,
	`id_dashboard` int(20) unsigned NOT NULL default 0,
	`id_widget` int(20) unsigned NOT NULL default 0,
	`prop_width` float(5,3) NOT NULL default 0.32,
	`prop_height` float(5,3) NOT NULL default 0.32,
	PRIMARY KEY (`id`),
	FOREIGN KEY (`id_dashboard`) REFERENCES tdashboard(`id`)
		ON DELETE CASCADE ON UPDATE CASCADE
) ENGINE = InnoDB DEFAULT CHARSET=utf8;

-- -----------------------------------------------------
-- Table `tmodule_inventory`
-- -----------------------------------------------------
CREATE TABLE IF NOT EXISTS `tmodule_inventory` (
	`id_module_inventory` int(10) NOT NULL auto_increment,
	`id_os` int(10) unsigned default NULL,
	`name` text default '',
	`description` text default '',
	`interpreter` varchar(100) default '',
	`data_format` text default '',
	`code` BLOB NOT NULL,
	`block_mode` int(3) NOT NULL default 0,
	PRIMARY KEY  (`id_module_inventory`),
	FOREIGN KEY (`id_os`) REFERENCES tconfig_os(`id_os`)
		ON UPDATE CASCADE ON DELETE CASCADE
) ENGINE=InnoDB DEFAULT CHARSET=utf8;

-- ---------------------------------------------------------------------
-- Table `tagent_module_inventory`
-- ---------------------------------------------------------------------
CREATE TABLE IF NOT EXISTS `tagent_module_inventory` (
	`id_agent_module_inventory` int(10) NOT NULL auto_increment,
	`id_agente` int(10) unsigned NOT NULL,
	`id_module_inventory` int(10) NOT NULL,
	`target` varchar(100) default '',
	`interval` int(10) unsigned NOT NULL default '3600',
	`username` varchar(100) default '',
	`password` varchar(100) default '',
	`data` MEDIUMBLOB NOT NULL,
	`timestamp` datetime default '1970-01-01 00:00:00',
	`utimestamp` bigint(20) default '0',
	`flag` tinyint(1) unsigned default '1',
	`id_policy_module_inventory` int(10) NOT NULL default '0',
	PRIMARY KEY  (`id_agent_module_inventory`),
	FOREIGN KEY (`id_agente`) REFERENCES tagente(`id_agente`)
		ON UPDATE CASCADE ON DELETE CASCADE,
	FOREIGN KEY (`id_module_inventory`) REFERENCES tmodule_inventory(`id_module_inventory`)
		ON UPDATE CASCADE ON DELETE CASCADE
) ENGINE=InnoDB DEFAULT CHARSET=utf8;

ALTER TABLE `tagent_module_inventory` ADD COLUMN `custom_fields` MEDIUMBLOB NOT NULL;

-- ---------------------------------------------------------------------
-- Table `tpolicy_modules_inventory`
-- ---------------------------------------------------------------------
CREATE TABLE IF NOT EXISTS `tpolicy_modules_inventory` (
	`id` int(10) NOT NULL auto_increment,
	`id_policy` int(10) unsigned NOT NULL,
	`id_module_inventory` int(10) NOT NULL,
	`interval` int(10) unsigned NOT NULL default '3600',
	`username` varchar(100) default '',
	`password` varchar(100) default '',
	`pending_delete` tinyint(1) default '0',
	PRIMARY KEY  (`id`),
	FOREIGN KEY (`id_policy`) REFERENCES tpolicies(`id`)
		ON UPDATE CASCADE ON DELETE CASCADE,
	FOREIGN KEY (`id_module_inventory`) REFERENCES tmodule_inventory(`id_module_inventory`)
		ON UPDATE CASCADE ON DELETE CASCADE
) ENGINE=InnoDB DEFAULT CHARSET=utf8;

ALTER TABLE `tpolicy_modules_inventory` ADD COLUMN `custom_fields` MEDIUMBLOB NOT NULL;

-- -----------------------------------------------------
-- Table `tagente_datos_inventory`
-- -----------------------------------------------------
CREATE TABLE IF NOT EXISTS `tagente_datos_inventory` (
	`id_agent_module_inventory` int(10) NOT NULL,
	`data` MEDIUMBLOB NOT NULL,
	`utimestamp` bigint(20) default '0',
	`timestamp` datetime default '1970-01-01 00:00:00',
	KEY `idx_id_agent_module` (`id_agent_module_inventory`),
	KEY `idx_utimestamp` USING BTREE (`utimestamp`)
) ENGINE=InnoDB DEFAULT CHARSET=utf8;

-- -----------------------------------------------------
-- Table `ttrap_custom_values`
-- -----------------------------------------------------
CREATE TABLE IF NOT EXISTS `ttrap_custom_values` (
	`id` int(10) NOT NULL auto_increment,
	`oid` varchar(255) NOT NULL default '',
	`custom_oid` varchar(255) NOT NULL default '',
	`text` varchar(255) default '',
	`description` varchar(255) default '',
	`severity` tinyint(4) unsigned NOT NULL default '2',
	CONSTRAINT oid_custom_oid UNIQUE(oid, custom_oid),
	PRIMARY KEY  (`id`)
) ENGINE=InnoDB DEFAULT CHARSET=utf8;

-- -----------------------------------------------------
-- Table `tmetaconsole_setup`
-- -----------------------------------------------------
CREATE TABLE IF NOT EXISTS `tmetaconsole_setup` (
	`id` int(10) NOT NULL auto_increment primary key,
	`server_name` text default '',
	`server_url` text default '',
	`dbuser` text default '',
	`dbpass` text default '',
	`dbhost` text default '',
	`dbport` text default '',
	`dbname` text default '',
	`auth_token` text default '',
	`id_group` int(10) unsigned NOT NULL default 0,
	`api_password` text NOT NULL,
	`disabled` tinyint(1) unsigned NOT NULL default '0',
	`last_event_replication` bigint(20) default '0'
) ENGINE=InnoDB 
COMMENT = 'Table to store metaconsole sources' 
DEFAULT CHARSET=utf8;

ALTER TABLE tmetaconsole_setup ADD COLUMN `meta_dbuser` text;
ALTER TABLE tmetaconsole_setup ADD COLUMN `meta_dbpass` text;
ALTER TABLE tmetaconsole_setup ADD COLUMN `meta_dbhost` text;
ALTER TABLE tmetaconsole_setup ADD COLUMN `meta_dbport` text;
ALTER TABLE tmetaconsole_setup ADD COLUMN `meta_dbname` text;

ALTER TABLE `tmetaconsole_setup` MODIFY COLUMN `meta_dbuser` text NULL,
	MODIFY COLUMN `meta_dbpass` text NULL,
	MODIFY COLUMN `meta_dbhost` text NULL,
	MODIFY COLUMN `meta_dbport` text NULL,
	MODIFY COLUMN `meta_dbname` text NULL;

-- ---------------------------------------------------------------------
-- Table `tprofile_view`
-- ---------------------------------------------------------------------
CREATE TABLE IF NOT EXISTS `tprofile_view` (
	`id` int(10) unsigned NOT NULL auto_increment,
	`id_profile` int(10) unsigned NOT NULL default 0,
	`sec` text default '',
	`sec2` text default '',
	`sec3` text default '',
	PRIMARY KEY  (`id`)
) ENGINE=InnoDB 
COMMENT = 'Table to define by each profile defined in Pandora, to which sec/page has access independently of its ACL (for showing in the console or not). By default have access to all pages allowed by ACL, if forbidden here, then pages are not shown.' 
DEFAULT CHARSET=utf8;


-- ---------------------------------------------------------------------
-- Table `tservice`
-- ---------------------------------------------------------------------
CREATE TABLE IF NOT EXISTS `tservice` (
	`id` int(10) unsigned NOT NULL auto_increment,
	`name` varchar(100) NOT NULL default '',
	`description` text NOT NULL default '',
	`id_group` int(10) unsigned NOT NULL default 0,
	`critical` float(20,3) NOT NULL default 0,
	`warning` float(20,3) NOT NULL default 0,
	`service_interval` float(20,3) NOT NULL default 0,
	`service_value` float(20,3) NOT NULL default 0,
	`status` tinyint(3) NOT NULL default -1,
	`utimestamp` int(10) unsigned NOT NULL default 0,
	`auto_calculate` tinyint(1) unsigned NOT NULL default 1,
	`id_agent_module` int(10) unsigned NOT NULL default 0,
	`sla_interval` float(20,3) NOT NULL default 0,
	`sla_id_module` int(10) unsigned NOT NULL default 0,
	`sla_value_id_module` int(10) unsigned NOT NULL default 0,
	`sla_limit` float(20,3) NOT NULL default 100,
	`id_template_alert_warning` int(10) unsigned NOT NULL default 0,
	`id_template_alert_critical` int(10) unsigned NOT NULL default 0,
	`id_template_alert_unknown` int(10) unsigned NOT NULL default 0,
	`id_template_alert_critical_sla` int(10) unsigned NOT NULL default 0,
	PRIMARY KEY  (`id`)
) ENGINE=InnoDB 
COMMENT = 'Table to define services to monitor' 
DEFAULT CHARSET=utf8;


-- ---------------------------------------------------------------------
-- Table `tservice_element`
-- ---------------------------------------------------------------------
CREATE TABLE IF NOT EXISTS `tservice_element` (
	`id` int(10) unsigned NOT NULL auto_increment,
	`id_service` int(10) unsigned NOT NULL,
	`weight_ok` float(20,3) NOT NULL default 0,
	`weight_warning` float(20,3) NOT NULL default 0,
	`weight_critical` float(20,3) NOT NULL default 0,
	`weight_unknown` float(20,3) NOT NULL default 0,
	`description` text NOT NULL default '',
	`id_agente_modulo` int(10) unsigned NOT NULL default 0,
	`id_agent` int(10) unsigned NOT NULL default 0,
	`id_service_child` int(10) unsigned NOT NULL default 0,
	`id_server_meta` int(10)  unsigned NOT NULL default 0,
	PRIMARY KEY  (`id`)
) ENGINE=InnoDB 
COMMENT = 'Table to define the modules and the weights of the modules that define a service' 
DEFAULT CHARSET=utf8;


-- ---------------------------------------------------------------------
-- Table `tcollection`
-- ---------------------------------------------------------------------
CREATE TABLE IF NOT EXISTS `tcollection` (
	`id` int(10) unsigned NOT NULL auto_increment,
	`name` varchar(100) NOT NULL default '',
	`short_name` varchar(100) NOT NULL default '',
	`id_group` int(10) unsigned NOT NULL default 0,
	`description` mediumtext,
	`status` int(4) unsigned NOT NULL default '0',
	PRIMARY KEY  (`id`)
) ENGINE=InnoDB DEFAULT CHARSET=utf8;
-- status: 0 - Not apply
-- status: 1 - Applied

-- ---------------------------------------------------------------------
-- Table `tpolicy_collections`
-- ---------------------------------------------------------------------
CREATE TABLE IF NOT EXISTS `tpolicy_collections` (
	`id` int(10) unsigned NOT NULL auto_increment,
	`id_policy` int(10) unsigned NOT NULL default '0',
	`id_collection` int(10) unsigned default '0',
	`pending_delete` tinyint(1) default '0',
	PRIMARY KEY  (`id`),
	FOREIGN KEY (`id_policy`) REFERENCES `tpolicies` (`id`)
		ON DELETE CASCADE ON UPDATE CASCADE,
	FOREIGN KEY (`id_collection`) REFERENCES `tcollection` (`id`)
		ON DELETE CASCADE ON UPDATE CASCADE
) ENGINE=InnoDB  DEFAULT CHARSET=utf8;

-- -----------------------------------------------------
-- Table `tpolicy_alerts_actions`
-- -----------------------------------------------------
CREATE TABLE IF NOT EXISTS `tpolicy_alerts_actions` (
	`id` int(10) unsigned NOT NULL auto_increment,
	`id_policy_alert` int(10) unsigned NOT NULL,
	`id_alert_action` int(10) unsigned NOT NULL,
	`fires_min` int(3) unsigned default 0,
	`fires_max` int(3) unsigned default 0,
	PRIMARY KEY (`id`),
	FOREIGN KEY (`id_policy_alert`) REFERENCES `tpolicy_alerts` (`id`)
		ON DELETE CASCADE ON UPDATE CASCADE,
	FOREIGN KEY (`id_alert_action`) REFERENCES `talert_actions` (`id`)
		ON DELETE CASCADE ON UPDATE CASCADE
) ENGINE=InnoDB DEFAULT CHARSET=utf8;

-- -----------------------------------------------------
-- Table `tpolicy_plugins`
-- -----------------------------------------------------
CREATE TABLE IF NOT EXISTS `tpolicy_plugins` (
	`id` int(10) unsigned NOT NULL auto_increment,
	`id_policy` int(10) unsigned default '0',
	`plugin_exec` TEXT,
	`pending_delete` tinyint(1) default '0',
	PRIMARY KEY  (`id`)
) ENGINE=InnoDB  DEFAULT CHARSET=utf8;

-- -----------------------------------------------------
-- Table `tsesion_extended`
-- -----------------------------------------------------
CREATE TABLE IF NOT EXISTS `tsesion_extended` (
	`id` int(10) unsigned NOT NULL auto_increment,
	`id_sesion` int(10) unsigned NOT NULL,
	`extended_info` TEXT default '',
	`hash` varchar(255) default '',
	PRIMARY KEY (`id`),
	KEY idx_session (id_sesion)
) ENGINE=InnoDB DEFAULT CHARSET=utf8;

-- -----------------------------------------------------
-- Table `tskin`
-- -----------------------------------------------------
CREATE TABLE IF NOT EXISTS `tskin` ( 
	`id` int(10) unsigned NOT NULL auto_increment, 
	`name` TEXT NOT NULL DEFAULT '',
	`relative_path` TEXT NOT NULL DEFAULT '', 
	`description` text NOT NULL DEFAULT '',
	`disabled` tinyint(2) NOT NULL default '0', 
	PRIMARY KEY  (id)
) ENGINE=InnoDB DEFAULT CHARSET=utf8;

-- ---------------------------------------------------------------------
-- Table `tpolicy_queue`
-- ---------------------------------------------------------------------
CREATE TABLE IF NOT EXISTS `tpolicy_queue` (
	`id` int(10) unsigned NOT NULL auto_increment,
	`id_policy` int(10) unsigned NOT NULL default '0',
	`id_agent` int(10) unsigned NOT NULL default '0',
	`operation` varchar(15) default '',
	`progress` int(10) unsigned NOT NULL default '0',
	`end_utimestamp` int(10) unsigned NOT NULL default 0,
	`priority` int(10) unsigned NOT NULL default '0',
	PRIMARY KEY  (`id`)
) ENGINE=InnoDB DEFAULT CHARSET=utf8;

-- -----------------------------------------------------
-- Table `tevent_rule`
-- -----------------------------------------------------
CREATE TABLE IF NOT EXISTS `tevent_rule` (
	`id_event_rule` int(10) unsigned NOT NULL auto_increment,
	`id_event_alert` int(10) unsigned NOT NULL,
	`operation` enum('NOP', 'AND','OR','XOR','NAND','NOR','NXOR'),
	`order` int(10) unsigned default '0',
	`window` int(10) NOT NULL default '0',
	`count` int(4) NOT NULL default '1',
	`agent` text default '',
	`id_usuario` varchar(100) NOT NULL default '',
	`id_grupo` mediumint(4) NOT NULL default '0',
	`evento` text NOT NULL default '',
	`event_type` enum('','unknown','alert_fired','alert_recovered','alert_ceased','alert_manual_validation','recon_host_detected','system','error','new_agent','going_up_warning','going_up_critical','going_down_warning','going_down_normal','going_down_critical','going_up_normal') default 'unknown',
	`module` text default '',
	`alert` text default '',
	`criticity` int(4) unsigned NOT NULL default '0',
	`user_comment` text NOT NULL,
	`id_tag` integer(10) unsigned NOT NULL default '0',
	`name` text default '',
	PRIMARY KEY  (`id_event_rule`),
	KEY `idx_id_event_alert` (`id_event_alert`)
) ENGINE=InnoDB DEFAULT CHARSET=utf8;

ALTER TABLE `tevent_rule` ADD COLUMN `group_recursion` INT(1) unsigned default 0;

-- -----------------------------------------------------
-- Table `tevent_alert`
-- -----------------------------------------------------
CREATE TABLE IF NOT EXISTS `tevent_alert` (
	`id` int(10) unsigned NOT NULL auto_increment,
	`name` text default '',
	`description` mediumtext,
	`order` int(10) unsigned default 0,
	`mode` enum('PASS','DROP'),
	`field1` text NOT NULL default '',
	`field2` text NOT NULL default '',
	`field3` text NOT NULL default '',
	`field4` text NOT NULL default '',
	`field5` text NOT NULL default '',
	`field6` text NOT NULL default '',
	`field7` text NOT NULL default '',
	`field8` text NOT NULL default '',
	`field9` text NOT NULL default '',
	`field10` text NOT NULL default '',
	`time_threshold` int(10) NOT NULL default '0',
	`max_alerts` int(4) unsigned NOT NULL default '1',
	`min_alerts` int(4) unsigned NOT NULL default '0',
	`time_from` time default '00:00:00',
	`time_to` time default '00:00:00',
	`monday` tinyint(1) default 1,
	`tuesday` tinyint(1) default 1,
	`wednesday` tinyint(1) default 1,
	`thursday` tinyint(1) default 1,
	`friday` tinyint(1) default 1,
	`saturday` tinyint(1) default 1,
	`sunday` tinyint(1) default 1,
	`recovery_notify` tinyint(1) default '0',
	`field2_recovery` text NOT NULL default '',
	`field3_recovery` text NOT NULL,
	`id_group` mediumint(8) unsigned NULL default 0,
	`internal_counter` int(4) default '0',
	`last_fired` bigint(20) NOT NULL default '0',
	`last_reference` bigint(20) NOT NULL default '0',
	`times_fired` int(3) NOT NULL default '0',
	`disabled` tinyint(1) default '0',
	`standby` tinyint(1) default '0',
	`priority` tinyint(4) default '0',
	`force_execution` tinyint(1) default '0',
	`group_by` enum ('','id_agente','id_agentmodule','id_alert_am','id_grupo') default '',
	PRIMARY KEY  (`id`)
) ENGINE=InnoDB DEFAULT CHARSET=utf8;

-- -----------------------------------------------------
-- Table `tevent_alert_action`
-- -----------------------------------------------------
CREATE TABLE IF NOT EXISTS `tevent_alert_action` (
	`id` int(10) unsigned NOT NULL auto_increment,
	`id_event_alert` int(10) unsigned NOT NULL,
	`id_alert_action` int(10) unsigned NOT NULL,
	`fires_min` int(3) unsigned default 0,
	`fires_max` int(3) unsigned default 0,
	`module_action_threshold` int(10) NOT NULL default '0',
	`last_execution` bigint(20) NOT NULL default '0',
	PRIMARY KEY (`id`),
	FOREIGN KEY (`id_event_alert`) REFERENCES tevent_alert(`id`)
		ON DELETE CASCADE ON UPDATE CASCADE,
	FOREIGN KEY (`id_alert_action`) REFERENCES talert_actions(`id`)
		ON DELETE CASCADE ON UPDATE CASCADE
) ENGINE=InnoDB DEFAULT CHARSET=utf8;


-- -----------------------------------------------------
-- Table `tmodule_synth`
-- -----------------------------------------------------
CREATE TABLE IF NOT EXISTS `tmodule_synth` (
	`id` int(10) unsigned NOT NULL auto_increment,
	`id_agent_module_source` int(10) unsigned NOT NULL DEFAULT 0,
	`id_agent_module_target` int(10) unsigned NOT NULL DEFAULT 0,
	`fixed_value` float NOT NULL DEFAULT 0,
	`operation` enum ('ADD', 'SUB', 'DIV', 'MUL', 'AVG', 'NOP') NOT NULL DEFAULT 'NOP',
	`order` int(11) NOT NULL DEFAULT '0',
	FOREIGN KEY (`id_agent_module_target`) REFERENCES tagente_modulo(`id_agente_modulo`)
		ON DELETE CASCADE ON UPDATE CASCADE,
	PRIMARY KEY (id)
) ENGINE=InnoDB DEFAULT CHARSET=utf8;


-- -----------------------------------------------------
-- Table `tnetworkmap_enterprise`
-- -----------------------------------------------------
CREATE TABLE IF NOT EXISTS `tnetworkmap_enterprise` (
	`id` int(10) unsigned NOT NULL auto_increment,
	`name` varchar(500) default '',
	`id_group` int(10) unsigned NOT NULL default 0,
	`options` text default '',
	PRIMARY KEY (id)
) ENGINE=InnoDB DEFAULT CHARSET=utf8;


-- -----------------------------------------------------
-- Table `tnetworkmap_enterprise_nodes`
-- -----------------------------------------------------
CREATE TABLE IF NOT EXISTS `tnetworkmap_enterprise_nodes` (
	`id` int(10) unsigned NOT NULL auto_increment,
	`id_networkmap_enterprise` int(10) unsigned NOT NULL,
	`x` int(10) default 0,
	`y` int(10) default 0,
	`z` int(10) default 0,
	`id_agent` int(10) default 0,
	`id_module` int(10) default 0,
	`id_agent_module` int(10) default 0,
	`parent` int(10) default 0,
	`options` text default '',
	`deleted` int(10) default 0,
	`state` varchar(150) NOT NULL default '',
	PRIMARY KEY (id),
	FOREIGN KEY (`id_networkmap_enterprise`) REFERENCES tnetworkmap_enterprise(`id`)
		ON DELETE CASCADE ON UPDATE CASCADE
) ENGINE=InnoDB DEFAULT CHARSET=utf8;


-- -----------------------------------------------------
-- Table `tnetworkmap_ent_rel_nodes` (Before `tnetworkmap_enterprise_relation_nodes`)
-- -----------------------------------------------------
CREATE TABLE IF NOT EXISTS `tnetworkmap_ent_rel_nodes` (
	`id` int(10) unsigned NOT NULL auto_increment,
	`id_networkmap_enterprise` int(10) unsigned NOT NULL,
	`parent` int(10) default 0,
	`parent_type` varchar(30) default 'node',
	`child` int(10) default 0,
	`child_type` varchar(30) default 'node',
	`deleted` int(10) default 0,
	PRIMARY KEY (id, id_networkmap_enterprise),
	FOREIGN KEY (`id_networkmap_enterprise`) REFERENCES tnetworkmap_enterprise(`id`)
		ON DELETE CASCADE ON UPDATE CASCADE
) ENGINE=InnoDB DEFAULT CHARSET=utf8;

-- -----------------------------------------------------
-- Table `treport_template`
-- -----------------------------------------------------
CREATE TABLE IF NOT EXISTS `treport_template` (
	`id_report` INTEGER UNSIGNED NOT NULL  AUTO_INCREMENT,
	`id_user` varchar(100) NOT NULL default '',
	`name` varchar(150) NOT NULL default '',
	`description` TEXT NOT NULL,
	`private` tinyint(1) UNSIGNED NOT NULL default 0,
	`id_group` mediumint(8) unsigned NULL default NULL,
	`custom_logo` varchar(200)  default NULL,
	`header` MEDIUMTEXT  default NULL,
	`first_page` MEDIUMTEXT default NULL,
	`footer` MEDIUMTEXT default NULL,
	`custom_font` varchar(200) default NULL,
	`metaconsole` tinyint(1) DEFAULT 0,
	PRIMARY KEY(`id_report`)
) ENGINE = InnoDB DEFAULT CHARSET=utf8;

-- -----------------------------------------------------
-- Table `treport_content_template`
-- -----------------------------------------------------
CREATE TABLE IF NOT EXISTS `treport_content_template` (
	`id_rc` INTEGER UNSIGNED NOT NULL AUTO_INCREMENT,
	`id_report` INTEGER UNSIGNED NOT NULL default 0,
	`id_gs` INTEGER UNSIGNED NULL default NULL,
	`text_agent_module` text,
	`type` varchar(30) default 'simple_graph',
	`period` int(11) NOT NULL default 0,
	`order` int (11) NOT NULL default 0,
	`description` mediumtext,
	`text_agent` text,
	`text` TEXT,
	`external_source` Text,
	`treport_custom_sql_id` INTEGER UNSIGNED default 0,
	`header_definition` TinyText default NULL,
	`column_separator` TinyText default NULL,
	`line_separator` TinyText default NULL,
	`time_from` time default '00:00:00',
	`time_to` time default '00:00:00',
	`monday` tinyint(1) default 1,
	`tuesday` tinyint(1) default 1,
	`wednesday` tinyint(1) default 1,
	`thursday` tinyint(1) default 1,
	`friday` tinyint(1) default 1,
	`saturday` tinyint(1) default 1,
	`sunday` tinyint(1) default 1,
	`only_display_wrong` tinyint (1) unsigned default 0 not null,
	`top_n` INT NOT NULL default 0,
	`top_n_value` INT NOT NULL default 10,
	`exception_condition` INT NOT NULL default 0,
	`exception_condition_value` DOUBLE (18,6) NOT NULL default 0,
	`show_resume` INT NOT NULL default 0,
	`order_uptodown` INT NOT NULL default 0,
	`show_graph` INT NOT NULL default 0,
	`group_by_agent` INT NOT NULL default 0,
	`style` TEXT NOT NULL,
	`id_group` INT (10) unsigned NOT NULL DEFAULT 0,
	`id_module_group` INT (10) unsigned NOT NULL DEFAULT 0,
	`server_name` text,
	`exact_match` tinyint(1) default 0,
	`module_names` TEXT,
	`module_free_text` TEXT,
	`each_agent` tinyint(1) default 1,
	PRIMARY KEY(`id_rc`)
) ENGINE = InnoDB DEFAULT CHARSET=utf8;

ALTER TABLE treport_content_template ADD COLUMN `historical_db` tinyint(1) NOT NULL DEFAULT '0';
ALTER TABLE treport_content_template ADD COLUMN `lapse_calc` tinyint(1) default '0';
ALTER TABLE treport_content_template ADD COLUMN `lapse` int(11) default '300';
ALTER TABLE treport_content_template ADD COLUMN `visual_format` tinyint(1) default '0';
ALTER TABLE treport_content_template ADD COLUMN `hide_no_data` tinyint(1) default '0';
ALTER TABLE `treport_content_template` ADD COLUMN `total_time` TINYINT(1) DEFAULT '1';
ALTER TABLE `treport_content_template` ADD COLUMN `time_failed` TINYINT(1) DEFAULT '1';
ALTER TABLE `treport_content_template` ADD COLUMN `time_in_ok_status` TINYINT(1) DEFAULT '1';
ALTER TABLE `treport_content_template` ADD COLUMN `time_in_unknown_status` TINYINT(1) DEFAULT '1';
ALTER TABLE `treport_content_template` ADD COLUMN `time_of_not_initialized_module` TINYINT(1) DEFAULT '1';
ALTER TABLE `treport_content_template` ADD COLUMN `time_of_downtime` TINYINT(1) DEFAULT '1';
ALTER TABLE `treport_content_template` ADD COLUMN `total_checks` TINYINT(1) DEFAULT '1';
ALTER TABLE `treport_content_template` ADD COLUMN `checks_failed` TINYINT(1) DEFAULT '1';
ALTER TABLE `treport_content_template` ADD COLUMN `checks_in_ok_status` TINYINT(1) DEFAULT '1';
ALTER TABLE `treport_content_template` ADD COLUMN `unknown_checks` TINYINT(1) DEFAULT '1';
ALTER TABLE `treport_content_template` ADD COLUMN `agent_max_value` TINYINT(1) DEFAULT '1';
ALTER TABLE `treport_content_template` ADD COLUMN `agent_min_value` TINYINT(1) DEFAULT '1';
ALTER TABLE `treport_content_template` ADD COLUMN `current_month` TINYINT(1) DEFAULT '1';
ALTER TABLE `treport_content_template` ADD COLUMN `failover_mode` tinyint(1) DEFAULT '1';
ALTER TABLE `treport_content_template` ADD COLUMN `failover_type` tinyint(1) DEFAULT '1';
ALTER TABLE `treport_content_template` ADD COLUMN `uncompressed_module` TINYINT DEFAULT '0';
ALTER TABLE `treport_content_template` MODIFY COLUMN `historical_db` tinyint(1) unsigned NOT NULL DEFAULT '0',
	MODIFY COLUMN `lapse_calc` tinyint(1) unsigned NOT NULL DEFAULT '0',
	MODIFY COLUMN `lapse` int(11) unsigned NOT NULL DEFAULT '300',
	MODIFY COLUMN `visual_format` tinyint(1) unsigned NOT NULL DEFAULT '0';

-- ----------------------------------------------------------------------
-- Table `tnews`
-- ----------------------------------------------------------------------
CREATE TABLE IF NOT EXISTS `tnews` (
	`id_news` INTEGER UNSIGNED NOT NULL  AUTO_INCREMENT,
	`author` varchar(255)  NOT NULL DEFAULT '',
	`subject` varchar(255)  NOT NULL DEFAULT '',
	`text` TEXT NOT NULL,
	`timestamp` DATETIME  NOT NULL DEFAULT 0,
	`id_group` int(10) NOT NULL default 0,
	`modal` tinyint(1) DEFAULT 0,
	`expire` tinyint(1) DEFAULT 0,
	`expire_timestamp` DATETIME  NOT NULL DEFAULT 0,
	PRIMARY KEY(`id_news`)
) ENGINE = InnoDB DEFAULT CHARSET=utf8;

-- -----------------------------------------------------
-- Table `treport_content_sla_com_temp` (treport_content_sla_combined_template)
-- -----------------------------------------------------
CREATE TABLE IF NOT EXISTS `treport_content_sla_com_temp` (
	`id` INTEGER UNSIGNED NOT NULL auto_increment,
	`id_report_content` INTEGER UNSIGNED NOT NULL,
	`text_agent` text,
	`text_agent_module` text,
	`sla_max` double(18,2) NOT NULL default 0,
	`sla_min` double(18,2) NOT NULL default 0,
	`sla_limit` double(18,2) NOT NULL default 0,
	`server_name` text,
	`exact_match` tinyint(1) default 0,
	PRIMARY KEY(`id`),
	FOREIGN KEY (`id_report_content`) REFERENCES treport_content_template(`id_rc`)
		ON UPDATE CASCADE ON DELETE CASCADE
) ENGINE = InnoDB DEFAULT CHARSET=utf8;

-- -----------------------------------------------------
-- Table `treport_content_item_temp` (treport_content_item_template)
-- -----------------------------------------------------
CREATE TABLE IF NOT EXISTS `treport_content_item_temp` (
	`id` INTEGER UNSIGNED NOT NULL auto_increment, 
	`id_report_content` INTEGER UNSIGNED NOT NULL, 
	`text_agent` text,
	`text_agent_module` text,
	`server_name` text,
	`exact_match` tinyint(1) default 0,
	`operation` text,	
	PRIMARY KEY(`id`)
) ENGINE = InnoDB DEFAULT CHARSET=utf8;

-- -----------------------------------------------------
-- Table `tgraph_template`
-- -----------------------------------------------------
CREATE TABLE IF NOT EXISTS `tgraph_template` (
	`id_graph_template` INTEGER UNSIGNED NOT NULL  AUTO_INCREMENT,
	`id_user` TEXT NOT NULL,
	`name` TEXT NOT NULL,
	`description` TEXT NOT NULL,
	`period` int(11) NOT NULL default '0',
	`width` smallint(5) UNSIGNED NOT NULL DEFAULT 0,
	`height` smallint(5) UNSIGNED NOT NULL DEFAULT 0,
	`private` tinyint(1) UNSIGNED NOT NULL default 0,
	`events` tinyint(1) UNSIGNED NOT NULL default 0,
	`stacked` tinyint(1) UNSIGNED NOT NULL default 0,
	`id_group` mediumint(8) unsigned NULL default 0,
	PRIMARY KEY(`id_graph_template`)
) ENGINE = InnoDB DEFAULT CHARSET=utf8;

-- ---------------------------------------------------------------------
-- Table `tgraph_source_template`
-- ---------------------------------------------------------------------
CREATE TABLE IF NOT EXISTS `tgraph_source_template` (
	`id_gs_template` INTEGER UNSIGNED NOT NULL AUTO_INCREMENT,
	`id_template` int(11) NOT NULL default 0,
	`agent` TEXT, 
	`module` TEXT,
	`weight` FLOAT(5,3) NOT NULL DEFAULT 2,
	`exact_match` tinyint(1) default 0, 
	PRIMARY KEY(`id_gs_template`)
) ENGINE = InnoDB DEFAULT CHARSET=utf8;

-- ---------------------------------------------------------------------
-- Table `tmetaconsole_event`
-- ---------------------------------------------------------------------
CREATE TABLE IF NOT EXISTS `tmetaconsole_event` (
	`id_evento` bigint(20) unsigned NOT NULL auto_increment,
	`id_source_event` bigint(20) unsigned NOT NULL,
	`id_agente` int(10) NOT NULL default '0',
	`agent_name` varchar(600) BINARY NOT NULL default '',
	`id_usuario` varchar(100) NOT NULL default '0',
	`id_grupo` mediumint(4) NOT NULL default '0',
	`group_name` varchar(100) NOT NULL default '',
	`estado` tinyint(3) unsigned NOT NULL default '0',
	`timestamp` datetime NOT NULL default '1970-01-01 00:00:00',
	`evento` text NOT NULL,
	`utimestamp` bigint(20) NOT NULL default '0',
	`event_type` enum('going_unknown','unknown','alert_fired','alert_recovered','alert_ceased','alert_manual_validation','recon_host_detected','system','error','new_agent','going_up_warning','going_up_critical','going_down_warning','going_down_normal','going_down_critical','going_up_normal', 'configuration_change') default 'unknown',
	`id_agentmodule` int(10) NOT NULL default '0',
	`module_name` varchar(600) NOT NULL,
	`id_alert_am` int(10) NOT NULL default '0',
	`alert_template_name` text,
	`criticity` int(4) unsigned NOT NULL default '0',
	`user_comment` text NOT NULL,
	`tags` text NOT NULL,
	`source` tinytext NOT NULL,
	`id_extra` tinytext NOT NULL,
	`critical_instructions` text NOT NULL default '',
	`warning_instructions` text NOT NULL default '',
	`unknown_instructions` text NOT NULL default '',
	`owner_user` VARCHAR(100) NOT NULL DEFAULT '',
	`ack_utimestamp` BIGINT(20) NOT NULL DEFAULT '0',
	`server_id` int(10) NOT NULL,
	`custom_data` TEXT NOT NULL DEFAULT '',
	PRIMARY KEY  (`id_evento`),
	KEY `idx_agente` (`id_agente`),
	KEY `idx_agentmodule` (`id_agentmodule`),
	KEY `idx_utimestamp` USING BTREE (`utimestamp`)
) ENGINE=InnoDB DEFAULT CHARSET=utf8;
-- Criticity: 0 - Maintance (grey)
-- Criticity: 1 - Informational (blue)
-- Criticity: 2 - Normal (green) (status 0)
-- Criticity: 3 - Warning (yellow) (status 2)
-- Criticity: 4 - Critical (red) (status 1)
-- Criticity: 5 - Minor
-- Criticity: 6 - Major

ALTER TABLE `tmetaconsole_event` ADD COLUMN `data` double(22,5) default NULL;
ALTER TABLE `tmetaconsole_event` ADD COLUMN `module_status` int(4) NOT NULL default '0';

-- ---------------------------------------------------------------------
-- Table `tmetaconsole_event_history`
-- ---------------------------------------------------------------------
CREATE TABLE IF NOT EXISTS `tmetaconsole_event_history` (
	`id_evento` bigint(20) unsigned NOT NULL auto_increment,
	`id_source_event` bigint(20) unsigned NOT NULL,
	`id_agente` int(10) NOT NULL default '0',
	`agent_name` varchar(600) BINARY NOT NULL default '',
	`id_usuario` varchar(100) NOT NULL default '0',
	`id_grupo` mediumint(4) NOT NULL default '0',
	`group_name` varchar(100) NOT NULL default '',
	`estado` tinyint(3) unsigned NOT NULL default '0',
	`timestamp` datetime NOT NULL default '1970-01-01 00:00:00',
	`evento` text NOT NULL,
	`utimestamp` bigint(20) NOT NULL default '0',
	`event_type` enum('going_unknown','unknown','alert_fired','alert_recovered','alert_ceased','alert_manual_validation','recon_host_detected','system','error','new_agent','going_up_warning','going_up_critical','going_down_warning','going_down_normal','going_down_critical','going_up_normal', 'configuration_change') default 'unknown',
	`id_agentmodule` int(10) NOT NULL default '0',
	`module_name` varchar(600) NOT NULL,
	`id_alert_am` int(10) NOT NULL default '0',
	`alert_template_name` text,
	`criticity` int(4) unsigned NOT NULL default '0',
	`user_comment` text NOT NULL,
	`tags` text NOT NULL,
	`source` tinytext NOT NULL,
	`id_extra` tinytext NOT NULL,
	`critical_instructions` text NOT NULL default '',
	`warning_instructions` text NOT NULL default '',
	`unknown_instructions` text NOT NULL default '',
	`owner_user` VARCHAR(100) NOT NULL DEFAULT '',
	`ack_utimestamp` BIGINT(20) NOT NULL DEFAULT '0',
	`server_id` int(10) NOT NULL,
	`custom_data` TEXT NOT NULL DEFAULT '',
	PRIMARY KEY  (`id_evento`),
	KEY `idx_agente` (`id_agente`),
	KEY `idx_agentmodule` (`id_agentmodule`),
	KEY `idx_utimestamp` USING BTREE (`utimestamp`)
) ENGINE=InnoDB DEFAULT CHARSET=utf8;
-- Criticity: 0 - Maintance (grey)
-- Criticity: 1 - Informational (blue)
-- Criticity: 2 - Normal (green) (status 0)
-- Criticity: 3 - Warning (yellow) (status 2)
-- Criticity: 4 - Critical (red) (status 1)
-- Criticity: 5 - Minor
-- Criticity: 6 - Major

ALTER TABLE `tmetaconsole_event_history` ADD COLUMN `data` double(22,5) default NULL;
ALTER TABLE `tmetaconsole_event_history` ADD COLUMN `module_status` int(4) NOT NULL default '0';
-- ---------------------------------------------------------------------
-- Table `textension_translate_string`
-- ---------------------------------------------------------------------
CREATE TABLE IF NOT EXISTS `textension_translate_string` (
	`id` int(10) unsigned NOT NULL auto_increment,
	`lang` VARCHAR(10) NOT NULL ,
	`string` TEXT NOT NULL DEFAULT '' ,
	`translation` TEXT NOT NULL DEFAULT '',
	PRIMARY KEY (`id`),
	KEY `lang_index` (`lang`)
) ENGINE=InnoDB DEFAULT CHARSET=utf8;

-- ---------------------------------------------------------------------
-- Table `tagent_module_log`
-- ---------------------------------------------------------------------
CREATE TABLE IF NOT EXISTS `tagent_module_log` (
	`id_agent_module_log` int(10) NOT NULL AUTO_INCREMENT,
	`id_agent` int(10) unsigned NOT NULL,
	`source` text NOT NULL,
	`timestamp` datetime DEFAULT '1970-01-01 00:00:00',
	`utimestamp` bigint(20) DEFAULT '0',
	PRIMARY KEY (`id_agent_module_log`)
) ENGINE=InnoDB DEFAULT CHARSET=utf8;

-- ---------------------------------------------------------------------
-- Table `tevent_custom_field`
-- ---------------------------------------------------------------------
CREATE TABLE IF NOT EXISTS `tevent_custom_field` (
	`id_group` mediumint(4) unsigned NOT NULL,
	`value` text NOT NULL,
	PRIMARY KEY  (`id_group`)
) ENGINE=InnoDB DEFAULT CHARSET=utf8;

-- ---------------------------------------------------------------------
-- Table `tmetaconsole_agent`
-- ---------------------------------------------------------------------
CREATE TABLE IF NOT EXISTS `tmetaconsole_agent` (
	`id_agente` int(10) unsigned NOT NULL auto_increment,
	`id_tagente` int(10) unsigned NOT NULL,
	`id_tmetaconsole_setup` int(10) NOT NULL,
	`nombre` varchar(600) BINARY NOT NULL default '',
	`direccion` varchar(100) default NULL,
	`comentarios` varchar(255) default '',
	`id_grupo` int(10) unsigned NOT NULL default '0',
	`ultimo_contacto` datetime NOT NULL default '1970-01-01 00:00:00',
	`modo` tinyint(1) NOT NULL default '0',
	`intervalo` int(11) unsigned NOT NULL default '300',
	`id_os` int(10) unsigned default '0',
	`os_version` varchar(100) default '',
	`agent_version` varchar(100) default '',
	`ultimo_contacto_remoto` datetime default '1970-01-01 00:00:00',
	`disabled` tinyint(2) NOT NULL default '0',
	`remote` tinyint(1) NOT NULL default '0',
	`id_parent` int(10) unsigned default '0',
	`custom_id` varchar(255) default '',
	`server_name` varchar(100) default '',
	`cascade_protection` tinyint(2) NOT NULL default '0',
	`cascade_protection_module` int(10) unsigned default '0',
	`timezone_offset` TINYINT(2) NULL DEFAULT '0' COMMENT 'number of hours of diference with the server timezone' ,
	`icon_path` VARCHAR(127) NULL DEFAULT NULL COMMENT 'path in the server to the image of the icon representing the agent' ,
	`update_gis_data` TINYINT(1) NOT NULL DEFAULT '1' COMMENT 'set it to one to update the position data (altitude, longitude, latitude) when getting information from the agent or to 0 to keep the last value and do not update it' ,
	`url_address` mediumtext NULL,
	`quiet` tinyint(1) NOT NULL default '0',
	`normal_count` bigint(20) NOT NULL default '0',
	`warning_count` bigint(20) NOT NULL default '0',
	`critical_count` bigint(20) NOT NULL default '0',
	`unknown_count` bigint(20) NOT NULL default '0',
	`notinit_count` bigint(20) NOT NULL default '0',
	`total_count` bigint(20) NOT NULL default '0',
	`fired_count` bigint(20) NOT NULL default '0',
	`update_module_count` tinyint(1) NOT NULL default '0',
	`update_alert_count` tinyint(1) NOT NULL default '0',
	`update_secondary_groups` tinyint(1) NOT NULL default '0',
	`transactional_agent` tinyint(1) NOT NULL default '0',
	`alias` varchar(600) BINARY NOT NULL default '',
	`alias_as_name` tinyint(2) NOT NULL default '0',
	`safe_mode_module` int(10) unsigned NOT NULL default '0',
	`cps` int NOT NULL default 0,
	PRIMARY KEY  (`id_agente`),
	KEY `nombre` (`nombre`(255)),
	KEY `direccion` (`direccion`),
	KEY `id_tagente_idx` (`id_tagente`),
	KEY `disabled` (`disabled`),
	KEY `id_grupo` (`id_grupo`),
	FOREIGN KEY (`id_tmetaconsole_setup`) REFERENCES tmetaconsole_setup(`id`) ON DELETE CASCADE ON UPDATE CASCADE
) ENGINE=InnoDB  DEFAULT CHARSET=utf8;

ALTER TABLE `tmetaconsole_agent` ADD COLUMN `remote` tinyint(1) NOT NULL DEFAULT '0',
	ADD COLUMN `cascade_protection_module` int(10) unsigned NULL DEFAULT '0',
	ADD COLUMN `transactional_agent` tinyint(1) NOT NULL DEFAULT '0',
	ADD COLUMN `alias` varchar(600) CHARACTER SET utf8 COLLATE utf8_bin NOT NULL DEFAULT '',
	MODIFY COLUMN `update_secondary_groups` tinyint(1) NOT NULL DEFAULT '0',
	MODIFY COLUMN `alias_as_name` tinyint(2) NOT NULL DEFAULT '0',
	ADD INDEX `id_tagente_idx` (`id_tagente`);

-- ---------------------------------------------------------------------
-- Table `ttransaction`
-- ---------------------------------------------------------------------
create table IF NOT EXISTS `ttransaction` (
    `transaction_id` int unsigned NOT NULL auto_increment,
    `agent_id` int(10) unsigned NOT NULL,
    `group_id` int(10) unsigned NOT NULL default '0',
    `description` text,
    `name` varchar(250) NOT NULL,
    `loop_interval` int unsigned NOT NULL default 40,
    `ready` int unsigned NOT NULL default 0,
    `running` int unsigned NOT NULL default 0,
    PRIMARY KEY (`transaction_id`)
) engine=InnoDB DEFAULT CHARSET=utf8;

-- ---------------------------------------------------------------------
-- Table `tphase`
-- ---------------------------------------------------------------------
create table IF NOT EXISTS `tphase`(
    `phase_id` int unsigned not null auto_increment,
    `transaction_id` int unsigned not null,
    `agent_id` int(10) unsigned not null,
    `name` varchar(250) not null,
    `idx` int unsigned not null,
    `dependencies` text,
    `enables` text,
    `launch` text,
    `retries` int unsigned default null,
    `timeout` int unsigned default null,
    PRIMARY KEY (`phase_id`,`transaction_id`)
) engine=InnoDB DEFAULT CHARSET=utf8;

-- ---------------------------------------------------------------------
-- MIGRATION
-- ---------------------------------------------------------------------

-- ---------------------------------------------------------------------
-- Table `titem`
-- ---------------------------------------------------------------------
CREATE TABLE IF NOT EXISTS `titem` (
	`id` INTEGER UNSIGNED NOT NULL AUTO_INCREMENT,
	`id_map` int(10) unsigned NOT NULL default 0,
	`x` INTEGER NOT NULL default 0,
	`y` INTEGER NOT NULL default 0,
	`z` INTEGER NOT NULL default 0,
	`deleted` INTEGER(1) unsigned NOT NULL default 0,
	`type` INTEGER UNSIGNED NOT NULL default 0,
	`refresh` INTEGER UNSIGNED NOT NULL default 0,
	`source` INTEGER UNSIGNED NOT NULL default 0,
	`source_data` varchar(250) default '',
	`options` TEXT,
	`style` TEXT,
	PRIMARY KEY(`id`)
)  ENGINE = InnoDB DEFAULT CHARSET=utf8;

ALTER TABLE `titem` MODIFY COLUMN `source_data` varchar(250) NULL DEFAULT '';

-- ---------------------------------------------------------------------
-- Table `tmap`
-- ---------------------------------------------------------------------
CREATE TABLE IF NOT EXISTS `tmap` (
	`id` INTEGER UNSIGNED NOT NULL AUTO_INCREMENT,
	`id_group` int(10) unsigned NOT NULL default 0,
	`id_user` varchar(250) NOT NULL default '',
	`type` int(10) unsigned NOT NULL default 0,
	`subtype` int(10) unsigned NOT NULL default 0,
	`name` varchar(250) default '',
	`description` TEXT,
	`height` INTEGER UNSIGNED NOT NULL default 0,
	`width` INTEGER UNSIGNED NOT NULL default 0,
	`center_x` INTEGER NOT NULL default 0,
	`center_y` INTEGER NOT NULL default 0,
	`background` varchar(250) default '',
	`background_options` INTEGER UNSIGNED NOT NULL default 0,
	`source_period` INTEGER UNSIGNED NOT NULL default 0,
	`source` INTEGER UNSIGNED NOT NULL default 0,
	`source_data`  varchar(250) default '',
	`generation_method` INTEGER UNSIGNED NOT NULL default 0,
	`generated` INTEGER UNSIGNED NOT NULL default 0,
	`filter` TEXT,
	PRIMARY KEY(`id`)
)  ENGINE = InnoDB DEFAULT CHARSET=utf8;

ALTER TABLE `tmap` MODIFY COLUMN `id_user` varchar(250) NOT NULL DEFAULT '';

-- ---------------------------------------------------------------------
-- Table `trel_item`
-- ---------------------------------------------------------------------
CREATE TABLE IF NOT EXISTS `trel_item` (
	`id` INTEGER UNSIGNED NOT NULL AUTO_INCREMENT,
	`id_parent` int(10) unsigned NOT NULL default 0,
	`id_child` int(10) unsigned NOT NULL default 0,
	`id_map` int(11) unsigned NOT NULL default 0,
	`id_parent_source_data` int(11) unsigned NOT NULL default 0,
	`id_child_source_data` int(11) unsigned NOT NULL default 0,
	`parent_type` int(10) unsigned NOT NULL default 0,
	`child_type` int(10) unsigned NOT NULL default 0,
	`id_item` int(10) unsigned NOT NULL default 0,
	`deleted` int(1) unsigned NOT NULL default 0,
	PRIMARY KEY(`id`)
)  ENGINE = InnoDB DEFAULT CHARSET=utf8;

ALTER TABLE `trel_item` MODIFY COLUMN `id_map` int(10) unsigned NOT NULL DEFAULT '0',
	MODIFY COLUMN `id_parent_source_data` int(10) unsigned NOT NULL DEFAULT '0',
	MODIFY COLUMN `id_child_source_data` int(10) unsigned NOT NULL DEFAULT '0';

-- ---------------------------------------------------------------------
-- Table `talert_templates`
-- ---------------------------------------------------------------------
ALTER TABLE talert_templates ADD COLUMN `min_alerts_reset_counter` tinyint(1) DEFAULT 0;
ALTER TABLE talert_templates ADD COLUMN `field11` TEXT NOT NULL DEFAULT "";
ALTER TABLE talert_templates ADD COLUMN `field12` TEXT NOT NULL DEFAULT "";
ALTER TABLE talert_templates ADD COLUMN `field13` TEXT NOT NULL DEFAULT "";
ALTER TABLE talert_templates ADD COLUMN `field14` TEXT NOT NULL DEFAULT "";
ALTER TABLE talert_templates ADD COLUMN `field15` TEXT NOT NULL DEFAULT "";
ALTER TABLE talert_templates ADD COLUMN `field11_recovery` TEXT NOT NULL DEFAULT "";
ALTER TABLE talert_templates ADD COLUMN `field12_recovery` TEXT NOT NULL DEFAULT "";
ALTER TABLE talert_templates ADD COLUMN `field13_recovery` TEXT NOT NULL DEFAULT "";
ALTER TABLE talert_templates ADD COLUMN `field14_recovery` TEXT NOT NULL DEFAULT "";
ALTER TABLE talert_templates ADD COLUMN `field15_recovery` TEXT NOT NULL DEFAULT "";

-- ---------------------------------------------------------------------
-- Table `talert_snmp`
-- ---------------------------------------------------------------------
ALTER TABLE talert_snmp ADD COLUMN `al_field11` TEXT NOT NULL DEFAULT "";
ALTER TABLE talert_snmp ADD COLUMN `al_field12` TEXT NOT NULL DEFAULT "";
ALTER TABLE talert_snmp ADD COLUMN `al_field13` TEXT NOT NULL DEFAULT "";
ALTER TABLE talert_snmp ADD COLUMN `al_field14` TEXT NOT NULL DEFAULT "";
ALTER TABLE talert_snmp ADD COLUMN `al_field15` TEXT NOT NULL DEFAULT "";
ALTER TABLE `talert_snmp` MODIFY COLUMN `al_field11` text NOT NULL,
	MODIFY COLUMN `al_field12` text NOT NULL,
	MODIFY COLUMN `al_field13` text NOT NULL,
	MODIFY COLUMN `al_field14` text NOT NULL,
	MODIFY COLUMN `al_field15` text NOT NULL;

-- ---------------------------------------------------------------------
-- Table `talert_snmp_action`
-- ---------------------------------------------------------------------
ALTER TABLE talert_snmp_action ADD COLUMN `al_field11` TEXT NOT NULL DEFAULT "";
ALTER TABLE talert_snmp_action ADD COLUMN `al_field12` TEXT NOT NULL DEFAULT "";
ALTER TABLE talert_snmp_action ADD COLUMN `al_field13` TEXT NOT NULL DEFAULT "";
ALTER TABLE talert_snmp_action ADD COLUMN `al_field14` TEXT NOT NULL DEFAULT "";
ALTER TABLE talert_snmp_action ADD COLUMN `al_field15` TEXT NOT NULL DEFAULT "";

-- ----------------------------------------------------------------------
-- Table `tserver`
-- ----------------------------------------------------------------------
ALTER TABLE tserver ADD COLUMN `server_keepalive` int(11) DEFAULT 0;
ALTER TABLE `tserver` MODIFY COLUMN `server_keepalive` int(11) NOT NULL DEFAULT '0';

-- ----------------------------------------------------------------------
-- Table `tagente_estado`
-- ----------------------------------------------------------------------
ALTER TABLE tagente_estado MODIFY `status_changes` tinyint(4) unsigned default 0;
ALTER TABLE tagente_estado CHANGE `last_known_status` `known_status` tinyint(4) default 0;
ALTER TABLE tagente_estado ADD COLUMN `last_known_status` tinyint(4) default 0;
ALTER TABLE tagente_estado ADD COLUMN last_unknown_update bigint(20) NOT NULL default 0;
ALTER TABLE `tagente_estado` ADD COLUMN `ff_normal` int(4) unsigned default '0';
ALTER TABLE `tagente_estado` ADD COLUMN `ff_warning` int(4) unsigned default '0';
ALTER TABLE `tagente_estado` ADD COLUMN `ff_critical` int(4) unsigned default '0';
ALTER TABLE `tagente_estado` MODIFY COLUMN `datos` mediumtext NOT NULL,
	MODIFY COLUMN `known_status` tinyint(4) NULL DEFAULT '0',
	MODIFY COLUMN `last_known_status` tinyint(4) NULL DEFAULT '0',
	MODIFY COLUMN `last_dynamic_update` bigint(20) NOT NULL DEFAULT '0',
	MODIFY COLUMN `last_unknown_update` bigint(20) NOT NULL DEFAULT '0';

-- ---------------------------------------------------------------------
-- Table `talert_actions`
-- ---------------------------------------------------------------------
UPDATE talert_actions SET   `field4` = 'integria',
							`field5` = '_agent_:&#x20;_alert_name_',
							`field6` = '1',
							`field7` = '3',
							`field8` = 'copy@dom.com',
							`field9` = 'admin',
							`field10` = '_alert_description_'
WHERE `id` = 4 AND `id_alert_command` = 11;
UPDATE talert_actions SET name='Monitoring&#x20;Event' WHERE name='Pandora&#x20;FMS&#x20;Event';
ALTER TABLE talert_actions ADD COLUMN `field11` TEXT NOT NULL DEFAULT "";
ALTER TABLE talert_actions ADD COLUMN `field12` TEXT NOT NULL DEFAULT "";
ALTER TABLE talert_actions ADD COLUMN `field13` TEXT NOT NULL DEFAULT "";
ALTER TABLE talert_actions ADD COLUMN `field14` TEXT NOT NULL DEFAULT "";
ALTER TABLE talert_actions ADD COLUMN `field15` TEXT NOT NULL DEFAULT "";
ALTER TABLE talert_actions ADD COLUMN `field11_recovery` TEXT NOT NULL DEFAULT "";
ALTER TABLE talert_actions ADD COLUMN `field12_recovery` TEXT NOT NULL DEFAULT "";
ALTER TABLE talert_actions ADD COLUMN `field13_recovery` TEXT NOT NULL DEFAULT "";
ALTER TABLE talert_actions ADD COLUMN `field14_recovery` TEXT NOT NULL DEFAULT "";
ALTER TABLE talert_actions ADD COLUMN `field15_recovery` TEXT NOT NULL DEFAULT "";
ALTER TABLE `talert_actions` MODIFY COLUMN `field11` text NOT NULL,
	MODIFY COLUMN `field12` text NOT NULL,
	MODIFY COLUMN `field13` text NOT NULL,
	MODIFY COLUMN `field14` text NOT NULL,
	MODIFY COLUMN `field15` text NOT NULL;

-- ---------------------------------------------------------------------
-- Table `talert_commands`
-- ---------------------------------------------------------------------
UPDATE `talert_commands` SET `fields_descriptions` = '[\"Integria&#x20;IMS&#x20;API&#x20;path\",\"Integria&#x20;IMS&#x20;API&#x20;pass\",\"Integria&#x20;IMS&#x20;user\",\"Integria&#x20;IMS&#x20;user&#x20;pass\",\"Ticket&#x20;title\",\"Ticket&#x20;group&#x20;ID\",\"Ticket&#x20;priority\",\"Email&#x20;copy\",\"Ticket&#x20;owner\",\"Ticket&#x20;description\"]', `fields_values` = '[\"\",\"\",\"\",\"\",\"\",\"\",\"10,Maintenance;0,Informative;1,Low;2,Medium;3,Serious;4,Very&#x20;Serious\",\"\",\"\",\"\"]' WHERE `id` = 11 AND `name` = 'Integria&#x20;IMS&#x20;Ticket';
UPDATE `talert_commands` SET `description` = 'This&#x20;alert&#x20;send&#x20;an&#x20;email&#x20;using&#x20;internal&#x20;Pandora&#x20;FMS&#x20;Server&#x20;SMTP&#x20;capabilities&#x20;&#40;defined&#x20;in&#x20;each&#x20;server,&#x20;using:&#x0d;&#x0a;_field1_&#x20;as&#x20;destination&#x20;email&#x20;address,&#x20;and&#x0d;&#x0a;_field2_&#x20;as&#x20;subject&#x20;for&#x20;message.&#x20;&#x0d;&#x0a;_field3_&#x20;as&#x20;text&#x20;of&#x20;message.&#x20;&#x0d;&#x0a;_field4_&#x20;as&#x20;content&#x20;type&#x20;&#40;text/plain&#x20;or&#x20;html/text&#41;.', `fields_descriptions` = '[\"Destination&#x20;address\",\"Subject\",\"Text\",\"Content&#x20;Type\",\"\",\"\",\"\",\"\",\"\",\"\"]', `fields_values` = '[\"\",\"\",\"_html_editor_\",\"_content_type_\",\"\",\"\",\"\",\"\",\"\",\"\"]' WHERE id=1;
ALTER TABLE `talert_commands` ADD COLUMN `id_group` mediumint(8) unsigned NULL default 0;
ALTER TABLE `talert_commands` ADD COLUMN `fields_hidden` text;

UPDATE `talert_actions` SET `field4` = 'text/html', `field4_recovery` = 'text/html' WHERE id = 1;

DELETE FROM `talert_commands` WHERE `id` = 11;

ALTER TABLE `talert_commands` MODIFY COLUMN `id_group` mediumint(8) unsigned NULL DEFAULT '0';

-- ---------------------------------------------------------------------
-- Table `tmap`
-- ---------------------------------------------------------------------
ALTER TABLE tmap MODIFY `id_user` varchar(128);

-- ---------------------------------------------------------------------
-- Table `titem`
-- ---------------------------------------------------------------------
ALTER TABLE titem MODIFY `source_data` int(10) unsigned;

-- ---------------------------------------------------------------------
-- Table `tconfig`
-- ---------------------------------------------------------------------
INSERT INTO `tconfig` (`token`, `value`) VALUES ('big_operation_step_datos_purge', '100');
INSERT INTO `tconfig` (`token`, `value`) VALUES ('small_operation_step_datos_purge', '1000');
INSERT INTO `tconfig` (`token`, `value`) VALUES ('days_autodisable_deletion', '30');
INSERT INTO `tconfig` (`token`, `value`) VALUES ('MR', 32);
INSERT INTO `tconfig` (`token`, `value`) VALUES ('custom_docs_logo', 'default_docs.png');
INSERT INTO `tconfig` (`token`, `value`) VALUES ('custom_support_logo', 'default_support.png');
INSERT INTO `tconfig` (`token`, `value`) VALUES ('custom_logo_white_bg_preview', 'pandora_logo_head_white_bg.png');
UPDATE tconfig SET value = 'https://licensing.artica.es/pandoraupdate7/server.php' WHERE token='url_update_manager';
DELETE FROM `tconfig` WHERE `token` = 'current_package_enterprise';
INSERT INTO `tconfig` (`token`, `value`) VALUES ('current_package_enterprise', '739');
INSERT INTO `tconfig` (`token`, `value`) VALUES ('status_monitor_fields', 'policy,agent,data_type,module_name,server_type,interval,status,graph,warn,data,timestamp');
UPDATE `tconfig` SET `value` = 'mini_severity,evento,id_agente,estado,timestamp' WHERE `token` LIKE 'event_fields';
DELETE FROM `tconfig` WHERE `token` LIKE 'integria_api_password';
DELETE FROM `tconfig` WHERE `token` LIKE 'integria_inventory';
DELETE FROM `tconfig` WHERE `token` LIKE 'integria_url';
INSERT INTO `tconfig` (`token`, `value`) VALUES ('integria_user', '');
INSERT INTO `tconfig` (`token`, `value`) VALUES ('integria_pass', '');
INSERT INTO `tconfig` (`token`, `value`) VALUES ('integria_hostname', '');
INSERT INTO `tconfig` (`token`, `value`) VALUES ('integria_api_pass', '');
INSERT INTO `tconfig` (`token`, `value`) VALUES ('integria_req_timeout', 5);
INSERT INTO `tconfig` (`token`, `value`) VALUES ('default_group', '');
INSERT INTO `tconfig` (`token`, `value`) VALUES ('default_criticity', '');
INSERT INTO `tconfig` (`token`, `value`) VALUES ('default_creator', '');
INSERT INTO `tconfig` (`token`, `value`) VALUES ('default_owner', '');
INSERT INTO `tconfig` (`token`, `value`) VALUES ('incident_type', '');
INSERT INTO `tconfig` (`token`, `value`) VALUES ('incident_status', '');
INSERT INTO `tconfig` (`token`, `value`) VALUES ('incident_title', '');
INSERT INTO `tconfig` (`token`, `value`) VALUES ('incident_content', '');
INSERT INTO `tconfig` (`token`, `value`) VALUES ('cr_default_group', '');
INSERT INTO `tconfig` (`token`, `value`) VALUES ('cr_default_criticity', '');
INSERT INTO `tconfig` (`token`, `value`) VALUES ('cr_default_creator', '');
INSERT INTO `tconfig` (`token`, `value`) VALUES ('cr_default_owner', '');
INSERT INTO `tconfig` (`token`, `value`) VALUES ('cr_incident_type', '');
INSERT INTO `tconfig` (`token`, `value`) VALUES ('cr_incident_status', '');
INSERT INTO `tconfig` (`token`, `value`) VALUES ('cr_incident_title', '');
INSERT INTO `tconfig` (`token`, `value`) VALUES ('cr_incident_content', '');

-- ---------------------------------------------------------------------
-- Table `tconfig_os`
-- ---------------------------------------------------------------------

INSERT INTO `tconfig_os` (`id_os`, `name`, `description`, `icon_name`) VALUES (100, 'Cluster', 'Cluster agent', 'so_cluster.png');
	
UPDATE `tagente` SET `id_os` = 100 WHERE `id_os` = 21 and (select `id_os` from `tconfig_os` WHERE `id_os` = 21 and `name` = 'Cluster');

DELETE FROM `tconfig_os` where `id_os` = 21 and `name` = 'Cluster';

-- ---------------------------------------------------------------------
-- Table `tplanned_downtime_agents`
-- ---------------------------------------------------------------------
ALTER TABLE tplanned_downtime_agents ADD COLUMN `manually_disabled` tinyint(1) DEFAULT 0;


-- ---------------------------------------------------------------------
-- Table `tlink`
-- ---------------------------------------------------------------------
UPDATE `tlink` SET `link` = 'http://library.pandorafms.com/' WHERE `name` = 'Module library';
UPDATE `tlink` SET `name` = 'Enterprise Edition' WHERE `id_link` = 0000000002;
UPDATE `tlink` SET `name` = 'Documentation', `link` = 'http://wiki.pandorafms.com/' WHERE `id_link` = 0000000001;
UPDATE `tlink` SET `link` = 'http://forums.pandorafms.com/index.php?board=22.0' WHERE `id_link` = 0000000004;
UPDATE `tlink` SET `link` = 'https://github.com/pandorafms/pandorafms/issues' WHERE `id_link` = 0000000003;

-- ---------------------------------------------------------------------
-- Table `tevent_filter`
-- ---------------------------------------------------------------------
ALTER TABLE tevent_filter ADD COLUMN `date_from` date DEFAULT NULL;
ALTER TABLE tevent_filter ADD COLUMN `date_to` date DEFAULT NULL;
ALTER TABLE tevent_filter ADD COLUMN `user_comment` text NOT NULL;
ALTER TABLE tevent_filter ADD COLUMN `source` tinytext NOT NULL;
ALTER TABLE tevent_filter ADD COLUMN `id_extra` tinytext NOT NULL;
ALTER TABLE `tevent_filter` MODIFY COLUMN `user_comment` text NOT NULL;

-- ---------------------------------------------------------------------
-- Table `tusuario`
-- ---------------------------------------------------------------------

ALTER TABLE tusuario ADD COLUMN `id_filter` int(10) UNSIGNED NULL DEFAULT NULL;
ALTER TABLE tusuario ADD CONSTRAINT `fk_id_filter` FOREIGN KEY (`id_filter`) REFERENCES tevent_filter(`id_filter`) ON DELETE SET NULL;
ALTER TABLE tusuario ADD COLUMN `session_time` int(10) signed NOT NULL default '0';
alter table tusuario add autorefresh_white_list text not null default '';
ALTER TABLE tusuario ADD COLUMN `time_autorefresh` int(5) unsigned NOT NULL default '30';
ALTER TABLE `tusuario` DROP COLUMN `flash_chart`;
ALTER TABLE `tusuario` ADD COLUMN `default_custom_view` int(10) unsigned NULL default '0';
ALTER TABLE `tusuario` ADD COLUMN `ehorus_user_level_user` VARCHAR(60);
ALTER TABLE `tusuario` ADD COLUMN `ehorus_user_level_pass` VARCHAR(45);
ALTER TABLE `tusuario` ADD COLUMN `ehorus_user_level_enabled` TINYINT(1);
ALTER TABLE `tusuario` MODIFY COLUMN `default_event_filter` int(10) unsigned NOT NULL DEFAULT '0',
	ADD INDEX `fk_filter_id` (`id_filter`),
	ADD CONSTRAINT `fk_filter_id` FOREIGN KEY `fk_filter_id` (`id_filter`) REFERENCES `tevent_filter` (`id_filter`) ON DELETE SET NULL ON UPDATE RESTRICT,
	DROP FOREIGN KEY `fk_id_filter`,
	DROP INDEX `fk_id_filter`;


-- ---------------------------------------------------------------------
-- Table `tagente_modulo`
-- ---------------------------------------------------------------------
ALTER TABLE tagente_modulo ADD COLUMN `dynamic_next` bigint(20) NOT NULL default '0';
ALTER TABLE tagente_modulo ADD COLUMN `dynamic_two_tailed` tinyint(1) unsigned default '0';
ALTER TABLE tagente_modulo ADD COLUMN `parent_module_id` int(10) unsigned NOT NULL default 0;
ALTER TABLE `tagente_modulo` ADD COLUMN `cps` int NOT NULL default 0;
ALTER TABLE `tagente_modulo` ADD COLUMN `ff_type` tinyint(1) unsigned default '0';
ALTER TABLE `tagente_modulo` ADD COLUMN `ff_normal` int(4) unsigned default '0';
ALTER TABLE `tagente_modulo` ADD COLUMN `ff_warning` int(4) unsigned default '0';
ALTER TABLE `tagente_modulo` ADD COLUMN `ff_critical` int(4) unsigned default '0';
ALTER TABLE `tagente_modulo` DROP COLUMN `ff_normal`,
	DROP COLUMN `ff_warning`,
	DROP COLUMN `ff_critical`,
	MODIFY COLUMN `ff_type` tinyint(1) unsigned NULL DEFAULT '0',
	MODIFY COLUMN `dynamic_next` bigint(20) NOT NULL DEFAULT '0',
	MODIFY COLUMN `dynamic_two_tailed` tinyint(1) unsigned NULL DEFAULT '0';

-- ---------------------------------------------------------------------
-- Table `tagente_datos`
-- ---------------------------------------------------------------------
ALTER TABLE tagente_datos MODIFY `datos` double(22,5);
ALTER TABLE `tagente_datos` DROP INDEX `data_index1`, ADD INDEX `data_index1` (`id_agente_modulo`, `utimestamp`);

-- ---------------------------------------------------------------------
-- Table `tagente_datos_string`
-- ---------------------------------------------------------------------
ALTER TABLE `tagente_datos_string` MODIFY COLUMN `datos` mediumtext NOT NULL, DROP INDEX `data_string_index_1`, ADD INDEX `data_string_index_1` (`id_agente_modulo`, `utimestamp`);

-- ---------------------------------------------------------------------
-- Table `tagente_datos_inc`
-- ---------------------------------------------------------------------
ALTER TABLE tagente_datos_inc MODIFY `datos` double(22,5);

-- ---------------------------------------------------------------------
-- Table `tnetwork_component`
-- ---------------------------------------------------------------------
ALTER TABLE tnetwork_component ADD COLUMN `dynamic_interval` int(4) unsigned default '0';
ALTER TABLE tnetwork_component ADD COLUMN `dynamic_max` int(4) default '0';
ALTER TABLE tnetwork_component ADD COLUMN `dynamic_min` int(4) default '0';
ALTER TABLE tnetwork_component ADD COLUMN `dynamic_next` bigint(20) NOT NULL default '0';
ALTER TABLE tnetwork_component ADD COLUMN `dynamic_two_tailed` tinyint(1) unsigned default '0';
ALTER TABLE `tnetwork_component` ADD COLUMN `ff_type` tinyint(1) unsigned default '0';
ALTER TABLE `tnetwork_component` MODIFY COLUMN `ff_type` tinyint(1) unsigned NULL DEFAULT '0';

-- ---------------------------------------------------------------------
-- Table `tagente`
-- ---------------------------------------------------------------------
ALTER TABLE tagente ADD `transactional_agent` tinyint(1) NOT NULL default 0;
ALTER TABLE tagente ADD `remote` tinyint(1) NOT NULL default 0;
ALTER TABLE tagente ADD COLUMN `cascade_protection_module` int(10) unsigned NOT NULL default '0';
ALTER TABLE tagente ADD COLUMN (alias varchar(600) not null default '');
ALTER TABLE tagente ADD `alias_as_name` int(2) unsigned default '0';
ALTER TABLE tagente ADD COLUMN `safe_mode_module` int(10) unsigned NOT NULL default '0';
ALTER TABLE `tagente` ADD COLUMN `cps` int NOT NULL default 0;

UPDATE tagente SET tagente.alias = tagente.nombre;

ALTER TABLE `tagente` MODIFY COLUMN `remote` tinyint(1) NOT NULL DEFAULT '0',
	MODIFY COLUMN `cascade_protection_module` int(10) unsigned NOT NULL DEFAULT '0',
	MODIFY COLUMN `update_secondary_groups` tinyint(1) NOT NULL DEFAULT '0',
	MODIFY COLUMN `alias` varchar(600) CHARACTER SET utf8 COLLATE utf8_bin NOT NULL DEFAULT '',
	MODIFY COLUMN `alias_as_name` tinyint(2) NOT NULL DEFAULT '0';

-- ---------------------------------------------------------------------
-- Table `tservice`
-- ---------------------------------------------------------------------
ALTER TABLE `tservice` ADD COLUMN `quiet` tinyint(1) NOT NULL default 0;
ALTER TABLE `tservice` ADD COLUMN `cps` int NOT NULL default 0;
ALTER TABLE `tservice` ADD COLUMN `cascade_protection` tinyint(1) NOT NULL default 0;
ALTER TABLE `tservice` ADD COLUMN `evaluate_sla` int(1) NOT NULL default 0;
ALTER TABLE `tservice` ADD COLUMN `is_favourite` tinyint(1) NOT NULL default 0;
UPDATE tservice SET `is_favourite` = 1 WHERE `name` REGEXP '^[_|.|\[|\(]';

-- ---------------------------------------------------------------------
-- Table `tlayout`
-- ---------------------------------------------------------------------
ALTER TABLE tlayout ADD `background_color` varchar(50) NOT NULL default '#FFF';
ALTER TABLE tlayout ADD `is_favourite` int(1) NOT NULL DEFAULT 0;
ALTER TABLE tlayout MODIFY `name` varchar(600) NOT NULL;

UPDATE tlayout SET is_favourite = 1 WHERE name REGEXP '^&#40;' OR name REGEXP '^\\[';

ALTER TABLE `tlayout` MODIFY COLUMN `is_favourite` int(10) unsigned NOT NULL DEFAULT '0';

-- ---------------------------------------------------------------------
-- Table `tlayout_data`
-- ---------------------------------------------------------------------
ALTER TABLE tlayout_data ADD `type_graph` varchar(50) NOT NULL default 'area';
ALTER TABLE tlayout_data ADD `label_position` varchar(50) NOT NULL default 'down';
ALTER TABLE tlayout_data ADD COLUMN `show_statistics` tinyint(2) NOT NULL default '0';
ALTER TABLE tlayout_data ADD COLUMN `element_group` int(10) NOT NULL default '0';
ALTER TABLE tlayout_data ADD COLUMN `id_layout_linked_weight` int(10) NOT NULL default '0';
ALTER TABLE tlayout_data ADD COLUMN `show_on_top` tinyint(1) NOT NULL default '0';
ALTER TABLE tlayout_data ADD COLUMN `clock_animation` varchar(60) NOT NULL default "analogic_1";
ALTER TABLE tlayout_data ADD COLUMN `time_format` varchar(60) NOT NULL default "time";
ALTER TABLE tlayout_data ADD COLUMN `timezone` varchar(60) NOT NULL default "Europe/Madrid";
ALTER TABLE tlayout_data ADD COLUMN `show_last_value` tinyint(1) UNSIGNED NULL default '0';
ALTER TABLE `tlayout_data` ADD COLUMN `linked_layout_status_type` ENUM ('default', 'weight', 'service') DEFAULT 'default';
ALTER TABLE `tlayout_data` ADD COLUMN `linked_layout_status_as_service_warning` FLOAT(20, 3) NOT NULL default 0;
ALTER TABLE `tlayout_data` ADD COLUMN `linked_layout_status_as_service_critical` FLOAT(20, 3) NOT NULL default 0;
ALTER TABLE `tlayout_data` ADD COLUMN `linked_layout_node_id` INT(10) NOT NULL default 0;
ALTER TABLE `tlayout_data` ADD COLUMN `cache_expiration` INTEGER UNSIGNED NOT NULL DEFAULT 0;
ALTER TABLE `tlayout_data` MODIFY COLUMN `type_graph` varchar(50) NOT NULL DEFAULT 'area',
	MODIFY COLUMN `label_position` varchar(50) NOT NULL DEFAULT 'down',
	MODIFY COLUMN `linked_layout_node_id` int(10) NOT NULL DEFAULT '0',
	MODIFY COLUMN `linked_layout_status_type` enum('default','weight','service') NULL DEFAULT 'default',
	MODIFY COLUMN `element_group` int(10) NOT NULL DEFAULT '0',
	MODIFY COLUMN `linked_layout_status_as_service_warning` float(20,3) NOT NULL DEFAULT '0.000',
	MODIFY COLUMN `linked_layout_status_as_service_critical` float(20,3) NOT NULL DEFAULT '0.000';

-- ---------------------------------------------------------------------
-- Table `tagent_custom_fields`
-- ---------------------------------------------------------------------
INSERT INTO `tagent_custom_fields` (`name`) VALUES ('eHorusID');
ALTER TABLE tagent_custom_fields ADD `is_password_type` tinyint(1) NOT NULL DEFAULT 0; 

-- ---------------------------------------------------------------------
-- Table `tagente_modulo` Fixed problems with blank space 
-- in cron interval and problems with process data from pandora server
-- ---------------------------------------------------------------------
UPDATE tagente_modulo SET cron_interval = '' WHERE cron_interval LIKE '%    %';

-- ---------------------------------------------------------------------
-- Table `tgraph`
-- ---------------------------------------------------------------------
ALTER TABLE tgraph ADD COLUMN `percentil` int(4) unsigned default '0';
ALTER TABLE tgraph ADD COLUMN `summatory_series` tinyint(1) UNSIGNED NOT NULL default '0';
ALTER TABLE tgraph ADD COLUMN `average_series`  tinyint(1) UNSIGNED NOT NULL default '0';
ALTER TABLE tgraph ADD COLUMN `modules_series`  tinyint(1) UNSIGNED NOT NULL default '0';
ALTER TABLE tgraph ADD COLUMN `fullscale` tinyint(1) UNSIGNED NOT NULL default '0';
ALTER TABLE `tgraph` MODIFY COLUMN `percentil` tinyint(1) unsigned NOT NULL DEFAULT '0';

-- ---------------------------------------------------------------------
-- Table `tnetflow_filter`
-- ---------------------------------------------------------------------
ALTER TABLE tnetflow_filter ADD COLUMN `router_ip` TEXT NOT NULL DEFAULT "";
UPDATE `tnetflow_filter` SET aggregate="dstip" WHERE aggregate NOT IN ("dstip", "srcip", "dstport", "srcport");

-- ---------------------------------------------------------------------
-- Table `treport_custom_sql`
-- ---------------------------------------------------------------------
UPDATE treport_custom_sql SET `sql` = 'select&#x20;direccion,&#x20;alias,&#x20;comentarios,&#x20;&#40;select&#x20;nombre&#x20;from&#x20;tgrupo&#x20;where&#x20;tgrupo.id_grupo&#x20;=&#x20;tagente.id_grupo&#41;&#x20;as&#x20;`group`&#x20;from&#x20;tagente;' 
	WHERE id = 1;
UPDATE treport_custom_sql SET `sql` = 'select&#x20;&#40;select&#x20;tagente.alias&#x20;from&#x20;tagente&#x20;where&#x20;tagente.id_agente&#x20;=&#x20;tagente_modulo.id_agente&#41;&#x20;as&#x20;agent_nombre,&#x20;nombre&#x20;,&#x20;&#40;select&#x20;tmodule_group.name&#x20;from&#x20;tmodule_group&#x20;where&#x20;tmodule_group.id_mg&#x20;=&#x20;tagente_modulo.id_module_group&#41;&#x20;as&#x20;module_group,&#x20;module_interval&#x20;from&#x20;tagente_modulo&#x20;where&#x20;delete_pending&#x20;=&#x20;0&#x20;order&#x20;by&#x20;nombre;' 
	WHERE id = 2;
UPDATE treport_custom_sql SET `sql` = 'select&#x20;t1.alias&#x20;as&#x20;agent_name,&#x20;t2.nombre&#x20;as&#x20;module_name,&#x20;&#40;select&#x20;talert_templates.name&#x20;from&#x20;talert_templates&#x20;where&#x20;talert_templates.id&#x20;=&#x20;t3.id_alert_template&#41;&#x20;as&#x20;template,&#x20;&#40;select&#x20;group_concat&#40;t02.name&#41;&#x20;from&#x20;talert_template_module_actions&#x20;as&#x20;t01&#x20;inner&#x20;join&#x20;talert_actions&#x20;as&#x20;t02&#x20;on&#x20;t01.id_alert_action&#x20;=&#x20;t02.id&#x20;where&#x20;t01.id_alert_template_module&#x20;=&#x20;t3.id&#x20;group&#x20;by&#x20;t01.id_alert_template_module&#41;&#x20;as&#x20;actions&#x20;from&#x20;tagente&#x20;as&#x20;t1&#x20;inner&#x20;join&#x20;tagente_modulo&#x20;as&#x20;t2&#x20;on&#x20;t1.id_agente&#x20;=&#x20;t2.id_agente&#x20;inner&#x20;join&#x20;talert_template_modules&#x20;as&#x20;t3&#x20;on&#x20;t2.id_agente_modulo&#x20;=&#x20;t3.id_agent_module&#x20;order&#x20;by&#x20;agent_name,&#x20;module_name;' 
	WHERE id = 3;

-- ----------------------------------------------------------------------
-- Table `treport_content`
-- ---------------------------------------------------------------------
ALTER TABLE treport_content ADD COLUMN `historical_db` tinyint(1) NOT NULL DEFAULT '0';
ALTER TABLE treport_content ADD COLUMN `lapse_calc` tinyint(1) default '0';
ALTER TABLE treport_content ADD COLUMN `lapse` int(11) default '300';
ALTER TABLE treport_content ADD COLUMN `visual_format` tinyint(1) default '0';
ALTER TABLE treport_content ADD COLUMN `hide_no_data` tinyint(1) default '0';
ALTER TABLE treport_content ADD COLUMN `recursion` tinyint(1) default NULL;
ALTER TABLE treport_content ADD COLUMN `show_extended_events` tinyint(1) default '0';
UPDATE `treport_content` SET type="netflow_summary" WHERE type="netflow_pie" OR type="netflow_statistics";
ALTER TABLE `treport_content` ADD COLUMN `total_time` TINYINT(1) DEFAULT '1';
ALTER TABLE `treport_content` ADD COLUMN `time_failed` TINYINT(1) DEFAULT '1';
ALTER TABLE `treport_content` ADD COLUMN `time_in_ok_status` TINYINT(1) DEFAULT '1';
ALTER TABLE `treport_content` ADD COLUMN `time_in_unknown_status` TINYINT(1) DEFAULT '1';
ALTER TABLE `treport_content` ADD COLUMN `time_of_not_initialized_module` TINYINT(1) DEFAULT '1';
ALTER TABLE `treport_content` ADD COLUMN `time_of_downtime` TINYINT(1) DEFAULT '1';
ALTER TABLE `treport_content` ADD COLUMN `total_checks` TINYINT(1) DEFAULT '1';
ALTER TABLE `treport_content` ADD COLUMN `checks_failed` TINYINT(1) DEFAULT '1';
ALTER TABLE `treport_content` ADD COLUMN `checks_in_ok_status` TINYINT(1) DEFAULT '1';
ALTER TABLE `treport_content` ADD COLUMN `unknown_checks` TINYINT(1) DEFAULT '1';
ALTER TABLE `treport_content` ADD COLUMN `agent_max_value` TINYINT(1) DEFAULT '1';
ALTER TABLE `treport_content` ADD COLUMN `agent_min_value` TINYINT(1) DEFAULT '1';
ALTER TABLE `treport_content` ADD COLUMN `current_month` TINYINT(1) DEFAULT '1';
ALTER TABLE `treport_content` ADD COLUMN `failover_mode` tinyint(1) DEFAULT '0';
ALTER TABLE `treport_content` ADD COLUMN `failover_type` tinyint(1) DEFAULT '0';
ALTER table `treport_content` MODIFY COLUMN `name` varchar(300) NULL;
ALTER TABLE `treport_content` ADD COLUMN `uncompressed_module` TINYINT DEFAULT '0';
ALTER TABLE `treport_content` MODIFY COLUMN `historical_db` tinyint(1) unsigned NOT NULL DEFAULT '0',
	MODIFY COLUMN `lapse_calc` tinyint(1) unsigned NOT NULL DEFAULT '0',
	MODIFY COLUMN `lapse` int(11) unsigned NOT NULL DEFAULT '300',
	MODIFY COLUMN `visual_format` tinyint(1) unsigned NOT NULL DEFAULT '0',
	MODIFY COLUMN `failover_mode` tinyint(1) NULL DEFAULT '1',
	MODIFY COLUMN `failover_type` tinyint(1) NULL DEFAULT '1';

-- ---------------------------------------------------------------------
-- Table `tmodule_relationship`
-- ---------------------------------------------------------------------
ALTER TABLE tmodule_relationship ADD COLUMN `id_server` varchar(100) NOT NULL DEFAULT '';
ALTER TABLE `tmodule_relationship` ADD COLUMN `type` ENUM('direct', 'failover') DEFAULT 'direct';
ALTER TABLE `tmodule_relationship` MODIFY COLUMN `id_server` varchar(100) NOT NULL DEFAULT '';

-- ---------------------------------------------------------------------
-- Table `tpolicy_module`
-- ---------------------------------------------------------------------
ALTER TABLE tpolicy_modules ADD COLUMN `ip_target`varchar(100) default '';
ALTER TABLE `tpolicy_modules` ADD COLUMN `cps` int NOT NULL DEFAULT 0;

-- ---------------------------------------------------------------------
-- Table `tmetaconsole_agent`
-- ---------------------------------------------------------------------
ALTER TABLE tmetaconsole_agent ADD COLUMN `alias_as_name` int(2) unsigned default '0';
ALTER TABLE tmetaconsole_agent ADD COLUMN `safe_mode_module` int(10) unsigned NOT NULL default '0';
ALTER TABLE `tmetaconsole_agent` ADD COLUMN `cps` int NOT NULL default 0;

UPDATE `tmetaconsole_agent` SET tmetaconsole_agent.alias = tmetaconsole_agent.nombre;
-- ---------------------------------------------------------------------
-- Table `twidget_dashboard`
-- ---------------------------------------------------------------------
ALTER TABLE twidget_dashboard MODIFY options LONGTEXT NOT NULL default "";

-- ---------------------------------------------------------------------
-- Table `trecon_task`
-- ---------------------------------------------------------------------
ALTER TABLE trecon_task ADD `alias_as_name` int(2) unsigned default '0';
ALTER TABLE trecon_task ADD `snmp_enabled` int(2) unsigned default '0';
ALTER TABLE trecon_task ADD `vlan_enabled` int(2) unsigned default '0';
ALTER TABLE trecon_task ADD `wmi_enabled` tinyint(1) unsigned DEFAULT '0';
ALTER TABLE trecon_task ADD `auth_strings` text;
ALTER TABLE trecon_task ADD `autoconfiguration_enabled` tinyint(1) unsigned default '0';
ALTER TABLE trecon_task ADD `summary` text;
ALTER TABLE `trecon_task` ADD COLUMN `type` int(11) NOT NULL DEFAULT '0',
	MODIFY COLUMN `alias_as_name` tinyint(2) NOT NULL DEFAULT '0',
	MODIFY COLUMN `snmp_enabled` tinyint(1) unsigned NULL DEFAULT '0',
	MODIFY COLUMN `vlan_enabled` tinyint(1) unsigned NULL DEFAULT '0',
	MODIFY COLUMN `wmi_enabled` tinyint(1) unsigned NULL DEFAULT '0',
	MODIFY COLUMN `auth_strings` text NULL,
	MODIFY COLUMN `autoconfiguration_enabled` tinyint(1) unsigned NULL DEFAULT '0',
	MODIFY COLUMN `summary` text NULL;

-- ---------------------------------------------------------------------
-- Table `twidget` AND Table `twidget_dashboard`
-- ---------------------------------------------------------------------
UPDATE twidget_dashboard SET id_widget = (SELECT id FROM twidget WHERE unique_name = 'graph_module_histogram') WHERE id_widget = (SELECT id FROM twidget WHERE unique_name = 'graph_availability');
DELETE FROM twidget WHERE unique_name = 'graph_availability';
UPDATE `twidget` SET `unique_name`='example' WHERE `class_name` LIKE 'WelcomeWidget';

-- ---------------------------------------------------------------------
-- Table `tbackup` (Extension table. Modify only if exists)
-- ---------------------------------------------------------------------
DROP PROCEDURE IF EXISTS addcol;
delimiter //
CREATE PROCEDURE addcol()
BEGIN
SET @vv1 = (SELECT COUNT(*) FROM information_schema.tables WHERE table_schema = DATABASE() AND table_name = 'tbackup');
IF @vv1>0 THEN
	ALTER TABLE tbackup ADD COLUMN `filepath` varchar(512) NOT NULL DEFAULT "";
END IF;
SET @vv2 = (SELECT COUNT(*) FROM information_schema.tables WHERE table_schema = DATABASE() AND table_name = 'tuser_task_scheduled');
IF @vv2>0 THEN
	ALTER TABLE tuser_task_scheduled MODIFY args TEXT NOT NULL;
	ALTER TABLE tuser_task_scheduled ADD (id_grupo int(10) unsigned NOT NULL Default 0);
END IF;
END;
//
delimiter ;
CALL addcol();
DROP PROCEDURE addcol;

-- ---------------------------------------------------------------------
-- Table `tconfig`
-- ---------------------------------------------------------------------
UPDATE `tconfig` SET `value` = 'login_logo_v7.png' where `token`='custom_logo_login';

-- ---------------------------------------------------------------------
-- Table `tcontainer`
-- ---------------------------------------------------------------------
CREATE TABLE IF NOT EXISTS `tcontainer` (
	`id_container` mediumint(4) unsigned NOT NULL auto_increment,
	`name` varchar(100) NOT NULL default '',
	`parent` mediumint(4) unsigned NOT NULL default 0,
	`disabled` tinyint(3) unsigned NOT NULL default 0,
	`id_group` mediumint(8) unsigned NULL default 0, 
	`description` TEXT NOT NULL,
 	PRIMARY KEY  (`id_container`),
 	KEY `parent_index` (`parent`)
) ENGINE=InnoDB DEFAULT CHARSET=utf8;

INSERT INTO `tcontainer` SET `name` = 'Default graph container';

-- ----------------------------------------------------------------------
-- Table `treset_pass_history`
-- ----------------------------------------------------------------------
CREATE TABLE IF NOT EXISTS `treset_pass_history` (
	`id` int(10) unsigned NOT NULL auto_increment,
	`id_user` varchar(60) NOT NULL,
	`reset_moment` datetime NOT NULL,
	`success` tinyint(1) NOT NULL,
	PRIMARY KEY (`id`)
) ENGINE=InnoDB DEFAULT CHARSET=utf8;

-- ---------------------------------------------------------------------
-- Table `tcontainer_item`
-- ---------------------------------------------------------------------
CREATE TABLE IF NOT EXISTS `tcontainer_item` (
	`id_ci` INTEGER UNSIGNED NOT NULL AUTO_INCREMENT,
	`id_container` mediumint(4) unsigned NOT NULL default 0,
	`type` varchar(30) default 'simple_graph',
	`id_agent` int(10) unsigned NOT NULL default 0,
	`id_agent_module` bigint(14) unsigned NULL default NULL,
	`time_lapse` int(11) NOT NULL default 0,
	`id_graph` INTEGER UNSIGNED default 0,
	`only_average` tinyint (1) unsigned default 0 not null,
	`id_group` INT (10) unsigned NOT NULL DEFAULT 0,
	`id_module_group` INT (10) unsigned NOT NULL DEFAULT 0,
	`agent` varchar(100) NOT NULL default '',
	`module` varchar(100) NOT NULL default '',
	`id_tag` integer(10) unsigned NOT NULL DEFAULT 0,
	`type_graph` tinyint(1) unsigned NOT NULL DEFAULT 0,
	`fullscale` tinyint(1) UNSIGNED NOT NULL default 0,
	PRIMARY KEY(`id_ci`),
	FOREIGN KEY (`id_container`) REFERENCES tcontainer(`id_container`)
	ON DELETE CASCADE
) ENGINE = InnoDB DEFAULT CHARSET=utf8;

ALTER TABLE tusuario add default_event_filter int(10) unsigned NOT NULL DEFAULT 0;

CREATE TABLE IF NOT EXISTS `treset_pass` (
    `id` bigint(10) unsigned NOT NULL auto_increment,
    `id_user` varchar(100) NOT NULL default '',
    `cod_hash` varchar(100) NOT NULL default '',
    `reset_time` int(10) unsigned NOT NULL default 0,
    PRIMARY KEY (`id`) 
)ENGINE=InnoDB DEFAULT CHARSET=utf8;

UPDATE tgis_map_connection SET conection_data = '{"type":"OSM","url":"http://tile.openstreetmap.org/${z}/${x}/${y}.png"}' where id_tmap_connection = 1;

ALTER TABLE tpolicy_modules MODIFY post_process double(24,15) default 0;

-- ---------------------------------------------------------------------
-- Table `tserver_export`
-- ---------------------------------------------------------------------

ALTER TABLE tserver_export MODIFY `name` varchar(600) BINARY NOT NULL default '';

-- ---------------------------------------------------------------------
-- Table `tgraph_source` column 'id_server'
-- ---------------------------------------------------------------------

ALTER TABLE tgraph_source ADD COLUMN id_server int(11) UNSIGNED NOT NULL default 0;
ALTER TABLE tgraph_source ADD COLUMN `field_order` int(10) NOT NULL default 0;
ALTER TABLE `tgraph_source` MODIFY COLUMN `id_server` int(11) NOT NULL DEFAULT '0',
	MODIFY COLUMN `field_order` int(10) NULL DEFAULT '0';

-- ---------------------------------------------------------------------
-- Table `tserver_export_data`
-- ---------------------------------------------------------------------

ALTER TABLE tserver_export_data MODIFY `module_name` varchar(600) NOT NULL default '';

-- ---------------------------------------------------------------------
-- Table `tserver`
-- ---------------------------------------------------------------------
ALTER TABLE tserver ADD COLUMN exec_proxy tinyint(1) UNSIGNED NOT NULL default 0;

-- ---------------------------------------------------------------------
-- Table `tevent_response`
-- ---------------------------------------------------------------------
ALTER TABLE tevent_response ADD COLUMN server_to_exec int(10) unsigned NOT NULL DEFAULT 0;

-- ---------------------------------------------------------------------
-- Table `tmodule`
-- ---------------------------------------------------------------------

INSERT INTO tmodule VALUES (8, 'Wux module');

-- ---------------------------------------------------------------------
-- Table `ttipo_modulo`
-- ---------------------------------------------------------------------

INSERT INTO `ttipo_modulo` VALUES
(25,'web_analysis', 8, 'Web analysis data', 'module-wux.png'),
(34,'remote_cmd', 10, 'Remote execution, numeric data', 'mod_remote_cmd.png'),
(35,'remote_cmd_proc', 10, 'Remote execution, boolean data', 'mod_remote_cmd_proc.png'),
(36,'remote_cmd_string', 10, 'Remote execution, alphanumeric data', 'mod_remote_cmd_string.png'),
(37,'remote_cmd_inc', 10, 'Remote execution, incremental data', 'mod_remote_cmd_inc.png');

-- ---------------------------------------------------------------------
-- Table `tdashboard`
-- ---------------------------------------------------------------------
ALTER TABLE `tdashboard` ADD COLUMN `cells_slideshow` TINYINT(1) NOT NULL default 0;

-- ---------------------------------------------------------------------
-- Table `tsnmp_filter`
-- ---------------------------------------------------------------------
ALTER TABLE tsnmp_filter ADD unified_filters_id int(10) NOT NULL DEFAULT 0;

SELECT max(unified_filters_id) INTO @max FROM tsnmp_filter;
UPDATE tsnmp_filter tsf,(SELECT @max:= @max) m SET tsf.unified_filters_id = @max:= @max + 1 where tsf.unified_filters_id=0;

-- ---------------------------------------------------------------------
-- Table `tcluster`
-- ---------------------------------------------------------------------

create table IF NOT EXISTS `tcluster`(
    `id` int unsigned not null auto_increment,
    `name` tinytext not null default '',
    `cluster_type` enum('AA','AP') not null default 'AA',
		`description` text not null default '',
		`group` int(10) unsigned NOT NULL default '0',
		`id_agent` int(10) unsigned NOT NULL,
		PRIMARY KEY (`id`)
) engine=InnoDB DEFAULT CHARSET=utf8;

-- ---------------------------------------------------------------------
-- Table `tcluster_item`
-- ---------------------------------------------------------------------

create table IF NOT EXISTS `tcluster_item`(
		`id` int unsigned not null auto_increment,
    `name` tinytext not null default '',
    `item_type` enum('AA','AP')  not null default 'AA',
		`critical_limit` int unsigned NOT NULL default '0',
		`warning_limit` int unsigned NOT NULL default '0',
		`is_critical` tinyint(2) unsigned NOT NULL default '0',
		`id_cluster` int unsigned,
		PRIMARY KEY (`id`),
		FOREIGN KEY (`id_cluster`) REFERENCES tcluster(`id`)
			ON DELETE SET NULL ON UPDATE CASCADE
) engine=InnoDB DEFAULT CHARSET=utf8;

-- ---------------------------------------------------------------------
-- Table `tcluster_agent`
-- ---------------------------------------------------------------------

create table IF NOT EXISTS `tcluster_agent`(
    `id_cluster` int unsigned not null,
    `id_agent` int(10) unsigned not null,
		PRIMARY KEY (`id_cluster`,`id_agent`),
		FOREIGN KEY (`id_cluster`) REFERENCES tcluster(`id`)
			ON UPDATE CASCADE
) engine=InnoDB DEFAULT CHARSET=utf8;

-- ---------------------------------------------------------------------
-- Table `tprovisioning`
-- ---------------------------------------------------------------------
create table IF NOT EXISTS `tprovisioning`(
    `id` int unsigned NOT NULL auto_increment,
    `name` varchar(100) NOT NULL,
	`description` TEXT default '',
	`order` int(11) NOT NULL default 0,
	`config` TEXT default '',
		PRIMARY KEY (`id`)
) engine=InnoDB DEFAULT CHARSET=utf8;

-- ---------------------------------------------------------------------
-- Table `tprovisioning_rules`
-- ---------------------------------------------------------------------
create table IF NOT EXISTS `tprovisioning_rules`(
    `id` int unsigned NOT NULL auto_increment,
    `id_provisioning` int unsigned NOT NULL,
	`order` int(11) NOT NULL default 0,
	`operator` enum('AND','OR') default 'OR',
	`type` enum('alias','ip-range') default 'alias',
	`value` varchar(100) NOT NULL default '',
		PRIMARY KEY (`id`),
		FOREIGN KEY (`id_provisioning`) REFERENCES tprovisioning(`id`)
			ON DELETE CASCADE
) engine=InnoDB DEFAULT CHARSET=utf8;

-- ---------------------------------------------------------------------
-- Table `tmigration_queue`
-- ---------------------------------------------------------------------

create table IF NOT EXISTS `tmigration_queue`(
    `id` int unsigned not null auto_increment,
    `id_source_agent` int unsigned not null,
    `id_target_agent` int unsigned not null,
    `id_source_node` int unsigned not null,
    `id_target_node` int unsigned not null,
    `priority` int unsigned default 0,
    `step` int default 0,
    `running` tinyint(2) default 0,
    `active_db_only` tinyint(2) default 0,
    PRIMARY KEY(`id`)
) engine=InnoDB DEFAULT CHARSET=utf8;

-- ---------------------------------------------------------------------
-- Table `tmigration_module_queue`
-- ---------------------------------------------------------------------

create table IF NOT EXISTS `tmigration_module_queue`(
    `id` int unsigned not null auto_increment,
    `id_migration` int unsigned not null,
    `id_source_agentmodule` int unsigned not null,
    `id_target_agentmodule` int unsigned not null,
    `last_replication_timestamp` bigint(20) NOT NULL default 0,
    PRIMARY KEY(`id`),
    FOREIGN KEY(`id_migration`) REFERENCES tmigration_queue(`id`)
        ON DELETE CASCADE
        ON UPDATE CASCADE
) engine=InnoDB DEFAULT CHARSET=utf8;

-- ---------------------------------------------------------------------
-- Table `tagent_secondary_group`
-- ---------------------------------------------------------------------

create table IF NOT EXISTS `tagent_secondary_group`(
    `id` int unsigned not null auto_increment,
    `id_agent` int(10) unsigned NOT NULL,
    `id_group` mediumint(4) unsigned NOT NULL,
    PRIMARY KEY(`id`),
    FOREIGN KEY(`id_agent`) REFERENCES tagente(`id_agente`)
        ON DELETE CASCADE,
	FOREIGN KEY(`id_group`) REFERENCES tgrupo(`id_grupo`)
        ON DELETE CASCADE
) engine=InnoDB DEFAULT CHARSET=utf8;

-- ---------------------------------------------------------------------
-- Table `tmetaconsole_agent_secondary_group`
-- ---------------------------------------------------------------------
create table IF NOT EXISTS `tmetaconsole_agent_secondary_group`(
    `id` int unsigned not null auto_increment,
    `id_agent` int(10) unsigned NOT NULL,
    `id_tagente` int(10) unsigned NOT NULL,
    `id_tmetaconsole_setup` int(10) NOT NULL,
    `id_group` mediumint(4) unsigned NOT NULL,
    PRIMARY KEY(`id`),
    FOREIGN KEY(`id_agent`) REFERENCES tmetaconsole_agent(`id_agente`)
        ON DELETE CASCADE,
	FOREIGN KEY(`id_group`) REFERENCES tgrupo(`id_grupo`)
        ON DELETE CASCADE,
	FOREIGN KEY (`id_tmetaconsole_setup`) REFERENCES tmetaconsole_setup(`id`)
		ON DELETE CASCADE
) engine=InnoDB DEFAULT CHARSET=utf8;

ALTER TABLE tagente ADD COLUMN `update_secondary_groups` tinyint(1) NOT NULL default '0';
ALTER TABLE tmetaconsole_agent ADD COLUMN `update_secondary_groups` tinyint(1) NOT NULL default '0';
ALTER TABLE tusuario_perfil ADD COLUMN `no_hierarchy` tinyint(1) NOT NULL default '0';

-- ---------------------------------------------------------------------
-- Table `tautoconfig`
-- ---------------------------------------------------------------------
CREATE TABLE IF NOT EXISTS `tautoconfig` (
  `id` int(10) unsigned NOT NULL AUTO_INCREMENT,
  `name` varchar(100) NOT NULL,
  `order` int(11) NOT NULL DEFAULT '0',
  `description` text,
  PRIMARY KEY (`id`)
) ENGINE=InnoDB DEFAULT CHARSET=utf8;

-- ---------------------------------------------------------------------
-- Table `tautoconfig_rules`
-- ---------------------------------------------------------------------
CREATE TABLE IF NOT EXISTS `tautoconfig_rules` (
  `id` int(10) unsigned NOT NULL AUTO_INCREMENT,
  `id_autoconfig` int(10) unsigned NOT NULL,
  `order` int(11) NOT NULL DEFAULT '0',
  `operator` enum('AND','OR') DEFAULT 'OR',
  `type` enum('alias','ip-range','group','os','custom-field','script','server-name') DEFAULT 'alias',
  `value` text,
  `custom` text,
  PRIMARY KEY (`id`),
  KEY `id_autoconfig` (`id_autoconfig`),
  CONSTRAINT `tautoconfig_rules_ibfk_1` FOREIGN KEY (`id_autoconfig`) REFERENCES `tautoconfig` (`id`) ON DELETE CASCADE
) ENGINE=InnoDB DEFAULT CHARSET=utf8;

-- ---------------------------------------------------------------------
-- Table `tautoconfig_actions`
-- ---------------------------------------------------------------------
CREATE TABLE IF NOT EXISTS `tautoconfig_actions` (
  `id` int(10) unsigned NOT NULL AUTO_INCREMENT,
  `id_autoconfig` int(10) unsigned NOT NULL,
  `order` int(11) NOT NULL DEFAULT '0',
  `action_type` enum('set-group', 'set-secondary-group', 'apply-policy', 'launch-script', 'launch-event', 'launch-alert-action', 'raw-config') DEFAULT 'launch-event',
  `value` text,
  `custom` text,
  PRIMARY KEY (`id`),
  KEY `id_autoconfig` (`id_autoconfig`),
  CONSTRAINT `tautoconfig_action_ibfk_1` FOREIGN KEY (`id_autoconfig`) REFERENCES `tautoconfig` (`id`) ON DELETE CASCADE
) ENGINE=InnoDB DEFAULT CHARSET=utf8;

-- ---------------------------------------------------------------------
-- Table `tlayout_template`
-- ---------------------------------------------------------------------
CREATE TABLE IF NOT EXISTS `tlayout_template` (
	`id` INTEGER UNSIGNED NOT NULL AUTO_INCREMENT,
	`name` varchar(600) NOT NULL,
	`id_group` INTEGER UNSIGNED NOT NULL,
	`background` varchar(200)  NOT NULL,
	`height` INTEGER UNSIGNED NOT NULL default 0,
	`width` INTEGER UNSIGNED NOT NULL default 0,
	`background_color` varchar(50) NOT NULL default '#FFF',
	`is_favourite` INTEGER UNSIGNED NOT NULL default 0,
	PRIMARY KEY(`id`)
)  ENGINE = InnoDB DEFAULT CHARSET=utf8;

ALTER TABLE tlayout_template MODIFY `name` varchar(600) NOT NULL;

-- ---------------------------------------------------------------------
-- Table `tlayout_template_data`
-- ---------------------------------------------------------------------
CREATE TABLE IF NOT EXISTS `tlayout_template_data` (
	`id` INTEGER UNSIGNED NOT NULL AUTO_INCREMENT,
	`id_layout_template` INTEGER UNSIGNED NOT NULL,
	`pos_x` INTEGER UNSIGNED NOT NULL default 0,
	`pos_y` INTEGER UNSIGNED NOT NULL default 0,
	`height` INTEGER UNSIGNED NOT NULL default 0,
	`width` INTEGER UNSIGNED NOT NULL default 0,
	`label` TEXT,
	`image` varchar(200) DEFAULT "",
	`type` tinyint(1) UNSIGNED NOT NULL default 0,
	`period` INTEGER UNSIGNED NOT NULL default 3600,
	`module_name` text NOT NULL,
	`agent_name` varchar(600) BINARY NOT NULL default '',
	`id_layout_linked` INTEGER unsigned NOT NULL default '0',
	`parent_item` INTEGER UNSIGNED NOT NULL default 0,
	`enable_link` tinyint(1) UNSIGNED NOT NULL default 1,
	`id_metaconsole` int(10) NOT NULL default 0,
	`id_group` INTEGER UNSIGNED NOT NULL default 0,
	`id_custom_graph` INTEGER UNSIGNED NOT NULL default 0,
	`border_width` INTEGER UNSIGNED NOT NULL default 0,
	`type_graph` varchar(50) NOT NULL default 'area',
	`label_position` varchar(50) NOT NULL default 'down',
	`border_color` varchar(200) DEFAULT "",
	`fill_color` varchar(200) DEFAULT "",
	`show_statistics` tinyint(2) NOT NULL default '0',
	`id_layout_linked_weight` int(10) NOT NULL default '0',
	`element_group` int(10) NOT NULL default '0',
	`show_on_top` tinyint(1) NOT NULL default '0',
	`clock_animation` varchar(60) NOT NULL default "analogic_1",
	`time_format` varchar(60) NOT NULL default "time",
	`timezone` varchar(60) NOT NULL default "Europe/Madrid",
	`show_last_value` tinyint(1) UNSIGNED NULL default '0',
	`linked_layout_status_type` ENUM ('default', 'weight', 'service') DEFAULT 'default',
	`linked_layout_status_as_service_warning` FLOAT(20, 3) NOT NULL default 0,
	`linked_layout_status_as_service_critical` FLOAT(20, 3) NOT NULL default 0,
	`linked_layout_node_id` INT(10) NOT NULL default 0,
	`cache_expiration` INTEGER UNSIGNED NOT NULL default 0,
	PRIMARY KEY(`id`),
	FOREIGN KEY (`id_layout_template`) REFERENCES tlayout_template(`id`) ON DELETE CASCADE ON UPDATE CASCADE
) ENGINE = InnoDB DEFAULT CHARSET=utf8;

ALTER TABLE `tlayout_template_data` MODIFY COLUMN `linked_layout_node_id` int(10) NOT NULL DEFAULT '0',
	MODIFY COLUMN `linked_layout_status_type` enum('default','weight','service') NULL DEFAULT 'default',
	MODIFY COLUMN `linked_layout_status_as_service_warning` float(20,3) NOT NULL DEFAULT '0.000',
	MODIFY COLUMN `linked_layout_status_as_service_critical` float(20,3) NOT NULL DEFAULT '0.000';

-- ---------------------------------------------------------------------
-- Table `tlog_graph_models`
-- ---------------------------------------------------------------------
CREATE TABLE IF NOT EXISTS `tlog_graph_models` (
	`id` INTEGER UNSIGNED NOT NULL AUTO_INCREMENT,
	`title` TEXT NOT NULL,
	`regexp` TEXT NOT NULL,
	`fields` TEXT NOT NULL,
	`average` tinyint(1) NOT NULL default '0',
	PRIMARY KEY(`id`)
) ENGINE = InnoDB DEFAULT CHARSET=utf8;

INSERT INTO tlog_graph_models VALUES (1, 'Apache&#x20;log&#x20;model',
	'^.*?&#92;s+.*&quot;.*?&#92;s&#40;&#92;/.*?&#41;&#92;?.*1.1&quot;&#92;s+&#40;.*?&#41;&#92;s+&#40;.*?&#41;&#92;s+',
	'pagina,&#x20;html_err_code,&#x20;_tiempo_', 1);

INSERT INTO tlog_graph_models VALUES (2, 'Apache&#x20;accesses&#x20;per&#x20;client&#x20;and&#x20;status',
'&#40;.*?&#41;&#92;&#x20;-.*1.1&quot;&#92;&#x20;&#40;&#92;d+&#41;&#92;&#x20;&#92;d+',
'host,status', 1);

INSERT INTO tlog_graph_models VALUES (3, 'Apache&#x20;time&#x20;per&#x20;requester&#x20;and&#x20;html&#x20;code',
'&#40;.*?&#41;&#92;&#x20;-.*1.1&quot;&#92;&#x20;&#40;&#92;d+&#41;&#92;&#x20;&#40;&#92;d+&#41;',
'origin,respose,_time_', 1);

INSERT INTO tlog_graph_models VALUES (4, 'Count&#x20;output',
'.*',
'Coincidences', 0);

INSERT INTO tlog_graph_models VALUES (5, 'Events&#x20;replicated&#x20;to&#x20;metaconsole',
'.*&#x20;&#40;.*?&#41;&#x20;.*&#x20;&#40;&#92;d+&#41;&#x20;events&#x20;replicated&#x20;to&#x20;metaconsole',
'server,_events_', 0);

INSERT INTO tlog_graph_models VALUES (6, 'Pages&#x20;with&#x20;warnings',
'PHP&#x20;Warning:.*in&#x20;&#40;.*?&#41;&#x20;on',
'page', 0);

INSERT INTO tlog_graph_models VALUES (7, 'Users&#x20;login',
'Starting&#x20;Session&#x20;&#92;d+&#92;&#x20;of&#x20;user&#x20;&#40;.*&#41;',
'user', 0);
-- -----------------------------------------------------
-- Add column in table `treport`
-- -----------------------------------------------------

ALTER TABLE `treport` ADD COLUMN `hidden` tinyint(1) NOT NULL DEFAULT 0;
ALTER TABLE `treport` ADD COLUMN `orientation` varchar(25) NOT NULL default 'vertical';
ALTER TABLE `treport` MODIFY COLUMN `hidden` tinyint(1) NULL DEFAULT '0' AFTER `non_interactive`;

ALTER TABLE `trecon_task` ADD COLUMN `snmp_version` varchar(5) NOT NULL default '1';
ALTER TABLE `trecon_task` ADD COLUMN `snmp_auth_user` varchar(255) NOT NULL default '';
ALTER TABLE `trecon_task` ADD COLUMN `snmp_auth_pass` varchar(255) NOT NULL default '';
ALTER TABLE `trecon_task` ADD COLUMN `snmp_auth_method` varchar(25) NOT NULL default '';
ALTER TABLE `trecon_task` ADD COLUMN `snmp_privacy_method` varchar(25) NOT NULL default '';
ALTER TABLE `trecon_task` ADD COLUMN `snmp_privacy_pass` varchar(255) NOT NULL default '';
ALTER TABLE `trecon_task` ADD COLUMN `snmp_security_level` varchar(25) NOT NULL default '';

-- ---------------------------------------------------------------------
-- Table `tagent_custom_fields_filter`
-- ---------------------------------------------------------------------
CREATE TABLE IF NOT EXISTS `tagent_custom_fields_filter` (
	`id` int(10) unsigned NOT NULL AUTO_INCREMENT,
	`name` varchar(600) NOT NULL,
	`id_group` int(10) unsigned default '0',
	`id_custom_field` varchar(600) default '',
	`id_custom_fields_data` varchar(600) default '',
	`id_status` varchar(600) default '',
	`module_search` varchar(600) default '',
	`module_status` varchar(600) default '',
	`recursion` int(1) unsigned default '0',
	`group_search` int(10) unsigned default '0',
	PRIMARY KEY(`id`)
) ENGINE = InnoDB DEFAULT CHARSET=utf8;

-- ---------------------------------------------------------------------
-- Table `tevento`
-- ---------------------------------------------------------------------
ALTER TABLE `tevento` ADD COLUMN `data` double(22,5) default NULL;

ALTER TABLE `tevento` ADD COLUMN `module_status` int(4) NOT NULL default '0';

-- ---------------------------------------------------------------------
-- Table `tevent_extended`
-- ---------------------------------------------------------------------
CREATE TABLE IF NOT EXISTS `tevent_extended` (
	`id` serial PRIMARY KEY,
	`id_evento` bigint(20) unsigned NOT NULL,
	`external_id` bigint(20) unsigned,
	`utimestamp` bigint(20) NOT NULL default '0',
	`description` text,
	FOREIGN KEY `tevent_ext_fk`(`id_evento`) REFERENCES `tevento`(`id_evento`)
    ON UPDATE CASCADE ON DELETE CASCADE
) ENGINE=InnoDB DEFAULT CHARSET=utf8;

-- -----------------------------------------------------
-- Table `tgis_map_layer_groups`
-- -----------------------------------------------------
CREATE TABLE `tgis_map_layer_groups` (
  `layer_id` int(11) NOT NULL,
  `group_id` mediumint(4) unsigned NOT NULL,
  `agent_id` int(10) unsigned NOT NULL COMMENT 'Used to link the position to the group',
  PRIMARY KEY (`layer_id`,`group_id`),
  KEY `group_id` (`group_id`),
  KEY `agent_id` (`agent_id`),
  CONSTRAINT `tgis_map_layer_groups_ibfk_1` FOREIGN KEY (`layer_id`) REFERENCES `tgis_map_layer` (`id_tmap_layer`) ON DELETE CASCADE,
  CONSTRAINT `tgis_map_layer_groups_ibfk_2` FOREIGN KEY (`group_id`) REFERENCES `tgrupo` (`id_grupo`) ON DELETE CASCADE,
  CONSTRAINT `tgis_map_layer_groups_ibfk_3` FOREIGN KEY (`agent_id`) REFERENCES `tagente` (`id_agente`) ON DELETE CASCADE
) ENGINE=InnoDB DEFAULT CHARSET=utf8;

-- -----------------------------------------------------
-- Table `tnetwork_matrix`
-- -----------------------------------------------------
CREATE TABLE IF NOT EXISTS `tnetwork_matrix` (
	`id` int(10) unsigned NOT NULL auto_increment,
	`source` varchar(60) default '',
	`destination` varchar(60) default '',
	`utimestamp` bigint(20) default 0,
	`bytes` int(18) unsigned default 0,
	`pkts` int(18) unsigned default 0,
	PRIMARY KEY (`id`),
	UNIQUE (`source`, `destination`, `utimestamp`)
) ENGINE = InnoDB DEFAULT CHARSET=utf8 ;

-- ---------------------------------------------------------------------
-- Table `user_task`
-- ---------------------------------------------------------------------
CREATE TABLE IF NOT EXISTS `tuser_task` (
	`id` int(20) unsigned NOT NULL auto_increment,
	`function_name` varchar(80) NOT NULL default '',
	`parameters` text NOT NULL default '',
	`name` varchar(60) NOT NULL default '',
	PRIMARY KEY (`id`)
) ENGINE=InnoDB DEFAULT CHARSET=utf8;

-- ---------------------------------------------------------------------
-- Table `user_task_scheduled`
-- ---------------------------------------------------------------------
CREATE TABLE IF NOT EXISTS `tuser_task_scheduled` (
	`id` int(20) unsigned NOT NULL auto_increment,
	`id_usuario` varchar(60) NOT NULL default '0',
	`id_user_task` int(20) unsigned NOT NULL default '0',
	`args` TEXT NOT NULL,
	`scheduled` enum('no','hourly','daily','weekly','monthly','yearly','custom') default 'no',
	`last_run` int(20) unsigned default '0',
	`custom_data` int(10) NULL default '0',
	`flag_delete` tinyint(1) UNSIGNED NOT NULL default 0,
	`id_grupo` int(10) unsigned NOT NULL default 0,
	PRIMARY KEY (`id`)
) ENGINE=InnoDB DEFAULT CHARSET=utf8;

-- -----------------------------------------------------
-- Table `tnotification_source`
-- -----------------------------------------------------
CREATE TABLE `tnotification_source` (
    `id` serial,
    `description` VARCHAR(255) DEFAULT NULL,
    `icon` text,
    `max_postpone_time` int(11) DEFAULT NULL,
    `enabled` int(1) DEFAULT NULL,
    `user_editable` int(1) DEFAULT NULL,
    `also_mail` int(1) DEFAULT NULL,
    PRIMARY KEY (`id`)
) ENGINE=InnoDB DEFAULT CHARSET=utf8;

--
-- Dumping data for table `tnotification_source`
--
INSERT INTO `tnotification_source`(`description`, `icon`, `max_postpone_time`, `enabled`, `user_editable`, `also_mail`) VALUES
  ("System&#x20;status", "icono_info_mr.png", 86400, 1, 1, 0),
  ("Message", "icono_info_mr.png", 86400, 1, 1, 0),
  ("Pending&#x20;task", "icono_info_mr.png", 86400, 1, 1, 0),
  ("Advertisement", "icono_info_mr.png", 86400, 1, 1, 0),
  ("Official&#x20;communication", "icono_logo_pandora.png", 86400, 1, 1, 0),
  ("Sugerence", "icono_info_mr.png", 86400, 1, 1, 0);

-- -----------------------------------------------------
-- Table `tmensajes`
-- -----------------------------------------------------
ALTER TABLE `tmensajes` ADD COLUMN `url` TEXT;
ALTER TABLE `tmensajes` ADD COLUMN `response_mode` VARCHAR(200) DEFAULT NULL;
ALTER TABLE `tmensajes` ADD COLUMN `citicity` INT(10) UNSIGNED DEFAULT '0';
ALTER TABLE `tmensajes` ADD COLUMN `id_source` BIGINT(20) UNSIGNED NOT NULL;
ALTER TABLE `tmensajes` ADD COLUMN `subtype` VARCHAR(255) DEFAULT '';
ALTER TABLE `tmensajes` ADD CONSTRAINT `tsource_fk` FOREIGN KEY (`id_source`) REFERENCES `tnotification_source` (`id`) ON DELETE CASCADE ON UPDATE CASCADE;
ALTER TABLE `tmensajes` DROP COLUMN `id_usuario_destino`,
	ADD UNIQUE INDEX `id_mensaje` (`id_mensaje`);

-- ----------------------------------------------------------------------
-- Table `tnotification_user`
-- ----------------------------------------------------------------------
CREATE TABLE `tnotification_user` (
    `id_mensaje` INT(10) UNSIGNED NOT NULL,
    `id_user` VARCHAR(60) NOT NULL,
    `utimestamp_read` BIGINT(20),
    `utimestamp_erased` BIGINT(20),
    `postpone` INT,
    PRIMARY KEY (`id_mensaje`,`id_user`),
    FOREIGN KEY (`id_mensaje`) REFERENCES `tmensajes`(`id_mensaje`)
        ON UPDATE CASCADE ON DELETE CASCADE,
    FOREIGN KEY (`id_user`) REFERENCES `tusuario`(`id_user`)
        ON UPDATE CASCADE ON DELETE CASCADE
) ENGINE=InnoDB DEFAULT CHARSET=utf8;

-- ----------------------------------------------------------------------
-- Table `tnotification_group`
-- ----------------------------------------------------------------------
CREATE TABLE `tnotification_group` (
	`id_mensaje` INT(10) UNSIGNED NOT NULL,
	`id_group` mediumint(4) UNSIGNED NOT NULL,
	PRIMARY KEY (`id_mensaje`,`id_group`),
	FOREIGN KEY (`id_mensaje`) REFERENCES `tmensajes`(`id_mensaje`)
		ON UPDATE CASCADE ON DELETE CASCADE
) ENGINE=InnoDB DEFAULT CHARSET=utf8;

-- ----------------------------------------------------------------------
-- Table `tnotification_source_user`
-- ----------------------------------------------------------------------
CREATE TABLE `tnotification_source_user` (
    `id_source` BIGINT(20) UNSIGNED NOT NULL,
    `id_user` VARCHAR(60),
    `enabled` INT(1) DEFAULT NULL,
    `also_mail` INT(1) DEFAULT NULL,
    PRIMARY KEY (`id_source`,`id_user`),
    FOREIGN KEY (`id_source`) REFERENCES `tnotification_source`(`id`)
        ON UPDATE CASCADE ON DELETE CASCADE,
    FOREIGN KEY (`id_user`) REFERENCES `tusuario`(`id_user`)
        ON UPDATE CASCADE ON DELETE CASCADE
) ENGINE=InnoDB DEFAULT CHARSET=utf8;

-- ----------------------------------------------------------------------
-- Table `tnotification_source_group`
-- ----------------------------------------------------------------------
CREATE TABLE `tnotification_source_group` (
    `id_source` BIGINT(20) UNSIGNED NOT NULL,
    `id_group` mediumint(4) unsigned NOT NULL,
    PRIMARY KEY (`id_source`,`id_group`),
	INDEX (`id_group`),
    FOREIGN KEY (`id_source`) REFERENCES `tnotification_source`(`id`)
        ON UPDATE CASCADE ON DELETE CASCADE
) ENGINE=InnoDB DEFAULT CHARSET=utf8;

-- ----------------------------------------------------------------------
-- Table `tnotification_source_user`
-- ----------------------------------------------------------------------
CREATE TABLE `tnotification_source_group_user` (
    `id_source` BIGINT(20) UNSIGNED NOT NULL,
    `id_group` mediumint(4) unsigned NOT NULL,
    `id_user` VARCHAR(60),
    `enabled` INT(1) DEFAULT NULL,
    `also_mail` INT(1) DEFAULT NULL,
    PRIMARY KEY (`id_source`,`id_user`),
    FOREIGN KEY (`id_source`) REFERENCES `tnotification_source`(`id`)
        ON UPDATE CASCADE ON DELETE CASCADE,
    FOREIGN KEY (`id_user`) REFERENCES `tusuario`(`id_user`)
        ON UPDATE CASCADE ON DELETE CASCADE,
    FOREIGN KEY (`id_group`) REFERENCES `tnotification_source_group`(`id_group`)
        ON UPDATE CASCADE ON DELETE CASCADE
) ENGINE=InnoDB DEFAULT CHARSET=utf8;

-- ----------------------------------------------------------------------
-- Add alert command 'Generate notification'
-- ----------------------------------------------------------------------
INSERT INTO `talert_commands` (`name`, `command`, `description`, `internal`, `fields_descriptions`, `fields_values`) VALUES ('Generate&#x20;Notification','Internal&#x20;type','This&#x20;command&#x20;allows&#x20;you&#x20;to&#x20;send&#x20;an&#x20;internal&#x20;notification&#x20;to&#x20;any&#x20;user&#x20;or&#x20;group.',1,'[\"Destination&#x20;user\",\"Destination&#x20;group\",\"Title\",\"Message\",\"Link\",\"Criticity\",\"\",\"\",\"\",\"\",\"\"]','[\"\",\"\",\"\",\"\",\"\",\"\",\"\",\"\",\"\",\"\"]');

-- ----------------------------------------------------------------------
-- Update message references and pre-configure notifications
-- ----------------------------------------------------------------------
INSERT INTO `tnotification_source_user` (`id_source`, `id_user`, `enabled`, `also_mail`) VALUES ((SELECT `id` FROM `tnotification_source` WHERE `description`="System&#x20;status"), "admin", 1, 0);
INSERT INTO `tnotification_source_group` SELECT `id`,0 FROM `tnotification_source` WHERE `description`="Message";
INSERT INTO `tnotification_user` (`id_mensaje`, `id_user`) SELECT `id_mensaje`, `id_usuario_destino` FROM `tmensajes` WHERE `id_usuario_destino` != '';
INSERT INTO `tnotification_source_user` (`id_source`, `id_user`, `enabled`, `also_mail`) VALUES ((SELECT `id` FROM `tnotification_source` WHERE `description`="Official&#x20;communication"), "admin", 1, 0);
UPDATE `tnotification_source` SET `enabled`=1 WHERE `description` = 'System&#x20;status' OR `description` = 'Official&#x20;communication';

-- ----------------------------------------------------------------------
-- Add custom internal recon scripts
-- ----------------------------------------------------------------------
INSERT INTO `trecon_script` (`name`,`description`,`script`,`macros`) VALUES ('Discovery.Application.VMware', 'Discovery&#x20;Application&#x20;script&#x20;to&#x20;monitor&#x20;VMware&#x20;technologies&#x20;&#40;ESXi,&#x20;VCenter,&#x20;VSphere&#41;', '/usr/share/pandora_server/util/recon_scripts/vmware-plugin.pl', '{"1":{"macro":"_field1_","desc":"Configuration&#x20;file","help":"","value":"","hide":""}}');
INSERT INTO `trecon_script` (`name`,`description`,`script`,`macros`) VALUES ('Discovery.Cloud', 'Discovery&#x20;Cloud&#x20;script&#x20;to&#x20;monitor&#x20;Cloud&#x20;technologies&#x20;&#40;AWS.EC2,&#x20;AWS.S3,&#x20;AWS.RDS,&#x20RDS,&#x20AWS.EKS&#41;', '/usr/share/pandora_server/util/recon_scripts/pcm_client.pl', '{"1":{"macro":"_field1_","desc":"Configuration&#x20;file","help":"","value":"","hide":""}}');
-- ----------------------------------------------------------------------
-- Add column in table `tagent_custom_fields`
-- ----------------------------------------------------------------------
ALTER TABLE tagent_custom_fields ADD COLUMN `combo_values` VARCHAR(255) DEFAULT '';

-- ----------------------------------------------------------------------
-- Add column in table `tnetflow_filter`
-- ----------------------------------------------------------------------
ALTER TABLE `tnetflow_filter` DROP COLUMN `output`;
ALTER TABLE `tnetflow_filter` MODIFY COLUMN `router_ip` text NOT NULL;

-- ----------------------------------------------------------------------
-- Update table `tuser_task`
-- ----------------------------------------------------------------------
UPDATE tuser_task set parameters = 'a:5:{i:0;a:6:{s:11:\"description\";s:28:\"Report pending to be created\";s:5:\"table\";s:7:\"treport\";s:8:\"field_id\";s:9:\"id_report\";s:10:\"field_name\";s:4:\"name\";s:4:\"type\";s:3:\"int\";s:9:\"acl_group\";s:8:\"id_group\";}i:1;a:2:{s:11:\"description\";s:46:\"Send to email addresses (separated by a comma)\";s:4:\"type\";s:4:\"text\";}i:2;a:2:{s:11:\"description\";s:7:\"Subject\";s:8:\"optional\";i:1;}i:3;a:3:{s:11:\"description\";s:7:\"Message\";s:4:\"type\";s:4:\"text\";s:8:\"optional\";i:1;}i:4;a:2:{s:11:\"description\";s:11:\"Report Type\";s:4:\"type\";s:11:\"report_type\";}}' where function_name = "cron_task_generate_report";

-- ----------------------------------------------------------------------
-- ADD message in table 'tnews'
-- ----------------------------------------------------------------------

INSERT INTO `tnews` (`id_news`, `author`, `subject`, `text`, `timestamp`) VALUES (NULL,'admin','Welcome&#x20;to&#x20;Pandora&#x20;FMS&#x20;Console', '&amp;lt;p&#x20;style=&quot;text-align:&#x20;center;&#x20;font-size:&#x20;13px;&quot;&amp;gt;Hello,&#x20;congratulations,&#x20;if&#x20;you&apos;ve&#x20;arrived&#x20;here&#x20;you&#x20;already&#x20;have&#x20;an&#x20;operational&#x20;monitoring&#x20;console.&#x20;Remember&#x20;that&#x20;our&#x20;forums&#x20;and&#x20;online&#x20;documentation&#x20;are&#x20;available&#x20;24x7&#x20;to&#x20;get&#x20;you&#x20;out&#x20;of&#x20;any&#x20;trouble.&#x20;You&#x20;can&#x20;replace&#x20;this&#x20;message&#x20;with&#x20;a&#x20;personalized&#x20;one&#x20;at&#x20;Admin&#x20;tools&#x20;-&amp;amp;gt;&#x20;Site&#x20;news.&amp;lt;/p&amp;gt;&#x20;',NOW());

-- ----------------------------------------------------------------------
-- Alter table `talert_templates`
-- ----------------------------------------------------------------------

 ALTER TABLE `talert_templates` MODIFY COLUMN `type` ENUM('regex','max_min','max','min','equal','not_equal','warning','critical','onchange','unknown','always','not_normal');

ALTER TABLE `talert_templates` MODIFY COLUMN `field11` text NOT NULL,
	MODIFY COLUMN `field12` text NOT NULL,
	MODIFY COLUMN `field13` text NOT NULL,
	MODIFY COLUMN `field14` text NOT NULL,
	MODIFY COLUMN `field15` text NOT NULL,
	MODIFY COLUMN `field11_recovery` text NOT NULL,
	MODIFY COLUMN `field12_recovery` text NOT NULL,
	MODIFY COLUMN `field13_recovery` text NOT NULL,
	MODIFY COLUMN `field14_recovery` text NOT NULL,
	MODIFY COLUMN `field15_recovery` text NOT NULL;

-- ---------------------------------------------------------------------
-- Table `tvisual_console_items_cache`
-- ---------------------------------------------------------------------
CREATE TABLE `tvisual_console_elements_cache` (
    `id` INTEGER UNSIGNED NOT NULL AUTO_INCREMENT,
    `vc_id` INTEGER UNSIGNED NOT NULL,
    `vc_item_id` INTEGER UNSIGNED NOT NULL,
    `user_id` VARCHAR(60) DEFAULT NULL,
    `data` TEXT NOT NULL,
    `created_at` TIMESTAMP NOT NULL DEFAULT CURRENT_TIMESTAMP,
	`expiration` INTEGER UNSIGNED NOT NULL COMMENT 'Seconds to expire',
    PRIMARY KEY(`id`),
    FOREIGN KEY(`vc_id`) REFERENCES `tlayout`(`id`)
        ON DELETE CASCADE,
    FOREIGN KEY(`vc_item_id`) REFERENCES `tlayout_data`(`id`)
        ON DELETE CASCADE,
    FOREIGN KEY (`user_id`) REFERENCES `tusuario`(`id_user`)
        ON DELETE CASCADE
        ON UPDATE CASCADE
) engine=InnoDB DEFAULT CHARSET=utf8;

-- ---------------------------------------------------------------------
-- Table `tcredential_store`
-- ---------------------------------------------------------------------
CREATE TABLE IF NOT EXISTS `tcredential_store` (
	`identifier` varchar(100) NOT NULL,
	`id_group` mediumint(4) unsigned NOT NULL DEFAULT 0,
	`product` enum('CUSTOM', 'AWS', 'AZURE', 'GOOGLE') default 'CUSTOM',
	`username` text,
	`password` text,
	`extra_1` text,
	`extra_2` text,
	PRIMARY KEY (`identifier`)
) ENGINE=InnoDB DEFAULT CHARSET=utf8;

-- ---------------------------------------------------------------------
-- Table `treport_content_sla_combined`
-- ---------------------------------------------------------------------
ALTER TABLE `treport_content_sla_combined` ADD `id_agent_module_failover` int(10) unsigned NOT NULL;

-- ---------------------------------------------------------------------
-- Table `tagent_repository`
-- ---------------------------------------------------------------------
CREATE TABLE `tagent_repository` (
  `id` SERIAL,
  `id_os` INT(10) UNSIGNED DEFAULT 0,
  `arch` ENUM('x64', 'x86') DEFAULT 'x64',
  `version` VARCHAR(10) DEFAULT '',
  `path` text,
  `uploaded_by` VARCHAR(100) DEFAULT '',
  `uploaded` bigint(20) NOT NULL DEFAULT 0 COMMENT "When it was uploaded",
  `last_err` text,
  PRIMARY KEY (`id`),
  FOREIGN KEY (`id_os`) REFERENCES `tconfig_os`(`id_os`)
    ON UPDATE CASCADE ON DELETE CASCADE
) ENGINE=InnoDB DEFAULT CHARSET=utf8;

-- ----------------------------------------------------------------------
-- Table `tdeployment_hosts`
-- ----------------------------------------------------------------------
CREATE TABLE `tdeployment_hosts` (
  `id` SERIAL,
  `id_cs` VARCHAR(100),
  `ip` VARCHAR(100) NOT NULL UNIQUE,
  `id_os` INT(10) UNSIGNED DEFAULT 0,
  `os_version` VARCHAR(100) DEFAULT '' COMMENT "OS version in STR format",
  `arch` ENUM('x64', 'x86') DEFAULT 'x64',
  `current_agent_version` VARCHAR(100) DEFAULT '' COMMENT "String latest installed agent",
  `target_agent_version_id` BIGINT UNSIGNED,
  `deployed` bigint(20) NOT NULL DEFAULT 0 COMMENT "When it was deployed",
  `server_ip` varchar(100) default NULL COMMENT "Where to point target agent",
  `last_err` text,
  PRIMARY KEY (`id`),
  FOREIGN KEY (`id_cs`) REFERENCES `tcredential_store`(`identifier`)
    ON UPDATE CASCADE ON DELETE SET NULL,
  FOREIGN KEY (`id_os`) REFERENCES `tconfig_os`(`id_os`)
    ON UPDATE CASCADE ON DELETE CASCADE,
  FOREIGN KEY (`target_agent_version_id`) REFERENCES  `tagent_repository`(`id`)
    ON UPDATE CASCADE ON DELETE SET NULL
) ENGINE=InnoDB DEFAULT CHARSET=utf8;
<<<<<<< HEAD

-- ---------------------------------------------------------------------
-- Table `trecon_script`
-- ---------------------------------------------------------------------
ALTER TABLE `trecon_script` ADD COLUMN `type` int(11) NOT NULL DEFAULT '0';

-- ---------------------------------------------------------------------
-- Table `tusuario_perfil`
-- ---------------------------------------------------------------------
ALTER TABLE `tusuario_perfil` MODIFY COLUMN `no_hierarchy` tinyint(1) NOT NULL DEFAULT '0';
=======
>>>>>>> 0c30047d
<|MERGE_RESOLUTION|>--- conflicted
+++ resolved
@@ -1396,9 +1396,6 @@
 ALTER TABLE tagente_modulo ADD COLUMN `parent_module_id` int(10) unsigned NOT NULL default 0;
 ALTER TABLE `tagente_modulo` ADD COLUMN `cps` int NOT NULL default 0;
 ALTER TABLE `tagente_modulo` ADD COLUMN `ff_type` tinyint(1) unsigned default '0';
-ALTER TABLE `tagente_modulo` ADD COLUMN `ff_normal` int(4) unsigned default '0';
-ALTER TABLE `tagente_modulo` ADD COLUMN `ff_warning` int(4) unsigned default '0';
-ALTER TABLE `tagente_modulo` ADD COLUMN `ff_critical` int(4) unsigned default '0';
 ALTER TABLE `tagente_modulo` DROP COLUMN `ff_normal`,
 	DROP COLUMN `ff_warning`,
 	DROP COLUMN `ff_critical`,
@@ -2420,7 +2417,6 @@
   FOREIGN KEY (`target_agent_version_id`) REFERENCES  `tagent_repository`(`id`)
     ON UPDATE CASCADE ON DELETE SET NULL
 ) ENGINE=InnoDB DEFAULT CHARSET=utf8;
-<<<<<<< HEAD
 
 -- ---------------------------------------------------------------------
 -- Table `trecon_script`
@@ -2430,6 +2426,4 @@
 -- ---------------------------------------------------------------------
 -- Table `tusuario_perfil`
 -- ---------------------------------------------------------------------
-ALTER TABLE `tusuario_perfil` MODIFY COLUMN `no_hierarchy` tinyint(1) NOT NULL DEFAULT '0';
-=======
->>>>>>> 0c30047d
+ALTER TABLE `tusuario_perfil` MODIFY COLUMN `no_hierarchy` tinyint(1) NOT NULL DEFAULT '0';