-- ---------------------------------------------------------------------
-- If user was open
-- ---------------------------------------------------------------------

-- -----------------------------------------------------
-- Table `tlocal_component`
-- -----------------------------------------------------
-- tlocal_component is a repository of local modules for
-- physical agents on Windows / Unix physical agents
CREATE TABLE IF NOT EXISTS `tlocal_component` (
	`id` int(10) unsigned NOT NULL auto_increment,
	`name` text NOT NULL,
	`data` mediumtext NOT NULL,
	`description` varchar(1024) default NULL,
	`id_os` int(10) unsigned default '0',
	`os_version` varchar(100) default '',
	`id_network_component_group` int(10) unsigned NOT NULL default 0,
	`type` smallint(6) NOT NULL default '6',
	`max` bigint(20) NOT NULL default '0',
	`min` bigint(20) NOT NULL default '0',
	`module_interval` mediumint(8) unsigned NOT NULL default '0',
	`id_module_group` tinyint(4) unsigned NOT NULL default '0',
	`history_data` tinyint(1) unsigned default '1',
	`min_warning` double(18,2) default 0,
	`max_warning` double(18,2) default 0,
	`str_warning` text,
	`min_critical` double(18,2) default 0,
	`max_critical` double(18,2) default 0,
	`str_critical` text,
	`min_ff_event` int(4) unsigned default '0',
	`post_process` double(24,15) default 0,
	`unit` text,
	`wizard_level` enum('basic','advanced','nowizard') default 'nowizard',
	`macros` text,
	`critical_instructions` text NOT NULL default '',
	`warning_instructions` text NOT NULL default '',
	`unknown_instructions` text NOT NULL default '',
	`critical_inverse` tinyint(1) unsigned default '0',
	`warning_inverse` tinyint(1) unsigned default '0',
	`id_category` int(10) default 0,
	`tags` text NOT NULL default '',
	`disabled_types_event` TEXT NOT NULL DEFAULT '',
	`min_ff_event_normal` int(4) unsigned default '0',
	`min_ff_event_warning` int(4) unsigned default '0',
	`min_ff_event_critical` int(4) unsigned default '0',
	`each_ff` tinyint(1) unsigned default '0',
	`ff_timeout` int(4) unsigned default '0',
	`dynamic_interval` int(4) unsigned default '0',
	`dynamic_max` int(4) default '0',
	`dynamic_min` int(4) default '0',
	`prediction_sample_window` int(10) default 0,
	`prediction_samples` int(4) default 0,
	`prediction_threshold` int(4) default 0,
	PRIMARY KEY  (`id`),
	FOREIGN KEY (`id_network_component_group`) REFERENCES tnetwork_component_group(`id_sg`)
		ON DELETE CASCADE ON UPDATE CASCADE
) ENGINE=InnoDB DEFAULT CHARSET=utf8;

ALTER TABLE `tlocal_component` ADD COLUMN `dynamic_next` bigint(20) NOT NULL default '0';
ALTER TABLE `tlocal_component` ADD COLUMN `dynamic_two_tailed` tinyint(1) unsigned default '0';
ALTER TABLE `tlocal_component` ADD COLUMN `ff_type` tinyint(1) unsigned default '0';

-- -----------------------------------------------------
-- Table `tpolicy_modules`
-- -----------------------------------------------------
CREATE TABLE IF NOT EXISTS `tpolicy_modules` (
	`id` int(10) unsigned NOT NULL auto_increment,
	`id_policy` int(10) unsigned NOT NULL default '0',
	`configuration_data` mediumtext NOT NULL,
	`id_tipo_modulo` smallint(5) NOT NULL default '0',
	`description` varchar(1024) NOT NULL default '',
	`name` varchar(200) NOT NULL default '',
	`unit` text default '',
	`max` bigint(20) default '0',
	`min` bigint(20) default '0',
	`module_interval` int(4) unsigned default '0',
	`tcp_port` int(4) unsigned default '0',
	`tcp_send` text default '',
	`tcp_rcv` text default '',
	`snmp_community` varchar(100) default '',
	`snmp_oid` varchar(255) default '0',
	`id_module_group` int(4) unsigned default '0',
	`flag` tinyint(1) unsigned default '1',
	`id_module` int(10) default '0',
	`disabled` tinyint(1) unsigned NOT NULL default '0',
	`id_export` smallint(4) unsigned default '0',
	`plugin_user` text default '',
	`plugin_pass` text default '',
	`plugin_parameter` text,
	`id_plugin` int(10) default '0',
	`post_process` double(24,15) default NULL,
	`prediction_module` bigint(14) default '0',
	`max_timeout` int(4) unsigned default '0',
	`max_retries` int(4) unsigned default '0',
	`custom_id` varchar(255) default '',
	`history_data` tinyint(1) unsigned default '1',
	`min_warning` double(18,2) default 0,
	`max_warning` double(18,2) default 0,
	`str_warning` text default '',
	`min_critical` double(18,2) default 0,
	`max_critical` double(18,2) default 0,
	`str_critical` text default '',
	`min_ff_event` int(4) unsigned default '0',
	`custom_string_1` text default '',
	`custom_string_2` text default '',
	`custom_string_3` text default '',
	`custom_integer_1` int(10) default 0,
	`custom_integer_2` int(10) default 0,
	`pending_delete` tinyint(1) default '0',
	`critical_instructions` text NOT NULL default '',
	`warning_instructions` text NOT NULL default '',
	`unknown_instructions` text NOT NULL default '',
	`critical_inverse` tinyint(1) unsigned default '0',
	`warning_inverse` tinyint(1) unsigned default '0',
	`id_category` int(10) default 0,
	`module_ff_interval` int(4) unsigned default '0',
	`quiet` tinyint(1) NOT NULL default '0',
	`cron_interval` varchar(100) default '',
	`macros` text,
	`disabled_types_event` TEXT NOT NULL default '',
	`module_macros` TEXT NOT NULL default '',
	`min_ff_event_normal` int(4) unsigned default '0',
	`min_ff_event_warning` int(4) unsigned default '0',
	`min_ff_event_critical` int(4) unsigned default '0',
	`each_ff` tinyint(1) unsigned default '0',
	`ff_timeout` int(4) unsigned default '0',
	`dynamic_interval` int(4) unsigned default '0',
	`dynamic_max` int(4) default '0',
	`dynamic_min` int(4) default '0',
	`prediction_sample_window` int(10) default 0,
	`prediction_samples` int(4) default 0,
	`prediction_threshold` int(4) default 0,
	PRIMARY KEY  (`id`),
	KEY `main_idx` (`id_policy`),
	UNIQUE (`id_policy`, `name`)
) ENGINE=InnoDB  DEFAULT CHARSET=utf8;

ALTER TABLE `tpolicy_modules` ADD COLUMN `dynamic_next` bigint(20) NOT NULL default '0';
ALTER TABLE `tpolicy_modules` ADD COLUMN `dynamic_two_tailed` tinyint(1) unsigned default '0';
ALTER TABLE `tpolicy_modules` ADD COLUMN `ff_type` tinyint(1) unsigned default '0';

-- ---------------------------------------------------------------------
-- Table `tpolicies`
-- ---------------------------------------------------------------------
-- 'status' could be 0 (without changes, updated), 1 (needy update only database) or 2 (needy update database and conf files)
CREATE TABLE IF NOT EXISTS `tpolicies` (
	`id` int(10) unsigned NOT NULL auto_increment,
	`name` text NOT NULL default '',
	`description` varchar(255) NOT NULL default '',
	`id_group` int(10) unsigned default '0',  
	`status` int(10) unsigned NOT NULL default 0,  
	PRIMARY KEY  (`id`)
) ENGINE=InnoDB  DEFAULT CHARSET=utf8;

-- -----------------------------------------------------
-- Table `tpolicy_alerts`
-- -----------------------------------------------------
CREATE TABLE IF NOT EXISTS `tpolicy_alerts` (
	`id` int(10) unsigned NOT NULL auto_increment,
	`id_policy` int(10) unsigned NOT NULL default '0',
	`id_policy_module` int(10) unsigned default '0',
	`id_alert_template` int(10) unsigned default '0',
	`name_extern_module` TEXT NOT NULL default '',
	`disabled` tinyint(1) default '0',
	`standby` tinyint(1) default '0',
	`pending_delete` tinyint(1) default '0',
	PRIMARY KEY  (`id`),
	FOREIGN KEY (`id_alert_template`) REFERENCES talert_templates(`id`)
		ON DELETE CASCADE ON UPDATE CASCADE,
	FOREIGN KEY (`id_policy`) REFERENCES tpolicies(`id`)
		ON DELETE CASCADE ON UPDATE CASCADE
) ENGINE=InnoDB  DEFAULT CHARSET=utf8;

-- -----------------------------------------------------
-- Table `tpolicy_agents`
-- -----------------------------------------------------
CREATE TABLE IF NOT EXISTS `tpolicy_agents` (
	`id` int(10) unsigned NOT NULL auto_increment,
	`id_policy` int(10) unsigned default '0',
	`id_agent` int(10) unsigned default '0',
	`policy_applied` tinyint(1) unsigned default '0',
	`pending_delete` tinyint(1) unsigned default '0',
	`last_apply_utimestamp` int(10) unsigned NOT NULL default 0,
	PRIMARY KEY  (`id`),
	UNIQUE (`id_policy`, `id_agent`)
) ENGINE=InnoDB  DEFAULT CHARSET=utf8;

ALTER TABLE `tpolicy_agents` ADD COLUMN `id_node` int(10) NOT NULL DEFAULT '0';
ALTER TABLE `tpolicy_agents` ADD UNIQUE(`id_policy`, `id_agent`, `id_node`);

-- -----------------------------------------------------
-- Table `tpolicy_groups`
-- -----------------------------------------------------
CREATE TABLE IF NOT EXISTS `tpolicy_groups` (
	`id` int(10) unsigned NOT NULL auto_increment,
	`id_policy` int(10) unsigned default '0',
	`id_group` int(10) unsigned default '0',
	`policy_applied` tinyint(1) unsigned default '0',
	`pending_delete` tinyint(1) unsigned default '0',
	`last_apply_utimestamp` int(10) unsigned NOT NULL default 0,
	PRIMARY KEY  (`id`),
	UNIQUE (`id_policy`, `id_group`)
) ENGINE=InnoDB  DEFAULT CHARSET=utf8;

-- ---------------------------------------------------------------------
-- Table `tdashboard`
-- ---------------------------------------------------------------------
CREATE TABLE IF NOT EXISTS `tdashboard` (
	`id` int(20) unsigned NOT NULL auto_increment,
	`name` varchar(60) NOT NULL default '',
	`id_user` varchar(60) NOT NULL default '',
	`id_group` int(10) NOT NULL default 0,
	`active` tinyint(1) NOT NULL default 0,
	`cells` int(10) unsigned default 0,
	PRIMARY KEY (`id`)
) ENGINE = InnoDB DEFAULT CHARSET=utf8;

-- ---------------------------------------------------------------------
-- Table `tdatabase`
-- ---------------------------------------------------------------------
CREATE TABLE IF NOT EXISTS `tdatabase` (
	`id` INT(10) unsigned NOT NULL auto_increment,
	`host` VARCHAR(255) default '',
	`label` VARCHAR(255) default '',
	`os_port` INT UNSIGNED NOT NULL DEFAULT 22,
	`os_user` VARCHAR(255) default '',
	`db_port` INT UNSIGNED NOT NULL DEFAULT 3306,
	`status` tinyint(1) unsigned default '0',
	`action` tinyint(1) unsigned default '0',
	`ssh_key` TEXT,
	`ssh_pubkey` TEXT,
	`last_error` TEXT,
	PRIMARY KEY (`id`)
) ENGINE = InnoDB DEFAULT CHARSET=utf8 ;

-- -----------------------------------------------------
-- Table `twidget`
-- -----------------------------------------------------
CREATE TABLE IF NOT EXISTS `twidget` (
	`id` int(20) unsigned NOT NULL auto_increment,
	`class_name` varchar(60) NOT NULL default '',
	`unique_name` varchar(60) NOT NULL default '',
	`description` text NOT NULL default '',
	`options` text NOT NULL default '',
	`page` varchar(120) NOT NULL default '',
	PRIMARY KEY (`id`)
) ENGINE = InnoDB DEFAULT CHARSET=utf8;

-- -----------------------------------------------------
-- Table `twidget_dashboard`
-- -----------------------------------------------------
CREATE TABLE IF NOT EXISTS `twidget_dashboard` (
	`id` int(20) unsigned NOT NULL auto_increment,
	`options` LONGTEXT NOT NULL default '',
	`order` int(3) NOT NULL default 0,
	`id_dashboard` int(20) unsigned NOT NULL default 0,
	`id_widget` int(20) unsigned NOT NULL default 0,
	`prop_width` float(5,3) NOT NULL default 0.32,
	`prop_height` float(5,3) NOT NULL default 0.32,
	PRIMARY KEY (`id`),
	FOREIGN KEY (`id_dashboard`) REFERENCES tdashboard(`id`)
		ON DELETE CASCADE ON UPDATE CASCADE
) ENGINE = InnoDB DEFAULT CHARSET=utf8;

-- -----------------------------------------------------
-- Table `tmodule_inventory`
-- -----------------------------------------------------
CREATE TABLE IF NOT EXISTS `tmodule_inventory` (
	`id_module_inventory` int(10) NOT NULL auto_increment,
	`id_os` int(10) unsigned default NULL,
	`name` text default '',
	`description` text default '',
	`interpreter` varchar(100) default '',
	`data_format` text default '',
	`code` BLOB NOT NULL,
	`block_mode` int(3) NOT NULL default 0,
	PRIMARY KEY  (`id_module_inventory`),
	FOREIGN KEY (`id_os`) REFERENCES tconfig_os(`id_os`)
		ON UPDATE CASCADE ON DELETE CASCADE
) ENGINE=InnoDB DEFAULT CHARSET=utf8;

-- ---------------------------------------------------------------------
-- Table `tagent_module_inventory`
-- ---------------------------------------------------------------------
CREATE TABLE IF NOT EXISTS `tagent_module_inventory` (
	`id_agent_module_inventory` int(10) NOT NULL auto_increment,
	`id_agente` int(10) unsigned NOT NULL,
	`id_module_inventory` int(10) NOT NULL,
	`target` varchar(100) default '',
	`interval` int(10) unsigned NOT NULL default '3600',
	`username` varchar(100) default '',
	`password` varchar(100) default '',
	`data` MEDIUMBLOB NOT NULL,
	`timestamp` datetime default '1970-01-01 00:00:00',
	`utimestamp` bigint(20) default '0',
	`flag` tinyint(1) unsigned default '1',
	`id_policy_module_inventory` int(10) NOT NULL default '0',
	PRIMARY KEY  (`id_agent_module_inventory`),
	FOREIGN KEY (`id_agente`) REFERENCES tagente(`id_agente`)
		ON UPDATE CASCADE ON DELETE CASCADE,
	FOREIGN KEY (`id_module_inventory`) REFERENCES tmodule_inventory(`id_module_inventory`)
		ON UPDATE CASCADE ON DELETE CASCADE
) ENGINE=InnoDB DEFAULT CHARSET=utf8;

ALTER TABLE `tagent_module_inventory` ADD COLUMN `custom_fields` MEDIUMBLOB NOT NULL;

-- ---------------------------------------------------------------------
-- Table `tpolicy_modules_inventory`
-- ---------------------------------------------------------------------
CREATE TABLE IF NOT EXISTS `tpolicy_modules_inventory` (
	`id` int(10) NOT NULL auto_increment,
	`id_policy` int(10) unsigned NOT NULL,
	`id_module_inventory` int(10) NOT NULL,
	`interval` int(10) unsigned NOT NULL default '3600',
	`username` varchar(100) default '',
	`password` varchar(100) default '',
	`pending_delete` tinyint(1) default '0',
	PRIMARY KEY  (`id`),
	FOREIGN KEY (`id_policy`) REFERENCES tpolicies(`id`)
		ON UPDATE CASCADE ON DELETE CASCADE,
	FOREIGN KEY (`id_module_inventory`) REFERENCES tmodule_inventory(`id_module_inventory`)
		ON UPDATE CASCADE ON DELETE CASCADE
) ENGINE=InnoDB DEFAULT CHARSET=utf8;

ALTER TABLE `tpolicy_modules_inventory` ADD COLUMN `custom_fields` MEDIUMBLOB NOT NULL;

-- -----------------------------------------------------
-- Table `tagente_datos_inventory`
-- -----------------------------------------------------
CREATE TABLE IF NOT EXISTS `tagente_datos_inventory` (
	`id_agent_module_inventory` int(10) NOT NULL,
	`data` MEDIUMBLOB NOT NULL,
	`utimestamp` bigint(20) default '0',
	`timestamp` datetime default '1970-01-01 00:00:00',
	KEY `idx_id_agent_module` (`id_agent_module_inventory`),
	KEY `idx_utimestamp` USING BTREE (`utimestamp`)
) ENGINE=InnoDB DEFAULT CHARSET=utf8;

-- -----------------------------------------------------
-- Table `ttrap_custom_values`
-- -----------------------------------------------------
CREATE TABLE IF NOT EXISTS `ttrap_custom_values` (
	`id` int(10) NOT NULL auto_increment,
	`oid` varchar(255) NOT NULL default '',
	`custom_oid` varchar(255) NOT NULL default '',
	`text` varchar(255) default '',
	`description` varchar(255) default '',
	`severity` tinyint(4) unsigned NOT NULL default '2',
	CONSTRAINT oid_custom_oid UNIQUE(oid, custom_oid),
	PRIMARY KEY  (`id`)
) ENGINE=InnoDB DEFAULT CHARSET=utf8;

-- -----------------------------------------------------
-- Table `tmetaconsole_setup`
-- -----------------------------------------------------
CREATE TABLE IF NOT EXISTS `tmetaconsole_setup` (
	`id` int(10) NOT NULL auto_increment primary key,
	`server_name` text default '',
	`server_url` text default '',
	`dbuser` text default '',
	`dbpass` text default '',
	`dbhost` text default '',
	`dbport` text default '',
	`dbname` text default '',
	`auth_token` text default '',
	`id_group` int(10) unsigned NOT NULL default 0,
	`api_password` text NOT NULL,
	`disabled` tinyint(1) unsigned NOT NULL default '0',
	`last_event_replication` bigint(20) default '0'
) ENGINE=InnoDB 
COMMENT = 'Table to store metaconsole sources' 
DEFAULT CHARSET=utf8;

ALTER TABLE tmetaconsole_setup ADD COLUMN `meta_dbuser` text;
ALTER TABLE tmetaconsole_setup ADD COLUMN `meta_dbpass` text;
ALTER TABLE tmetaconsole_setup ADD COLUMN `meta_dbhost` text;
ALTER TABLE tmetaconsole_setup ADD COLUMN `meta_dbport` text;
ALTER TABLE tmetaconsole_setup ADD COLUMN `meta_dbname` text;

-- ---------------------------------------------------------------------
-- Table `tprofile_view`
-- ---------------------------------------------------------------------
CREATE TABLE IF NOT EXISTS `tprofile_view` (
	`id` int(10) unsigned NOT NULL auto_increment,
	`id_profile` int(10) unsigned NOT NULL default 0,
	`sec` text default '',
	`sec2` text default '',
	`sec3` text default '',
	PRIMARY KEY  (`id`)
) ENGINE=InnoDB 
COMMENT = 'Table to define by each profile defined in Pandora, to which sec/page has access independently of its ACL (for showing in the console or not). By default have access to all pages allowed by ACL, if forbidden here, then pages are not shown.' 
DEFAULT CHARSET=utf8;


-- ---------------------------------------------------------------------
-- Table `tservice`
-- ---------------------------------------------------------------------
CREATE TABLE IF NOT EXISTS `tservice` (
	`id` int(10) unsigned NOT NULL auto_increment,
	`name` varchar(100) NOT NULL default '',
	`description` text NOT NULL default '',
	`id_group` int(10) unsigned NOT NULL default 0,
	`critical` float(20,3) NOT NULL default 0,
	`warning` float(20,3) NOT NULL default 0,
	`service_interval` float(20,3) NOT NULL default 0,
	`service_value` float(20,3) NOT NULL default 0,
	`status` tinyint(3) NOT NULL default -1,
	`utimestamp` int(10) unsigned NOT NULL default 0,
	`auto_calculate` tinyint(1) unsigned NOT NULL default 1,
	`id_agent_module` int(10) unsigned NOT NULL default 0,
	`sla_interval` float(20,3) NOT NULL default 0,
	`sla_id_module` int(10) unsigned NOT NULL default 0,
	`sla_value_id_module` int(10) unsigned NOT NULL default 0,
	`sla_limit` float(20,3) NOT NULL default 100,
	`id_template_alert_warning` int(10) unsigned NOT NULL default 0,
	`id_template_alert_critical` int(10) unsigned NOT NULL default 0,
	`id_template_alert_unknown` int(10) unsigned NOT NULL default 0,
	`id_template_alert_critical_sla` int(10) unsigned NOT NULL default 0,
	PRIMARY KEY  (`id`)
) ENGINE=InnoDB 
COMMENT = 'Table to define services to monitor' 
DEFAULT CHARSET=utf8;


-- ---------------------------------------------------------------------
-- Table `tservice_element`
-- ---------------------------------------------------------------------
CREATE TABLE IF NOT EXISTS `tservice_element` (
	`id` int(10) unsigned NOT NULL auto_increment,
	`id_service` int(10) unsigned NOT NULL,
	`weight_ok` float(20,3) NOT NULL default 0,
	`weight_warning` float(20,3) NOT NULL default 0,
	`weight_critical` float(20,3) NOT NULL default 0,
	`weight_unknown` float(20,3) NOT NULL default 0,
	`description` text NOT NULL default '',
	`id_agente_modulo` int(10) unsigned NOT NULL default 0,
	`id_agent` int(10) unsigned NOT NULL default 0,
	`id_service_child` int(10) unsigned NOT NULL default 0,
	`id_server_meta` int(10)  unsigned NOT NULL default 0,
	PRIMARY KEY  (`id`)
) ENGINE=InnoDB 
COMMENT = 'Table to define the modules and the weights of the modules that define a service' 
DEFAULT CHARSET=utf8;


-- ---------------------------------------------------------------------
-- Table `tcollection`
-- ---------------------------------------------------------------------
CREATE TABLE IF NOT EXISTS `tcollection` (
	`id` int(10) unsigned NOT NULL auto_increment,
	`name` varchar(100) NOT NULL default '',
	`short_name` varchar(100) NOT NULL default '',
	`id_group` int(10) unsigned NOT NULL default 0,
	`description` mediumtext,
	`status` int(4) unsigned NOT NULL default '0',
	PRIMARY KEY  (`id`)
) ENGINE=InnoDB DEFAULT CHARSET=utf8;
-- status: 0 - Not apply
-- status: 1 - Applied

-- ---------------------------------------------------------------------
-- Table `tpolicy_collections`
-- ---------------------------------------------------------------------
CREATE TABLE IF NOT EXISTS `tpolicy_collections` (
	`id` int(10) unsigned NOT NULL auto_increment,
	`id_policy` int(10) unsigned NOT NULL default '0',
	`id_collection` int(10) unsigned default '0',
	`pending_delete` tinyint(1) default '0',
	PRIMARY KEY  (`id`),
	FOREIGN KEY (`id_policy`) REFERENCES `tpolicies` (`id`)
		ON DELETE CASCADE ON UPDATE CASCADE,
	FOREIGN KEY (`id_collection`) REFERENCES `tcollection` (`id`)
		ON DELETE CASCADE ON UPDATE CASCADE
) ENGINE=InnoDB  DEFAULT CHARSET=utf8;

-- -----------------------------------------------------
-- Table `tpolicy_alerts_actions`
-- -----------------------------------------------------
CREATE TABLE IF NOT EXISTS `tpolicy_alerts_actions` (
	`id` int(10) unsigned NOT NULL auto_increment,
	`id_policy_alert` int(10) unsigned NOT NULL,
	`id_alert_action` int(10) unsigned NOT NULL,
	`fires_min` int(3) unsigned default 0,
	`fires_max` int(3) unsigned default 0,
	PRIMARY KEY (`id`),
	FOREIGN KEY (`id_policy_alert`) REFERENCES `tpolicy_alerts` (`id`)
		ON DELETE CASCADE ON UPDATE CASCADE,
	FOREIGN KEY (`id_alert_action`) REFERENCES `talert_actions` (`id`)
		ON DELETE CASCADE ON UPDATE CASCADE
) ENGINE=InnoDB DEFAULT CHARSET=utf8;

-- -----------------------------------------------------
-- Table `tpolicy_plugins`
-- -----------------------------------------------------
CREATE TABLE IF NOT EXISTS `tpolicy_plugins` (
	`id` int(10) unsigned NOT NULL auto_increment,
	`id_policy` int(10) unsigned default '0',
	`plugin_exec` TEXT,
	`pending_delete` tinyint(1) default '0',
	PRIMARY KEY  (`id`)
) ENGINE=InnoDB  DEFAULT CHARSET=utf8;

-- -----------------------------------------------------
-- Table `tsesion_extended`
-- -----------------------------------------------------
CREATE TABLE IF NOT EXISTS `tsesion_extended` (
	`id` int(10) unsigned NOT NULL auto_increment,
	`id_sesion` int(10) unsigned NOT NULL,
	`extended_info` TEXT default '',
	`hash` varchar(255) default '',
	PRIMARY KEY (`id`),
	KEY idx_session (id_sesion)
) ENGINE=InnoDB DEFAULT CHARSET=utf8;

-- -----------------------------------------------------
-- Table `tskin`
-- -----------------------------------------------------
CREATE TABLE IF NOT EXISTS `tskin` ( 
	`id` int(10) unsigned NOT NULL auto_increment, 
	`name` TEXT NOT NULL DEFAULT '',
	`relative_path` TEXT NOT NULL DEFAULT '', 
	`description` text NOT NULL DEFAULT '',
	`disabled` tinyint(2) NOT NULL default '0', 
	PRIMARY KEY  (id)
) ENGINE=InnoDB DEFAULT CHARSET=utf8;

-- ---------------------------------------------------------------------
-- Table `tpolicy_queue`
-- ---------------------------------------------------------------------
CREATE TABLE IF NOT EXISTS `tpolicy_queue` (
	`id` int(10) unsigned NOT NULL auto_increment,
	`id_policy` int(10) unsigned NOT NULL default '0',
	`id_agent` int(10) unsigned NOT NULL default '0',
	`operation` varchar(15) default '',
	`progress` int(10) unsigned NOT NULL default '0',
	`end_utimestamp` int(10) unsigned NOT NULL default 0,
	`priority` int(10) unsigned NOT NULL default '0',
	PRIMARY KEY  (`id`)
) ENGINE=InnoDB DEFAULT CHARSET=utf8;

-- -----------------------------------------------------
-- Table `tevent_rule`
-- -----------------------------------------------------
CREATE TABLE IF NOT EXISTS `tevent_rule` (
	`id_event_rule` int(10) unsigned NOT NULL auto_increment,
	`id_event_alert` int(10) unsigned NOT NULL,
	`operation` enum('NOP', 'AND','OR','XOR','NAND','NOR','NXOR'),
	`order` int(10) unsigned default '0',
	`window` int(10) NOT NULL default '0',
	`count` int(4) NOT NULL default '1',
	`agent` text default '',
	`id_usuario` varchar(100) NOT NULL default '',
	`id_grupo` mediumint(4) NOT NULL default '0',
	`evento` text NOT NULL default '',
	`event_type` enum('','unknown','alert_fired','alert_recovered','alert_ceased','alert_manual_validation','recon_host_detected','system','error','new_agent','going_up_warning','going_up_critical','going_down_warning','going_down_normal','going_down_critical','going_up_normal') default 'unknown',
	`module` text default '',
	`alert` text default '',
	`criticity` int(4) unsigned NOT NULL default '0',
	`user_comment` text NOT NULL,
	`id_tag` integer(10) unsigned NOT NULL default '0',
	`name` text default '',
	PRIMARY KEY  (`id_event_rule`),
	KEY `idx_id_event_alert` (`id_event_alert`)
) ENGINE=InnoDB DEFAULT CHARSET=utf8;

ALTER TABLE `tevent_rule` ADD COLUMN `group_recursion` INT(1) unsigned default 0;

-- -----------------------------------------------------
-- Table `tevent_alert`
-- -----------------------------------------------------
CREATE TABLE IF NOT EXISTS `tevent_alert` (
	`id` int(10) unsigned NOT NULL auto_increment,
	`name` text default '',
	`description` mediumtext,
	`order` int(10) unsigned default 0,
	`mode` enum('PASS','DROP'),
	`field1` text NOT NULL default '',
	`field2` text NOT NULL default '',
	`field3` text NOT NULL default '',
	`field4` text NOT NULL default '',
	`field5` text NOT NULL default '',
	`field6` text NOT NULL default '',
	`field7` text NOT NULL default '',
	`field8` text NOT NULL default '',
	`field9` text NOT NULL default '',
	`field10` text NOT NULL default '',
	`time_threshold` int(10) NOT NULL default '0',
	`max_alerts` int(4) unsigned NOT NULL default '1',
	`min_alerts` int(4) unsigned NOT NULL default '0',
	`time_from` time default '00:00:00',
	`time_to` time default '00:00:00',
	`monday` tinyint(1) default 1,
	`tuesday` tinyint(1) default 1,
	`wednesday` tinyint(1) default 1,
	`thursday` tinyint(1) default 1,
	`friday` tinyint(1) default 1,
	`saturday` tinyint(1) default 1,
	`sunday` tinyint(1) default 1,
	`recovery_notify` tinyint(1) default '0',
	`field2_recovery` text NOT NULL default '',
	`field3_recovery` text NOT NULL,
	`id_group` mediumint(8) unsigned NULL default 0,
	`internal_counter` int(4) default '0',
	`last_fired` bigint(20) NOT NULL default '0',
	`last_reference` bigint(20) NOT NULL default '0',
	`times_fired` int(3) NOT NULL default '0',
	`disabled` tinyint(1) default '0',
	`standby` tinyint(1) default '0',
	`priority` tinyint(4) default '0',
	`force_execution` tinyint(1) default '0',
	`group_by` enum ('','id_agente','id_agentmodule','id_alert_am','id_grupo') default '',
	PRIMARY KEY  (`id`)
) ENGINE=InnoDB DEFAULT CHARSET=utf8;

-- -----------------------------------------------------
-- Table `tevent_alert_action`
-- -----------------------------------------------------
CREATE TABLE IF NOT EXISTS `tevent_alert_action` (
	`id` int(10) unsigned NOT NULL auto_increment,
	`id_event_alert` int(10) unsigned NOT NULL,
	`id_alert_action` int(10) unsigned NOT NULL,
	`fires_min` int(3) unsigned default 0,
	`fires_max` int(3) unsigned default 0,
	`module_action_threshold` int(10) NOT NULL default '0',
	`last_execution` bigint(20) NOT NULL default '0',
	PRIMARY KEY (`id`),
	FOREIGN KEY (`id_event_alert`) REFERENCES tevent_alert(`id`)
		ON DELETE CASCADE ON UPDATE CASCADE,
	FOREIGN KEY (`id_alert_action`) REFERENCES talert_actions(`id`)
		ON DELETE CASCADE ON UPDATE CASCADE
) ENGINE=InnoDB DEFAULT CHARSET=utf8;


-- -----------------------------------------------------
-- Table `tmodule_synth`
-- -----------------------------------------------------
CREATE TABLE IF NOT EXISTS `tmodule_synth` (
	`id` int(10) unsigned NOT NULL auto_increment,
	`id_agent_module_source` int(10) unsigned NOT NULL DEFAULT 0,
	`id_agent_module_target` int(10) unsigned NOT NULL DEFAULT 0,
	`fixed_value` float NOT NULL DEFAULT 0,
	`operation` enum ('ADD', 'SUB', 'DIV', 'MUL', 'AVG', 'NOP') NOT NULL DEFAULT 'NOP',
	`order` int(11) NOT NULL DEFAULT '0',
	FOREIGN KEY (`id_agent_module_target`) REFERENCES tagente_modulo(`id_agente_modulo`)
		ON DELETE CASCADE ON UPDATE CASCADE,
	PRIMARY KEY (id)
) ENGINE=InnoDB DEFAULT CHARSET=utf8;


-- -----------------------------------------------------
-- Table `tnetworkmap_enterprise`
-- -----------------------------------------------------
CREATE TABLE IF NOT EXISTS `tnetworkmap_enterprise` (
	`id` int(10) unsigned NOT NULL auto_increment,
	`name` varchar(500) default '',
	`id_group` int(10) unsigned NOT NULL default 0,
	`options` text default '',
	PRIMARY KEY (id)
) ENGINE=InnoDB DEFAULT CHARSET=utf8;


-- -----------------------------------------------------
-- Table `tnetworkmap_enterprise_nodes`
-- -----------------------------------------------------
CREATE TABLE IF NOT EXISTS `tnetworkmap_enterprise_nodes` (
	`id` int(10) unsigned NOT NULL auto_increment,
	`id_networkmap_enterprise` int(10) unsigned NOT NULL,
	`x` int(10) default 0,
	`y` int(10) default 0,
	`z` int(10) default 0,
	`id_agent` int(10) default 0,
	`id_module` int(10) default 0,
	`id_agent_module` int(10) default 0,
	`parent` int(10) default 0,
	`options` text default '',
	`deleted` int(10) default 0,
	`state` varchar(150) NOT NULL default '',
	PRIMARY KEY (id),
	FOREIGN KEY (`id_networkmap_enterprise`) REFERENCES tnetworkmap_enterprise(`id`)
		ON DELETE CASCADE ON UPDATE CASCADE
) ENGINE=InnoDB DEFAULT CHARSET=utf8;


-- -----------------------------------------------------
-- Table `tnetworkmap_ent_rel_nodes` (Before `tnetworkmap_enterprise_relation_nodes`)
-- -----------------------------------------------------
CREATE TABLE IF NOT EXISTS `tnetworkmap_ent_rel_nodes` (
	`id` int(10) unsigned NOT NULL auto_increment,
	`id_networkmap_enterprise` int(10) unsigned NOT NULL,
	`parent` int(10) default 0,
	`parent_type` varchar(30) default 'node',
	`child` int(10) default 0,
	`child_type` varchar(30) default 'node',
	`deleted` int(10) default 0,
	PRIMARY KEY (id, id_networkmap_enterprise),
	FOREIGN KEY (`id_networkmap_enterprise`) REFERENCES tnetworkmap_enterprise(`id`)
		ON DELETE CASCADE ON UPDATE CASCADE
) ENGINE=InnoDB DEFAULT CHARSET=utf8;

-- -----------------------------------------------------
-- Table `treport_template`
-- -----------------------------------------------------
CREATE TABLE IF NOT EXISTS `treport_template` (
	`id_report` INTEGER UNSIGNED NOT NULL  AUTO_INCREMENT,
	`id_user` varchar(100) NOT NULL default '',
	`name` varchar(150) NOT NULL default '',
	`description` TEXT NOT NULL,
	`private` tinyint(1) UNSIGNED NOT NULL default 0,
	`id_group` mediumint(8) unsigned NULL default NULL,
	`custom_logo` varchar(200)  default NULL,
	`header` MEDIUMTEXT  default NULL,
	`first_page` MEDIUMTEXT default NULL,
	`footer` MEDIUMTEXT default NULL,
	`custom_font` varchar(200) default NULL,
	`metaconsole` tinyint(1) DEFAULT 0,
	PRIMARY KEY(`id_report`)
) ENGINE = InnoDB DEFAULT CHARSET=utf8;

-- -----------------------------------------------------
-- Table `treport_content_template`
-- -----------------------------------------------------
CREATE TABLE IF NOT EXISTS `treport_content_template` (
	`id_rc` INTEGER UNSIGNED NOT NULL AUTO_INCREMENT,
	`id_report` INTEGER UNSIGNED NOT NULL default 0,
	`id_gs` INTEGER UNSIGNED NULL default NULL,
	`text_agent_module` text,
	`type` varchar(30) default 'simple_graph',
	`period` int(11) NOT NULL default 0,
	`order` int (11) NOT NULL default 0,
	`description` mediumtext,
	`text_agent` text,
	`text` TEXT,
	`external_source` Text,
	`treport_custom_sql_id` INTEGER UNSIGNED default 0,
	`header_definition` TinyText default NULL,
	`column_separator` TinyText default NULL,
	`line_separator` TinyText default NULL,
	`time_from` time default '00:00:00',
	`time_to` time default '00:00:00',
	`monday` tinyint(1) default 1,
	`tuesday` tinyint(1) default 1,
	`wednesday` tinyint(1) default 1,
	`thursday` tinyint(1) default 1,
	`friday` tinyint(1) default 1,
	`saturday` tinyint(1) default 1,
	`sunday` tinyint(1) default 1,
	`only_display_wrong` tinyint (1) unsigned default 0 not null,
	`top_n` INT NOT NULL default 0,
	`top_n_value` INT NOT NULL default 10,
	`exception_condition` INT NOT NULL default 0,
	`exception_condition_value` DOUBLE (18,6) NOT NULL default 0,
	`show_resume` INT NOT NULL default 0,
	`order_uptodown` INT NOT NULL default 0,
	`show_graph` INT NOT NULL default 0,
	`group_by_agent` INT NOT NULL default 0,
	`style` TEXT NOT NULL,
	`id_group` INT (10) unsigned NOT NULL DEFAULT 0,
	`id_module_group` INT (10) unsigned NOT NULL DEFAULT 0,
	`server_name` text,
	`exact_match` tinyint(1) default 0,
	`module_names` TEXT,
	`module_free_text` TEXT,
	`each_agent` tinyint(1) default 1,
	PRIMARY KEY(`id_rc`)
) ENGINE = InnoDB DEFAULT CHARSET=utf8;

-- ----------------------------------------------------------------------
-- Table `tnews`
-- ----------------------------------------------------------------------
CREATE TABLE IF NOT EXISTS `tnews` (
	`id_news` INTEGER UNSIGNED NOT NULL  AUTO_INCREMENT,
	`author` varchar(255)  NOT NULL DEFAULT '',
	`subject` varchar(255)  NOT NULL DEFAULT '',
	`text` TEXT NOT NULL,
	`timestamp` DATETIME  NOT NULL DEFAULT 0,
	`id_group` int(10) NOT NULL default 0,
	`modal` tinyint(1) DEFAULT 0,
	`expire` tinyint(1) DEFAULT 0,
	`expire_timestamp` DATETIME  NOT NULL DEFAULT 0,
	PRIMARY KEY(`id_news`)
) ENGINE = InnoDB DEFAULT CHARSET=utf8;


ALTER TABLE treport_content_template ADD COLUMN `historical_db` tinyint(1) NOT NULL DEFAULT '0';
ALTER TABLE treport_content_template ADD COLUMN `lapse_calc` tinyint(1) default '0';
ALTER TABLE treport_content_template ADD COLUMN `lapse` int(11) default '300';
ALTER TABLE treport_content_template ADD COLUMN `visual_format` tinyint(1) default '0';
ALTER TABLE treport_content_template ADD COLUMN `hide_no_data` tinyint(1) default '0';
ALTER TABLE `treport_content_template` ADD COLUMN `total_time` TINYINT(1) DEFAULT '1';
ALTER TABLE `treport_content_template` ADD COLUMN `time_failed` TINYINT(1) DEFAULT '1';
ALTER TABLE `treport_content_template` ADD COLUMN `time_in_ok_status` TINYINT(1) DEFAULT '1';
ALTER TABLE `treport_content_template` ADD COLUMN `time_in_unknown_status` TINYINT(1) DEFAULT '1';
ALTER TABLE `treport_content_template` ADD COLUMN `time_of_not_initialized_module` TINYINT(1) DEFAULT '1';
ALTER TABLE `treport_content_template` ADD COLUMN `time_of_downtime` TINYINT(1) DEFAULT '1';
ALTER TABLE `treport_content_template` ADD COLUMN `total_checks` TINYINT(1) DEFAULT '1';
ALTER TABLE `treport_content_template` ADD COLUMN `checks_failed` TINYINT(1) DEFAULT '1';
ALTER TABLE `treport_content_template` ADD COLUMN `checks_in_ok_status` TINYINT(1) DEFAULT '1';
ALTER TABLE `treport_content_template` ADD COLUMN `unknown_checks` TINYINT(1) DEFAULT '1';
ALTER TABLE `treport_content_template` ADD COLUMN `agent_max_value` TINYINT(1) DEFAULT '1';
ALTER TABLE `treport_content_template` ADD COLUMN `agent_min_value` TINYINT(1) DEFAULT '1';
ALTER TABLE `treport_content_template` ADD COLUMN `current_month` TINYINT(1) DEFAULT '1';
ALTER TABLE `treport_content_template` ADD COLUMN `failover_mode` tinyint(1) DEFAULT '1';
ALTER TABLE `treport_content_template` ADD COLUMN `failover_type` tinyint(1) DEFAULT '1';
ALTER TABLE `treport_content_template` ADD COLUMN `uncompressed_module` TINYINT DEFAULT '0';

-- -----------------------------------------------------
-- Table `treport_content_sla_com_temp` (treport_content_sla_combined_template)
-- -----------------------------------------------------
CREATE TABLE IF NOT EXISTS `treport_content_sla_com_temp` (
	`id` INTEGER UNSIGNED NOT NULL auto_increment,
	`id_report_content` INTEGER UNSIGNED NOT NULL,
	`text_agent` text,
	`text_agent_module` text,
	`sla_max` double(18,2) NOT NULL default 0,
	`sla_min` double(18,2) NOT NULL default 0,
	`sla_limit` double(18,2) NOT NULL default 0,
	`server_name` text,
	`exact_match` tinyint(1) default 0,
	PRIMARY KEY(`id`),
	FOREIGN KEY (`id_report_content`) REFERENCES treport_content_template(`id_rc`)
		ON UPDATE CASCADE ON DELETE CASCADE
) ENGINE = InnoDB DEFAULT CHARSET=utf8;

-- -----------------------------------------------------
-- Table `treport_content_item_temp` (treport_content_item_template)
-- -----------------------------------------------------
CREATE TABLE IF NOT EXISTS `treport_content_item_temp` (
	`id` INTEGER UNSIGNED NOT NULL auto_increment, 
	`id_report_content` INTEGER UNSIGNED NOT NULL, 
	`text_agent` text,
	`text_agent_module` text,
	`server_name` text,
	`exact_match` tinyint(1) default 0,
	`operation` text,	
	PRIMARY KEY(`id`)
) ENGINE = InnoDB DEFAULT CHARSET=utf8;

-- -----------------------------------------------------
-- Table `tgraph_template`
-- -----------------------------------------------------
CREATE TABLE IF NOT EXISTS `tgraph_template` (
	`id_graph_template` INTEGER UNSIGNED NOT NULL  AUTO_INCREMENT,
	`id_user` TEXT NOT NULL,
	`name` TEXT NOT NULL,
	`description` TEXT NOT NULL,
	`period` int(11) NOT NULL default '0',
	`width` smallint(5) UNSIGNED NOT NULL DEFAULT 0,
	`height` smallint(5) UNSIGNED NOT NULL DEFAULT 0,
	`private` tinyint(1) UNSIGNED NOT NULL default 0,
	`events` tinyint(1) UNSIGNED NOT NULL default 0,
	`stacked` tinyint(1) UNSIGNED NOT NULL default 0,
	`id_group` mediumint(8) unsigned NULL default 0,
	PRIMARY KEY(`id_graph_template`)
) ENGINE = InnoDB DEFAULT CHARSET=utf8;

-- ---------------------------------------------------------------------
-- Table `tgraph_source_template`
-- ---------------------------------------------------------------------
CREATE TABLE IF NOT EXISTS `tgraph_source_template` (
	`id_gs_template` INTEGER UNSIGNED NOT NULL AUTO_INCREMENT,
	`id_template` int(11) NOT NULL default 0,
	`agent` TEXT, 
	`module` TEXT,
	`weight` FLOAT(5,3) NOT NULL DEFAULT 2,
	`exact_match` tinyint(1) default 0, 
	PRIMARY KEY(`id_gs_template`)
) ENGINE = InnoDB DEFAULT CHARSET=utf8;

-- ---------------------------------------------------------------------
-- Table `tmetaconsole_event`
-- ---------------------------------------------------------------------
CREATE TABLE IF NOT EXISTS `tmetaconsole_event` (
	`id_evento` bigint(20) unsigned NOT NULL auto_increment,
	`id_source_event` bigint(20) unsigned NOT NULL,
	`id_agente` int(10) NOT NULL default '0',
	`agent_name` varchar(600) BINARY NOT NULL default '',
	`id_usuario` varchar(100) NOT NULL default '0',
	`id_grupo` mediumint(4) NOT NULL default '0',
	`group_name` varchar(100) NOT NULL default '',
	`estado` tinyint(3) unsigned NOT NULL default '0',
	`timestamp` datetime NOT NULL default '1970-01-01 00:00:00',
	`evento` text NOT NULL,
	`utimestamp` bigint(20) NOT NULL default '0',
	`event_type` enum('going_unknown','unknown','alert_fired','alert_recovered','alert_ceased','alert_manual_validation','recon_host_detected','system','error','new_agent','going_up_warning','going_up_critical','going_down_warning','going_down_normal','going_down_critical','going_up_normal', 'configuration_change') default 'unknown',
	`id_agentmodule` int(10) NOT NULL default '0',
	`module_name` varchar(600) NOT NULL,
	`id_alert_am` int(10) NOT NULL default '0',
	`alert_template_name` text,
	`criticity` int(4) unsigned NOT NULL default '0',
	`user_comment` text NOT NULL,
	`tags` text NOT NULL,
	`source` tinytext NOT NULL,
	`id_extra` tinytext NOT NULL,
	`critical_instructions` text NOT NULL default '',
	`warning_instructions` text NOT NULL default '',
	`unknown_instructions` text NOT NULL default '',
	`owner_user` VARCHAR(100) NOT NULL DEFAULT '',
	`ack_utimestamp` BIGINT(20) NOT NULL DEFAULT '0',
	`server_id` int(10) NOT NULL,
	`custom_data` TEXT NOT NULL DEFAULT '',
	PRIMARY KEY  (`id_evento`),
	KEY `idx_agente` (`id_agente`),
	KEY `idx_agentmodule` (`id_agentmodule`),
	KEY `idx_utimestamp` USING BTREE (`utimestamp`)
) ENGINE=InnoDB DEFAULT CHARSET=utf8;
-- Criticity: 0 - Maintance (grey)
-- Criticity: 1 - Informational (blue)
-- Criticity: 2 - Normal (green) (status 0)
-- Criticity: 3 - Warning (yellow) (status 2)
-- Criticity: 4 - Critical (red) (status 1)
-- Criticity: 5 - Minor
-- Criticity: 6 - Major

ALTER TABLE `tmetaconsole_event` ADD COLUMN `data` double(22,5) default NULL;
ALTER TABLE `tmetaconsole_event` ADD COLUMN `module_status` int(4) NOT NULL default '0';

-- ---------------------------------------------------------------------
-- Table `tmetaconsole_event_history`
-- ---------------------------------------------------------------------
CREATE TABLE IF NOT EXISTS `tmetaconsole_event_history` (
	`id_evento` bigint(20) unsigned NOT NULL auto_increment,
	`id_source_event` bigint(20) unsigned NOT NULL,
	`id_agente` int(10) NOT NULL default '0',
	`agent_name` varchar(600) BINARY NOT NULL default '',
	`id_usuario` varchar(100) NOT NULL default '0',
	`id_grupo` mediumint(4) NOT NULL default '0',
	`group_name` varchar(100) NOT NULL default '',
	`estado` tinyint(3) unsigned NOT NULL default '0',
	`timestamp` datetime NOT NULL default '1970-01-01 00:00:00',
	`evento` text NOT NULL,
	`utimestamp` bigint(20) NOT NULL default '0',
	`event_type` enum('going_unknown','unknown','alert_fired','alert_recovered','alert_ceased','alert_manual_validation','recon_host_detected','system','error','new_agent','going_up_warning','going_up_critical','going_down_warning','going_down_normal','going_down_critical','going_up_normal', 'configuration_change') default 'unknown',
	`id_agentmodule` int(10) NOT NULL default '0',
	`module_name` varchar(600) NOT NULL,
	`id_alert_am` int(10) NOT NULL default '0',
	`alert_template_name` text,
	`criticity` int(4) unsigned NOT NULL default '0',
	`user_comment` text NOT NULL,
	`tags` text NOT NULL,
	`source` tinytext NOT NULL,
	`id_extra` tinytext NOT NULL,
	`critical_instructions` text NOT NULL default '',
	`warning_instructions` text NOT NULL default '',
	`unknown_instructions` text NOT NULL default '',
	`owner_user` VARCHAR(100) NOT NULL DEFAULT '',
	`ack_utimestamp` BIGINT(20) NOT NULL DEFAULT '0',
	`server_id` int(10) NOT NULL,
	`custom_data` TEXT NOT NULL DEFAULT '',
	PRIMARY KEY  (`id_evento`),
	KEY `idx_agente` (`id_agente`),
	KEY `idx_agentmodule` (`id_agentmodule`),
	KEY `idx_utimestamp` USING BTREE (`utimestamp`)
) ENGINE=InnoDB DEFAULT CHARSET=utf8;
-- Criticity: 0 - Maintance (grey)
-- Criticity: 1 - Informational (blue)
-- Criticity: 2 - Normal (green) (status 0)
-- Criticity: 3 - Warning (yellow) (status 2)
-- Criticity: 4 - Critical (red) (status 1)
-- Criticity: 5 - Minor
-- Criticity: 6 - Major

ALTER TABLE `tmetaconsole_event_history` ADD COLUMN `data` double(22,5) default NULL;
ALTER TABLE `tmetaconsole_event_history` ADD COLUMN `module_status` int(4) NOT NULL default '0';
-- ---------------------------------------------------------------------
-- Table `textension_translate_string`
-- ---------------------------------------------------------------------
CREATE TABLE IF NOT EXISTS `textension_translate_string` (
	`id` int(10) unsigned NOT NULL auto_increment,
	`lang` VARCHAR(10) NOT NULL ,
	`string` TEXT NOT NULL DEFAULT '' ,
	`translation` TEXT NOT NULL DEFAULT '',
	PRIMARY KEY (`id`),
	KEY `lang_index` (`lang`)
) ENGINE=InnoDB DEFAULT CHARSET=utf8;

-- ---------------------------------------------------------------------
-- Table `tagent_module_log`
-- ---------------------------------------------------------------------
CREATE TABLE IF NOT EXISTS `tagent_module_log` (
	`id_agent_module_log` int(10) NOT NULL AUTO_INCREMENT,
	`id_agent` int(10) unsigned NOT NULL,
	`source` text NOT NULL,
	`timestamp` datetime DEFAULT '1970-01-01 00:00:00',
	`utimestamp` bigint(20) DEFAULT '0',
	PRIMARY KEY (`id_agent_module_log`)
) ENGINE=InnoDB DEFAULT CHARSET=utf8;

-- ---------------------------------------------------------------------
-- Table `tevent_custom_field`
-- ---------------------------------------------------------------------
CREATE TABLE IF NOT EXISTS `tevent_custom_field` (
	`id_group` mediumint(4) unsigned NOT NULL,
	`value` text NOT NULL,
	PRIMARY KEY  (`id_group`)
) ENGINE=InnoDB DEFAULT CHARSET=utf8;

-- ---------------------------------------------------------------------
-- Table `tmetaconsole_agent`
-- ---------------------------------------------------------------------
CREATE TABLE IF NOT EXISTS `tmetaconsole_agent` (
	`id_agente` int(10) unsigned NOT NULL auto_increment,
	`id_tagente` int(10) unsigned NOT NULL,
	`id_tmetaconsole_setup` int(10) NOT NULL,
	`nombre` varchar(600) BINARY NOT NULL default '',
	`direccion` varchar(100) default NULL,
	`comentarios` varchar(255) default '',
	`id_grupo` int(10) unsigned NOT NULL default '0',
	`ultimo_contacto` datetime NOT NULL default '1970-01-01 00:00:00',
	`modo` tinyint(1) NOT NULL default '0',
	`intervalo` int(11) unsigned NOT NULL default '300',
	`id_os` int(10) unsigned default '0',
	`os_version` varchar(100) default '',
	`agent_version` varchar(100) default '',
	`ultimo_contacto_remoto` datetime default '1970-01-01 00:00:00',
	`disabled` tinyint(2) NOT NULL default '0',
	`remote` tinyint(1) NOT NULL default '0',
	`id_parent` int(10) unsigned default '0',
	`custom_id` varchar(255) default '',
	`server_name` varchar(100) default '',
	`cascade_protection` tinyint(2) NOT NULL default '0',
	`cascade_protection_module` int(10) unsigned default '0',
	`timezone_offset` TINYINT(2) NULL DEFAULT '0' COMMENT 'number of hours of diference with the server timezone' ,
	`icon_path` VARCHAR(127) NULL DEFAULT NULL COMMENT 'path in the server to the image of the icon representing the agent' ,
	`update_gis_data` TINYINT(1) NOT NULL DEFAULT '1' COMMENT 'set it to one to update the position data (altitude, longitude, latitude) when getting information from the agent or to 0 to keep the last value and do not update it' ,
	`url_address` mediumtext NULL,
	`quiet` tinyint(1) NOT NULL default '0',
	`normal_count` bigint(20) NOT NULL default '0',
	`warning_count` bigint(20) NOT NULL default '0',
	`critical_count` bigint(20) NOT NULL default '0',
	`unknown_count` bigint(20) NOT NULL default '0',
	`notinit_count` bigint(20) NOT NULL default '0',
	`total_count` bigint(20) NOT NULL default '0',
	`fired_count` bigint(20) NOT NULL default '0',
	`update_module_count` tinyint(1) NOT NULL default '0',
	`update_alert_count` tinyint(1) NOT NULL default '0',
	`update_secondary_groups` tinyint(1) NOT NULL default '0',
	`transactional_agent` tinyint(1) NOT NULL default '0',
	`alias` varchar(600) BINARY NOT NULL default '',
	`alias_as_name` tinyint(2) NOT NULL default '0',
	`safe_mode_module` int(10) unsigned NOT NULL default '0',
	`cps` int NOT NULL default 0,
	PRIMARY KEY  (`id_agente`),
	KEY `nombre` (`nombre`(255)),
	KEY `direccion` (`direccion`),
	KEY `id_tagente_idx` (`id_tagente`),
	KEY `disabled` (`disabled`),
	KEY `id_grupo` (`id_grupo`),
	FOREIGN KEY (`id_tmetaconsole_setup`) REFERENCES tmetaconsole_setup(`id`) ON DELETE CASCADE ON UPDATE CASCADE
) ENGINE=InnoDB  DEFAULT CHARSET=utf8;

-- ---------------------------------------------------------------------
-- Table `ttransaction`
-- ---------------------------------------------------------------------
create table IF NOT EXISTS `ttransaction` (
    `transaction_id` int unsigned NOT NULL auto_increment,
    `agent_id` int(10) unsigned NOT NULL,
    `group_id` int(10) unsigned NOT NULL default '0',
    `description` text,
    `name` varchar(250) NOT NULL,
    `loop_interval` int unsigned NOT NULL default 40,
    `ready` int unsigned NOT NULL default 0,
    `running` int unsigned NOT NULL default 0,
    PRIMARY KEY (`transaction_id`)
) engine=InnoDB DEFAULT CHARSET=utf8;

-- ---------------------------------------------------------------------
-- Table `tphase`
-- ---------------------------------------------------------------------
create table IF NOT EXISTS `tphase`(
    `phase_id` int unsigned not null auto_increment,
    `transaction_id` int unsigned not null,
    `agent_id` int(10) unsigned not null,
    `name` varchar(250) not null,
    `idx` int unsigned not null,
    `dependencies` text,
    `enables` text,
    `launch` text,
    `retries` int unsigned default null,
    `timeout` int unsigned default null,
    PRIMARY KEY (`phase_id`,`transaction_id`)
) engine=InnoDB DEFAULT CHARSET=utf8;

-- ---------------------------------------------------------------------
-- MIGRATION
-- ---------------------------------------------------------------------

-- ---------------------------------------------------------------------
-- Table `titem`
-- ---------------------------------------------------------------------
CREATE TABLE IF NOT EXISTS `titem` (
	`id` INTEGER UNSIGNED NOT NULL AUTO_INCREMENT,
	`id_map` int(10) unsigned NOT NULL default 0,
	`x` INTEGER NOT NULL default 0,
	`y` INTEGER NOT NULL default 0,
	`z` INTEGER NOT NULL default 0,
	`deleted` INTEGER(1) unsigned NOT NULL default 0,
	`type` INTEGER UNSIGNED NOT NULL default 0,
	`refresh` INTEGER UNSIGNED NOT NULL default 0,
	`source` INTEGER UNSIGNED NOT NULL default 0,
	`source_data` varchar(250) default '',
	`options` TEXT,
	`style` TEXT,
	PRIMARY KEY(`id`)
)  ENGINE = InnoDB DEFAULT CHARSET=utf8;

-- ---------------------------------------------------------------------
-- Table `tmap`
-- ---------------------------------------------------------------------
CREATE TABLE IF NOT EXISTS `tmap` (
	`id` INTEGER UNSIGNED NOT NULL AUTO_INCREMENT,
	`id_group` int(10) unsigned NOT NULL default 0,
	`id_user` varchar(250) NOT NULL default '',
	`type` int(10) unsigned NOT NULL default 0,
	`subtype` int(10) unsigned NOT NULL default 0,
	`name` varchar(250) default '',
	`description` TEXT,
	`height` INTEGER UNSIGNED NOT NULL default 0,
	`width` INTEGER UNSIGNED NOT NULL default 0,
	`center_x` INTEGER NOT NULL default 0,
	`center_y` INTEGER NOT NULL default 0,
	`background` varchar(250) default '',
	`background_options` INTEGER UNSIGNED NOT NULL default 0,
	`source_period` INTEGER UNSIGNED NOT NULL default 0,
	`source` INTEGER UNSIGNED NOT NULL default 0,
	`source_data`  varchar(250) default '',
	`generation_method` INTEGER UNSIGNED NOT NULL default 0,
	`generated` INTEGER UNSIGNED NOT NULL default 0,
	`filter` TEXT,
	PRIMARY KEY(`id`)
)  ENGINE = InnoDB DEFAULT CHARSET=utf8;


-- ---------------------------------------------------------------------
-- Table `trel_item`
-- ---------------------------------------------------------------------
CREATE TABLE IF NOT EXISTS `trel_item` (
	`id` INTEGER UNSIGNED NOT NULL AUTO_INCREMENT,
	`id_parent` int(10) unsigned NOT NULL default 0,
	`id_child` int(10) unsigned NOT NULL default 0,
	`id_map` int(11) unsigned NOT NULL default 0,
	`id_parent_source_data` int(11) unsigned NOT NULL default 0,
	`id_child_source_data` int(11) unsigned NOT NULL default 0,
	`parent_type` int(10) unsigned NOT NULL default 0,
	`child_type` int(10) unsigned NOT NULL default 0,
	`id_item` int(10) unsigned NOT NULL default 0,
	`deleted` int(1) unsigned NOT NULL default 0,
	PRIMARY KEY(`id`)
)  ENGINE = InnoDB DEFAULT CHARSET=utf8;

-- ---------------------------------------------------------------------
-- Table `talert_templates`
-- ---------------------------------------------------------------------
ALTER TABLE talert_templates ADD COLUMN `min_alerts_reset_counter` tinyint(1) DEFAULT 0;
ALTER TABLE talert_templates ADD COLUMN `field11` TEXT NOT NULL DEFAULT "";
ALTER TABLE talert_templates ADD COLUMN `field12` TEXT NOT NULL DEFAULT "";
ALTER TABLE talert_templates ADD COLUMN `field13` TEXT NOT NULL DEFAULT "";
ALTER TABLE talert_templates ADD COLUMN `field14` TEXT NOT NULL DEFAULT "";
ALTER TABLE talert_templates ADD COLUMN `field15` TEXT NOT NULL DEFAULT "";
ALTER TABLE talert_templates ADD COLUMN `field11_recovery` TEXT NOT NULL DEFAULT "";
ALTER TABLE talert_templates ADD COLUMN `field12_recovery` TEXT NOT NULL DEFAULT "";
ALTER TABLE talert_templates ADD COLUMN `field13_recovery` TEXT NOT NULL DEFAULT "";
ALTER TABLE talert_templates ADD COLUMN `field14_recovery` TEXT NOT NULL DEFAULT "";
ALTER TABLE talert_templates ADD COLUMN `field15_recovery` TEXT NOT NULL DEFAULT "";

-- ---------------------------------------------------------------------
-- Table `talert_snmp`
-- ---------------------------------------------------------------------
ALTER TABLE talert_snmp ADD COLUMN `al_field11` TEXT NOT NULL DEFAULT "";
ALTER TABLE talert_snmp ADD COLUMN `al_field12` TEXT NOT NULL DEFAULT "";
ALTER TABLE talert_snmp ADD COLUMN `al_field13` TEXT NOT NULL DEFAULT "";
ALTER TABLE talert_snmp ADD COLUMN `al_field14` TEXT NOT NULL DEFAULT "";
ALTER TABLE talert_snmp ADD COLUMN `al_field15` TEXT NOT NULL DEFAULT "";

-- ---------------------------------------------------------------------
-- Table `talert_snmp_action`
-- ---------------------------------------------------------------------
ALTER TABLE talert_snmp_action ADD COLUMN `al_field11` TEXT NOT NULL DEFAULT "";
ALTER TABLE talert_snmp_action ADD COLUMN `al_field12` TEXT NOT NULL DEFAULT "";
ALTER TABLE talert_snmp_action ADD COLUMN `al_field13` TEXT NOT NULL DEFAULT "";
ALTER TABLE talert_snmp_action ADD COLUMN `al_field14` TEXT NOT NULL DEFAULT "";
ALTER TABLE talert_snmp_action ADD COLUMN `al_field15` TEXT NOT NULL DEFAULT "";

-- ----------------------------------------------------------------------
-- Table `tserver`
-- ----------------------------------------------------------------------
ALTER TABLE tserver ADD COLUMN `server_keepalive` int(11) DEFAULT 0;

-- ----------------------------------------------------------------------
-- Table `tagente_estado`
-- ----------------------------------------------------------------------
ALTER TABLE tagente_estado MODIFY `status_changes` tinyint(4) unsigned default 0;
ALTER TABLE tagente_estado CHANGE `last_known_status` `known_status` tinyint(4) default 0;
ALTER TABLE tagente_estado ADD COLUMN `last_known_status` tinyint(4) default 0;
ALTER TABLE tagente_estado ADD COLUMN last_unknown_update bigint(20) NOT NULL default 0;
ALTER TABLE `tagente_estado` ADD COLUMN `ff_normal` int(4) unsigned default '0';
ALTER TABLE `tagente_estado` ADD COLUMN `ff_warning` int(4) unsigned default '0';
ALTER TABLE `tagente_estado` ADD COLUMN `ff_critical` int(4) unsigned default '0';

-- ---------------------------------------------------------------------
-- Table `talert_actions`
-- ---------------------------------------------------------------------
UPDATE talert_actions SET   `field4` = 'integria',
							`field5` = '_agent_:&#x20;_alert_name_',
							`field6` = '1',
							`field7` = '3',
							`field8` = 'copy@dom.com',
							`field9` = 'admin',
							`field10` = '_alert_description_'
WHERE `id` = 4 AND `id_alert_command` = 11;
UPDATE talert_actions SET name='Monitoring&#x20;Event' WHERE name='Pandora&#x20;FMS&#x20;Event';
ALTER TABLE talert_actions ADD COLUMN `field11` TEXT NOT NULL DEFAULT "";
ALTER TABLE talert_actions ADD COLUMN `field12` TEXT NOT NULL DEFAULT "";
ALTER TABLE talert_actions ADD COLUMN `field13` TEXT NOT NULL DEFAULT "";
ALTER TABLE talert_actions ADD COLUMN `field14` TEXT NOT NULL DEFAULT "";
ALTER TABLE talert_actions ADD COLUMN `field15` TEXT NOT NULL DEFAULT "";
ALTER TABLE talert_actions ADD COLUMN `field11_recovery` TEXT NOT NULL DEFAULT "";
ALTER TABLE talert_actions ADD COLUMN `field12_recovery` TEXT NOT NULL DEFAULT "";
ALTER TABLE talert_actions ADD COLUMN `field13_recovery` TEXT NOT NULL DEFAULT "";
ALTER TABLE talert_actions ADD COLUMN `field14_recovery` TEXT NOT NULL DEFAULT "";
ALTER TABLE talert_actions ADD COLUMN `field15_recovery` TEXT NOT NULL DEFAULT "";

-- ---------------------------------------------------------------------
-- Table `talert_commands`
-- ---------------------------------------------------------------------
UPDATE `talert_commands` SET `fields_descriptions` = '[\"Integria&#x20;IMS&#x20;API&#x20;path\",\"Integria&#x20;IMS&#x20;API&#x20;pass\",\"Integria&#x20;IMS&#x20;user\",\"Integria&#x20;IMS&#x20;user&#x20;pass\",\"Ticket&#x20;title\",\"Ticket&#x20;group&#x20;ID\",\"Ticket&#x20;priority\",\"Email&#x20;copy\",\"Ticket&#x20;owner\",\"Ticket&#x20;description\"]', `fields_values` = '[\"\",\"\",\"\",\"\",\"\",\"\",\"10,Maintenance;0,Informative;1,Low;2,Medium;3,Serious;4,Very&#x20;Serious\",\"\",\"\",\"\"]' WHERE `id` = 11 AND `name` = 'Integria&#x20;IMS&#x20;Ticket';
UPDATE `talert_commands` SET `description` = 'This&#x20;alert&#x20;send&#x20;an&#x20;email&#x20;using&#x20;internal&#x20;Pandora&#x20;FMS&#x20;Server&#x20;SMTP&#x20;capabilities&#x20;&#40;defined&#x20;in&#x20;each&#x20;server,&#x20;using:&#x0d;&#x0a;_field1_&#x20;as&#x20;destination&#x20;email&#x20;address,&#x20;and&#x0d;&#x0a;_field2_&#x20;as&#x20;subject&#x20;for&#x20;message.&#x20;&#x0d;&#x0a;_field3_&#x20;as&#x20;text&#x20;of&#x20;message.&#x20;&#x0d;&#x0a;_field4_&#x20;as&#x20;content&#x20;type&#x20;&#40;text/plain&#x20;or&#x20;html/text&#41;.', `fields_descriptions` = '[\"Destination&#x20;address\",\"Subject\",\"Text\",\"Content&#x20;Type\",\"\",\"\",\"\",\"\",\"\",\"\"]', `fields_values` = '[\"\",\"\",\"_html_editor_\",\"_content_type_\",\"\",\"\",\"\",\"\",\"\",\"\"]' WHERE id=1;
ALTER TABLE `talert_commands` ADD COLUMN `id_group` mediumint(8) unsigned NULL default 0;
ALTER TABLE `talert_commands` ADD COLUMN `fields_hidden` text;

UPDATE `talert_actions` SET `field4` = 'text/html', `field4_recovery` = 'text/html' WHERE id = 1;

DELETE FROM `talert_commands` WHERE `id` = 11;

-- ---------------------------------------------------------------------
-- Table `tmap`
-- ---------------------------------------------------------------------
ALTER TABLE tmap MODIFY `id_user` varchar(128);

-- ---------------------------------------------------------------------
-- Table `titem`
-- ---------------------------------------------------------------------
ALTER TABLE titem MODIFY `source_data` int(10) unsigned;

-- ---------------------------------------------------------------------
-- Table `tconfig`
-- ---------------------------------------------------------------------
INSERT INTO `tconfig` (`token`, `value`) VALUES ('big_operation_step_datos_purge', '100');
INSERT INTO `tconfig` (`token`, `value`) VALUES ('small_operation_step_datos_purge', '1000');
INSERT INTO `tconfig` (`token`, `value`) VALUES ('days_autodisable_deletion', '30');
INSERT INTO `tconfig` (`token`, `value`) VALUES ('MR', 34);
INSERT INTO `tconfig` (`token`, `value`) VALUES ('custom_docs_logo', 'default_docs.png');
INSERT INTO `tconfig` (`token`, `value`) VALUES ('custom_support_logo', 'default_support.png');
INSERT INTO `tconfig` (`token`, `value`) VALUES ('custom_logo_white_bg_preview', 'pandora_logo_head_white_bg.png');
UPDATE tconfig SET value = 'https://licensing.artica.es/pandoraupdate7/server.php' WHERE token='url_update_manager';
DELETE FROM `tconfig` WHERE `token` = 'current_package_enterprise';
INSERT INTO `tconfig` (`token`, `value`) VALUES ('current_package_enterprise', '741');
INSERT INTO `tconfig` (`token`, `value`) VALUES ('status_monitor_fields', 'policy,agent,data_type,module_name,server_type,interval,status,graph,warn,data,timestamp');
UPDATE `tconfig` SET `value` = 'mini_severity,evento,id_agente,estado,timestamp' WHERE `token` LIKE 'event_fields';
DELETE FROM `tconfig` WHERE `token` LIKE 'integria_api_password';
DELETE FROM `tconfig` WHERE `token` LIKE 'integria_inventory';
DELETE FROM `tconfig` WHERE `token` LIKE 'integria_url';
INSERT INTO `tconfig` (`token`, `value`) VALUES ('integria_user', '');
INSERT INTO `tconfig` (`token`, `value`) VALUES ('integria_pass', '');
INSERT INTO `tconfig` (`token`, `value`) VALUES ('integria_hostname', '');
INSERT INTO `tconfig` (`token`, `value`) VALUES ('integria_api_pass', '');
INSERT INTO `tconfig` (`token`, `value`) VALUES ('integria_req_timeout', 5);
INSERT INTO `tconfig` (`token`, `value`) VALUES ('default_group', '');
INSERT INTO `tconfig` (`token`, `value`) VALUES ('default_criticity', '');
INSERT INTO `tconfig` (`token`, `value`) VALUES ('default_creator', '');
INSERT INTO `tconfig` (`token`, `value`) VALUES ('default_owner', '');
INSERT INTO `tconfig` (`token`, `value`) VALUES ('incident_type', '');
INSERT INTO `tconfig` (`token`, `value`) VALUES ('incident_status', '');
INSERT INTO `tconfig` (`token`, `value`) VALUES ('incident_title', '');
INSERT INTO `tconfig` (`token`, `value`) VALUES ('incident_content', '');
INSERT INTO `tconfig` (`token`, `value`) VALUES ('cr_default_group', '');
INSERT INTO `tconfig` (`token`, `value`) VALUES ('cr_default_criticity', '');
INSERT INTO `tconfig` (`token`, `value`) VALUES ('cr_default_creator', '');
INSERT INTO `tconfig` (`token`, `value`) VALUES ('cr_default_owner', '');
INSERT INTO `tconfig` (`token`, `value`) VALUES ('cr_incident_type', '');
INSERT INTO `tconfig` (`token`, `value`) VALUES ('cr_incident_status', '');
INSERT INTO `tconfig` (`token`, `value`) VALUES ('cr_incident_title', '');
INSERT INTO `tconfig` (`token`, `value`) VALUES ('cr_incident_content', '');

-- ---------------------------------------------------------------------
-- Table `tconfig_os`
-- ---------------------------------------------------------------------

INSERT INTO `tconfig_os` (`id_os`, `name`, `description`, `icon_name`) VALUES (100, 'Cluster', 'Cluster agent', 'so_cluster.png');
	
UPDATE `tagente` SET `id_os` = 100 WHERE `id_os` = 21 and (select `id_os` from `tconfig_os` WHERE `id_os` = 21 and `name` = 'Cluster');

DELETE FROM `tconfig_os` where `id_os` = 21 and `name` = 'Cluster';

-- ---------------------------------------------------------------------
-- Table `tplanned_downtime_agents`
-- ---------------------------------------------------------------------
ALTER TABLE tplanned_downtime_agents ADD COLUMN `manually_disabled` tinyint(1) DEFAULT 0;


-- ---------------------------------------------------------------------
-- Table `tlink`
-- ---------------------------------------------------------------------
UPDATE `tlink` SET `link` = 'http://library.pandorafms.com/' WHERE `name` = 'Module library';
UPDATE `tlink` SET `name` = 'Enterprise Edition' WHERE `id_link` = 0000000002;
UPDATE `tlink` SET `name` = 'Documentation', `link` = 'http://wiki.pandorafms.com/' WHERE `id_link` = 0000000001;
UPDATE `tlink` SET `link` = 'http://forums.pandorafms.com/index.php?board=22.0' WHERE `id_link` = 0000000004;
UPDATE `tlink` SET `link` = 'https://github.com/pandorafms/pandorafms/issues' WHERE `id_link` = 0000000003;

-- ---------------------------------------------------------------------
-- Table `tevent_filter`
-- ---------------------------------------------------------------------
ALTER TABLE tevent_filter ADD COLUMN `date_from` date DEFAULT NULL;
ALTER TABLE tevent_filter ADD COLUMN `date_to` date DEFAULT NULL;
ALTER TABLE tevent_filter ADD COLUMN `user_comment` text NOT NULL;
ALTER TABLE tevent_filter ADD COLUMN `source` tinytext NOT NULL;
ALTER TABLE tevent_filter ADD COLUMN `id_extra` tinytext NOT NULL;
-- ---------------------------------------------------------------------
-- Table `tusuario`
-- ---------------------------------------------------------------------

ALTER TABLE tusuario ADD COLUMN `id_filter` int(10) UNSIGNED NULL DEFAULT NULL;
ALTER TABLE tusuario ADD CONSTRAINT `fk_id_filter` FOREIGN KEY (`id_filter`) REFERENCES tevent_filter(`id_filter`) ON DELETE SET NULL;
ALTER TABLE tusuario ADD COLUMN `session_time` int(10) signed NOT NULL default '0';
alter table tusuario add autorefresh_white_list text not null default '';
ALTER TABLE tusuario ADD COLUMN `time_autorefresh` int(5) unsigned NOT NULL default '30';
ALTER TABLE `tusuario` DROP COLUMN `flash_chart`;
ALTER TABLE `tusuario` ADD COLUMN `default_custom_view` int(10) unsigned NULL default '0';
ALTER TABLE `tusuario` ADD COLUMN `ehorus_user_level_user` VARCHAR(60);
ALTER TABLE `tusuario` ADD COLUMN `ehorus_user_level_pass` VARCHAR(45);
ALTER TABLE `tusuario` ADD COLUMN `ehorus_user_level_enabled` TINYINT(1);



-- ---------------------------------------------------------------------
-- Table `tagente_modulo`
-- ---------------------------------------------------------------------
ALTER TABLE tagente_modulo ADD COLUMN `dynamic_next` bigint(20) NOT NULL default '0';
ALTER TABLE tagente_modulo ADD COLUMN `dynamic_two_tailed` tinyint(1) unsigned default '0';
ALTER TABLE tagente_modulo ADD COLUMN `parent_module_id` int(10) unsigned NOT NULL default 0;
ALTER TABLE `tagente_modulo` ADD COLUMN `cps` int NOT NULL default 0;
ALTER TABLE `tagente_modulo` ADD COLUMN `ff_type` tinyint(1) unsigned default '0';
ALTER TABLE `tagente_modulo` ADD COLUMN `ff_normal` int(4) unsigned default '0';
ALTER TABLE `tagente_modulo` ADD COLUMN `ff_warning` int(4) unsigned default '0';
ALTER TABLE `tagente_modulo` ADD COLUMN `ff_critical` int(4) unsigned default '0';

-- ---------------------------------------------------------------------
-- Table `tagente_datos`
-- ---------------------------------------------------------------------
ALTER TABLE tagente_datos MODIFY `datos` double(22,5);

-- ---------------------------------------------------------------------
-- Table `tagente_datos_inc`
-- ---------------------------------------------------------------------
ALTER TABLE tagente_datos_inc MODIFY `datos` double(22,5);

-- ---------------------------------------------------------------------
-- Table `tnetwork_component`
-- ---------------------------------------------------------------------
ALTER TABLE tnetwork_component ADD COLUMN `dynamic_interval` int(4) unsigned default '0';
ALTER TABLE tnetwork_component ADD COLUMN `dynamic_max` int(4) default '0';
ALTER TABLE tnetwork_component ADD COLUMN `dynamic_min` int(4) default '0';
ALTER TABLE tnetwork_component ADD COLUMN `dynamic_next` bigint(20) NOT NULL default '0';
ALTER TABLE tnetwork_component ADD COLUMN `dynamic_two_tailed` tinyint(1) unsigned default '0';
ALTER TABLE `tnetwork_component` ADD COLUMN `ff_type` tinyint(1) unsigned default '0';

-- ---------------------------------------------------------------------
-- Table `tagente`
-- ---------------------------------------------------------------------
ALTER TABLE tagente ADD `transactional_agent` tinyint(1) NOT NULL default 0;
ALTER TABLE tagente ADD `remote` tinyint(1) NOT NULL default 0;
ALTER TABLE tagente ADD COLUMN `cascade_protection_module` int(10) unsigned NOT NULL default '0';
ALTER TABLE tagente ADD COLUMN (alias varchar(600) not null default '');
ALTER TABLE tagente ADD `alias_as_name` int(2) unsigned default '0';
ALTER TABLE tagente ADD COLUMN `safe_mode_module` int(10) unsigned NOT NULL default '0';
ALTER TABLE `tagente` ADD COLUMN `cps` int NOT NULL default 0;

UPDATE tagente SET tagente.alias = tagente.nombre;

-- ---------------------------------------------------------------------
-- Table `tservice`
-- ---------------------------------------------------------------------
ALTER TABLE `tservice` ADD COLUMN `quiet` tinyint(1) NOT NULL default 0;
ALTER TABLE `tservice` ADD COLUMN `cps` int NOT NULL default 0;
ALTER TABLE `tservice` ADD COLUMN `cascade_protection` tinyint(1) NOT NULL default 0;
ALTER TABLE `tservice` ADD COLUMN `evaluate_sla` int(1) NOT NULL default 0;
ALTER TABLE `tservice` ADD COLUMN `is_favourite` tinyint(1) NOT NULL default 0;
UPDATE tservice SET `is_favourite` = 1 WHERE `name` REGEXP '^[_|.|\[|\(]';

-- ---------------------------------------------------------------------
-- Table `tlayout`
-- ---------------------------------------------------------------------
ALTER TABLE tlayout ADD `background_color` varchar(50) NOT NULL default '#FFF';
ALTER TABLE tlayout ADD `is_favourite` int(1) NOT NULL DEFAULT 0;
ALTER TABLE tlayout MODIFY `name` varchar(600) NOT NULL;

UPDATE tlayout SET is_favourite = 1 WHERE name REGEXP '^&#40;' OR name REGEXP '^\\[';

-- ---------------------------------------------------------------------
-- Table `tlayout_data`
-- ---------------------------------------------------------------------
ALTER TABLE tlayout_data ADD `type_graph` varchar(50) NOT NULL default 'area';
ALTER TABLE tlayout_data ADD `label_position` varchar(50) NOT NULL default 'down';
ALTER TABLE tlayout_data ADD COLUMN `show_statistics` tinyint(2) NOT NULL default '0';
ALTER TABLE tlayout_data ADD COLUMN `element_group` int(10) NOT NULL default '0';
ALTER TABLE tlayout_data ADD COLUMN `id_layout_linked_weight` int(10) NOT NULL default '0';
ALTER TABLE tlayout_data ADD COLUMN `show_on_top` tinyint(1) NOT NULL default '0';
ALTER TABLE tlayout_data ADD COLUMN `clock_animation` varchar(60) NOT NULL default "analogic_1";
ALTER TABLE tlayout_data ADD COLUMN `time_format` varchar(60) NOT NULL default "time";
ALTER TABLE tlayout_data ADD COLUMN `timezone` varchar(60) NOT NULL default "Europe/Madrid";
ALTER TABLE tlayout_data ADD COLUMN `show_last_value` tinyint(1) UNSIGNED NULL default '0';
ALTER TABLE `tlayout_data` ADD COLUMN `linked_layout_status_type` ENUM ('default', 'weight', 'service') DEFAULT 'default';
ALTER TABLE `tlayout_data` ADD COLUMN `linked_layout_status_as_service_warning` FLOAT(20, 3) NOT NULL default 0;
ALTER TABLE `tlayout_data` ADD COLUMN `linked_layout_status_as_service_critical` FLOAT(20, 3) NOT NULL default 0;
ALTER TABLE `tlayout_data` ADD COLUMN `linked_layout_node_id` INT(10) NOT NULL default 0;
ALTER TABLE `tlayout_data` ADD COLUMN `cache_expiration` INTEGER UNSIGNED NOT NULL DEFAULT 0;

-- ---------------------------------------------------------------------
-- Table `tagent_custom_fields`
-- ---------------------------------------------------------------------
INSERT INTO `tagent_custom_fields` (`name`) VALUES ('eHorusID');
ALTER TABLE tagent_custom_fields ADD `is_password_type` tinyint(1) NOT NULL DEFAULT 0; 

-- ---------------------------------------------------------------------
-- Table `tagente_modulo` Fixed problems with blank space 
-- in cron interval and problems with process data from pandora server
-- ---------------------------------------------------------------------
UPDATE tagente_modulo SET cron_interval = '' WHERE cron_interval LIKE '%    %';

-- ---------------------------------------------------------------------
-- Table `tgraph`
-- ---------------------------------------------------------------------
ALTER TABLE tgraph ADD COLUMN `percentil` int(4) unsigned default '0';
ALTER TABLE tgraph ADD COLUMN `summatory_series` tinyint(1) UNSIGNED NOT NULL default '0';
ALTER TABLE tgraph ADD COLUMN `average_series`  tinyint(1) UNSIGNED NOT NULL default '0';
ALTER TABLE tgraph ADD COLUMN `modules_series`  tinyint(1) UNSIGNED NOT NULL default '0';
ALTER TABLE tgraph ADD COLUMN `fullscale` tinyint(1) UNSIGNED NOT NULL default '0';

-- ---------------------------------------------------------------------
-- Table `tnetflow_filter`
-- ---------------------------------------------------------------------
ALTER TABLE tnetflow_filter ADD COLUMN `router_ip` TEXT NOT NULL DEFAULT "";
UPDATE `tnetflow_filter` SET aggregate="dstip" WHERE aggregate NOT IN ("dstip", "srcip", "dstport", "srcport");

-- ---------------------------------------------------------------------
-- Table `treport_custom_sql`
-- ---------------------------------------------------------------------
UPDATE treport_custom_sql SET `sql` = 'select&#x20;direccion,&#x20;alias,&#x20;comentarios,&#x20;&#40;select&#x20;nombre&#x20;from&#x20;tgrupo&#x20;where&#x20;tgrupo.id_grupo&#x20;=&#x20;tagente.id_grupo&#41;&#x20;as&#x20;`group`&#x20;from&#x20;tagente;' 
	WHERE id = 1;
UPDATE treport_custom_sql SET `sql` = 'select&#x20;&#40;select&#x20;tagente.alias&#x20;from&#x20;tagente&#x20;where&#x20;tagente.id_agente&#x20;=&#x20;tagente_modulo.id_agente&#41;&#x20;as&#x20;agent_nombre,&#x20;nombre&#x20;,&#x20;&#40;select&#x20;tmodule_group.name&#x20;from&#x20;tmodule_group&#x20;where&#x20;tmodule_group.id_mg&#x20;=&#x20;tagente_modulo.id_module_group&#41;&#x20;as&#x20;module_group,&#x20;module_interval&#x20;from&#x20;tagente_modulo&#x20;where&#x20;delete_pending&#x20;=&#x20;0&#x20;order&#x20;by&#x20;nombre;' 
	WHERE id = 2;
UPDATE treport_custom_sql SET `sql` = 'select&#x20;t1.alias&#x20;as&#x20;agent_name,&#x20;t2.nombre&#x20;as&#x20;module_name,&#x20;&#40;select&#x20;talert_templates.name&#x20;from&#x20;talert_templates&#x20;where&#x20;talert_templates.id&#x20;=&#x20;t3.id_alert_template&#41;&#x20;as&#x20;template,&#x20;&#40;select&#x20;group_concat&#40;t02.name&#41;&#x20;from&#x20;talert_template_module_actions&#x20;as&#x20;t01&#x20;inner&#x20;join&#x20;talert_actions&#x20;as&#x20;t02&#x20;on&#x20;t01.id_alert_action&#x20;=&#x20;t02.id&#x20;where&#x20;t01.id_alert_template_module&#x20;=&#x20;t3.id&#x20;group&#x20;by&#x20;t01.id_alert_template_module&#41;&#x20;as&#x20;actions&#x20;from&#x20;tagente&#x20;as&#x20;t1&#x20;inner&#x20;join&#x20;tagente_modulo&#x20;as&#x20;t2&#x20;on&#x20;t1.id_agente&#x20;=&#x20;t2.id_agente&#x20;inner&#x20;join&#x20;talert_template_modules&#x20;as&#x20;t3&#x20;on&#x20;t2.id_agente_modulo&#x20;=&#x20;t3.id_agent_module&#x20;order&#x20;by&#x20;agent_name,&#x20;module_name;' 
	WHERE id = 3;

-- ----------------------------------------------------------------------
-- Table `treport_content`
-- ---------------------------------------------------------------------
ALTER TABLE treport_content ADD COLUMN `historical_db` tinyint(1) NOT NULL DEFAULT '0';
ALTER TABLE treport_content ADD COLUMN `lapse_calc` tinyint(1) default '0';
ALTER TABLE treport_content ADD COLUMN `lapse` int(11) default '300';
ALTER TABLE treport_content ADD COLUMN `visual_format` tinyint(1) default '0';
ALTER TABLE treport_content ADD COLUMN `hide_no_data` tinyint(1) default '0';
ALTER TABLE treport_content ADD COLUMN `recursion` tinyint(1) default NULL;
ALTER TABLE treport_content ADD COLUMN `show_extended_events` tinyint(1) default '0';
UPDATE `treport_content` SET type="netflow_summary" WHERE type="netflow_pie" OR type="netflow_statistics";
ALTER TABLE `treport_content` ADD COLUMN `total_time` TINYINT(1) DEFAULT '1';
ALTER TABLE `treport_content` ADD COLUMN `time_failed` TINYINT(1) DEFAULT '1';
ALTER TABLE `treport_content` ADD COLUMN `time_in_ok_status` TINYINT(1) DEFAULT '1';
ALTER TABLE `treport_content` ADD COLUMN `time_in_unknown_status` TINYINT(1) DEFAULT '1';
ALTER TABLE `treport_content` ADD COLUMN `time_of_not_initialized_module` TINYINT(1) DEFAULT '1';
ALTER TABLE `treport_content` ADD COLUMN `time_of_downtime` TINYINT(1) DEFAULT '1';
ALTER TABLE `treport_content` ADD COLUMN `total_checks` TINYINT(1) DEFAULT '1';
ALTER TABLE `treport_content` ADD COLUMN `checks_failed` TINYINT(1) DEFAULT '1';
ALTER TABLE `treport_content` ADD COLUMN `checks_in_ok_status` TINYINT(1) DEFAULT '1';
ALTER TABLE `treport_content` ADD COLUMN `unknown_checks` TINYINT(1) DEFAULT '1';
ALTER TABLE `treport_content` ADD COLUMN `agent_max_value` TINYINT(1) DEFAULT '1';
ALTER TABLE `treport_content` ADD COLUMN `agent_min_value` TINYINT(1) DEFAULT '1';
ALTER TABLE `treport_content` ADD COLUMN `current_month` TINYINT(1) DEFAULT '1';
ALTER TABLE `treport_content` ADD COLUMN `failover_mode` tinyint(1) DEFAULT '0';
ALTER TABLE `treport_content` ADD COLUMN `failover_type` tinyint(1) DEFAULT '0';
ALTER table `treport_content` MODIFY COLUMN `name` varchar(300) NULL;
ALTER TABLE `treport_content` ADD COLUMN `uncompressed_module` TINYINT DEFAULT '0';

-- ---------------------------------------------------------------------
-- Table `tmodule_relationship`
-- ---------------------------------------------------------------------
ALTER TABLE tmodule_relationship ADD COLUMN `id_server` varchar(100) NOT NULL DEFAULT '';
ALTER TABLE `tmodule_relationship` ADD COLUMN `type` ENUM('direct', 'failover') DEFAULT 'direct';

-- ---------------------------------------------------------------------
-- Table `tpolicy_module`
-- ---------------------------------------------------------------------
ALTER TABLE tpolicy_modules ADD COLUMN `ip_target`varchar(100) default '';
ALTER TABLE `tpolicy_modules` ADD COLUMN `cps` int NOT NULL DEFAULT 0;

-- ---------------------------------------------------------------------
-- Table `tmetaconsole_agent`
-- ---------------------------------------------------------------------
ALTER TABLE tmetaconsole_agent ADD COLUMN `alias_as_name` int(2) unsigned default '0';
ALTER TABLE tmetaconsole_agent ADD COLUMN `safe_mode_module` int(10) unsigned NOT NULL default '0';
ALTER TABLE `tmetaconsole_agent` ADD COLUMN `cps` int NOT NULL default 0;

UPDATE `tmetaconsole_agent` SET tmetaconsole_agent.alias = tmetaconsole_agent.nombre;
-- ---------------------------------------------------------------------
-- Table `twidget_dashboard`
-- ---------------------------------------------------------------------
ALTER TABLE twidget_dashboard MODIFY options LONGTEXT NOT NULL default "";

-- ---------------------------------------------------------------------
-- Table `trecon_task`
-- ---------------------------------------------------------------------
ALTER TABLE trecon_task ADD `alias_as_name` int(2) unsigned default '0';
ALTER TABLE trecon_task ADD `snmp_enabled` int(2) unsigned default '0';
ALTER TABLE trecon_task ADD `vlan_enabled` int(2) unsigned default '0';
ALTER TABLE trecon_task ADD `wmi_enabled` tinyint(1) unsigned DEFAULT '0';
ALTER TABLE trecon_task ADD `auth_strings` text;
ALTER TABLE trecon_task ADD `autoconfiguration_enabled` tinyint(1) unsigned default '0';
ALTER TABLE trecon_task ADD `summary` text;

-- ---------------------------------------------------------------------
-- Table `twidget` AND Table `twidget_dashboard`
-- ---------------------------------------------------------------------
UPDATE twidget_dashboard SET id_widget = (SELECT id FROM twidget WHERE unique_name = 'graph_module_histogram') WHERE id_widget = (SELECT id FROM twidget WHERE unique_name = 'graph_availability');
DELETE FROM twidget WHERE unique_name = 'graph_availability';
UPDATE `twidget` SET `unique_name`='example' WHERE `class_name` LIKE 'WelcomeWidget';

-- ---------------------------------------------------------------------
-- Table `tbackup` (Extension table. Modify only if exists)
-- ---------------------------------------------------------------------
DROP PROCEDURE IF EXISTS addcol;
delimiter //
CREATE PROCEDURE addcol()
BEGIN
SET @vv1 = (SELECT COUNT(*) FROM information_schema.tables WHERE table_schema = DATABASE() AND table_name = 'tbackup');
IF @vv1>0 THEN
	ALTER TABLE tbackup ADD COLUMN `filepath` varchar(512) NOT NULL DEFAULT "";
END IF;
SET @vv2 = (SELECT COUNT(*) FROM information_schema.tables WHERE table_schema = DATABASE() AND table_name = 'tuser_task_scheduled');
IF @vv2>0 THEN
	ALTER TABLE tuser_task_scheduled MODIFY args TEXT NOT NULL;
	ALTER TABLE tuser_task_scheduled ADD (id_grupo int(10) unsigned NOT NULL Default 0);
END IF;
END;
//
delimiter ;
CALL addcol();
DROP PROCEDURE addcol;

-- ---------------------------------------------------------------------
-- Table `tconfig`
-- ---------------------------------------------------------------------
UPDATE `tconfig` SET `value` = 'login_logo_v7.png' where `token`='custom_logo_login';

-- ---------------------------------------------------------------------
-- Table `tcontainer`
-- ---------------------------------------------------------------------
CREATE TABLE IF NOT EXISTS `tcontainer` (
	`id_container` mediumint(4) unsigned NOT NULL auto_increment,
	`name` varchar(100) NOT NULL default '',
	`parent` mediumint(4) unsigned NOT NULL default 0,
	`disabled` tinyint(3) unsigned NOT NULL default 0,
	`id_group` mediumint(8) unsigned NULL default 0, 
	`description` TEXT NOT NULL,
 	PRIMARY KEY  (`id_container`),
 	KEY `parent_index` (`parent`)
) ENGINE=InnoDB DEFAULT CHARSET=utf8;

INSERT INTO `tcontainer` SET `name` = 'Default graph container';

-- ----------------------------------------------------------------------
-- Table `treset_pass_history`
-- ----------------------------------------------------------------------
CREATE TABLE IF NOT EXISTS `treset_pass_history` (
	`id` int(10) unsigned NOT NULL auto_increment,
	`id_user` varchar(60) NOT NULL,
	`reset_moment` datetime NOT NULL,
	`success` tinyint(1) NOT NULL,
	PRIMARY KEY (`id`)
) ENGINE=InnoDB DEFAULT CHARSET=utf8;

-- ---------------------------------------------------------------------
-- Table `tcontainer_item`
-- ---------------------------------------------------------------------
CREATE TABLE IF NOT EXISTS `tcontainer_item` (
	`id_ci` INTEGER UNSIGNED NOT NULL AUTO_INCREMENT,
	`id_container` mediumint(4) unsigned NOT NULL default 0,
	`type` varchar(30) default 'simple_graph',
	`id_agent` int(10) unsigned NOT NULL default 0,
	`id_agent_module` bigint(14) unsigned NULL default NULL,
	`time_lapse` int(11) NOT NULL default 0,
	`id_graph` INTEGER UNSIGNED default 0,
	`only_average` tinyint (1) unsigned default 0 not null,
	`id_group` INT (10) unsigned NOT NULL DEFAULT 0,
	`id_module_group` INT (10) unsigned NOT NULL DEFAULT 0,
	`agent` varchar(100) NOT NULL default '',
	`module` varchar(100) NOT NULL default '',
	`id_tag` integer(10) unsigned NOT NULL DEFAULT 0,
	`type_graph` tinyint(1) unsigned NOT NULL DEFAULT 0,
	`fullscale` tinyint(1) UNSIGNED NOT NULL default 0,
	PRIMARY KEY(`id_ci`),
	FOREIGN KEY (`id_container`) REFERENCES tcontainer(`id_container`)
	ON DELETE CASCADE
) ENGINE = InnoDB DEFAULT CHARSET=utf8;

ALTER TABLE tusuario add default_event_filter int(10) unsigned NOT NULL DEFAULT 0;

CREATE TABLE IF NOT EXISTS `treset_pass` (
    `id` bigint(10) unsigned NOT NULL auto_increment,
    `id_user` varchar(100) NOT NULL default '',
    `cod_hash` varchar(100) NOT NULL default '',
    `reset_time` int(10) unsigned NOT NULL default 0,
    PRIMARY KEY (`id`) 
)ENGINE=InnoDB DEFAULT CHARSET=utf8;

UPDATE tgis_map_connection SET conection_data = '{"type":"OSM","url":"http://tile.openstreetmap.org/${z}/${x}/${y}.png"}' where id_tmap_connection = 1;

ALTER TABLE tpolicy_modules MODIFY post_process double(24,15) default 0;

-- ---------------------------------------------------------------------
-- Table `tserver_export`
-- ---------------------------------------------------------------------

ALTER TABLE tserver_export MODIFY `name` varchar(600) BINARY NOT NULL default '';

-- ---------------------------------------------------------------------
-- Table `tgraph_source` column 'id_server'
-- ---------------------------------------------------------------------

ALTER TABLE tgraph_source ADD COLUMN id_server int(11) UNSIGNED NOT NULL default 0;
ALTER TABLE tgraph_source ADD COLUMN `field_order` int(10) NOT NULL default 0;

-- ---------------------------------------------------------------------
-- Table `tserver_export_data`
-- ---------------------------------------------------------------------

ALTER TABLE tserver_export_data MODIFY `module_name` varchar(600) BINARY NOT NULL default '';

-- ---------------------------------------------------------------------
-- Table `tserver`
-- ---------------------------------------------------------------------
ALTER TABLE tserver ADD COLUMN exec_proxy tinyint(1) UNSIGNED NOT NULL default 0;

-- ---------------------------------------------------------------------
-- Table `tevent_response`
-- ---------------------------------------------------------------------
ALTER TABLE tevent_response ADD COLUMN server_to_exec int(10) unsigned NOT NULL DEFAULT 0;

-- ---------------------------------------------------------------------
-- Table `tmodule`
-- ---------------------------------------------------------------------

INSERT INTO tmodule VALUES (8, 'Wux module');

-- ---------------------------------------------------------------------
-- Table `ttipo_modulo`
-- ---------------------------------------------------------------------

INSERT INTO `ttipo_modulo` VALUES
(25,'web_analysis', 8, 'Web analysis data', 'module-wux.png'),
(34,'remote_cmd', 10, 'Remote execution, numeric data', 'mod_remote_cmd.png'),
(35,'remote_cmd_proc', 10, 'Remote execution, boolean data', 'mod_remote_cmd_proc.png'),
(36,'remote_cmd_string', 10, 'Remote execution, alphanumeric data', 'mod_remote_cmd_string.png'),
(37,'remote_cmd_inc', 10, 'Remote execution, incremental data', 'mod_remote_cmd_inc.png');

-- ---------------------------------------------------------------------
-- Table `tdashboard`
-- ---------------------------------------------------------------------
ALTER TABLE `tdashboard` ADD COLUMN `cells_slideshow` TINYINT(1) NOT NULL default 0;

-- ---------------------------------------------------------------------
-- Table `tsnmp_filter`
-- ---------------------------------------------------------------------
ALTER TABLE tsnmp_filter ADD unified_filters_id int(10) NOT NULL DEFAULT 0;

SELECT max(unified_filters_id) INTO @max FROM tsnmp_filter;
UPDATE tsnmp_filter tsf,(SELECT @max:= @max) m SET tsf.unified_filters_id = @max:= @max + 1 where tsf.unified_filters_id=0;

-- ---------------------------------------------------------------------
-- Table `tcluster`
-- ---------------------------------------------------------------------

create table IF NOT EXISTS `tcluster`(
    `id` int unsigned not null auto_increment,
    `name` tinytext not null default '',
    `cluster_type` enum('AA','AP') not null default 'AA',
		`description` text not null default '',
		`group` int(10) unsigned NOT NULL default '0',
		`id_agent` int(10) unsigned NOT NULL,
		PRIMARY KEY (`id`)
) engine=InnoDB DEFAULT CHARSET=utf8;

-- ---------------------------------------------------------------------
-- Table `tcluster_item`
-- ---------------------------------------------------------------------

create table IF NOT EXISTS `tcluster_item`(
		`id` int unsigned not null auto_increment,
    `name` tinytext not null default '',
    `item_type` enum('AA','AP')  not null default 'AA',
		`critical_limit` int unsigned NOT NULL default '0',
		`warning_limit` int unsigned NOT NULL default '0',
		`is_critical` tinyint(2) unsigned NOT NULL default '0',
		`id_cluster` int unsigned,
		PRIMARY KEY (`id`),
		FOREIGN KEY (`id_cluster`) REFERENCES tcluster(`id`)
			ON DELETE SET NULL ON UPDATE CASCADE
) engine=InnoDB DEFAULT CHARSET=utf8;

-- ---------------------------------------------------------------------
-- Table `tcluster_agent`
-- ---------------------------------------------------------------------

create table IF NOT EXISTS `tcluster_agent`(
    `id_cluster` int unsigned not null,
    `id_agent` int(10) unsigned not null,
		PRIMARY KEY (`id_cluster`,`id_agent`),
		FOREIGN KEY (`id_cluster`) REFERENCES tcluster(`id`)
			ON UPDATE CASCADE
) engine=InnoDB DEFAULT CHARSET=utf8;

-- ---------------------------------------------------------------------
-- Table `tprovisioning`
-- ---------------------------------------------------------------------
create table IF NOT EXISTS `tprovisioning`(
    `id` int unsigned NOT NULL auto_increment,
    `name` varchar(100) NOT NULL,
	`description` TEXT default '',
	`order` int(11) NOT NULL default 0,
	`config` TEXT default '',
		PRIMARY KEY (`id`)
) engine=InnoDB DEFAULT CHARSET=utf8;

-- ---------------------------------------------------------------------
-- Table `tprovisioning_rules`
-- ---------------------------------------------------------------------
create table IF NOT EXISTS `tprovisioning_rules`(
    `id` int unsigned NOT NULL auto_increment,
    `id_provisioning` int unsigned NOT NULL,
	`order` int(11) NOT NULL default 0,
	`operator` enum('AND','OR') default 'OR',
	`type` enum('alias','ip-range') default 'alias',
	`value` varchar(100) NOT NULL default '',
		PRIMARY KEY (`id`),
		FOREIGN KEY (`id_provisioning`) REFERENCES tprovisioning(`id`)
			ON DELETE CASCADE
) engine=InnoDB DEFAULT CHARSET=utf8;

-- ---------------------------------------------------------------------
-- Table `tmigration_queue`
-- ---------------------------------------------------------------------

create table IF NOT EXISTS `tmigration_queue`(
    `id` int unsigned not null auto_increment,
    `id_source_agent` int unsigned not null,
    `id_target_agent` int unsigned not null,
    `id_source_node` int unsigned not null,
    `id_target_node` int unsigned not null,
    `priority` int unsigned default 0,
    `step` int default 0,
    `running` tinyint(2) default 0,
    `active_db_only` tinyint(2) default 0,
    PRIMARY KEY(`id`)
) engine=InnoDB DEFAULT CHARSET=utf8;

-- ---------------------------------------------------------------------
-- Table `tmigration_module_queue`
-- ---------------------------------------------------------------------

create table IF NOT EXISTS `tmigration_module_queue`(
    `id` int unsigned not null auto_increment,
    `id_migration` int unsigned not null,
    `id_source_agentmodule` int unsigned not null,
    `id_target_agentmodule` int unsigned not null,
    `last_replication_timestamp` bigint(20) NOT NULL default 0,
    PRIMARY KEY(`id`),
    FOREIGN KEY(`id_migration`) REFERENCES tmigration_queue(`id`)
        ON DELETE CASCADE
        ON UPDATE CASCADE
) engine=InnoDB DEFAULT CHARSET=utf8;

-- ---------------------------------------------------------------------
-- Table `tagent_secondary_group`
-- ---------------------------------------------------------------------

create table IF NOT EXISTS `tagent_secondary_group`(
    `id` int unsigned not null auto_increment,
    `id_agent` int(10) unsigned NOT NULL,
    `id_group` mediumint(4) unsigned NOT NULL,
    PRIMARY KEY(`id`),
    FOREIGN KEY(`id_agent`) REFERENCES tagente(`id_agente`)
        ON DELETE CASCADE,
	FOREIGN KEY(`id_group`) REFERENCES tgrupo(`id_grupo`)
        ON DELETE CASCADE
) engine=InnoDB DEFAULT CHARSET=utf8;

-- ---------------------------------------------------------------------
-- Table `tmetaconsole_agent_secondary_group`
-- ---------------------------------------------------------------------
create table IF NOT EXISTS `tmetaconsole_agent_secondary_group`(
    `id` int unsigned not null auto_increment,
    `id_agent` int(10) unsigned NOT NULL,
    `id_tagente` int(10) unsigned NOT NULL,
    `id_tmetaconsole_setup` int(10) NOT NULL,
    `id_group` mediumint(4) unsigned NOT NULL,
    PRIMARY KEY(`id`),
    FOREIGN KEY(`id_agent`) REFERENCES tmetaconsole_agent(`id_agente`)
        ON DELETE CASCADE,
	FOREIGN KEY(`id_group`) REFERENCES tgrupo(`id_grupo`)
        ON DELETE CASCADE,
	FOREIGN KEY (`id_tmetaconsole_setup`) REFERENCES tmetaconsole_setup(`id`)
		ON DELETE CASCADE
) engine=InnoDB DEFAULT CHARSET=utf8;

ALTER TABLE tagente ADD COLUMN `update_secondary_groups` tinyint(1) NOT NULL default '0';
ALTER TABLE tmetaconsole_agent ADD COLUMN `update_secondary_groups` tinyint(1) NOT NULL default '0';
ALTER TABLE tusuario_perfil ADD COLUMN `no_hierarchy` tinyint(1) NOT NULL default '0';

-- ---------------------------------------------------------------------
-- Table `tautoconfig`
-- ---------------------------------------------------------------------
CREATE TABLE IF NOT EXISTS `tautoconfig` (
  `id` int(10) unsigned NOT NULL AUTO_INCREMENT,
  `name` varchar(100) NOT NULL,
  `order` int(11) NOT NULL DEFAULT '0',
  `description` text,
  PRIMARY KEY (`id`)
) ENGINE=InnoDB DEFAULT CHARSET=utf8;

-- ---------------------------------------------------------------------
-- Table `tautoconfig_rules`
-- ---------------------------------------------------------------------
CREATE TABLE IF NOT EXISTS `tautoconfig_rules` (
  `id` int(10) unsigned NOT NULL AUTO_INCREMENT,
  `id_autoconfig` int(10) unsigned NOT NULL,
  `order` int(11) NOT NULL DEFAULT '0',
  `operator` enum('AND','OR') DEFAULT 'OR',
  `type` enum('alias','ip-range','group','os','custom-field','script','server-name') DEFAULT 'alias',
  `value` text,
  `custom` text,
  PRIMARY KEY (`id`),
  KEY `id_autoconfig` (`id_autoconfig`),
  CONSTRAINT `tautoconfig_rules_ibfk_1` FOREIGN KEY (`id_autoconfig`) REFERENCES `tautoconfig` (`id`) ON DELETE CASCADE
) ENGINE=InnoDB DEFAULT CHARSET=utf8;

-- ---------------------------------------------------------------------
-- Table `tautoconfig_actions`
-- ---------------------------------------------------------------------
CREATE TABLE IF NOT EXISTS `tautoconfig_actions` (
  `id` int(10) unsigned NOT NULL AUTO_INCREMENT,
  `id_autoconfig` int(10) unsigned NOT NULL,
  `order` int(11) NOT NULL DEFAULT '0',
  `action_type` enum('set-group', 'set-secondary-group', 'apply-policy', 'launch-script', 'launch-event', 'launch-alert-action', 'raw-config') DEFAULT 'launch-event',
  `value` text,
  `custom` text,
  PRIMARY KEY (`id`),
  KEY `id_autoconfig` (`id_autoconfig`),
  CONSTRAINT `tautoconfig_action_ibfk_1` FOREIGN KEY (`id_autoconfig`) REFERENCES `tautoconfig` (`id`) ON DELETE CASCADE
) ENGINE=InnoDB DEFAULT CHARSET=utf8;

-- ---------------------------------------------------------------------
-- Table `tlayout_template`
-- ---------------------------------------------------------------------
CREATE TABLE IF NOT EXISTS `tlayout_template` (
	`id` INTEGER UNSIGNED NOT NULL AUTO_INCREMENT,
	`name` varchar(600) NOT NULL,
	`id_group` INTEGER UNSIGNED NOT NULL,
	`background` varchar(200)  NOT NULL,
	`height` INTEGER UNSIGNED NOT NULL default 0,
	`width` INTEGER UNSIGNED NOT NULL default 0,
	`background_color` varchar(50) NOT NULL default '#FFF',
	`is_favourite` INTEGER UNSIGNED NOT NULL default 0,
	PRIMARY KEY(`id`)
)  ENGINE = InnoDB DEFAULT CHARSET=utf8;

ALTER TABLE tlayout_template MODIFY `name` varchar(600) NOT NULL;

-- ---------------------------------------------------------------------
-- Table `tlayout_template_data`
-- ---------------------------------------------------------------------
CREATE TABLE IF NOT EXISTS `tlayout_template_data` (
	`id` INTEGER UNSIGNED NOT NULL AUTO_INCREMENT,
	`id_layout_template` INTEGER UNSIGNED NOT NULL,
	`pos_x` INTEGER UNSIGNED NOT NULL default 0,
	`pos_y` INTEGER UNSIGNED NOT NULL default 0,
	`height` INTEGER UNSIGNED NOT NULL default 0,
	`width` INTEGER UNSIGNED NOT NULL default 0,
	`label` TEXT,
	`image` varchar(200) DEFAULT "",
	`type` tinyint(1) UNSIGNED NOT NULL default 0,
	`period` INTEGER UNSIGNED NOT NULL default 3600,
	`module_name` text NOT NULL,
	`agent_name` varchar(600) BINARY NOT NULL default '',
	`id_layout_linked` INTEGER unsigned NOT NULL default '0',
	`parent_item` INTEGER UNSIGNED NOT NULL default 0,
	`enable_link` tinyint(1) UNSIGNED NOT NULL default 1,
	`id_metaconsole` int(10) NOT NULL default 0,
	`id_group` INTEGER UNSIGNED NOT NULL default 0,
	`id_custom_graph` INTEGER UNSIGNED NOT NULL default 0,
	`border_width` INTEGER UNSIGNED NOT NULL default 0,
	`type_graph` varchar(50) NOT NULL default 'area',
	`label_position` varchar(50) NOT NULL default 'down',
	`border_color` varchar(200) DEFAULT "",
	`fill_color` varchar(200) DEFAULT "",
	`show_statistics` tinyint(2) NOT NULL default '0',
	`id_layout_linked_weight` int(10) NOT NULL default '0',
	`element_group` int(10) NOT NULL default '0',
	`show_on_top` tinyint(1) NOT NULL default '0',
	`clock_animation` varchar(60) NOT NULL default "analogic_1",
	`time_format` varchar(60) NOT NULL default "time",
	`timezone` varchar(60) NOT NULL default "Europe/Madrid",
	`show_last_value` tinyint(1) UNSIGNED NULL default '0',
	`linked_layout_status_type` ENUM ('default', 'weight', 'service') DEFAULT 'default',
	`linked_layout_status_as_service_warning` FLOAT(20, 3) NOT NULL default 0,
	`linked_layout_status_as_service_critical` FLOAT(20, 3) NOT NULL default 0,
	`linked_layout_node_id` INT(10) NOT NULL default 0,
	PRIMARY KEY(`id`),
	FOREIGN KEY (`id_layout_template`) REFERENCES tlayout_template(`id`) ON DELETE CASCADE ON UPDATE CASCADE
) ENGINE = InnoDB DEFAULT CHARSET=utf8;

-- ---------------------------------------------------------------------
-- Table `tlog_graph_models`
-- ---------------------------------------------------------------------
CREATE TABLE IF NOT EXISTS `tlog_graph_models` (
	`id` INTEGER UNSIGNED NOT NULL AUTO_INCREMENT,
	`title` TEXT NOT NULL,
	`regexp` TEXT NOT NULL,
	`fields` TEXT NOT NULL,
	`average` tinyint(1) NOT NULL default '0',
	PRIMARY KEY(`id`)
) ENGINE = InnoDB DEFAULT CHARSET=utf8;

INSERT INTO tlog_graph_models VALUES (1, 'Apache&#x20;log&#x20;model',
	'^.*?&#92;s+.*&quot;.*?&#92;s&#40;&#92;/.*?&#41;&#92;?.*1.1&quot;&#92;s+&#40;.*?&#41;&#92;s+&#40;.*?&#41;&#92;s+',
	'pagina,&#x20;html_err_code,&#x20;_tiempo_', 1);

INSERT INTO tlog_graph_models VALUES (2, 'Apache&#x20;accesses&#x20;per&#x20;client&#x20;and&#x20;status',
'&#40;.*?&#41;&#92;&#x20;-.*1.1&quot;&#92;&#x20;&#40;&#92;d+&#41;&#92;&#x20;&#92;d+',
'host,status', 1);

INSERT INTO tlog_graph_models VALUES (3, 'Apache&#x20;time&#x20;per&#x20;requester&#x20;and&#x20;html&#x20;code',
'&#40;.*?&#41;&#92;&#x20;-.*1.1&quot;&#92;&#x20;&#40;&#92;d+&#41;&#92;&#x20;&#40;&#92;d+&#41;',
'origin,respose,_time_', 1);

INSERT INTO tlog_graph_models VALUES (4, 'Count&#x20;output',
'.*',
'Coincidences', 0);

INSERT INTO tlog_graph_models VALUES (5, 'Events&#x20;replicated&#x20;to&#x20;metaconsole',
'.*&#x20;&#40;.*?&#41;&#x20;.*&#x20;&#40;&#92;d+&#41;&#x20;events&#x20;replicated&#x20;to&#x20;metaconsole',
'server,_events_', 0);

INSERT INTO tlog_graph_models VALUES (6, 'Pages&#x20;with&#x20;warnings',
'PHP&#x20;Warning:.*in&#x20;&#40;.*?&#41;&#x20;on',
'page', 0);

INSERT INTO tlog_graph_models VALUES (7, 'Users&#x20;login',
'Starting&#x20;Session&#x20;&#92;d+&#92;&#x20;of&#x20;user&#x20;&#40;.*&#41;',
'user', 0);
-- -----------------------------------------------------
-- Add column in table `treport`
-- -----------------------------------------------------

ALTER TABLE `treport` ADD COLUMN `hidden` tinyint(1) NOT NULL DEFAULT 0;
ALTER TABLE `treport` ADD COLUMN `orientation` varchar(25) NOT NULL default 'vertical';

ALTER TABLE `trecon_task` ADD COLUMN `snmp_version` varchar(5) NOT NULL default '1';
ALTER TABLE `trecon_task` ADD COLUMN `snmp_auth_user` varchar(255) NOT NULL default '';
ALTER TABLE `trecon_task` ADD COLUMN `snmp_auth_pass` varchar(255) NOT NULL default '';
ALTER TABLE `trecon_task` ADD COLUMN `snmp_auth_method` varchar(25) NOT NULL default '';
ALTER TABLE `trecon_task` ADD COLUMN `snmp_privacy_method` varchar(25) NOT NULL default '';
ALTER TABLE `trecon_task` ADD COLUMN `snmp_privacy_pass` varchar(255) NOT NULL default '';
ALTER TABLE `trecon_task` ADD COLUMN `snmp_security_level` varchar(25) NOT NULL default '';

-- ---------------------------------------------------------------------
-- Table `tagent_custom_fields_filter`
-- ---------------------------------------------------------------------
CREATE TABLE IF NOT EXISTS `tagent_custom_fields_filter` (
	`id` int(10) unsigned NOT NULL AUTO_INCREMENT,
	`name` varchar(600) NOT NULL,
	`id_group` int(10) unsigned default '0',
	`id_custom_field` varchar(600) default '',
	`id_custom_fields_data` varchar(600) default '',
	`id_status` varchar(600) default '',
	`module_search` varchar(600) default '',
	`module_status` varchar(600) default '',
	`recursion` int(1) unsigned default '0',
	`group_search` int(10) unsigned default '0',
	PRIMARY KEY(`id`)
) ENGINE = InnoDB DEFAULT CHARSET=utf8;

-- ---------------------------------------------------------------------
-- Table `tevento`
-- ---------------------------------------------------------------------
ALTER TABLE `tevento` ADD COLUMN `data` double(22,5) default NULL;

ALTER TABLE `tevento` ADD COLUMN `module_status` int(4) NOT NULL default '0';

-- ---------------------------------------------------------------------
-- Table `tevent_extended`
-- ---------------------------------------------------------------------
CREATE TABLE IF NOT EXISTS `tevent_extended` (
	`id` serial PRIMARY KEY,
	`id_evento` bigint(20) unsigned NOT NULL,
	`external_id` bigint(20) unsigned,
	`utimestamp` bigint(20) NOT NULL default '0',
	`description` text,
	FOREIGN KEY `tevent_ext_fk`(`id_evento`) REFERENCES `tevento`(`id_evento`)
    ON UPDATE CASCADE ON DELETE CASCADE
) ENGINE=InnoDB DEFAULT CHARSET=utf8;

-- -----------------------------------------------------
-- Table `tgis_map_layer_groups`
-- -----------------------------------------------------
CREATE TABLE `tgis_map_layer_groups` (
  `layer_id` int(11) NOT NULL,
  `group_id` mediumint(4) unsigned NOT NULL,
  `agent_id` int(10) unsigned NOT NULL COMMENT 'Used to link the position to the group',
  PRIMARY KEY (`layer_id`,`group_id`),
  KEY `group_id` (`group_id`),
  KEY `agent_id` (`agent_id`),
  CONSTRAINT `tgis_map_layer_groups_ibfk_1` FOREIGN KEY (`layer_id`) REFERENCES `tgis_map_layer` (`id_tmap_layer`) ON DELETE CASCADE,
  CONSTRAINT `tgis_map_layer_groups_ibfk_2` FOREIGN KEY (`group_id`) REFERENCES `tgrupo` (`id_grupo`) ON DELETE CASCADE,
  CONSTRAINT `tgis_map_layer_groups_ibfk_3` FOREIGN KEY (`agent_id`) REFERENCES `tagente` (`id_agente`) ON DELETE CASCADE
) ENGINE=InnoDB DEFAULT CHARSET=utf8;

-- -----------------------------------------------------
-- Table `tnetwork_matrix`
-- -----------------------------------------------------
CREATE TABLE IF NOT EXISTS `tnetwork_matrix` (
	`id` int(10) unsigned NOT NULL auto_increment,
	`source` varchar(60) default '',
	`destination` varchar(60) default '',
	`utimestamp` bigint(20) default 0,
	`bytes` int(18) unsigned default 0,
	`pkts` int(18) unsigned default 0,
	PRIMARY KEY (`id`),
	UNIQUE (`source`, `destination`, `utimestamp`)
) ENGINE = InnoDB DEFAULT CHARSET=utf8 ;

-- ---------------------------------------------------------------------
-- Table `user_task`
-- ---------------------------------------------------------------------
CREATE TABLE IF NOT EXISTS `tuser_task` (
	`id` int(20) unsigned NOT NULL auto_increment,
	`function_name` varchar(80) NOT NULL default '',
	`parameters` text NOT NULL default '',
	`name` varchar(60) NOT NULL default '',
	PRIMARY KEY (`id`)
) ENGINE=InnoDB DEFAULT CHARSET=utf8;

-- ---------------------------------------------------------------------
-- Table `user_task_scheduled`
-- ---------------------------------------------------------------------
CREATE TABLE IF NOT EXISTS `tuser_task_scheduled` (
	`id` int(20) unsigned NOT NULL auto_increment,
	`id_usuario` varchar(60) NOT NULL default '0',
	`id_user_task` int(20) unsigned NOT NULL default '0',
	`args` TEXT NOT NULL,
	`scheduled` enum('no','hourly','daily','weekly','monthly','yearly','custom') default 'no',
	`last_run` int(20) unsigned default '0',
	`custom_data` int(10) NULL default '0',
	`flag_delete` tinyint(1) UNSIGNED NOT NULL default 0,
	`id_grupo` int(10) unsigned NOT NULL default 0,
	PRIMARY KEY (`id`)
) ENGINE=InnoDB DEFAULT CHARSET=utf8;

-- -----------------------------------------------------
-- Table `tnotification_source`
-- -----------------------------------------------------
CREATE TABLE `tnotification_source` (
    `id` serial,
    `description` VARCHAR(255) DEFAULT NULL,
    `icon` text,
    `max_postpone_time` int(11) DEFAULT NULL,
    `enabled` int(1) DEFAULT NULL,
    `user_editable` int(1) DEFAULT NULL,
    `also_mail` int(1) DEFAULT NULL,
    PRIMARY KEY (`id`)
) ENGINE=InnoDB DEFAULT CHARSET=utf8;

--
-- Dumping data for table `tnotification_source`
--
INSERT INTO `tnotification_source`(`description`, `icon`, `max_postpone_time`, `enabled`, `user_editable`, `also_mail`) VALUES
  ("System&#x20;status", "icono_info_mr.png", 86400, 1, 1, 0),
  ("Message", "icono_info_mr.png", 86400, 1, 1, 0),
  ("Pending&#x20;task", "icono_info_mr.png", 86400, 1, 1, 0),
  ("Advertisement", "icono_info_mr.png", 86400, 1, 1, 0),
  ("Official&#x20;communication", "icono_logo_pandora.png", 86400, 1, 1, 0),
  ("Sugerence", "icono_info_mr.png", 86400, 1, 1, 0);

-- -----------------------------------------------------
-- Table `tmensajes`
-- -----------------------------------------------------
ALTER TABLE `tmensajes` ADD COLUMN `url` TEXT;
ALTER TABLE `tmensajes` ADD COLUMN `response_mode` VARCHAR(200) DEFAULT NULL;
ALTER TABLE `tmensajes` ADD COLUMN `citicity` INT(10) UNSIGNED DEFAULT '0';
ALTER TABLE `tmensajes` ADD COLUMN `id_source` BIGINT(20) UNSIGNED NOT NULL;
ALTER TABLE `tmensajes` ADD COLUMN `subtype` VARCHAR(255) DEFAULT '';
ALTER TABLE `tmensajes` ADD CONSTRAINT `tsource_fk` FOREIGN KEY (`id_source`) REFERENCES `tnotification_source` (`id`) ON DELETE CASCADE ON UPDATE CASCADE;


-- ----------------------------------------------------------------------
-- Table `tnotification_user`
-- ----------------------------------------------------------------------
CREATE TABLE `tnotification_user` (
    `id_mensaje` INT(10) UNSIGNED NOT NULL,
    `id_user` VARCHAR(60) NOT NULL,
    `utimestamp_read` BIGINT(20),
    `utimestamp_erased` BIGINT(20),
    `postpone` INT,
    PRIMARY KEY (`id_mensaje`,`id_user`),
    FOREIGN KEY (`id_mensaje`) REFERENCES `tmensajes`(`id_mensaje`)
        ON UPDATE CASCADE ON DELETE CASCADE,
    FOREIGN KEY (`id_user`) REFERENCES `tusuario`(`id_user`)
        ON UPDATE CASCADE ON DELETE CASCADE
) ENGINE=InnoDB DEFAULT CHARSET=utf8;

-- ----------------------------------------------------------------------
-- Table `tnotification_group`
-- ----------------------------------------------------------------------
CREATE TABLE `tnotification_group` (
	`id_mensaje` INT(10) UNSIGNED NOT NULL,
	`id_group` mediumint(4) UNSIGNED NOT NULL,
	PRIMARY KEY (`id_mensaje`,`id_group`),
	FOREIGN KEY (`id_mensaje`) REFERENCES `tmensajes`(`id_mensaje`)
		ON UPDATE CASCADE ON DELETE CASCADE
) ENGINE=InnoDB DEFAULT CHARSET=utf8;

-- ----------------------------------------------------------------------
-- Table `tnotification_source_user`
-- ----------------------------------------------------------------------
CREATE TABLE `tnotification_source_user` (
    `id_source` BIGINT(20) UNSIGNED NOT NULL,
    `id_user` VARCHAR(60),
    `enabled` INT(1) DEFAULT NULL,
    `also_mail` INT(1) DEFAULT NULL,
    PRIMARY KEY (`id_source`,`id_user`),
    FOREIGN KEY (`id_source`) REFERENCES `tnotification_source`(`id`)
        ON UPDATE CASCADE ON DELETE CASCADE,
    FOREIGN KEY (`id_user`) REFERENCES `tusuario`(`id_user`)
        ON UPDATE CASCADE ON DELETE CASCADE
) ENGINE=InnoDB DEFAULT CHARSET=utf8;

-- ----------------------------------------------------------------------
-- Table `tnotification_source_group`
-- ----------------------------------------------------------------------
CREATE TABLE `tnotification_source_group` (
    `id_source` BIGINT(20) UNSIGNED NOT NULL,
    `id_group` mediumint(4) unsigned NOT NULL,
    PRIMARY KEY (`id_source`,`id_group`),
	INDEX (`id_group`),
    FOREIGN KEY (`id_source`) REFERENCES `tnotification_source`(`id`)
        ON UPDATE CASCADE ON DELETE CASCADE
) ENGINE=InnoDB DEFAULT CHARSET=utf8;

-- ----------------------------------------------------------------------
-- Table `tnotification_source_user`
-- ----------------------------------------------------------------------
CREATE TABLE `tnotification_source_group_user` (
    `id_source` BIGINT(20) UNSIGNED NOT NULL,
    `id_group` mediumint(4) unsigned NOT NULL,
    `id_user` VARCHAR(60),
    `enabled` INT(1) DEFAULT NULL,
    `also_mail` INT(1) DEFAULT NULL,
    PRIMARY KEY (`id_source`,`id_user`),
    FOREIGN KEY (`id_source`) REFERENCES `tnotification_source`(`id`)
        ON UPDATE CASCADE ON DELETE CASCADE,
    FOREIGN KEY (`id_user`) REFERENCES `tusuario`(`id_user`)
        ON UPDATE CASCADE ON DELETE CASCADE,
    FOREIGN KEY (`id_group`) REFERENCES `tnotification_source_group`(`id_group`)
        ON UPDATE CASCADE ON DELETE CASCADE
) ENGINE=InnoDB DEFAULT CHARSET=utf8;

-- ----------------------------------------------------------------------
-- Add alert command 'Generate notification'
-- ----------------------------------------------------------------------
INSERT INTO `talert_commands` (`name`, `command`, `description`, `internal`, `fields_descriptions`, `fields_values`) VALUES ('Generate&#x20;Notification','Internal&#x20;type','This&#x20;command&#x20;allows&#x20;you&#x20;to&#x20;send&#x20;an&#x20;internal&#x20;notification&#x20;to&#x20;any&#x20;user&#x20;or&#x20;group.',1,'[\"Destination&#x20;user\",\"Destination&#x20;group\",\"Title\",\"Message\",\"Link\",\"Criticity\",\"\",\"\",\"\",\"\",\"\"]','[\"\",\"\",\"\",\"\",\"\",\"\",\"\",\"\",\"\",\"\"]');

-- ----------------------------------------------------------------------
-- Update message references and pre-configure notifications
-- ----------------------------------------------------------------------
INSERT INTO `tnotification_source_user` (`id_source`, `id_user`, `enabled`, `also_mail`) VALUES ((SELECT `id` FROM `tnotification_source` WHERE `description`="System&#x20;status"), "admin", 1, 0);
INSERT INTO `tnotification_source_group` SELECT `id`,0 FROM `tnotification_source` WHERE `description`="Message";
INSERT INTO `tnotification_user` (`id_mensaje`, `id_user`) SELECT `id_mensaje`, `id_usuario_destino` FROM `tmensajes` WHERE `id_usuario_destino` != '';
INSERT INTO `tnotification_source_user` (`id_source`, `id_user`, `enabled`, `also_mail`) VALUES ((SELECT `id` FROM `tnotification_source` WHERE `description`="Official&#x20;communication"), "admin", 1, 0);
UPDATE `tnotification_source` SET `enabled`=1 WHERE `description` = 'System&#x20;status' OR `description` = 'Official&#x20;communication';

-- ----------------------------------------------------------------------
-- Add custom internal recon scripts
-- ----------------------------------------------------------------------
INSERT INTO `trecon_script` (`name`,`description`,`script`,`macros`) VALUES ('Discovery.Application.VMware', 'Discovery&#x20;Application&#x20;script&#x20;to&#x20;monitor&#x20;VMware&#x20;technologies&#x20;&#40;ESXi,&#x20;VCenter,&#x20;VSphere&#41;', '/usr/share/pandora_server/util/recon_scripts/vmware-plugin.pl', '{"1":{"macro":"_field1_","desc":"Configuration&#x20;file","help":"","value":"","hide":""}}');
INSERT INTO `trecon_script` (`name`,`description`,`script`,`macros`) VALUES ('Discovery.Cloud', 'Discovery&#x20;Cloud&#x20;script&#x20;to&#x20;monitor&#x20;Cloud&#x20;technologies&#x20;&#40;AWS.EC2,&#x20;AWS.S3,&#x20;AWS.RDS,&#x20RDS,&#x20AWS.EKS&#41;', '/usr/share/pandora_server/util/recon_scripts/pcm_client.pl', '{"1":{"macro":"_field1_","desc":"Configuration&#x20;file","help":"","value":"","hide":""}}');
-- ----------------------------------------------------------------------
-- Add column in table `tagent_custom_fields`
-- ----------------------------------------------------------------------
ALTER TABLE tagent_custom_fields ADD COLUMN `combo_values` VARCHAR(255) DEFAULT '';

-- ----------------------------------------------------------------------
-- Add column in table `tnetflow_filter`
-- ----------------------------------------------------------------------
ALTER TABLE `tnetflow_filter` DROP COLUMN `output`;


-- ----------------------------------------------------------------------
-- Update table `tuser_task`
-- ----------------------------------------------------------------------
UPDATE tuser_task set parameters = 'a:5:{i:0;a:6:{s:11:\"description\";s:28:\"Report pending to be created\";s:5:\"table\";s:7:\"treport\";s:8:\"field_id\";s:9:\"id_report\";s:10:\"field_name\";s:4:\"name\";s:4:\"type\";s:3:\"int\";s:9:\"acl_group\";s:8:\"id_group\";}i:1;a:2:{s:11:\"description\";s:46:\"Send to email addresses (separated by a comma)\";s:4:\"type\";s:4:\"text\";}i:2;a:2:{s:11:\"description\";s:7:\"Subject\";s:8:\"optional\";i:1;}i:3;a:3:{s:11:\"description\";s:7:\"Message\";s:4:\"type\";s:4:\"text\";s:8:\"optional\";i:1;}i:4;a:2:{s:11:\"description\";s:11:\"Report Type\";s:4:\"type\";s:11:\"report_type\";}}' where function_name = "cron_task_generate_report";

-- ----------------------------------------------------------------------
-- ADD message in table 'tnews'
-- ----------------------------------------------------------------------

INSERT INTO `tnews` (`id_news`, `author`, `subject`, `text`, `timestamp`) VALUES (NULL,'admin','Welcome&#x20;to&#x20;Pandora&#x20;FMS&#x20;Console', '&amp;lt;p&#x20;style=&quot;text-align:&#x20;center;&#x20;font-size:&#x20;13px;&quot;&amp;gt;Hello,&#x20;congratulations,&#x20;if&#x20;you&apos;ve&#x20;arrived&#x20;here&#x20;you&#x20;already&#x20;have&#x20;an&#x20;operational&#x20;monitoring&#x20;console.&#x20;Remember&#x20;that&#x20;our&#x20;forums&#x20;and&#x20;online&#x20;documentation&#x20;are&#x20;available&#x20;24x7&#x20;to&#x20;get&#x20;you&#x20;out&#x20;of&#x20;any&#x20;trouble.&#x20;You&#x20;can&#x20;replace&#x20;this&#x20;message&#x20;with&#x20;a&#x20;personalized&#x20;one&#x20;at&#x20;Admin&#x20;tools&#x20;-&amp;amp;gt;&#x20;Site&#x20;news.&amp;lt;/p&amp;gt;&#x20;',NOW());

-- ----------------------------------------------------------------------
-- Alter table `talert_templates`
-- ----------------------------------------------------------------------

 ALTER TABLE `talert_templates` MODIFY COLUMN `type` ENUM('regex','max_min','max','min','equal','not_equal','warning','critical','onchange','unknown','always','not_normal');

-- ---------------------------------------------------------------------
-- Table `tvisual_console_items_cache`
-- ---------------------------------------------------------------------
CREATE TABLE `tvisual_console_elements_cache` (
    `id` INTEGER UNSIGNED NOT NULL AUTO_INCREMENT,
    `vc_id` INTEGER UNSIGNED NOT NULL,
    `vc_item_id` INTEGER UNSIGNED NOT NULL,
    `user_id` VARCHAR(60) DEFAULT NULL,
    `data` TEXT NOT NULL,
    `created_at` TIMESTAMP NOT NULL DEFAULT CURRENT_TIMESTAMP,
	`expiration` INTEGER UNSIGNED NOT NULL COMMENT 'Seconds to expire',
    PRIMARY KEY(`id`),
    FOREIGN KEY(`vc_id`) REFERENCES `tlayout`(`id`)
        ON DELETE CASCADE,
    FOREIGN KEY(`vc_item_id`) REFERENCES `tlayout_data`(`id`)
        ON DELETE CASCADE,
    FOREIGN KEY (`user_id`) REFERENCES `tusuario`(`id_user`)
        ON DELETE CASCADE
        ON UPDATE CASCADE
) engine=InnoDB DEFAULT CHARSET=utf8;

-- ---------------------------------------------------------------------
-- Table `tcredential_store`
-- ---------------------------------------------------------------------
CREATE TABLE IF NOT EXISTS `tcredential_store` (
	`identifier` varchar(100) NOT NULL,
	`id_group` mediumint(4) unsigned NOT NULL DEFAULT 0,
	`product` enum('CUSTOM', 'AWS', 'AZURE', 'GOOGLE') default 'CUSTOM',
	`username` text,
	`password` text,
	`extra_1` text,
	`extra_2` text,
	PRIMARY KEY (`identifier`)
) ENGINE=InnoDB DEFAULT CHARSET=utf8;

-- ---------------------------------------------------------------------
-- Table `treport_content_sla_combined`
-- ---------------------------------------------------------------------
ALTER TABLE `treport_content_sla_combined` ADD `id_agent_module_failover` int(10) unsigned NOT NULL;

-- ---------------------------------------------------------------------
-- Table `tagent_repository`
-- ---------------------------------------------------------------------
CREATE TABLE `tagent_repository` (
  `id` SERIAL,
  `id_os` INT(10) UNSIGNED DEFAULT 0,
  `arch` ENUM('x64', 'x86') DEFAULT 'x64',
  `version` VARCHAR(10) DEFAULT '',
  `path` text,
  `uploaded_by` VARCHAR(100) DEFAULT '',
  `uploaded` bigint(20) NOT NULL DEFAULT 0 COMMENT "When it was uploaded",
  `last_err` text,
  PRIMARY KEY (`id`),
  FOREIGN KEY (`id_os`) REFERENCES `tconfig_os`(`id_os`)
    ON UPDATE CASCADE ON DELETE CASCADE
) ENGINE=InnoDB DEFAULT CHARSET=utf8;

-- ----------------------------------------------------------------------
-- Table `tdeployment_hosts`
-- ----------------------------------------------------------------------
CREATE TABLE `tdeployment_hosts` (
  `id` SERIAL,
  `id_cs` VARCHAR(100),
  `ip` VARCHAR(100) NOT NULL UNIQUE,
  `id_os` INT(10) UNSIGNED DEFAULT 0,
  `os_version` VARCHAR(100) DEFAULT '' COMMENT "OS version in STR format",
  `arch` ENUM('x64', 'x86') DEFAULT 'x64',
  `current_agent_version` VARCHAR(100) DEFAULT '' COMMENT "String latest installed agent",
  `target_agent_version_id` BIGINT UNSIGNED,
  `deployed` bigint(20) NOT NULL DEFAULT 0 COMMENT "When it was deployed",
  `server_ip` varchar(100) default NULL COMMENT "Where to point target agent",
  `last_err` text,
  PRIMARY KEY (`id`),
  FOREIGN KEY (`id_cs`) REFERENCES `tcredential_store`(`identifier`)
    ON UPDATE CASCADE ON DELETE SET NULL,
  FOREIGN KEY (`id_os`) REFERENCES `tconfig_os`(`id_os`)
    ON UPDATE CASCADE ON DELETE CASCADE,
  FOREIGN KEY (`target_agent_version_id`) REFERENCES  `tagent_repository`(`id`)
    ON UPDATE CASCADE ON DELETE SET NULL
) ENGINE=InnoDB DEFAULT CHARSET=utf8;
<<<<<<< HEAD

-- ----------------------------------------------------------------------
-- Table `tremote_command`
-- ----------------------------------------------------------------------
CREATE TABLE `tremote_command` (
  `id` SERIAL,
  `name` varchar(150) NOT NULL,
  `timeout` int(10) unsigned NOT NULL default 30,
  `retries` int(10) unsigned NOT NULL default 3,
  `preconditions` text,
  `script` text,
  `postconditions` text,
  `utimestamp` int(20) unsigned NOT NULL default 0,
  `id_group` int(10) unsigned NOT NULL default 0,
  PRIMARY KEY (`id`)
) ENGINE=InnoDB DEFAULT CHARSET=utf8;

-- ----------------------------------------------------------------------
-- Table `tremote_command_target`
-- ----------------------------------------------------------------------
CREATE TABLE `tremote_command_target` (
  `rcmd_id` SERIAL,
  `id_agente` int(10) unsigned NOT NULL,
  `utimestamp` int(20) unsigned NOT NULL default 0,
  `stdout` text,
  `stderr` text,
  `errorlevel` int(10) unsigned NOT NULL default 0,
  PRIMARY KEY (`rcmd_id`),
  FOREIGN KEY (`rcmd_id`) REFERENCES `tremote_command`(`id`)
    ON UPDATE CASCADE ON DELETE CASCADE
) ENGINE=InnoDB DEFAULT CHARSET=utf8;
=======
>>>>>>> c07baa61
<|MERGE_RESOLUTION|>--- conflicted
+++ resolved
@@ -2298,7 +2298,6 @@
   FOREIGN KEY (`target_agent_version_id`) REFERENCES  `tagent_repository`(`id`)
     ON UPDATE CASCADE ON DELETE SET NULL
 ) ENGINE=InnoDB DEFAULT CHARSET=utf8;
-<<<<<<< HEAD
 
 -- ----------------------------------------------------------------------
 -- Table `tremote_command`
@@ -2329,6 +2328,4 @@
   PRIMARY KEY (`rcmd_id`),
   FOREIGN KEY (`rcmd_id`) REFERENCES `tremote_command`(`id`)
     ON UPDATE CASCADE ON DELETE CASCADE
-) ENGINE=InnoDB DEFAULT CHARSET=utf8;
-=======
->>>>>>> c07baa61
+) ENGINE=InnoDB DEFAULT CHARSET=utf8;