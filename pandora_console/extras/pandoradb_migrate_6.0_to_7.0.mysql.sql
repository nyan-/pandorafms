-- ---------------------------------------------------------------------
-- If user was open
-- ---------------------------------------------------------------------

-- -----------------------------------------------------
-- Table `tlocal_component`
-- -----------------------------------------------------
-- tlocal_component is a repository of local modules for
-- physical agents on Windows / Unix physical agents
CREATE TABLE IF NOT EXISTS `tlocal_component` (
	`id` int(10) unsigned NOT NULL auto_increment,
	`name` text NOT NULL,
	`data` mediumtext NOT NULL,
	`description` varchar(1024) default NULL,
	`id_os` int(10) unsigned default '0',
	`os_version` varchar(100) default '',
	`id_network_component_group` int(10) unsigned NOT NULL default 0,
	`type` smallint(6) NOT NULL default '6',
	`max` bigint(20) NOT NULL default '0',
	`min` bigint(20) NOT NULL default '0',
	`module_interval` mediumint(8) unsigned NOT NULL default '0',
	`id_module_group` tinyint(4) unsigned NOT NULL default '0',
	`history_data` tinyint(1) unsigned default '1',
	`min_warning` double(18,2) default 0,
	`max_warning` double(18,2) default 0,
	`str_warning` text,
	`min_critical` double(18,2) default 0,
	`max_critical` double(18,2) default 0,
	`str_critical` text,
	`min_ff_event` int(4) unsigned default '0',
	`post_process` double(24,15) default 0,
	`unit` text,
	`wizard_level` enum('basic','advanced','nowizard') default 'nowizard',
	`macros` text,
	`critical_instructions` text NOT NULL default '',
	`warning_instructions` text NOT NULL default '',
	`unknown_instructions` text NOT NULL default '',
	`critical_inverse` tinyint(1) unsigned default '0',
	`warning_inverse` tinyint(1) unsigned default '0',
	`id_category` int(10) default 0,
	`tags` text NOT NULL default '',
	`disabled_types_event` TEXT NOT NULL DEFAULT '',
	`min_ff_event_normal` int(4) unsigned default '0',
	`min_ff_event_warning` int(4) unsigned default '0',
	`min_ff_event_critical` int(4) unsigned default '0',
	`each_ff` tinyint(1) unsigned default '0',
	`ff_timeout` int(4) unsigned default '0',
	`dynamic_interval` int(4) unsigned default '0',
	`dynamic_max` int(4) default '0',
	`dynamic_min` int(4) default '0',
	`prediction_sample_window` int(10) default 0,
	`prediction_samples` int(4) default 0,
	`prediction_threshold` int(4) default 0,
	PRIMARY KEY  (`id`),
	FOREIGN KEY (`id_network_component_group`) REFERENCES tnetwork_component_group(`id_sg`)
		ON DELETE CASCADE ON UPDATE CASCADE
) ENGINE=InnoDB DEFAULT CHARSET=utf8;

ALTER TABLE `tlocal_component` ADD COLUMN `dynamic_next` bigint(20) NOT NULL default '0';
ALTER TABLE `tlocal_component` ADD COLUMN `dynamic_two_tailed` tinyint(1) unsigned default '0';
ALTER TABLE `tlocal_component` ADD COLUMN `ff_type` tinyint(1) unsigned default '0';

ALTER TABLE `tlocal_component` MODIFY COLUMN `ff_type` tinyint(1) unsigned NULL DEFAULT '0',
	MODIFY COLUMN `dynamic_next` bigint(20) NOT NULL DEFAULT '0',
	MODIFY COLUMN `dynamic_two_tailed` tinyint(1) unsigned NULL DEFAULT '0';

-- -----------------------------------------------------
-- Table `tpolicy_modules`
-- -----------------------------------------------------
CREATE TABLE IF NOT EXISTS `tpolicy_modules` (
	`id` int(10) unsigned NOT NULL auto_increment,
	`id_policy` int(10) unsigned NOT NULL default '0',
	`configuration_data` mediumtext NOT NULL,
	`id_tipo_modulo` smallint(5) NOT NULL default '0',
	`description` varchar(1024) NOT NULL default '',
	`name` varchar(200) NOT NULL default '',
	`unit` text default '',
	`max` bigint(20) default '0',
	`min` bigint(20) default '0',
	`module_interval` int(4) unsigned default '0',
	`tcp_port` int(4) unsigned default '0',
	`tcp_send` text default '',
	`tcp_rcv` text default '',
	`snmp_community` varchar(100) default '',
	`snmp_oid` varchar(255) default '0',
	`id_module_group` int(4) unsigned default '0',
	`flag` tinyint(1) unsigned default '1',
	`id_module` int(10) default '0',
	`disabled` tinyint(1) unsigned NOT NULL default '0',
	`id_export` smallint(4) unsigned default '0',
	`plugin_user` text default '',
	`plugin_pass` text default '',
	`plugin_parameter` text,
	`id_plugin` int(10) default '0',
	`post_process` double(24,15) default NULL,
	`prediction_module` bigint(14) default '0',
	`max_timeout` int(4) unsigned default '0',
	`max_retries` int(4) unsigned default '0',
	`custom_id` varchar(255) default '',
	`history_data` tinyint(1) unsigned default '1',
	`min_warning` double(18,2) default 0,
	`max_warning` double(18,2) default 0,
	`str_warning` text default '',
	`min_critical` double(18,2) default 0,
	`max_critical` double(18,2) default 0,
	`str_critical` text default '',
	`min_ff_event` int(4) unsigned default '0',
	`custom_string_1` text default '',
	`custom_string_2` text default '',
	`custom_string_3` text default '',
	`custom_integer_1` int(10) default 0,
	`custom_integer_2` int(10) default 0,
	`pending_delete` tinyint(1) default '0',
	`critical_instructions` text NOT NULL default '',
	`warning_instructions` text NOT NULL default '',
	`unknown_instructions` text NOT NULL default '',
	`critical_inverse` tinyint(1) unsigned default '0',
	`warning_inverse` tinyint(1) unsigned default '0',
	`id_category` int(10) default 0,
	`module_ff_interval` int(4) unsigned default '0',
	`quiet` tinyint(1) NOT NULL default '0',
	`cron_interval` varchar(100) default '',
	`macros` text,
	`disabled_types_event` TEXT NOT NULL default '',
	`module_macros` TEXT NOT NULL default '',
	`min_ff_event_normal` int(4) unsigned default '0',
	`min_ff_event_warning` int(4) unsigned default '0',
	`min_ff_event_critical` int(4) unsigned default '0',
	`each_ff` tinyint(1) unsigned default '0',
	`ff_timeout` int(4) unsigned default '0',
	`dynamic_interval` int(4) unsigned default '0',
	`dynamic_max` int(4) default '0',
	`dynamic_min` int(4) default '0',
	`prediction_sample_window` int(10) default 0,
	`prediction_samples` int(4) default 0,
	`prediction_threshold` int(4) default 0,
	PRIMARY KEY  (`id`),
	KEY `main_idx` (`id_policy`),
	UNIQUE (`id_policy`, `name`)
) ENGINE=InnoDB  DEFAULT CHARSET=utf8;

ALTER TABLE `tpolicy_modules` ADD COLUMN `dynamic_next` bigint(20) NOT NULL default '0';
ALTER TABLE `tpolicy_modules` ADD COLUMN `dynamic_two_tailed` tinyint(1) unsigned default '0';
ALTER TABLE `tpolicy_modules` ADD COLUMN `ff_type` tinyint(1) unsigned default '0';
ALTER TABLE `tpolicy_modules` MODIFY COLUMN `ip_target` varchar(100) NULL DEFAULT '',
	MODIFY COLUMN `ff_type` tinyint(1) unsigned NULL DEFAULT '0',
	MODIFY COLUMN `dynamic_next` bigint(20) NOT NULL DEFAULT '0',
	MODIFY COLUMN `dynamic_two_tailed` tinyint(1) unsigned NULL DEFAULT '0';

-- ---------------------------------------------------------------------
-- Table `tpolicies`
-- ---------------------------------------------------------------------
-- 'status' could be 0 (without changes, updated), 1 (needy update only database) or 2 (needy update database and conf files)
CREATE TABLE IF NOT EXISTS `tpolicies` (
	`id` int(10) unsigned NOT NULL auto_increment,
	`name` text NOT NULL default '',
	`description` varchar(255) NOT NULL default '',
	`id_group` int(10) unsigned default '0',  
	`status` int(10) unsigned NOT NULL default 0,  
	PRIMARY KEY  (`id`)
) ENGINE=InnoDB  DEFAULT CHARSET=utf8;

ALTER TABLE `tpolicies` ADD COLUMN `force_apply` tinyint(1) default 0;

-- -----------------------------------------------------
-- Table `tpolicy_alerts`
-- -----------------------------------------------------
CREATE TABLE IF NOT EXISTS `tpolicy_alerts` (
	`id` int(10) unsigned NOT NULL auto_increment,
	`id_policy` int(10) unsigned NOT NULL default '0',
	`id_policy_module` int(10) unsigned default '0',
	`id_alert_template` int(10) unsigned default '0',
	`name_extern_module` TEXT NOT NULL default '',
	`disabled` tinyint(1) default '0',
	`standby` tinyint(1) default '0',
	`pending_delete` tinyint(1) default '0',
	PRIMARY KEY  (`id`),
	FOREIGN KEY (`id_alert_template`) REFERENCES talert_templates(`id`)
		ON DELETE CASCADE ON UPDATE CASCADE,
	FOREIGN KEY (`id_policy`) REFERENCES tpolicies(`id`)
		ON DELETE CASCADE ON UPDATE CASCADE
) ENGINE=InnoDB  DEFAULT CHARSET=utf8;

-- -----------------------------------------------------
-- Table `tpolicy_agents`
-- -----------------------------------------------------
CREATE TABLE IF NOT EXISTS `tpolicy_agents` (
	`id` int(10) unsigned NOT NULL auto_increment,
	`id_policy` int(10) unsigned default '0',
	`id_agent` int(10) unsigned default '0',
	`policy_applied` tinyint(1) unsigned default '0',
	`pending_delete` tinyint(1) unsigned default '0',
	`last_apply_utimestamp` int(10) unsigned NOT NULL default 0,
	PRIMARY KEY  (`id`),
	UNIQUE (`id_policy`, `id_agent`)
) ENGINE=InnoDB  DEFAULT CHARSET=utf8;

ALTER TABLE `tpolicy_agents` ADD COLUMN `id_node` int(10) NOT NULL DEFAULT '0';
ALTER TABLE `tpolicy_agents` ADD UNIQUE(`id_policy`, `id_agent`, `id_node`);
ALTER TABLE `tpolicy_agents` DROP INDEX `id_policy`, ADD UNIQUE INDEX `id_policy` (`id_policy`, `id_agent`, `id_node`), DROP INDEX `id_policy_2`;

-- -----------------------------------------------------
-- Table `tpolicy_groups`
-- -----------------------------------------------------
CREATE TABLE IF NOT EXISTS `tpolicy_groups` (
	`id` int(10) unsigned NOT NULL auto_increment,
	`id_policy` int(10) unsigned default '0',
	`id_group` int(10) unsigned default '0',
	`policy_applied` tinyint(1) unsigned default '0',
	`pending_delete` tinyint(1) unsigned default '0',
	`last_apply_utimestamp` int(10) unsigned NOT NULL default 0,
	PRIMARY KEY  (`id`),
	UNIQUE (`id_policy`, `id_group`)
) ENGINE=InnoDB  DEFAULT CHARSET=utf8;

-- ---------------------------------------------------------------------
-- Table `tdashboard`
-- ---------------------------------------------------------------------
CREATE TABLE IF NOT EXISTS `tdashboard` (
	`id` int(20) unsigned NOT NULL auto_increment,
	`name` varchar(60) NOT NULL default '',
	`id_user` varchar(60) NOT NULL default '',
	`id_group` int(10) NOT NULL default 0,
	`active` tinyint(1) NOT NULL default 0,
	`cells` int(10) unsigned default 0,
	PRIMARY KEY (`id`)
) ENGINE = InnoDB DEFAULT CHARSET=utf8;

-- ---------------------------------------------------------------------
-- Table `tdatabase`
-- ---------------------------------------------------------------------
CREATE TABLE IF NOT EXISTS `tdatabase` (
	`id` INT(10) unsigned NOT NULL auto_increment,
	`host` VARCHAR(255) default '',
	`label` VARCHAR(255) default '',
	`os_port` INT UNSIGNED NOT NULL DEFAULT 22,
	`os_user` VARCHAR(255) default '',
	`db_port` INT UNSIGNED NOT NULL DEFAULT 3306,
	`status` tinyint(1) unsigned default '0',
	`action` tinyint(1) unsigned default '0',
	`ssh_key` TEXT,
	`ssh_pubkey` TEXT,
	`last_error` TEXT,
	PRIMARY KEY (`id`)
) ENGINE = InnoDB DEFAULT CHARSET=utf8 ;

-- -----------------------------------------------------
-- Table `twidget`
-- -----------------------------------------------------
CREATE TABLE IF NOT EXISTS `twidget` (
	`id` int(20) unsigned NOT NULL auto_increment,
	`class_name` varchar(60) NOT NULL default '',
	`unique_name` varchar(60) NOT NULL default '',
	`description` text NOT NULL default '',
	`options` text NOT NULL default '',
	`page` varchar(120) NOT NULL default '',
	PRIMARY KEY (`id`)
) ENGINE = InnoDB DEFAULT CHARSET=utf8;

-- -----------------------------------------------------
-- Table `twidget_dashboard`
-- -----------------------------------------------------
CREATE TABLE IF NOT EXISTS `twidget_dashboard` (
	`id` int(20) unsigned NOT NULL auto_increment,
	`options` LONGTEXT NOT NULL default '',
	`order` int(3) NOT NULL default 0,
	`id_dashboard` int(20) unsigned NOT NULL default 0,
	`id_widget` int(20) unsigned NOT NULL default 0,
	`prop_width` float(5,3) NOT NULL default 0.32,
	`prop_height` float(5,3) NOT NULL default 0.32,
	PRIMARY KEY (`id`),
	FOREIGN KEY (`id_dashboard`) REFERENCES tdashboard(`id`)
		ON DELETE CASCADE ON UPDATE CASCADE
) ENGINE = InnoDB DEFAULT CHARSET=utf8;

-- -----------------------------------------------------
-- Table `tmodule_inventory`
-- -----------------------------------------------------
CREATE TABLE IF NOT EXISTS `tmodule_inventory` (
	`id_module_inventory` int(10) NOT NULL auto_increment,
	`id_os` int(10) unsigned default NULL,
	`name` text default '',
	`description` text default '',
	`interpreter` varchar(100) default '',
	`data_format` text default '',
	`code` BLOB NOT NULL,
	`block_mode` int(3) NOT NULL default 0,
	PRIMARY KEY  (`id_module_inventory`),
	FOREIGN KEY (`id_os`) REFERENCES tconfig_os(`id_os`)
		ON UPDATE CASCADE ON DELETE CASCADE
) ENGINE=InnoDB DEFAULT CHARSET=utf8;

-- ---------------------------------------------------------------------
-- Table `tagent_module_inventory`
-- ---------------------------------------------------------------------
CREATE TABLE IF NOT EXISTS `tagent_module_inventory` (
	`id_agent_module_inventory` int(10) NOT NULL auto_increment,
	`id_agente` int(10) unsigned NOT NULL,
	`id_module_inventory` int(10) NOT NULL,
	`target` varchar(100) default '',
	`interval` int(10) unsigned NOT NULL default '3600',
	`username` varchar(100) default '',
	`password` varchar(100) default '',
	`data` MEDIUMBLOB NOT NULL,
	`timestamp` datetime default '1970-01-01 00:00:00',
	`utimestamp` bigint(20) default '0',
	`flag` tinyint(1) unsigned default '1',
	`id_policy_module_inventory` int(10) NOT NULL default '0',
	PRIMARY KEY  (`id_agent_module_inventory`),
	FOREIGN KEY (`id_agente`) REFERENCES tagente(`id_agente`)
		ON UPDATE CASCADE ON DELETE CASCADE,
	FOREIGN KEY (`id_module_inventory`) REFERENCES tmodule_inventory(`id_module_inventory`)
		ON UPDATE CASCADE ON DELETE CASCADE
) ENGINE=InnoDB DEFAULT CHARSET=utf8;

ALTER TABLE `tagent_module_inventory` ADD COLUMN `custom_fields` MEDIUMBLOB NOT NULL;

-- ---------------------------------------------------------------------
-- Table `tpolicy_modules_inventory`
-- ---------------------------------------------------------------------
CREATE TABLE IF NOT EXISTS `tpolicy_modules_inventory` (
	`id` int(10) NOT NULL auto_increment,
	`id_policy` int(10) unsigned NOT NULL,
	`id_module_inventory` int(10) NOT NULL,
	`interval` int(10) unsigned NOT NULL default '3600',
	`username` varchar(100) default '',
	`password` varchar(100) default '',
	`pending_delete` tinyint(1) default '0',
	PRIMARY KEY  (`id`),
	FOREIGN KEY (`id_policy`) REFERENCES tpolicies(`id`)
		ON UPDATE CASCADE ON DELETE CASCADE,
	FOREIGN KEY (`id_module_inventory`) REFERENCES tmodule_inventory(`id_module_inventory`)
		ON UPDATE CASCADE ON DELETE CASCADE
) ENGINE=InnoDB DEFAULT CHARSET=utf8;

ALTER TABLE `tpolicy_modules_inventory` ADD COLUMN `custom_fields` MEDIUMBLOB NOT NULL;

-- -----------------------------------------------------
-- Table `tagente_datos_inventory`
-- -----------------------------------------------------
CREATE TABLE IF NOT EXISTS `tagente_datos_inventory` (
	`id_agent_module_inventory` int(10) NOT NULL,
	`data` MEDIUMBLOB NOT NULL,
	`utimestamp` bigint(20) default '0',
	`timestamp` datetime default '1970-01-01 00:00:00',
	KEY `idx_id_agent_module` (`id_agent_module_inventory`),
	KEY `idx_utimestamp` USING BTREE (`utimestamp`)
) ENGINE=InnoDB DEFAULT CHARSET=utf8;

-- -----------------------------------------------------
-- Table `tinventory_alert`
-- -----------------------------------------------------
CREATE TABLE IF NOT EXISTS `tinventory_alert`(
    `id` int UNSIGNED NOT NULL auto_increment,
    `id_module_inventory` int(10) NOT NULL,
    `actions` text NOT NULL default '',
	`id_group` mediumint(8) unsigned NULL default 0,
    `condition` enum('WHITE_LIST', 'BLACK_LIST', 'MATCH') NOT NULL default 'WHITE_LIST',
    `value` text NOT NULL default '',
    `name` tinytext NOT NULL default '',
    `description` text NOT NULL default '',
    `time_threshold` int(10) NOT NULL default '0',
    `last_fired` text NOT NULL default '',
    `disable_event` tinyint(1) UNSIGNED default 0,
    `enabled` tinyint(1) UNSIGNED default 1,
	`alert_groups` text NOT NULL default '',
	PRIMARY KEY (`id`),
    FOREIGN KEY (`id_module_inventory`) REFERENCES tmodule_inventory(`id_module_inventory`)
		ON DELETE CASCADE ON UPDATE CASCADE
) engine=InnoDB DEFAULT CHARSET=utf8;

-- -----------------------------------------------------
-- Table `ttrap_custom_values`
-- -----------------------------------------------------
CREATE TABLE IF NOT EXISTS `ttrap_custom_values` (
	`id` int(10) NOT NULL auto_increment,
	`oid` varchar(255) NOT NULL default '',
	`custom_oid` varchar(255) NOT NULL default '',
	`text` varchar(255) default '',
	`description` varchar(255) default '',
	`severity` tinyint(4) unsigned NOT NULL default '2',
	CONSTRAINT oid_custom_oid UNIQUE(oid, custom_oid),
	PRIMARY KEY  (`id`)
) ENGINE=InnoDB DEFAULT CHARSET=utf8;

-- -----------------------------------------------------
-- Table `tmetaconsole_setup`
-- -----------------------------------------------------
CREATE TABLE IF NOT EXISTS `tmetaconsole_setup` (
	`id` int(10) NOT NULL auto_increment primary key,
	`server_name` text default '',
	`server_url` text default '',
	`dbuser` text default '',
	`dbpass` text default '',
	`dbhost` text default '',
	`dbport` text default '',
	`dbname` text default '',
	`auth_token` text default '',
	`id_group` int(10) unsigned NOT NULL default 0,
	`api_password` text NOT NULL,
	`disabled` tinyint(1) unsigned NOT NULL default '0',
	`last_event_replication` bigint(20) default '0'
) ENGINE=InnoDB 
COMMENT = 'Table to store metaconsole sources' 
DEFAULT CHARSET=utf8;

ALTER TABLE tmetaconsole_setup ADD COLUMN `meta_dbuser` text;
ALTER TABLE tmetaconsole_setup ADD COLUMN `meta_dbpass` text;
ALTER TABLE tmetaconsole_setup ADD COLUMN `meta_dbhost` text;
ALTER TABLE tmetaconsole_setup ADD COLUMN `meta_dbport` text;
ALTER TABLE tmetaconsole_setup ADD COLUMN `meta_dbname` text;

ALTER TABLE `tmetaconsole_setup` MODIFY COLUMN `meta_dbuser` text NULL,
	MODIFY COLUMN `meta_dbpass` text NULL,
	MODIFY COLUMN `meta_dbhost` text NULL,
	MODIFY COLUMN `meta_dbport` text NULL,
	MODIFY COLUMN `meta_dbname` text NULL;

ALTER TABLE `tmetaconsole_setup` ADD COLUMN `server_uid` TEXT NOT NULL default '';

ALTER TABLE `tmetaconsole_setup` ADD COLUMN `unified` TINYINT(1) UNSIGNED NOT NULL DEFAULT 0;

-- ---------------------------------------------------------------------
-- Table `tprofile_view`
-- ---------------------------------------------------------------------
CREATE TABLE IF NOT EXISTS `tprofile_view` (
	`id` int(10) unsigned NOT NULL auto_increment,
	`id_profile` int(10) unsigned NOT NULL default 0,
	`sec` text default '',
	`sec2` text default '',
	`sec3` text default '',
	PRIMARY KEY  (`id`)
) ENGINE=InnoDB 
COMMENT = 'Table to define by each profile defined in Pandora, to which sec/page has access independently of its ACL (for showing in the console or not). By default have access to all pages allowed by ACL, if forbidden here, then pages are not shown.' 
DEFAULT CHARSET=utf8;


-- ---------------------------------------------------------------------
-- Table `tservice`
-- ---------------------------------------------------------------------
CREATE TABLE IF NOT EXISTS `tservice` (
	`id` int(10) unsigned NOT NULL auto_increment,
	`name` varchar(100) NOT NULL default '',
	`description` text NOT NULL default '',
	`id_group` int(10) unsigned NOT NULL default 0,
	`critical` float(20,3) NOT NULL default 0,
	`warning` float(20,3) NOT NULL default 0,
	`service_interval` float(20,3) NOT NULL default 0,
	`service_value` float(20,3) NOT NULL default 0,
	`status` tinyint(3) NOT NULL default -1,
	`utimestamp` int(10) unsigned NOT NULL default 0,
	`auto_calculate` tinyint(1) unsigned NOT NULL default 1,
	`id_agent_module` int(10) unsigned NOT NULL default 0,
	`sla_interval` float(20,3) NOT NULL default 0,
	`sla_id_module` int(10) unsigned NOT NULL default 0,
	`sla_value_id_module` int(10) unsigned NOT NULL default 0,
	`sla_limit` float(20,3) NOT NULL default 100,
	`id_template_alert_warning` int(10) unsigned NOT NULL default 0,
	`id_template_alert_critical` int(10) unsigned NOT NULL default 0,
	`id_template_alert_unknown` int(10) unsigned NOT NULL default 0,
	`id_template_alert_critical_sla` int(10) unsigned NOT NULL default 0,
	PRIMARY KEY  (`id`)
) ENGINE=InnoDB 
COMMENT = 'Table to define services to monitor' 
DEFAULT CHARSET=utf8;


-- ---------------------------------------------------------------------
-- Table `tservice_element`
-- ---------------------------------------------------------------------
CREATE TABLE IF NOT EXISTS `tservice_element` (
	`id` int(10) unsigned NOT NULL auto_increment,
	`id_service` int(10) unsigned NOT NULL,
	`weight_ok` float(20,3) NOT NULL default 0,
	`weight_warning` float(20,3) NOT NULL default 0,
	`weight_critical` float(20,3) NOT NULL default 0,
	`weight_unknown` float(20,3) NOT NULL default 0,
	`description` text NOT NULL default '',
	`id_agente_modulo` int(10) unsigned NOT NULL default 0,
	`id_agent` int(10) unsigned NOT NULL default 0,
	`id_service_child` int(10) unsigned NOT NULL default 0,
	`id_server_meta` int(10)  unsigned NOT NULL default 0,
	PRIMARY KEY  (`id`)
) ENGINE=InnoDB 
COMMENT = 'Table to define the modules and the weights of the modules that define a service' 
DEFAULT CHARSET=utf8;


-- ---------------------------------------------------------------------
-- Table `tcollection`
-- ---------------------------------------------------------------------
CREATE TABLE IF NOT EXISTS `tcollection` (
	`id` int(10) unsigned NOT NULL auto_increment,
	`name` varchar(100) NOT NULL default '',
	`short_name` varchar(100) NOT NULL default '',
	`id_group` int(10) unsigned NOT NULL default 0,
	`description` mediumtext,
	`status` int(4) unsigned NOT NULL default '0',
	PRIMARY KEY  (`id`)
) ENGINE=InnoDB DEFAULT CHARSET=utf8;
-- status: 0 - Not apply
-- status: 1 - Applied

-- ---------------------------------------------------------------------
-- Table `tpolicy_collections`
-- ---------------------------------------------------------------------
CREATE TABLE IF NOT EXISTS `tpolicy_collections` (
	`id` int(10) unsigned NOT NULL auto_increment,
	`id_policy` int(10) unsigned NOT NULL default '0',
	`id_collection` int(10) unsigned default '0',
	`pending_delete` tinyint(1) default '0',
	PRIMARY KEY  (`id`),
	FOREIGN KEY (`id_policy`) REFERENCES `tpolicies` (`id`)
		ON DELETE CASCADE ON UPDATE CASCADE,
	FOREIGN KEY (`id_collection`) REFERENCES `tcollection` (`id`)
		ON DELETE CASCADE ON UPDATE CASCADE
) ENGINE=InnoDB  DEFAULT CHARSET=utf8;

-- -----------------------------------------------------
-- Table `tpolicy_alerts_actions`
-- -----------------------------------------------------
CREATE TABLE IF NOT EXISTS `tpolicy_alerts_actions` (
	`id` int(10) unsigned NOT NULL auto_increment,
	`id_policy_alert` int(10) unsigned NOT NULL,
	`id_alert_action` int(10) unsigned NOT NULL,
	`fires_min` int(3) unsigned default 0,
	`fires_max` int(3) unsigned default 0,
	PRIMARY KEY (`id`),
	FOREIGN KEY (`id_policy_alert`) REFERENCES `tpolicy_alerts` (`id`)
		ON DELETE CASCADE ON UPDATE CASCADE,
	FOREIGN KEY (`id_alert_action`) REFERENCES `talert_actions` (`id`)
		ON DELETE CASCADE ON UPDATE CASCADE
) ENGINE=InnoDB DEFAULT CHARSET=utf8;

-- -----------------------------------------------------
-- Table `tpolicy_plugins`
-- -----------------------------------------------------
CREATE TABLE IF NOT EXISTS `tpolicy_plugins` (
	`id` int(10) unsigned NOT NULL auto_increment,
	`id_policy` int(10) unsigned default '0',
	`plugin_exec` TEXT,
	`pending_delete` tinyint(1) default '0',
	PRIMARY KEY  (`id`)
) ENGINE=InnoDB  DEFAULT CHARSET=utf8;

-- -----------------------------------------------------
-- Table `tsesion_extended`
-- -----------------------------------------------------
CREATE TABLE IF NOT EXISTS `tsesion_extended` (
	`id` int(10) unsigned NOT NULL auto_increment,
	`id_sesion` int(10) unsigned NOT NULL,
	`extended_info` TEXT default '',
	`hash` varchar(255) default '',
	PRIMARY KEY (`id`),
	KEY idx_session (id_sesion)
) ENGINE=InnoDB DEFAULT CHARSET=utf8;

-- -----------------------------------------------------
-- Table `tskin`
-- -----------------------------------------------------
CREATE TABLE IF NOT EXISTS `tskin` ( 
	`id` int(10) unsigned NOT NULL auto_increment, 
	`name` TEXT NOT NULL DEFAULT '',
	`relative_path` TEXT NOT NULL DEFAULT '', 
	`description` text NOT NULL DEFAULT '',
	`disabled` tinyint(2) NOT NULL default '0', 
	PRIMARY KEY  (id)
) ENGINE=InnoDB DEFAULT CHARSET=utf8;

UPDATE `tskin` SET `name` = 'Default&#x20;theme' , `relative_path` = 'pandora.css' WHERE `id` = 1;
UPDATE `tskin` SET `name` = 'Black&#x20;theme' , `relative_path` = 'Black&#x20;theme' , `description` = 'Black&#x20;theme' WHERE `id` = 2;

-- ---------------------------------------------------------------------
-- Table `tpolicy_queue`
-- ---------------------------------------------------------------------
CREATE TABLE IF NOT EXISTS `tpolicy_queue` (
	`id` int(10) unsigned NOT NULL auto_increment,
	`id_policy` int(10) unsigned NOT NULL default '0',
	`id_agent` int(10) unsigned NOT NULL default '0',
	`operation` varchar(15) default '',
	`progress` int(10) unsigned NOT NULL default '0',
	`end_utimestamp` int(10) unsigned NOT NULL default 0,
	`priority` int(10) unsigned NOT NULL default '0',
	PRIMARY KEY  (`id`)
) ENGINE=InnoDB DEFAULT CHARSET=utf8;

-- -----------------------------------------------------
-- Table `tevent_rule`
-- -----------------------------------------------------
CREATE TABLE IF NOT EXISTS `tevent_rule` (
	`id_event_rule` int(10) unsigned NOT NULL auto_increment,
	`id_event_alert` int(10) unsigned NOT NULL,
	`operation` enum('NOP', 'AND','OR','XOR','NAND','NOR','NXOR'),
	`order` int(10) unsigned default '0',
	`window` int(10) NOT NULL default '0',
	`count` int(4) NOT NULL default '1',
	`agent` text default '',
	`id_usuario` varchar(100) NOT NULL default '',
	`id_grupo` mediumint(4) NOT NULL default '0',
	`evento` text NOT NULL default '',
	`event_type` enum('','unknown','alert_fired','alert_recovered','alert_ceased','alert_manual_validation','recon_host_detected','system','error','new_agent','going_up_warning','going_up_critical','going_down_warning','going_down_normal','going_down_critical','going_up_normal') default 'unknown',
	`module` text default '',
	`alert` text default '',
	`criticity` int(4) unsigned NOT NULL default '0',
	`user_comment` text NOT NULL,
	`id_tag` integer(10) unsigned NOT NULL default '0',
	`name` text default '',
	PRIMARY KEY  (`id_event_rule`),
	KEY `idx_id_event_alert` (`id_event_alert`)
) ENGINE=InnoDB DEFAULT CHARSET=utf8;

ALTER TABLE `tevent_rule` ADD COLUMN `group_recursion` INT(1) unsigned default 0;
ALTER TABLE `tevent_rule` ADD COLUMN `log_content` TEXT;
ALTER TABLE `tevent_rule` ADD COLUMN `log_source` TEXT;
ALTER TABLE `tevent_rule` ADD COLUMN `log_agent` TEXT;
ALTER TABLE `tevent_rule` ADD COLUMN `operator_agent` text COMMENT 'Operator for agent';
ALTER TABLE `tevent_rule` ADD COLUMN `operator_id_usuario` text COMMENT 'Operator for id_usuario';
ALTER TABLE `tevent_rule` ADD COLUMN `operator_id_grupo` text COMMENT 'Operator for id_grupo';
ALTER TABLE `tevent_rule` ADD COLUMN `operator_evento` text COMMENT 'Operator for evento';
ALTER TABLE `tevent_rule` ADD COLUMN `operator_event_type` text COMMENT 'Operator for event_type';
ALTER TABLE `tevent_rule` ADD COLUMN `operator_module` text COMMENT 'Operator for module';
ALTER TABLE `tevent_rule` ADD COLUMN `operator_alert` text COMMENT 'Operator for alert';
ALTER TABLE `tevent_rule` ADD COLUMN `operator_criticity` text COMMENT 'Operator for criticity';
ALTER TABLE `tevent_rule` ADD COLUMN `operator_user_comment` text COMMENT 'Operator for user_comment';
ALTER TABLE `tevent_rule` ADD COLUMN `operator_id_tag` text COMMENT 'Operator for id_tag';
ALTER TABLE `tevent_rule` ADD COLUMN `operator_log_content` text COMMENT 'Operator for log_content';
ALTER TABLE `tevent_rule` ADD COLUMN `operator_log_source` text COMMENT 'Operator for log_source';
ALTER TABLE `tevent_rule` ADD COLUMN `operator_log_agent` text COMMENT 'Operator for log_agent';
ALTER TABLE `tevent_rule` MODIFY COLUMN `event_type` enum('','unknown','alert_fired','alert_recovered','alert_ceased','alert_manual_validation','recon_host_detected','system','error','new_agent','going_up_warning','going_up_critical','going_down_warning','going_down_normal','going_down_critical','going_up_normal') default '';
ALTER TABLE `tevent_rule` MODIFY COLUMN `criticity` int(4) unsigned DEFAULT NULL;
ALTER TABLE `tevent_rule` MODIFY COLUMN `id_grupo` mediumint(4) DEFAULT NULL;

ALTER TABLE `tevent_rule` MODIFY COLUMN `agent` TEXT;
ALTER TABLE `tevent_rule` MODIFY COLUMN `id_usuario` TEXT;
ALTER TABLE `tevent_rule` MODIFY COLUMN `id_grupo` TEXT;
ALTER TABLE `tevent_rule` MODIFY COLUMN `evento` TEXT;
ALTER TABLE `tevent_rule` MODIFY COLUMN `event_type` TEXT;
ALTER TABLE `tevent_rule` MODIFY COLUMN `module` TEXT;
ALTER TABLE `tevent_rule` MODIFY COLUMN `alert` TEXT;
ALTER TABLE `tevent_rule` MODIFY COLUMN `criticity` TEXT;
ALTER TABLE `tevent_rule` MODIFY COLUMN `user_comment` TEXT;
ALTER TABLE `tevent_rule` MODIFY COLUMN `id_tag` TEXT;
ALTER TABLE `tevent_rule` MODIFY COLUMN `name` TEXT;
ALTER TABLE `tevent_rule` MODIFY COLUMN `group_recursion` TEXT;
ALTER TABLE `tevent_rule` MODIFY COLUMN `log_content` TEXT;
ALTER TABLE `tevent_rule` MODIFY COLUMN `log_source` TEXT;
ALTER TABLE `tevent_rule` MODIFY COLUMN `log_agent` TEXT;

UPDATE `tevent_rule` SET `operator_agent` = "REGEX" WHERE `agent` != '';
UPDATE `tevent_rule` SET `operator_id_usuario` = "REGEX" WHERE `id_usuario` != '';
UPDATE `tevent_rule` SET `operator_id_grupo` = "REGEX" WHERE `id_grupo` > 0;
UPDATE `tevent_rule` SET `operator_evento` = "REGEX" WHERE `evento` != '';
UPDATE `tevent_rule` SET `operator_event_type` = "REGEX" WHERE `event_type` != '';
UPDATE `tevent_rule` SET `operator_module` = "REGEX" WHERE `module` != '';
UPDATE `tevent_rule` SET `operator_alert` = "REGEX" WHERE `alert` != '';
UPDATE `tevent_rule` SET `operator_criticity` = "REGEX" WHERE `criticity` != '99';
UPDATE `tevent_rule` SET `operator_user_comment` = "REGEX" WHERE `user_comment` != '';
UPDATE `tevent_rule` SET `operator_id_tag` = "REGEX" WHERE `id_tag` > 0;
UPDATE `tevent_rule` SET `operator_log_content` = "REGEX" WHERE `log_content` != '';
UPDATE `tevent_rule` SET `operator_log_source` = "REGEX" WHERE `log_source` != '';
UPDATE `tevent_rule` SET `operator_log_agent` = "REGEX" WHERE `log_agent` != '';

-- -----------------------------------------------------
-- Table `tevent_alert`
-- -----------------------------------------------------
CREATE TABLE IF NOT EXISTS `tevent_alert` (
	`id` int(10) unsigned NOT NULL auto_increment,
	`name` text default '',
	`description` mediumtext,
	`order` int(10) unsigned default 0,
	`mode` enum('PASS','DROP'),
	`field1` text NOT NULL default '',
	`field2` text NOT NULL default '',
	`field3` text NOT NULL default '',
	`field4` text NOT NULL default '',
	`field5` text NOT NULL default '',
	`field6` text NOT NULL default '',
	`field7` text NOT NULL default '',
	`field8` text NOT NULL default '',
	`field9` text NOT NULL default '',
	`field10` text NOT NULL default '',
	`time_threshold` int(10) NOT NULL default '0',
	`max_alerts` int(4) unsigned NOT NULL default '1',
	`min_alerts` int(4) unsigned NOT NULL default '0',
	`time_from` time default '00:00:00',
	`time_to` time default '00:00:00',
	`monday` tinyint(1) default 1,
	`tuesday` tinyint(1) default 1,
	`wednesday` tinyint(1) default 1,
	`thursday` tinyint(1) default 1,
	`friday` tinyint(1) default 1,
	`saturday` tinyint(1) default 1,
	`sunday` tinyint(1) default 1,
	`recovery_notify` tinyint(1) default '0',
	`field2_recovery` text NOT NULL default '',
	`field3_recovery` text NOT NULL,
	`id_group` mediumint(8) unsigned NULL default 0,
	`internal_counter` int(4) default '0',
	`last_fired` bigint(20) NOT NULL default '0',
	`last_reference` bigint(20) NOT NULL default '0',
	`times_fired` int(3) NOT NULL default '0',
	`disabled` tinyint(1) default '0',
	`standby` tinyint(1) default '0',
	`priority` tinyint(4) default '0',
	`force_execution` tinyint(1) default '0',
	`group_by` enum ('','id_agente','id_agentmodule','id_alert_am','id_grupo') default '',
	PRIMARY KEY  (`id`)
) ENGINE=InnoDB DEFAULT CHARSET=utf8;

ALTER TABLE `tevent_alert` ADD COLUMN `special_days` tinyint(1) default 0;
ALTER TABLE `tevent_alert` MODIFY COLUMN `time_threshold` int(10) NOT NULL default 86400;
ALTER TABLE `tevent_alert` ADD COLUMN `disable_event` tinyint(1) DEFAULT 0;
ALTER TABLE `tevent_alert` ADD COLUMN `id_template_conditions` int(10) unsigned NOT NULL default 0;
ALTER TABLE `tevent_alert` ADD COLUMN `id_template_fields` int(10) unsigned NOT NULL default 0;

-- -----------------------------------------------------
-- Table `tevent_alert_action`
-- -----------------------------------------------------
CREATE TABLE IF NOT EXISTS `tevent_alert_action` (
	`id` int(10) unsigned NOT NULL auto_increment,
	`id_event_alert` int(10) unsigned NOT NULL,
	`id_alert_action` int(10) unsigned NOT NULL,
	`fires_min` int(3) unsigned default 0,
	`fires_max` int(3) unsigned default 0,
	`module_action_threshold` int(10) NOT NULL default '0',
	`last_execution` bigint(20) NOT NULL default '0',
	PRIMARY KEY (`id`),
	FOREIGN KEY (`id_event_alert`) REFERENCES tevent_alert(`id`)
		ON DELETE CASCADE ON UPDATE CASCADE,
	FOREIGN KEY (`id_alert_action`) REFERENCES talert_actions(`id`)
		ON DELETE CASCADE ON UPDATE CASCADE
) ENGINE=InnoDB DEFAULT CHARSET=utf8;


-- -----------------------------------------------------
-- Table `tmodule_synth`
-- -----------------------------------------------------
CREATE TABLE IF NOT EXISTS `tmodule_synth` (
	`id` int(10) unsigned NOT NULL auto_increment,
	`id_agent_module_source` int(10) unsigned NOT NULL DEFAULT 0,
	`id_agent_module_target` int(10) unsigned NOT NULL DEFAULT 0,
	`fixed_value` float NOT NULL DEFAULT 0,
	`operation` enum ('ADD', 'SUB', 'DIV', 'MUL', 'AVG', 'NOP') NOT NULL DEFAULT 'NOP',
	`order` int(11) NOT NULL DEFAULT '0',
	FOREIGN KEY (`id_agent_module_target`) REFERENCES tagente_modulo(`id_agente_modulo`)
		ON DELETE CASCADE ON UPDATE CASCADE,
	PRIMARY KEY (id)
) ENGINE=InnoDB DEFAULT CHARSET=utf8;


-- -----------------------------------------------------
-- Table `tnetworkmap_enterprise`
-- -----------------------------------------------------
CREATE TABLE IF NOT EXISTS `tnetworkmap_enterprise` (
	`id` int(10) unsigned NOT NULL auto_increment,
	`name` varchar(500) default '',
	`id_group` int(10) unsigned NOT NULL default 0,
	`options` text default '',
	PRIMARY KEY (id)
) ENGINE=InnoDB DEFAULT CHARSET=utf8;


-- -----------------------------------------------------
-- Table `tnetworkmap_enterprise_nodes`
-- -----------------------------------------------------
CREATE TABLE IF NOT EXISTS `tnetworkmap_enterprise_nodes` (
	`id` int(10) unsigned NOT NULL auto_increment,
	`id_networkmap_enterprise` int(10) unsigned NOT NULL,
	`x` int(10) default 0,
	`y` int(10) default 0,
	`z` int(10) default 0,
	`id_agent` int(10) default 0,
	`id_module` int(10) default 0,
	`id_agent_module` int(10) default 0,
	`parent` int(10) default 0,
	`options` text default '',
	`deleted` int(10) default 0,
	`state` varchar(150) NOT NULL default '',
	PRIMARY KEY (id),
	FOREIGN KEY (`id_networkmap_enterprise`) REFERENCES tnetworkmap_enterprise(`id`)
		ON DELETE CASCADE ON UPDATE CASCADE
) ENGINE=InnoDB DEFAULT CHARSET=utf8;


-- -----------------------------------------------------
-- Table `tnetworkmap_ent_rel_nodes` (Before `tnetworkmap_enterprise_relation_nodes`)
-- -----------------------------------------------------
CREATE TABLE IF NOT EXISTS `tnetworkmap_ent_rel_nodes` (
	`id` int(10) unsigned NOT NULL auto_increment,
	`id_networkmap_enterprise` int(10) unsigned NOT NULL,
	`parent` int(10) default 0,
	`parent_type` varchar(30) default 'node',
	`child` int(10) default 0,
	`child_type` varchar(30) default 'node',
	`deleted` int(10) default 0,
	PRIMARY KEY (id, id_networkmap_enterprise),
	FOREIGN KEY (`id_networkmap_enterprise`) REFERENCES tnetworkmap_enterprise(`id`)
		ON DELETE CASCADE ON UPDATE CASCADE
) ENGINE=InnoDB DEFAULT CHARSET=utf8;

-- -----------------------------------------------------
-- Table `treport_template`
-- -----------------------------------------------------
CREATE TABLE IF NOT EXISTS `treport_template` (
	`id_report` INTEGER UNSIGNED NOT NULL  AUTO_INCREMENT,
	`id_user` varchar(100) NOT NULL default '',
	`name` varchar(150) NOT NULL default '',
	`description` TEXT NOT NULL,
	`private` tinyint(1) UNSIGNED NOT NULL default 0,
	`id_group` mediumint(8) unsigned NULL default NULL,
	`custom_logo` varchar(200)  default NULL,
	`header` MEDIUMTEXT  default NULL,
	`first_page` MEDIUMTEXT default NULL,
	`footer` MEDIUMTEXT default NULL,
	`custom_font` varchar(200) default NULL,
	`metaconsole` tinyint(1) DEFAULT 0,
	`agent_regex` varchar(600) NOT NULL default '',
	`cover_page_render` tinyint(1) NOT NULL DEFAULT 1,
	`index_render` tinyint(1) NOT NULL DEFAULT 1,
	PRIMARY KEY(`id_report`)
) ENGINE = InnoDB DEFAULT CHARSET=utf8;

-- -----------------------------------------------------
-- Table `treport_content_template`
-- -----------------------------------------------------
CREATE TABLE IF NOT EXISTS `treport_content_template` (
	`id_rc` INTEGER UNSIGNED NOT NULL AUTO_INCREMENT,
	`id_report` INTEGER UNSIGNED NOT NULL default 0,
	`id_gs` INTEGER UNSIGNED NULL default NULL,
	`text_agent_module` text,
	`type` varchar(30) default 'simple_graph',
	`period` int(11) NOT NULL default 0,
	`order` int (11) NOT NULL default 0,
	`description` mediumtext,
	`text_agent` text,
	`text` TEXT,
	`external_source` mediumtext,
	`treport_custom_sql_id` INTEGER UNSIGNED default 0,
	`header_definition` TinyText default NULL,
	`column_separator` TinyText default NULL,
	`line_separator` TinyText default NULL,
	`time_from` time default '00:00:00',
	`time_to` time default '00:00:00',
	`monday` tinyint(1) default 1,
	`tuesday` tinyint(1) default 1,
	`wednesday` tinyint(1) default 1,
	`thursday` tinyint(1) default 1,
	`friday` tinyint(1) default 1,
	`saturday` tinyint(1) default 1,
	`sunday` tinyint(1) default 1,
	`only_display_wrong` tinyint (1) unsigned default 0 not null,
	`top_n` INT NOT NULL default 0,
	`top_n_value` INT NOT NULL default 10,
	`exception_condition` INT NOT NULL default 0,
	`exception_condition_value` DOUBLE (18,6) NOT NULL default 0,
	`show_resume` INT NOT NULL default 0,
	`order_uptodown` INT NOT NULL default 0,
	`show_graph` INT NOT NULL default 0,
	`group_by_agent` INT NOT NULL default 0,
	`style` TEXT NOT NULL,
	`id_group` INT (10) unsigned NOT NULL DEFAULT 0,
	`id_module_group` INT (10) unsigned NOT NULL DEFAULT 0,
	`server_name` text,
	`exact_match` tinyint(1) default 0,
	`module_names` TEXT,
	`module_free_text` TEXT,
	`each_agent` tinyint(1) default 1,
	PRIMARY KEY(`id_rc`)
) ENGINE = InnoDB DEFAULT CHARSET=utf8;

ALTER TABLE treport_content_template ADD COLUMN `historical_db` tinyint(1) NOT NULL DEFAULT '0';
ALTER TABLE treport_content_template ADD COLUMN `lapse_calc` tinyint(1) default '0';
ALTER TABLE treport_content_template ADD COLUMN `lapse` int(11) default '300';
ALTER TABLE treport_content_template ADD COLUMN `visual_format` tinyint(1) default '0';
ALTER TABLE treport_content_template ADD COLUMN `hide_no_data` tinyint(1) default '0';
ALTER TABLE `treport_content_template` ADD COLUMN `total_time` TINYINT(1) DEFAULT '1';
ALTER TABLE `treport_content_template` ADD COLUMN `time_failed` TINYINT(1) DEFAULT '1';
ALTER TABLE `treport_content_template` ADD COLUMN `time_in_ok_status` TINYINT(1) DEFAULT '1';
ALTER TABLE `treport_content_template` ADD COLUMN `time_in_unknown_status` TINYINT(1) DEFAULT '1';
ALTER TABLE `treport_content_template` ADD COLUMN `time_of_not_initialized_module` TINYINT(1) DEFAULT '1';
ALTER TABLE `treport_content_template` ADD COLUMN `time_of_downtime` TINYINT(1) DEFAULT '1';
ALTER TABLE `treport_content_template` ADD COLUMN `total_checks` TINYINT(1) DEFAULT '1';
ALTER TABLE `treport_content_template` ADD COLUMN `checks_failed` TINYINT(1) DEFAULT '1';
ALTER TABLE `treport_content_template` ADD COLUMN `checks_in_ok_status` TINYINT(1) DEFAULT '1';
ALTER TABLE `treport_content_template` ADD COLUMN `unknown_checks` TINYINT(1) DEFAULT '1';
ALTER TABLE `treport_content_template` ADD COLUMN `agent_max_value` TINYINT(1) DEFAULT '1';
ALTER TABLE `treport_content_template` ADD COLUMN `agent_min_value` TINYINT(1) DEFAULT '1';
ALTER TABLE `treport_content_template` ADD COLUMN `current_month` TINYINT(1) DEFAULT '1';
ALTER TABLE `treport_content_template` ADD COLUMN `failover_mode` tinyint(1) DEFAULT '1';
ALTER TABLE `treport_content_template` ADD COLUMN `failover_type` tinyint(1) DEFAULT '1';
ALTER TABLE `treport_content_template` ADD COLUMN `summary` tinyint(1) DEFAULT 0;
ALTER TABLE `treport_content_template` ADD COLUMN `uncompressed_module` TINYINT DEFAULT '0';
ALTER TABLE `treport_content_template` MODIFY COLUMN `historical_db` tinyint(1) unsigned NOT NULL DEFAULT '0',
	MODIFY COLUMN `lapse_calc` tinyint(1) unsigned NOT NULL DEFAULT '0',
	MODIFY COLUMN `lapse` int(11) unsigned NOT NULL DEFAULT '300',
	MODIFY COLUMN `visual_format` tinyint(1) unsigned NOT NULL DEFAULT '0';
ALTER TABLE `treport_content_template` ADD COLUMN `landscape` tinyint(1) UNSIGNED NOT NULL default 0;
ALTER TABLE `treport_content_template` ADD COLUMN `pagebreak` tinyint(1) UNSIGNED NOT NULL default 0;
ALTER TABLE `treport_content_template` ADD COLUMN `compare_work_time` tinyint(1) UNSIGNED NOT NULL default 0;
ALTER TABLE `treport_content_template` ADD COLUMN `graph_render` tinyint(1) UNSIGNED NOT NULL default 0;
<<<<<<< HEAD
ALTER TABLE `treport_content_template` ADD COLUMN `time_in_warning_status` TINYINT(1) DEFAULT '0';
ALTER TABLE `treport_content_template` ADD COLUMN `checks_in_warning_status` TINYINT(1) DEFAULT '0';
=======
ALTER TABLE `treport_content_template` ADD COLUMN `ipam_network_filter` int(10) UNSIGNED DEFAULT 0;
ALTER TABLE `treport_content_template` ADD COLUMN `ipam_alive_ips` TINYINT(1) UNSIGNED NOT NULL DEFAULT 0;
ALTER TABLE `treport_content_template` ADD COLUMN `ipam_ip_not_assigned_to_agent` TINYINT(1) UNSIGNED NOT NULL DEFAULT 0;
>>>>>>> 04d68328

-- ----------------------------------------------------------------------
-- Table `tnews`
-- ----------------------------------------------------------------------
CREATE TABLE IF NOT EXISTS `tnews` (
	`id_news` INTEGER UNSIGNED NOT NULL  AUTO_INCREMENT,
	`author` varchar(255)  NOT NULL DEFAULT '',
	`subject` varchar(255)  NOT NULL DEFAULT '',
	`text` TEXT NOT NULL,
	`timestamp` DATETIME  NOT NULL DEFAULT 0,
	`id_group` int(10) NOT NULL default 0,
	`modal` tinyint(1) DEFAULT 0,
	`expire` tinyint(1) DEFAULT 0,
	`expire_timestamp` DATETIME  NOT NULL DEFAULT 0,
	PRIMARY KEY(`id_news`)
) ENGINE = InnoDB DEFAULT CHARSET=utf8;

-- -----------------------------------------------------
-- Table `treport_content_sla_com_temp` (treport_content_sla_combined_template)
-- -----------------------------------------------------
CREATE TABLE IF NOT EXISTS `treport_content_sla_com_temp` (
	`id` INTEGER UNSIGNED NOT NULL auto_increment,
	`id_report_content` INTEGER UNSIGNED NOT NULL,
	`text_agent` text,
	`text_agent_module` text,
	`sla_max` double(18,2) NOT NULL default 0,
	`sla_min` double(18,2) NOT NULL default 0,
	`sla_limit` double(18,2) NOT NULL default 0,
	`server_name` text,
	`exact_match` tinyint(1) default 0,
	PRIMARY KEY(`id`),
	FOREIGN KEY (`id_report_content`) REFERENCES treport_content_template(`id_rc`)
		ON UPDATE CASCADE ON DELETE CASCADE
) ENGINE = InnoDB DEFAULT CHARSET=utf8;

-- -----------------------------------------------------
-- Table `treport_content_item_temp` (treport_content_item_template)
-- -----------------------------------------------------
CREATE TABLE IF NOT EXISTS `treport_content_item_temp` (
	`id` INTEGER UNSIGNED NOT NULL auto_increment, 
	`id_report_content` INTEGER UNSIGNED NOT NULL, 
	`text_agent` text,
	`text_agent_module` text,
	`server_name` text,
	`exact_match` tinyint(1) default 0,
	`operation` text,	
	PRIMARY KEY(`id`)
) ENGINE = InnoDB DEFAULT CHARSET=utf8;

-- -----------------------------------------------------
-- Table `tgraph_template`
-- -----------------------------------------------------
CREATE TABLE IF NOT EXISTS `tgraph_template` (
	`id_graph_template` INTEGER UNSIGNED NOT NULL  AUTO_INCREMENT,
	`id_user` TEXT NOT NULL,
	`name` TEXT NOT NULL,
	`description` TEXT NOT NULL,
	`period` int(11) NOT NULL default '0',
	`width` smallint(5) UNSIGNED NOT NULL DEFAULT 0,
	`height` smallint(5) UNSIGNED NOT NULL DEFAULT 0,
	`private` tinyint(1) UNSIGNED NOT NULL default 0,
	`events` tinyint(1) UNSIGNED NOT NULL default 0,
	`stacked` tinyint(1) UNSIGNED NOT NULL default 0,
	`id_group` mediumint(8) unsigned NULL default 0,
	PRIMARY KEY(`id_graph_template`)
) ENGINE = InnoDB DEFAULT CHARSET=utf8;

-- ---------------------------------------------------------------------
-- Table `tgraph_source_template`
-- ---------------------------------------------------------------------
CREATE TABLE IF NOT EXISTS `tgraph_source_template` (
	`id_gs_template` INTEGER UNSIGNED NOT NULL AUTO_INCREMENT,
	`id_template` int(11) NOT NULL default 0,
	`agent` TEXT, 
	`module` TEXT,
	`weight` FLOAT(5,3) NOT NULL DEFAULT 2,
	`exact_match` tinyint(1) default 0, 
	PRIMARY KEY(`id_gs_template`)
) ENGINE = InnoDB DEFAULT CHARSET=utf8;

-- ---------------------------------------------------------------------
-- Table `tmetaconsole_event`
-- ---------------------------------------------------------------------
CREATE TABLE IF NOT EXISTS `tmetaconsole_event` (
	`id_evento` bigint(20) unsigned NOT NULL auto_increment,
	`id_source_event` bigint(20) unsigned NOT NULL,
	`id_agente` int(10) NOT NULL default '0',
	`agent_name` varchar(600) BINARY NOT NULL default '',
	`id_usuario` varchar(100) NOT NULL default '0',
	`id_grupo` mediumint(4) NOT NULL default '0',
	`group_name` varchar(100) NOT NULL default '',
	`estado` tinyint(3) unsigned NOT NULL default '0',
	`timestamp` datetime NOT NULL default '1970-01-01 00:00:00',
	`evento` text NOT NULL,
	`utimestamp` bigint(20) NOT NULL default '0',
	`event_type` enum('going_unknown','unknown','alert_fired','alert_recovered','alert_ceased','alert_manual_validation','recon_host_detected','system','error','new_agent','going_up_warning','going_up_critical','going_down_warning','going_down_normal','going_down_critical','going_up_normal', 'configuration_change') default 'unknown',
	`id_agentmodule` int(10) NOT NULL default '0',
	`module_name` varchar(600) NOT NULL,
	`id_alert_am` int(10) NOT NULL default '0',
	`alert_template_name` text,
	`criticity` int(4) unsigned NOT NULL default '0',
	`user_comment` text NOT NULL,
	`tags` text NOT NULL,
	`source` tinytext NOT NULL,
	`id_extra` tinytext NOT NULL,
	`critical_instructions` text NOT NULL default '',
	`warning_instructions` text NOT NULL default '',
	`unknown_instructions` text NOT NULL default '',
	`owner_user` VARCHAR(100) NOT NULL DEFAULT '',
	`ack_utimestamp` BIGINT(20) NOT NULL DEFAULT '0',
	`server_id` int(10) NOT NULL,
	`custom_data` TEXT NOT NULL DEFAULT '',
	PRIMARY KEY  (`id_evento`),
	KEY `idx_agente` (`id_agente`),
	KEY `idx_agentmodule` (`id_agentmodule`),
	KEY `idx_utimestamp` USING BTREE (`utimestamp`)
) ENGINE=InnoDB DEFAULT CHARSET=utf8;
-- Criticity: 0 - Maintance (grey)
-- Criticity: 1 - Informational (blue)
-- Criticity: 2 - Normal (green) (status 0)
-- Criticity: 3 - Warning (yellow) (status 2)
-- Criticity: 4 - Critical (red) (status 1)
-- Criticity: 5 - Minor
-- Criticity: 6 - Major

ALTER TABLE `tmetaconsole_event` ADD COLUMN `data` double(50,5) default NULL;
ALTER TABLE `tmetaconsole_event` ADD COLUMN `module_status` int(4) NOT NULL default '0';
ALTER TABLE `tmetaconsole_event` ADD INDEX `server_id` (`server_id`);
ALTER TABLE `tmetaconsole_event` ADD INDEX `tme_timestamp_idx` (`timestamp`);
ALTER TABLE `tmetaconsole_event` ADD INDEX `tme_module_status_idx` (`module_status`);
ALTER TABLE `tmetaconsole_event` ADD INDEX `tme_criticity_idx` (`criticity`);
ALTER TABLE `tmetaconsole_event` ADD INDEX `tme_agent_name_idx` (`agent_name`);
ALTER TABLE `tmetaconsole_event` MODIFY `data` TINYTEXT default NULL;

-- ---------------------------------------------------------------------
-- Table `tmetaconsole_event_history`
-- ---------------------------------------------------------------------
CREATE TABLE IF NOT EXISTS `tmetaconsole_event_history` (
	`id_evento` bigint(20) unsigned NOT NULL auto_increment,
	`id_source_event` bigint(20) unsigned NOT NULL,
	`id_agente` int(10) NOT NULL default '0',
	`agent_name` varchar(600) BINARY NOT NULL default '',
	`id_usuario` varchar(100) NOT NULL default '0',
	`id_grupo` mediumint(4) NOT NULL default '0',
	`group_name` varchar(100) NOT NULL default '',
	`estado` tinyint(3) unsigned NOT NULL default '0',
	`timestamp` datetime NOT NULL default '1970-01-01 00:00:00',
	`evento` text NOT NULL,
	`utimestamp` bigint(20) NOT NULL default '0',
	`event_type` enum('going_unknown','unknown','alert_fired','alert_recovered','alert_ceased','alert_manual_validation','recon_host_detected','system','error','new_agent','going_up_warning','going_up_critical','going_down_warning','going_down_normal','going_down_critical','going_up_normal', 'configuration_change') default 'unknown',
	`id_agentmodule` int(10) NOT NULL default '0',
	`module_name` varchar(600) NOT NULL,
	`id_alert_am` int(10) NOT NULL default '0',
	`alert_template_name` text,
	`criticity` int(4) unsigned NOT NULL default '0',
	`user_comment` text NOT NULL,
	`tags` text NOT NULL,
	`source` tinytext NOT NULL,
	`id_extra` tinytext NOT NULL,
	`critical_instructions` text NOT NULL default '',
	`warning_instructions` text NOT NULL default '',
	`unknown_instructions` text NOT NULL default '',
	`owner_user` VARCHAR(100) NOT NULL DEFAULT '',
	`ack_utimestamp` BIGINT(20) NOT NULL DEFAULT '0',
	`server_id` int(10) NOT NULL,
	`custom_data` TEXT NOT NULL DEFAULT '',
	PRIMARY KEY  (`id_evento`),
	KEY `idx_agente` (`id_agente`),
	KEY `idx_agentmodule` (`id_agentmodule`),
	KEY `idx_utimestamp` USING BTREE (`utimestamp`)
) ENGINE=InnoDB DEFAULT CHARSET=utf8;
-- Criticity: 0 - Maintance (grey)
-- Criticity: 1 - Informational (blue)
-- Criticity: 2 - Normal (green) (status 0)
-- Criticity: 3 - Warning (yellow) (status 2)
-- Criticity: 4 - Critical (red) (status 1)
-- Criticity: 5 - Minor
-- Criticity: 6 - Major

ALTER TABLE `tmetaconsole_event_history` ADD COLUMN `data` double(50,5) default NULL;
ALTER TABLE `tmetaconsole_event_history` ADD COLUMN `module_status` int(4) NOT NULL default '0';
ALTER TABLE `tmetaconsole_event_history` ADD INDEX `tmeh_estado_idx` (`estado`);
ALTER TABLE `tmetaconsole_event_history` ADD INDEX `tmeh_timestamp_idx` (`timestamp`);
-- ---------------------------------------------------------------------
-- Table `textension_translate_string`
-- ---------------------------------------------------------------------
CREATE TABLE IF NOT EXISTS `textension_translate_string` (
	`id` int(10) unsigned NOT NULL auto_increment,
	`lang` VARCHAR(10) NOT NULL ,
	`string` TEXT NOT NULL DEFAULT '' ,
	`translation` TEXT NOT NULL DEFAULT '',
	PRIMARY KEY (`id`),
	KEY `lang_index` (`lang`)
) ENGINE=InnoDB DEFAULT CHARSET=utf8;

-- ---------------------------------------------------------------------
-- Table `tagent_module_log`
-- ---------------------------------------------------------------------
CREATE TABLE IF NOT EXISTS `tagent_module_log` (
	`id_agent_module_log` int(10) NOT NULL AUTO_INCREMENT,
	`id_agent` int(10) unsigned NOT NULL,
	`source` text NOT NULL,
	`timestamp` datetime DEFAULT '1970-01-01 00:00:00',
	`utimestamp` bigint(20) DEFAULT '0',
	PRIMARY KEY (`id_agent_module_log`)
) ENGINE=InnoDB DEFAULT CHARSET=utf8;

-- ---------------------------------------------------------------------
-- Table `tevent_custom_field`
-- ---------------------------------------------------------------------
CREATE TABLE IF NOT EXISTS `tevent_custom_field` (
	`id_group` mediumint(4) unsigned NOT NULL,
	`value` text NOT NULL,
	PRIMARY KEY  (`id_group`)
) ENGINE=InnoDB DEFAULT CHARSET=utf8;

-- ---------------------------------------------------------------------
-- Table `tmetaconsole_agent`
-- ---------------------------------------------------------------------
CREATE TABLE IF NOT EXISTS `tmetaconsole_agent` (
	`id_agente` int(10) unsigned NOT NULL auto_increment,
	`id_tagente` int(10) unsigned NOT NULL,
	`id_tmetaconsole_setup` int(10) NOT NULL,
	`nombre` varchar(600) BINARY NOT NULL default '',
	`direccion` varchar(100) default NULL,
	`comentarios` varchar(255) default '',
	`id_grupo` int(10) unsigned NOT NULL default '0',
	`ultimo_contacto` datetime NOT NULL default '1970-01-01 00:00:00',
	`modo` tinyint(1) NOT NULL default '0',
	`intervalo` int(11) unsigned NOT NULL default '300',
	`id_os` int(10) unsigned default '0',
	`os_version` varchar(100) default '',
	`agent_version` varchar(100) default '',
	`ultimo_contacto_remoto` datetime default '1970-01-01 00:00:00',
	`disabled` tinyint(2) NOT NULL default '0',
	`remote` tinyint(1) NOT NULL default '0',
	`id_parent` int(10) unsigned default '0',
	`custom_id` varchar(255) default '',
	`server_name` varchar(100) default '',
	`cascade_protection` tinyint(2) NOT NULL default '0',
	`cascade_protection_module` int(10) unsigned default '0',
	`timezone_offset` TINYINT(2) NULL DEFAULT '0' COMMENT 'number of hours of diference with the server timezone' ,
	`icon_path` VARCHAR(127) NULL DEFAULT NULL COMMENT 'path in the server to the image of the icon representing the agent' ,
	`update_gis_data` TINYINT(1) NOT NULL DEFAULT '1' COMMENT 'set it to one to update the position data (altitude, longitude, latitude) when getting information from the agent or to 0 to keep the last value and do not update it' ,
	`url_address` mediumtext NULL,
	`quiet` tinyint(1) NOT NULL default '0',
	`normal_count` bigint(20) NOT NULL default '0',
	`warning_count` bigint(20) NOT NULL default '0',
	`critical_count` bigint(20) NOT NULL default '0',
	`unknown_count` bigint(20) NOT NULL default '0',
	`notinit_count` bigint(20) NOT NULL default '0',
	`total_count` bigint(20) NOT NULL default '0',
	`fired_count` bigint(20) NOT NULL default '0',
	`update_module_count` tinyint(1) NOT NULL default '0',
	`update_alert_count` tinyint(1) NOT NULL default '0',
	`update_secondary_groups` tinyint(1) NOT NULL default '0',
	`transactional_agent` tinyint(1) NOT NULL default '0',
	`alias` varchar(600) BINARY NOT NULL default '',
	`alias_as_name` tinyint(2) NOT NULL default '0',
	`safe_mode_module` int(10) unsigned NOT NULL default '0',
	`cps` int NOT NULL default 0,
	PRIMARY KEY  (`id_agente`),
	KEY `nombre` (`nombre`(255)),
	KEY `direccion` (`direccion`),
	KEY `id_tagente_idx` (`id_tagente`),
	KEY `disabled` (`disabled`),
	KEY `id_grupo` (`id_grupo`),
	FOREIGN KEY (`id_tmetaconsole_setup`) REFERENCES tmetaconsole_setup(`id`) ON DELETE CASCADE ON UPDATE CASCADE
) ENGINE=InnoDB  DEFAULT CHARSET=utf8;

ALTER TABLE `tmetaconsole_agent` ADD COLUMN `remote` tinyint(1) NOT NULL DEFAULT '0',
	ADD COLUMN `cascade_protection_module` int(10) unsigned NULL DEFAULT '0',
	ADD COLUMN `transactional_agent` tinyint(1) NOT NULL DEFAULT '0',
	ADD COLUMN `alias` varchar(600) CHARACTER SET utf8 COLLATE utf8_bin NOT NULL DEFAULT '',
	MODIFY COLUMN `update_secondary_groups` tinyint(1) NOT NULL DEFAULT '0',
	MODIFY COLUMN `alias_as_name` tinyint(2) NOT NULL DEFAULT '0',
	ADD INDEX `id_tagente_idx` (`id_tagente`),
	ADD INDEX `tma_id_os_idx` (`id_os`),
    ADD INDEX `tma_server_name_idx` (`server_name`);

-- ---------------------------------------------------------------------
-- Table `ttransaction`
-- ---------------------------------------------------------------------
create table IF NOT EXISTS `ttransaction` (
    `transaction_id` int unsigned NOT NULL auto_increment,
    `agent_id` int(10) unsigned NOT NULL,
    `group_id` int(10) unsigned NOT NULL default '0',
    `description` text,
    `name` varchar(250) NOT NULL,
    `loop_interval` int unsigned NOT NULL default 40,
    `ready` int unsigned NOT NULL default 0,
    `running` int unsigned NOT NULL default 0,
    PRIMARY KEY (`transaction_id`)
) engine=InnoDB DEFAULT CHARSET=utf8;

-- ---------------------------------------------------------------------
-- Table `tphase`
-- ---------------------------------------------------------------------
create table IF NOT EXISTS `tphase`(
    `phase_id` int unsigned not null auto_increment,
    `transaction_id` int unsigned not null,
    `agent_id` int(10) unsigned not null,
    `name` varchar(250) not null,
    `idx` int unsigned not null,
    `dependencies` text,
    `enables` text,
    `launch` text,
    `retries` int unsigned default null,
    `timeout` int unsigned default null,
    PRIMARY KEY (`phase_id`,`transaction_id`)
) engine=InnoDB DEFAULT CHARSET=utf8;

-- ---------------------------------------------------------------------
-- MIGRATION
-- ---------------------------------------------------------------------

-- ---------------------------------------------------------------------
-- Table `titem`
-- ---------------------------------------------------------------------
CREATE TABLE IF NOT EXISTS `titem` (
	`id` INTEGER UNSIGNED NOT NULL AUTO_INCREMENT,
	`id_map` int(10) unsigned NOT NULL default 0,
	`x` INTEGER NOT NULL default 0,
	`y` INTEGER NOT NULL default 0,
	`z` INTEGER NOT NULL default 0,
	`deleted` INTEGER(1) unsigned NOT NULL default 0,
	`type` INTEGER UNSIGNED NOT NULL default 0,
	`refresh` INTEGER UNSIGNED NOT NULL default 0,
	`source` INTEGER UNSIGNED NOT NULL default 0,
	`source_data` varchar(250) default '',
	`options` TEXT,
	`style` TEXT,
	PRIMARY KEY(`id`)
)  ENGINE = InnoDB DEFAULT CHARSET=utf8;

ALTER TABLE `titem` MODIFY COLUMN `source_data` varchar(250) NULL DEFAULT '';

-- ---------------------------------------------------------------------
-- Table `tmap`
-- ---------------------------------------------------------------------
CREATE TABLE IF NOT EXISTS `tmap` (
	`id` INTEGER UNSIGNED NOT NULL AUTO_INCREMENT,
	`id_group` int(10) unsigned NOT NULL default 0,
	`id_user` varchar(250) NOT NULL default '',
	`type` int(10) unsigned NOT NULL default 0,
	`subtype` int(10) unsigned NOT NULL default 0,
	`name` varchar(250) default '',
	`description` TEXT,
	`height` INTEGER UNSIGNED NOT NULL default 0,
	`width` INTEGER UNSIGNED NOT NULL default 0,
	`center_x` INTEGER NOT NULL default 0,
	`center_y` INTEGER NOT NULL default 0,
	`background` varchar(250) default '',
	`background_options` INTEGER UNSIGNED NOT NULL default 0,
	`source_period` INTEGER UNSIGNED NOT NULL default 0,
	`source` INTEGER UNSIGNED NOT NULL default 0,
	`source_data`  varchar(250) default '',
	`generation_method` INTEGER UNSIGNED NOT NULL default 0,
	`generated` INTEGER UNSIGNED NOT NULL default 0,
	`filter` TEXT,
	`id_group_map` INT(10) UNSIGNED NOT NULL default 0,

	PRIMARY KEY(`id`)
)  ENGINE = InnoDB DEFAULT CHARSET=utf8;

-- ---------------------------------------------------------------------
-- Table `trel_item`
-- ---------------------------------------------------------------------
CREATE TABLE IF NOT EXISTS `trel_item` (
	`id` INTEGER UNSIGNED NOT NULL AUTO_INCREMENT,
	`id_parent` int(10) unsigned NOT NULL default 0,
	`id_child` int(10) unsigned NOT NULL default 0,
	`id_map` int(11) unsigned NOT NULL default 0,
	`id_parent_source_data` int(11) unsigned NOT NULL default 0,
	`id_child_source_data` int(11) unsigned NOT NULL default 0,
	`parent_type` int(10) unsigned NOT NULL default 0,
	`child_type` int(10) unsigned NOT NULL default 0,
	`id_item` int(10) unsigned NOT NULL default 0,
	`deleted` int(1) unsigned NOT NULL default 0,
	PRIMARY KEY(`id`)
)  ENGINE = InnoDB DEFAULT CHARSET=utf8;

ALTER TABLE `trel_item` MODIFY COLUMN `id_map` int(10) unsigned NOT NULL DEFAULT '0',
	MODIFY COLUMN `id_parent_source_data` int(10) unsigned NOT NULL DEFAULT '0',
	MODIFY COLUMN `id_child_source_data` int(10) unsigned NOT NULL DEFAULT '0';

-- ---------------------------------------------------------------------
-- Table `talert_templates`
-- ---------------------------------------------------------------------
ALTER TABLE talert_templates ADD COLUMN `min_alerts_reset_counter` tinyint(1) DEFAULT 0;
ALTER TABLE talert_templates ADD COLUMN `field11` TEXT NOT NULL DEFAULT "";
ALTER TABLE talert_templates ADD COLUMN `field12` TEXT NOT NULL DEFAULT "";
ALTER TABLE talert_templates ADD COLUMN `field13` TEXT NOT NULL DEFAULT "";
ALTER TABLE talert_templates ADD COLUMN `field14` TEXT NOT NULL DEFAULT "";
ALTER TABLE talert_templates ADD COLUMN `field15` TEXT NOT NULL DEFAULT "";
ALTER TABLE talert_templates ADD COLUMN `field16` TEXT NOT NULL DEFAULT "";
ALTER TABLE talert_templates ADD COLUMN `field17` TEXT NOT NULL DEFAULT "";
ALTER TABLE talert_templates ADD COLUMN `field18` TEXT NOT NULL DEFAULT "";
ALTER TABLE talert_templates ADD COLUMN `field19` TEXT NOT NULL DEFAULT "";
ALTER TABLE talert_templates ADD COLUMN `field20` TEXT NOT NULL DEFAULT "";
ALTER TABLE talert_templates ADD COLUMN `field11_recovery` TEXT NOT NULL DEFAULT "";
ALTER TABLE talert_templates ADD COLUMN `field12_recovery` TEXT NOT NULL DEFAULT "";
ALTER TABLE talert_templates ADD COLUMN `field13_recovery` TEXT NOT NULL DEFAULT "";
ALTER TABLE talert_templates ADD COLUMN `field14_recovery` TEXT NOT NULL DEFAULT "";
ALTER TABLE talert_templates ADD COLUMN `field15_recovery` TEXT NOT NULL DEFAULT "";
ALTER TABLE talert_templates ADD COLUMN `field16_recovery` TEXT NOT NULL DEFAULT "";
ALTER TABLE talert_templates ADD COLUMN `field17_recovery` TEXT NOT NULL DEFAULT "";
ALTER TABLE talert_templates ADD COLUMN `field18_recovery` TEXT NOT NULL DEFAULT "";
ALTER TABLE talert_templates ADD COLUMN `field19_recovery` TEXT NOT NULL DEFAULT "";
ALTER TABLE talert_templates ADD COLUMN `field20_recovery` TEXT NOT NULL DEFAULT "";
ALTER TABLE `talert_templates` ADD COLUMN `disable_event` tinyint(1) DEFAULT 0;

-- ---------------------------------------------------------------------
-- Table `talert_snmp`
-- ---------------------------------------------------------------------
ALTER TABLE `talert_snmp` ADD COLUMN `al_field11` TEXT NOT NULL DEFAULT "";
ALTER TABLE `talert_snmp` ADD COLUMN `al_field12` TEXT NOT NULL DEFAULT "";
ALTER TABLE `talert_snmp` ADD COLUMN `al_field13` TEXT NOT NULL DEFAULT "";
ALTER TABLE `talert_snmp` ADD COLUMN `al_field14` TEXT NOT NULL DEFAULT "";
ALTER TABLE `talert_snmp` ADD COLUMN `al_field15` TEXT NOT NULL DEFAULT "";
ALTER TABLE `talert_snmp` ADD COLUMN `al_field16` TEXT NOT NULL DEFAULT "";
ALTER TABLE `talert_snmp` ADD COLUMN `al_field17` TEXT NOT NULL DEFAULT "";
ALTER TABLE `talert_snmp` ADD COLUMN `al_field18` TEXT NOT NULL DEFAULT "";
ALTER TABLE `talert_snmp` ADD COLUMN `al_field19` TEXT NOT NULL DEFAULT "";
ALTER TABLE `talert_snmp` ADD COLUMN `al_field20` TEXT NOT NULL DEFAULT "";
ALTER TABLE `talert_snmp` ADD COLUMN `disable_event` tinyint(1) DEFAULT 0;
ALTER TABLE `talert_snmp` MODIFY COLUMN `al_field11` text NOT NULL,
	MODIFY COLUMN `al_field12` text NOT NULL,
	MODIFY COLUMN `al_field13` text NOT NULL,
	MODIFY COLUMN `al_field14` text NOT NULL,
	MODIFY COLUMN `al_field15` text NOT NULL;


-- ---------------------------------------------------------------------
-- Table `talert_snmp_action`
-- ---------------------------------------------------------------------
ALTER TABLE talert_snmp_action ADD COLUMN `al_field11` TEXT NOT NULL DEFAULT "";
ALTER TABLE talert_snmp_action ADD COLUMN `al_field12` TEXT NOT NULL DEFAULT "";
ALTER TABLE talert_snmp_action ADD COLUMN `al_field13` TEXT NOT NULL DEFAULT "";
ALTER TABLE talert_snmp_action ADD COLUMN `al_field14` TEXT NOT NULL DEFAULT "";
ALTER TABLE talert_snmp_action ADD COLUMN `al_field15` TEXT NOT NULL DEFAULT "";
ALTER TABLE `talert_snmp_action` ADD COLUMN `al_field16` TEXT NOT NULL AFTER `al_field15`;
ALTER TABLE `talert_snmp_action` ADD COLUMN `al_field17` TEXT NOT NULL AFTER `al_field16`;
ALTER TABLE `talert_snmp_action` ADD COLUMN `al_field18` TEXT NOT NULL AFTER `al_field17`;
ALTER TABLE `talert_snmp_action` ADD COLUMN `al_field19` TEXT NOT NULL AFTER `al_field18`;
ALTER TABLE `talert_snmp_action` ADD COLUMN `al_field20` TEXT NOT NULL AFTER `al_field19`;

-- ----------------------------------------------------------------------
-- Table `tserver`
-- ----------------------------------------------------------------------
ALTER TABLE tserver ADD COLUMN `server_keepalive` int(11) DEFAULT 0;
ALTER TABLE `tserver` MODIFY COLUMN `server_keepalive` int(11) NOT NULL DEFAULT '0';
ALTER TABLE `tserver` MODIFY COLUMN `version` varchar(25) NOT NULL DEFAULT '';

-- ----------------------------------------------------------------------
-- Table `tagente_estado`
-- ----------------------------------------------------------------------
ALTER TABLE tagente_estado MODIFY `status_changes` tinyint(4) unsigned default 0;
ALTER TABLE tagente_estado CHANGE `last_known_status` `known_status` tinyint(4) default 0;
ALTER TABLE tagente_estado ADD COLUMN `last_known_status` tinyint(4) default 0;
ALTER TABLE tagente_estado ADD COLUMN last_unknown_update bigint(20) NOT NULL default 0;
ALTER TABLE `tagente_estado` ADD COLUMN `ff_normal` int(4) unsigned default '0';
ALTER TABLE `tagente_estado` ADD COLUMN `ff_warning` int(4) unsigned default '0';
ALTER TABLE `tagente_estado` ADD COLUMN `ff_critical` int(4) unsigned default '0';
ALTER TABLE `tagente_estado` MODIFY COLUMN `datos` mediumtext NOT NULL,
	MODIFY COLUMN `known_status` tinyint(4) NULL DEFAULT '0',
	MODIFY COLUMN `last_known_status` tinyint(4) NULL DEFAULT '0',
	MODIFY COLUMN `last_dynamic_update` bigint(20) NOT NULL DEFAULT '0',
	MODIFY COLUMN `last_unknown_update` bigint(20) NOT NULL DEFAULT '0';
ALTER TABLE `tagente_estado` ADD COLUMN `last_status_change` bigint(20) NOT NULL DEFAULT '0';

-- ---------------------------------------------------------------------
-- Table `talert_actions`
-- ---------------------------------------------------------------------
UPDATE talert_actions SET   `field4` = 'integria',
							`field5` = '_agent_:&#x20;_alert_name_',
							`field6` = '1',
							`field7` = '3',
							`field8` = 'copy@dom.com',
							`field9` = 'admin',
							`field10` = '_alert_description_'
WHERE `id` = 4 AND `id_alert_command` = 11;
UPDATE talert_actions SET name='Monitoring&#x20;Event' WHERE name='Pandora&#x20;FMS&#x20;Event';
ALTER TABLE talert_actions ADD COLUMN `field11` TEXT NOT NULL DEFAULT "";
ALTER TABLE talert_actions ADD COLUMN `field12` TEXT NOT NULL DEFAULT "";
ALTER TABLE talert_actions ADD COLUMN `field13` TEXT NOT NULL DEFAULT "";
ALTER TABLE talert_actions ADD COLUMN `field14` TEXT NOT NULL DEFAULT "";
ALTER TABLE talert_actions ADD COLUMN `field15` TEXT NOT NULL DEFAULT "";
ALTER TABLE talert_actions ADD COLUMN `field16` TEXT NOT NULL DEFAULT "";
ALTER TABLE talert_actions ADD COLUMN `field17` TEXT NOT NULL DEFAULT "";
ALTER TABLE talert_actions ADD COLUMN `field18` TEXT NOT NULL DEFAULT "";
ALTER TABLE talert_actions ADD COLUMN `field19` TEXT NOT NULL DEFAULT "";
ALTER TABLE talert_actions ADD COLUMN `field20` TEXT NOT NULL DEFAULT "";
ALTER TABLE talert_actions ADD COLUMN `field11_recovery` TEXT NOT NULL DEFAULT "";
ALTER TABLE talert_actions ADD COLUMN `field12_recovery` TEXT NOT NULL DEFAULT "";
ALTER TABLE talert_actions ADD COLUMN `field13_recovery` TEXT NOT NULL DEFAULT "";
ALTER TABLE talert_actions ADD COLUMN `field14_recovery` TEXT NOT NULL DEFAULT "";
ALTER TABLE talert_actions ADD COLUMN `field15_recovery` TEXT NOT NULL DEFAULT "";
ALTER TABLE talert_actions ADD COLUMN `field16_recovery` TEXT NOT NULL DEFAULT "";
ALTER TABLE talert_actions ADD COLUMN `field17_recovery` TEXT NOT NULL DEFAULT "";
ALTER TABLE talert_actions ADD COLUMN `field18_recovery` TEXT NOT NULL DEFAULT "";
ALTER TABLE talert_actions ADD COLUMN `field19_recovery` TEXT NOT NULL DEFAULT "";
ALTER TABLE talert_actions ADD COLUMN `field20_recovery` TEXT NOT NULL DEFAULT "";
ALTER TABLE `talert_actions` ADD COLUMN `previous_name` text;

ALTER TABLE `talert_actions` MODIFY COLUMN `field11` text NOT NULL,
	MODIFY COLUMN `field12` text NOT NULL,
	MODIFY COLUMN `field13` text NOT NULL,
	MODIFY COLUMN `field14` text NOT NULL,
	MODIFY COLUMN `field15` text NOT NULL;

ALTER TABLE `talert_actions` ADD COLUMN `create_wu_integria` TINYINT(1) default NULL;

-- ---------------------------------------------------------------------
-- Table `talert_commands`
-- ---------------------------------------------------------------------
UPDATE `talert_commands` SET `fields_descriptions` = '[\"Integria&#x20;IMS&#x20;API&#x20;path\",\"Integria&#x20;IMS&#x20;API&#x20;pass\",\"Integria&#x20;IMS&#x20;user\",\"Integria&#x20;IMS&#x20;user&#x20;pass\",\"Ticket&#x20;title\",\"Ticket&#x20;group&#x20;ID\",\"Ticket&#x20;priority\",\"Email&#x20;copy\",\"Ticket&#x20;owner\",\"Ticket&#x20;description\"]', `fields_values` = '[\"\",\"\",\"\",\"\",\"\",\"\",\"10,Maintenance;0,Informative;1,Low;2,Medium;3,Serious;4,Very&#x20;Serious\",\"\",\"\",\"\"]' WHERE `id` = 11 AND `name` = 'Integria&#x20;IMS&#x20;Ticket';
UPDATE `talert_commands` SET `description` = 'This&#x20;alert&#x20;send&#x20;an&#x20;email&#x20;using&#x20;internal&#x20;Pandora&#x20;FMS&#x20;Server&#x20;SMTP&#x20;capabilities&#x20;&#40;defined&#x20;in&#x20;each&#x20;server,&#x20;using:&#x0d;&#x0a;_field1_&#x20;as&#x20;destination&#x20;email&#x20;address,&#x20;and&#x0d;&#x0a;_field2_&#x20;as&#x20;subject&#x20;for&#x20;message.&#x20;&#x0d;&#x0a;_field3_&#x20;as&#x20;text&#x20;of&#x20;message.&#x20;&#x0d;&#x0a;_field4_&#x20;as&#x20;content&#x20;type&#x20;&#40;text/plain&#x20;or&#x20;html/text&#41;.', `fields_descriptions` = '[\"Destination&#x20;address\",\"Subject\",\"Text\",\"Content&#x20;Type\",\"\",\"\",\"\",\"\",\"\",\"\"]', `fields_values` = '[\"\",\"\",\"_html_editor_\",\"_content_type_\",\"\",\"\",\"\",\"\",\"\",\"\"]' WHERE id=1;
ALTER TABLE `talert_commands` ADD COLUMN `id_group` mediumint(8) unsigned NULL default 0;
ALTER TABLE `talert_commands` ADD COLUMN `fields_hidden` text;
ALTER TABLE `talert_commands` ADD COLUMN `previous_name` text;

UPDATE `talert_actions` SET `field4` = 'text/html', `field4_recovery` = 'text/html' WHERE id = 1;

DELETE FROM `talert_commands` WHERE `id` = 11;

ALTER TABLE `talert_commands` MODIFY COLUMN `id_group` mediumint(8) unsigned NULL DEFAULT '0';

-- ---------------------------------------------------------------------
-- Table `tmap`
-- ---------------------------------------------------------------------
ALTER TABLE `tmap` MODIFY COLUMN `id_user` varchar(250) NOT NULL DEFAULT '';

-- ---------------------------------------------------------------------
-- Table `ttag`
-- ---------------------------------------------------------------------
ALTER TABLE `ttag` ADD COLUMN `previous_name` text NULL;
ALTER TABLE `ttag` MODIFY COLUMN `name` text NOT NULL default '';

-- ---------------------------------------------------------------------
-- Table `tconfig`
-- ---------------------------------------------------------------------
INSERT INTO `tconfig` (`token`, `value`) VALUES ('big_operation_step_datos_purge', '100');
INSERT INTO `tconfig` (`token`, `value`) VALUES ('small_operation_step_datos_purge', '1000');
INSERT INTO `tconfig` (`token`, `value`) VALUES ('days_autodisable_deletion', '30');
INSERT INTO `tconfig` (`token`, `value`) VALUES ('MR', 49);
INSERT INTO `tconfig` (`token`, `value`) VALUES ('custom_docs_logo', 'default_docs.png');
INSERT INTO `tconfig` (`token`, `value`) VALUES ('custom_support_logo', 'default_support.png');
INSERT INTO `tconfig` (`token`, `value`) VALUES ('custom_logo_white_bg_preview', 'pandora_logo_head_white_bg.png');
UPDATE tconfig SET value = 'https://licensing.artica.es/pandoraupdate7/server.php' WHERE token='url_update_manager';
DELETE FROM `tconfig` WHERE `token` = 'current_package_enterprise';
INSERT INTO `tconfig` (`token`, `value`) VALUES ('current_package', 757);
INSERT INTO `tconfig` (`token`, `value`) VALUES ('status_monitor_fields', 'policy,agent,data_type,module_name,server_type,interval,status,graph,warn,data,timestamp');
UPDATE `tconfig` SET `value` = 'mini_severity,evento,id_agente,estado,timestamp' WHERE `token` LIKE 'event_fields';
DELETE FROM `tconfig` WHERE `token` LIKE 'integria_api_password';
DELETE FROM `tconfig` WHERE `token` LIKE 'integria_inventory';
DELETE FROM `tconfig` WHERE `token` LIKE 'integria_url';
INSERT INTO `tconfig` (`token`, `value`) VALUES ('integria_user', '');
INSERT INTO `tconfig` (`token`, `value`) VALUES ('integria_pass', '');
INSERT INTO `tconfig` (`token`, `value`) VALUES ('integria_hostname', '');
INSERT INTO `tconfig` (`token`, `value`) VALUES ('integria_api_pass', '');
INSERT INTO `tconfig` (`token`, `value`) VALUES ('integria_req_timeout', 5);
INSERT INTO `tconfig` (`token`, `value`) VALUES ('default_group', '');
INSERT INTO `tconfig` (`token`, `value`) VALUES ('default_criticity', '');
INSERT INTO `tconfig` (`token`, `value`) VALUES ('default_creator', '');
INSERT INTO `tconfig` (`token`, `value`) VALUES ('default_owner', '');
INSERT INTO `tconfig` (`token`, `value`) VALUES ('incident_type', '');
INSERT INTO `tconfig` (`token`, `value`) VALUES ('incident_status', '');
INSERT INTO `tconfig` (`token`, `value`) VALUES ('incident_title', '');
INSERT INTO `tconfig` (`token`, `value`) VALUES ('incident_content', '');
INSERT INTO `tconfig` (`token`, `value`) VALUES ('cr_default_group', '');
INSERT INTO `tconfig` (`token`, `value`) VALUES ('cr_default_criticity', '');
INSERT INTO `tconfig` (`token`, `value`) VALUES ('cr_default_creator', '');
INSERT INTO `tconfig` (`token`, `value`) VALUES ('cr_default_owner', '');
INSERT INTO `tconfig` (`token`, `value`) VALUES ('cr_incident_type', '');
INSERT INTO `tconfig` (`token`, `value`) VALUES ('cr_incident_status', '');
INSERT INTO `tconfig` (`token`, `value`) VALUES ('cr_incident_title', '');
INSERT INTO `tconfig` (`token`, `value`) VALUES ('cr_incident_content', '');
INSERT INTO `tconfig` (`token`, `value`) VALUES ('post_process_custom_values', '{"0.00000038580247":"Seconds&#x20;to&#x20;months","0.00000165343915":"Seconds&#x20;to&#x20;weeks","0.00001157407407":"Seconds&#x20;to&#x20;days","0.01666666666667":"Seconds&#x20;to&#x20;minutes","0.00000000093132":"Bytes&#x20;to&#x20;Gigabytes","0.00000095367432":"Bytes&#x20;to&#x20;Megabytes","0.00097656250000":"Bytes&#x20;to&#x20;Kilobytes","0.00000001653439":"Timeticks&#x20;to&#x20;weeks","0.00000011574074":"Timeticks&#x20;to&#x20;days"}');

-- ---------------------------------------------------------------------
-- Table `tconfig_os`
-- ---------------------------------------------------------------------

ALTER TABLE `tconfig_os` ADD COLUMN `previous_name` text NULL;

INSERT INTO `tconfig_os` (`id_os`, `name`, `description`, `icon_name`) VALUES (100, 'Cluster', 'Cluster agent', 'so_cluster.png', '');
	
UPDATE `tagente` SET `id_os` = 100 WHERE `id_os` = 21 and (select `id_os` from `tconfig_os` WHERE `id_os` = 21 and `name` = 'Cluster');

DELETE FROM `tconfig_os` where `id_os` = 21 and `name` = 'Cluster';

-- ---------------------------------------------------------------------
-- Table `tplanned_downtime_agents`
-- ---------------------------------------------------------------------
ALTER TABLE tplanned_downtime_agents ADD COLUMN `manually_disabled` tinyint(1) DEFAULT 0;


-- ---------------------------------------------------------------------
-- Table `tlink`
-- ---------------------------------------------------------------------
UPDATE `tlink` SET `link` = 'http://library.pandorafms.com/' WHERE `name` = 'Module library';
UPDATE `tlink` SET `name` = 'Enterprise Edition' WHERE `id_link` = 0000000002;
UPDATE `tlink` SET `name` = 'Documentation', `link` = 'https://pandorafms.com/manual/' WHERE `id_link` = 0000000001;
UPDATE `tlink` SET `link` = 'http://forums.pandorafms.com/index.php?board=22.0' WHERE `id_link` = 0000000004;
UPDATE `tlink` SET `link` = 'https://github.com/pandorafms/pandorafms/issues' WHERE `id_link` = 0000000003;

-- ---------------------------------------------------------------------
-- Table `tevent_filter`
-- ---------------------------------------------------------------------
ALTER TABLE tevent_filter ADD COLUMN `date_from` date DEFAULT NULL;
ALTER TABLE tevent_filter ADD COLUMN `date_to` date DEFAULT NULL;
ALTER TABLE tevent_filter ADD COLUMN `user_comment` text NOT NULL;
ALTER TABLE tevent_filter ADD COLUMN `source` tinytext NOT NULL;
ALTER TABLE tevent_filter ADD COLUMN `id_extra` tinytext NOT NULL;
ALTER TABLE tevent_filter ADD COLUMN `id_source_event` int(10);
ALTER TABLE `tevent_filter` MODIFY COLUMN `user_comment` text NOT NULL;
ALTER TABLE `tevent_filter` MODIFY COLUMN `severity` text NOT NULL;
ALTER TABLE tevent_filter ADD COLUMN `server_id` int(10) NOT NULL default 0;

-- ---------------------------------------------------------------------
-- Table `tusuario`
-- ---------------------------------------------------------------------

ALTER TABLE tusuario ADD COLUMN `id_filter` int(10) UNSIGNED NULL DEFAULT NULL;
ALTER TABLE tusuario ADD CONSTRAINT `fk_id_filter` FOREIGN KEY (`id_filter`) REFERENCES tevent_filter(`id_filter`) ON DELETE SET NULL;
ALTER TABLE tusuario ADD COLUMN `session_time` int(10) signed NOT NULL default '0';
alter table tusuario add autorefresh_white_list text not null default '';
ALTER TABLE tusuario ADD COLUMN `time_autorefresh` int(5) unsigned NOT NULL default '30';
ALTER TABLE `tusuario` DROP COLUMN `flash_chart`;
ALTER TABLE `tusuario` ADD COLUMN `default_custom_view` int(10) unsigned NULL default '0';
ALTER TABLE `tusuario` ADD COLUMN `ehorus_user_level_user` VARCHAR(60);
ALTER TABLE `tusuario` ADD COLUMN `ehorus_user_level_pass` VARCHAR(45);
ALTER TABLE `tusuario` ADD COLUMN `ehorus_user_level_enabled` TINYINT(1);
ALTER TABLE `tusuario` MODIFY COLUMN `default_event_filter` int(10) unsigned NOT NULL DEFAULT '0',
	ADD INDEX `fk_filter_id` (`id_filter`),
	ADD CONSTRAINT `fk_filter_id` FOREIGN KEY `fk_filter_id` (`id_filter`) REFERENCES `tevent_filter` (`id_filter`) ON DELETE SET NULL ON UPDATE RESTRICT,
	DROP FOREIGN KEY `fk_id_filter`,
	DROP INDEX `fk_id_filter`;
ALTER TABLE `tusuario` ADD COLUMN `integria_user_level_user` VARCHAR(60);
ALTER TABLE `tusuario` ADD COLUMN `integria_user_level_pass` VARCHAR(45);


-- ---------------------------------------------------------------------
-- Table `tagente_modulo`
-- ---------------------------------------------------------------------
ALTER TABLE tagente_modulo ADD COLUMN `dynamic_next` bigint(20) NOT NULL default '0';
ALTER TABLE tagente_modulo ADD COLUMN `dynamic_two_tailed` tinyint(1) unsigned default '0';
ALTER TABLE tagente_modulo ADD COLUMN `parent_module_id` int(10) unsigned NOT NULL default 0;
ALTER TABLE `tagente_modulo` ADD COLUMN `cps` int NOT NULL default 0;
ALTER TABLE `tagente_modulo` ADD COLUMN `ff_type` tinyint(1) unsigned default '0';
ALTER TABLE `tagente_modulo` DROP COLUMN `ff_normal`,
	DROP COLUMN `ff_warning`,
	DROP COLUMN `ff_critical`,
	MODIFY COLUMN `ff_type` tinyint(1) unsigned NULL DEFAULT '0',
	MODIFY COLUMN `dynamic_next` bigint(20) NOT NULL DEFAULT '0',
	MODIFY COLUMN `dynamic_two_tailed` tinyint(1) unsigned NULL DEFAULT '0';
ALTER TABLE tagente_modulo MODIFY COLUMN `custom_string_1` MEDIUMTEXT;
ALTER TABLE `tagente_modulo` ADD COLUMN `debug_content` varchar(200);

-- ---------------------------------------------------------------------
-- Table `tagente_datos`
-- ---------------------------------------------------------------------
ALTER TABLE tagente_datos MODIFY `datos` double(50,5);
ALTER TABLE `tagente_datos` DROP INDEX `data_index1`, ADD INDEX `data_index1` (`id_agente_modulo`, `utimestamp`);

-- ---------------------------------------------------------------------
-- Table `tagente_datos_string`
-- ---------------------------------------------------------------------
ALTER TABLE `tagente_datos_string` MODIFY COLUMN `datos` mediumtext NOT NULL, DROP INDEX `data_string_index_1`, ADD INDEX `data_string_index_1` (`id_agente_modulo`, `utimestamp`);

-- ---------------------------------------------------------------------
-- Table `tagente_datos_inc`
-- ---------------------------------------------------------------------
ALTER TABLE tagente_datos_inc MODIFY `datos` double(50,5);

-- ---------------------------------------------------------------------
-- Table `tnetwork_component`
-- ---------------------------------------------------------------------
ALTER TABLE tnetwork_component ADD COLUMN `dynamic_interval` int(4) unsigned default '0';
ALTER TABLE tnetwork_component ADD COLUMN `dynamic_max` int(4) default '0';
ALTER TABLE tnetwork_component ADD COLUMN `dynamic_min` int(4) default '0';
ALTER TABLE tnetwork_component ADD COLUMN `dynamic_next` bigint(20) NOT NULL default '0';
ALTER TABLE tnetwork_component ADD COLUMN `dynamic_two_tailed` tinyint(1) unsigned default '0';
ALTER TABLE `tnetwork_component` ADD COLUMN `ff_type` tinyint(1) unsigned default '0';
ALTER TABLE `tnetwork_component` MODIFY COLUMN `ff_type` tinyint(1) unsigned NULL DEFAULT '0';
ALTER TABLE `tnetwork_component` ADD COLUMN `manufacturer_id` varchar(200) NOT NULL;
ALTER TABLE `tnetwork_component` ADD COLUMN `protocol` tinytext NOT NULL;
ALTER TABLE `tnetwork_component` ADD COLUMN `module_type` tinyint UNSIGNED NOT NULL DEFAULT 1;
ALTER TABLE `tnetwork_component` ADD COLUMN `execution_type` tinyint UNSIGNED NOT NULL DEFAULT 1;
ALTER TABLE `tnetwork_component` ADD COLUMN `scan_type` tinyint UNSIGNED NOT NULL DEFAULT 1;
ALTER TABLE `tnetwork_component` ADD COLUMN `value` text NOT NULL;
ALTER TABLE `tnetwork_component` ADD COLUMN `value_operations` text NOT NULL;
ALTER TABLE `tnetwork_component` ADD COLUMN `module_enabled` tinyint(1) UNSIGNED DEFAULT '0';
ALTER TABLE `tnetwork_component` ADD COLUMN `name_oid` varchar(255) NOT NULL;
ALTER TABLE `tnetwork_component` ADD COLUMN `query_class` varchar(200) NOT NULL;
ALTER TABLE `tnetwork_component` ADD COLUMN `query_key_field` varchar(200) NOT NULL;
ALTER TABLE `tnetwork_component` ADD COLUMN `scan_filters` text NOT NULL;
ALTER TABLE `tnetwork_component` ADD COLUMN `query_filters` text NOT NULL;
ALTER TABLE `tnetwork_component` ADD COLUMN `enabled` tinyint(1) UNSIGNED DEFAULT 1;

-- ----------------------------------------------------------------------
-- Table `tpen`
-- ----------------------------------------------------------------------
CREATE TABLE IF NOT EXISTS `tpen` (
  `pen` int(10) unsigned NOT NULL,
  `manufacturer` TEXT,
  `description` TEXT,
  PRIMARY KEY (`pen`)
) ENGINE=InnoDB DEFAULT CHARSET=utf8;

-- ----------------------------------------------------------------------
-- Table `tnetwork_profile_pen`
-- ----------------------------------------------------------------------
CREATE TABLE IF NOT EXISTS `tnetwork_profile_pen` (
  `pen` int(10) unsigned NOT NULL,
  `id_np` int(10) unsigned NOT NULL,
  CONSTRAINT `fk_network_profile_pen_pen` FOREIGN KEY (`pen`)
    REFERENCES `tpen` (`pen`) ON DELETE CASCADE ON UPDATE CASCADE,
  CONSTRAINT `fk_network_profile_pen_id_np` FOREIGN KEY (`id_np`)
    REFERENCES `tnetwork_profile` (`id_np`) ON DELETE CASCADE ON UPDATE CASCADE
) ENGINE=InnoDB DEFAULT CHARSET=utf8;

-- ---------------------------------------------------------------------
-- Table `tagente`
-- ---------------------------------------------------------------------
ALTER TABLE tagente ADD `transactional_agent` tinyint(1) NOT NULL default 0;
ALTER TABLE tagente ADD `remote` tinyint(1) NOT NULL default 0;
ALTER TABLE tagente ADD COLUMN `cascade_protection_module` int(10) unsigned NOT NULL default '0';
ALTER TABLE tagente ADD COLUMN (alias varchar(600) not null default '');
ALTER TABLE tagente ADD `alias_as_name` int(2) unsigned default '0';
ALTER TABLE tagente ADD COLUMN `safe_mode_module` int(10) unsigned NOT NULL default '0';
ALTER TABLE `tagente` ADD COLUMN `cps` int NOT NULL default 0;

UPDATE tagente SET tagente.alias = tagente.nombre;

ALTER TABLE `tagente` MODIFY COLUMN `remote` tinyint(1) NOT NULL DEFAULT '0',
	MODIFY COLUMN `cascade_protection_module` int(10) unsigned NOT NULL DEFAULT '0',
	MODIFY COLUMN `update_secondary_groups` tinyint(1) NOT NULL DEFAULT '0',
	MODIFY COLUMN `alias` varchar(600) CHARACTER SET utf8 COLLATE utf8_bin NOT NULL DEFAULT '',
	MODIFY COLUMN `alias_as_name` tinyint(2) NOT NULL DEFAULT '0';

-- ---------------------------------------------------------------------
-- Table `tservice`
-- ---------------------------------------------------------------------
ALTER TABLE `tservice` ADD COLUMN `quiet` tinyint(1) NOT NULL default 0;
ALTER TABLE `tservice` ADD COLUMN `cps` int NOT NULL default 0;
ALTER TABLE `tservice` ADD COLUMN `cascade_protection` tinyint(1) NOT NULL default 0;
ALTER TABLE `tservice` ADD COLUMN `evaluate_sla` int(1) NOT NULL default 0;
ALTER TABLE `tservice` ADD COLUMN `is_favourite` tinyint(1) NOT NULL default 0;
ALTER TABLE `tservice` ADD COLUMN `unknown_as_critical` tinyint(1) NOT NULL default 0 AFTER `warning`;

UPDATE tservice SET `is_favourite` = 1 WHERE `name` REGEXP '^[_|.|\[|\(]';
-- ALl previous services are manual now.
UPDATE `tservice` SET `auto_calculate` = 0;

-- ---------------------------------------------------------------------
-- Table `tservice_element`
-- ---------------------------------------------------------------------
ALTER TABLE `tservice_element` ADD COLUMN `rules` text;

-- ---------------------------------------------------------------------
-- Table `tlayout`
-- ---------------------------------------------------------------------
ALTER TABLE tlayout ADD `background_color` varchar(50) NOT NULL default '#FFF';
ALTER TABLE tlayout ADD `is_favourite` int(1) NOT NULL DEFAULT 0;
ALTER TABLE tlayout MODIFY `name` varchar(600) NOT NULL;

UPDATE tlayout SET is_favourite = 1 WHERE name REGEXP '^&#40;' OR name REGEXP '^\\[';

ALTER TABLE `tlayout` MODIFY COLUMN `is_favourite` int(10) unsigned NOT NULL DEFAULT '0';

ALTER TABLE `tlayout` ADD COLUMN `auto_adjust` INTEGER UNSIGNED NOT NULL default 0;

-- ---------------------------------------------------------------------
-- Table `tlayout_data`
-- ---------------------------------------------------------------------
ALTER TABLE tlayout_data ADD `type_graph` varchar(50) NOT NULL default 'area';
ALTER TABLE tlayout_data ADD `label_position` varchar(50) NOT NULL default 'down';
ALTER TABLE tlayout_data ADD COLUMN `show_statistics` tinyint(2) NOT NULL default '0';
ALTER TABLE tlayout_data ADD COLUMN `element_group` int(10) NOT NULL default '0';
ALTER TABLE tlayout_data ADD COLUMN `id_layout_linked_weight` int(10) NOT NULL default '0';
ALTER TABLE tlayout_data ADD COLUMN `show_on_top` tinyint(1) NOT NULL default '0';
ALTER TABLE tlayout_data ADD COLUMN `clock_animation` varchar(60) NOT NULL default "analogic_1";
ALTER TABLE tlayout_data ADD COLUMN `time_format` varchar(60) NOT NULL default "time";
ALTER TABLE tlayout_data ADD COLUMN `timezone` varchar(60) NOT NULL default "Europe/Madrid";
ALTER TABLE tlayout_data ADD COLUMN `show_last_value` tinyint(1) UNSIGNED NULL default '0';
ALTER TABLE `tlayout_data` ADD COLUMN `linked_layout_status_type` ENUM ('default', 'weight', 'service') DEFAULT 'default';
ALTER TABLE `tlayout_data` ADD COLUMN `linked_layout_status_as_service_warning` FLOAT(20, 3) NOT NULL default 0;
ALTER TABLE `tlayout_data` ADD COLUMN `linked_layout_status_as_service_critical` FLOAT(20, 3) NOT NULL default 0;
ALTER TABLE `tlayout_data` ADD COLUMN `linked_layout_node_id` INT(10) NOT NULL default 0;
ALTER TABLE `tlayout_data` ADD COLUMN `cache_expiration` INTEGER UNSIGNED NOT NULL DEFAULT 0;
ALTER TABLE `tlayout_data` MODIFY COLUMN `type_graph` varchar(50) NOT NULL DEFAULT 'area',
	MODIFY COLUMN `label_position` varchar(50) NOT NULL DEFAULT 'down',
	MODIFY COLUMN `linked_layout_node_id` int(10) NOT NULL DEFAULT '0',
	MODIFY COLUMN `linked_layout_status_type` enum('default','weight','service') NULL DEFAULT 'default',
	MODIFY COLUMN `element_group` int(10) NOT NULL DEFAULT '0',
	MODIFY COLUMN `linked_layout_status_as_service_warning` float(20,3) NOT NULL DEFAULT '0.000',
	MODIFY COLUMN `linked_layout_status_as_service_critical` float(20,3) NOT NULL DEFAULT '0.000';

-- ---------------------------------------------------------------------
-- Table `tagent_custom_fields`
-- ---------------------------------------------------------------------
INSERT INTO `tagent_custom_fields` (`name`) VALUES ('eHorusID');
ALTER TABLE tagent_custom_fields ADD `is_password_type` tinyint(1) NOT NULL DEFAULT 0; 

-- ---------------------------------------------------------------------
-- Table `tagente_modulo` Fixed problems with blank space 
-- in cron interval and problems with process data from pandora server
-- ---------------------------------------------------------------------
UPDATE tagente_modulo SET cron_interval = '' WHERE cron_interval LIKE '%    %';

-- ---------------------------------------------------------------------
-- Table `tgraph`
-- ---------------------------------------------------------------------
ALTER TABLE tgraph ADD COLUMN `percentil` int(4) unsigned default '0';
ALTER TABLE tgraph ADD COLUMN `summatory_series` tinyint(1) UNSIGNED NOT NULL default '0';
ALTER TABLE tgraph ADD COLUMN `average_series`  tinyint(1) UNSIGNED NOT NULL default '0';
ALTER TABLE tgraph ADD COLUMN `modules_series`  tinyint(1) UNSIGNED NOT NULL default '0';
ALTER TABLE tgraph ADD COLUMN `fullscale` tinyint(1) UNSIGNED NOT NULL default '0';
ALTER TABLE `tgraph` MODIFY COLUMN `percentil` tinyint(1) unsigned NOT NULL DEFAULT '0';

-- ---------------------------------------------------------------------
-- Table `tnetflow_filter`
-- ---------------------------------------------------------------------
ALTER TABLE tnetflow_filter ADD COLUMN `router_ip` TEXT NOT NULL DEFAULT "";
UPDATE `tnetflow_filter` SET aggregate="dstip" WHERE aggregate NOT IN ("dstip", "srcip", "dstport", "srcport");

-- ---------------------------------------------------------------------
-- Table `treport_custom_sql`
-- ---------------------------------------------------------------------
UPDATE treport_custom_sql SET `sql` = 'select&#x20;direccion,&#x20;alias,&#x20;comentarios,&#x20;&#40;select&#x20;nombre&#x20;from&#x20;tgrupo&#x20;where&#x20;tgrupo.id_grupo&#x20;=&#x20;tagente.id_grupo&#41;&#x20;as&#x20;`group`&#x20;from&#x20;tagente;' 
	WHERE id = 1;
UPDATE treport_custom_sql SET `sql` = 'select&#x20;&#40;select&#x20;tagente.alias&#x20;from&#x20;tagente&#x20;where&#x20;tagente.id_agente&#x20;=&#x20;tagente_modulo.id_agente&#41;&#x20;as&#x20;agent_nombre,&#x20;nombre&#x20;,&#x20;&#40;select&#x20;tmodule_group.name&#x20;from&#x20;tmodule_group&#x20;where&#x20;tmodule_group.id_mg&#x20;=&#x20;tagente_modulo.id_module_group&#41;&#x20;as&#x20;module_group,&#x20;module_interval&#x20;from&#x20;tagente_modulo&#x20;where&#x20;delete_pending&#x20;=&#x20;0&#x20;order&#x20;by&#x20;nombre;' 
	WHERE id = 2;
UPDATE treport_custom_sql SET `sql` = 'select&#x20;t1.alias&#x20;as&#x20;agent_name,&#x20;t2.nombre&#x20;as&#x20;module_name,&#x20;&#40;select&#x20;talert_templates.name&#x20;from&#x20;talert_templates&#x20;where&#x20;talert_templates.id&#x20;=&#x20;t3.id_alert_template&#41;&#x20;as&#x20;template,&#x20;&#40;select&#x20;group_concat&#40;t02.name&#41;&#x20;from&#x20;talert_template_module_actions&#x20;as&#x20;t01&#x20;inner&#x20;join&#x20;talert_actions&#x20;as&#x20;t02&#x20;on&#x20;t01.id_alert_action&#x20;=&#x20;t02.id&#x20;where&#x20;t01.id_alert_template_module&#x20;=&#x20;t3.id&#x20;group&#x20;by&#x20;t01.id_alert_template_module&#41;&#x20;as&#x20;actions&#x20;from&#x20;tagente&#x20;as&#x20;t1&#x20;inner&#x20;join&#x20;tagente_modulo&#x20;as&#x20;t2&#x20;on&#x20;t1.id_agente&#x20;=&#x20;t2.id_agente&#x20;inner&#x20;join&#x20;talert_template_modules&#x20;as&#x20;t3&#x20;on&#x20;t2.id_agente_modulo&#x20;=&#x20;t3.id_agent_module&#x20;order&#x20;by&#x20;agent_name,&#x20;module_name;' 
	WHERE id = 3;

-- ----------------------------------------------------------------------
-- Table `treport_content`
-- ---------------------------------------------------------------------
ALTER TABLE treport_content ADD COLUMN `historical_db` tinyint(1) NOT NULL DEFAULT '0';
ALTER TABLE treport_content ADD COLUMN `lapse_calc` tinyint(1) default '0';
ALTER TABLE treport_content ADD COLUMN `lapse` int(11) default '300';
ALTER TABLE treport_content ADD COLUMN `visual_format` tinyint(1) default '0';
ALTER TABLE treport_content ADD COLUMN `hide_no_data` tinyint(1) default '0';
ALTER TABLE treport_content ADD COLUMN `recursion` tinyint(1) default NULL;
ALTER TABLE treport_content ADD COLUMN `show_extended_events` tinyint(1) default '0';
UPDATE `treport_content` SET type="netflow_summary" WHERE type="netflow_pie" OR type="netflow_statistics";
ALTER TABLE `treport_content` ADD COLUMN `total_time` TINYINT(1) DEFAULT '1';
ALTER TABLE `treport_content` ADD COLUMN `time_failed` TINYINT(1) DEFAULT '1';
ALTER TABLE `treport_content` ADD COLUMN `time_in_ok_status` TINYINT(1) DEFAULT '1';
ALTER TABLE `treport_content` ADD COLUMN `time_in_unknown_status` TINYINT(1) DEFAULT '1';
ALTER TABLE `treport_content` ADD COLUMN `time_of_not_initialized_module` TINYINT(1) DEFAULT '1';
ALTER TABLE `treport_content` ADD COLUMN `time_of_downtime` TINYINT(1) DEFAULT '1';
ALTER TABLE `treport_content` ADD COLUMN `total_checks` TINYINT(1) DEFAULT '1';
ALTER TABLE `treport_content` ADD COLUMN `checks_failed` TINYINT(1) DEFAULT '1';
ALTER TABLE `treport_content` ADD COLUMN `checks_in_ok_status` TINYINT(1) DEFAULT '1';
ALTER TABLE `treport_content` ADD COLUMN `unknown_checks` TINYINT(1) DEFAULT '1';
ALTER TABLE `treport_content` ADD COLUMN `agent_max_value` TINYINT(1) DEFAULT '1';
ALTER TABLE `treport_content` ADD COLUMN `agent_min_value` TINYINT(1) DEFAULT '1';
ALTER TABLE `treport_content` ADD COLUMN `current_month` TINYINT(1) DEFAULT '1';
ALTER TABLE `treport_content` ADD COLUMN `failover_mode` tinyint(1) DEFAULT '0';
ALTER TABLE `treport_content` ADD COLUMN `failover_type` tinyint(1) DEFAULT '0';
ALTER TABLE `treport_content` ADD COLUMN `summary` tinyint(1) DEFAULT 0;
ALTER table `treport_content` MODIFY COLUMN `name` varchar(300) NULL;
ALTER TABLE `treport_content` ADD COLUMN `uncompressed_module` TINYINT DEFAULT '0';
ALTER TABLE `treport_content` MODIFY COLUMN `historical_db` tinyint(1) unsigned NOT NULL DEFAULT '0',
	MODIFY COLUMN `lapse_calc` tinyint(1) unsigned NOT NULL DEFAULT '0',
	MODIFY COLUMN `lapse` int(11) unsigned NOT NULL DEFAULT '300',
	MODIFY COLUMN `visual_format` tinyint(1) unsigned NOT NULL DEFAULT '0',
	MODIFY COLUMN `failover_mode` tinyint(1) NULL DEFAULT '1',
	MODIFY COLUMN `failover_type` tinyint(1) NULL DEFAULT '1';
ALTER TABLE `treport_content` ADD COLUMN `landscape` tinyint(1) UNSIGNED NOT NULL default 0;
ALTER TABLE `treport_content` ADD COLUMN `pagebreak` tinyint(1) UNSIGNED NOT NULL default 0;
ALTER TABLE `treport_content` ADD COLUMN `compare_work_time` tinyint(1) UNSIGNED NOT NULL default 0;
ALTER TABLE `treport_content` ADD COLUMN `graph_render` tinyint(1) UNSIGNED NOT NULL default 0;
ALTER TABLE `treport_content` MODIFY `external_source` MEDIUMTEXT;
<<<<<<< HEAD
ALTER TABLE `treport_content` ADD COLUMN `time_in_warning_status` TINYINT(1) DEFAULT '0';
ALTER TABLE `treport_content` ADD COLUMN `checks_in_warning_status` TINYINT(1) DEFAULT '0';
=======
ALTER TABLE `treport_content` ADD COLUMN `ipam_network_filter` int(10) UNSIGNED DEFAULT 0;
ALTER TABLE `treport_content` ADD COLUMN `ipam_alive_ips` TINYINT(1) UNSIGNED NOT NULL DEFAULT 0;
ALTER TABLE `treport_content` ADD COLUMN `ipam_ip_not_assigned_to_agent` TINYINT(1) UNSIGNED NOT NULL DEFAULT 0;
>>>>>>> 04d68328

-- ---------------------------------------------------------------------
-- Table `tmodule_relationship`
-- ---------------------------------------------------------------------
ALTER TABLE tmodule_relationship ADD COLUMN `id_server` varchar(100) NOT NULL DEFAULT '';
ALTER TABLE `tmodule_relationship` ADD COLUMN `type` ENUM('direct', 'failover') DEFAULT 'direct';
ALTER TABLE `tmodule_relationship` MODIFY COLUMN `id_server` varchar(100) NOT NULL DEFAULT '';

-- ---------------------------------------------------------------------
-- Table `tpolicy_module`
-- ---------------------------------------------------------------------
ALTER TABLE tpolicy_modules ADD COLUMN `ip_target`varchar(100) default '';
ALTER TABLE `tpolicy_modules` ADD COLUMN `cps` int NOT NULL DEFAULT 0;

-- ---------------------------------------------------------------------
-- Table `tmetaconsole_agent`
-- ---------------------------------------------------------------------
ALTER TABLE tmetaconsole_agent ADD COLUMN `alias_as_name` int(2) unsigned default '0';
ALTER TABLE tmetaconsole_agent ADD COLUMN `safe_mode_module` int(10) unsigned NOT NULL default '0';
ALTER TABLE `tmetaconsole_agent` ADD COLUMN `cps` int NOT NULL default 0;

UPDATE `tmetaconsole_agent` SET tmetaconsole_agent.alias = tmetaconsole_agent.nombre;
-- ---------------------------------------------------------------------
-- Table `twidget_dashboard`
-- ---------------------------------------------------------------------
ALTER TABLE `twidget_dashboard` MODIFY `options` LONGTEXT NOT NULL default "";
ALTER TABLE `twidget_dashboard` ADD COLUMN `position` TEXT NOT NULL default "";

-- ---------------------------------------------------------------------
-- Table `trecon_task`
-- ---------------------------------------------------------------------
ALTER TABLE trecon_task ADD `alias_as_name` int(2) unsigned default '0';
ALTER TABLE trecon_task ADD `snmp_enabled` int(2) unsigned default '0';
ALTER TABLE trecon_task ADD `vlan_enabled` int(2) unsigned default '0';
ALTER TABLE trecon_task ADD `wmi_enabled` tinyint(1) unsigned DEFAULT '0';
ALTER TABLE trecon_task ADD `rcmd_enabled` tinyint(1) unsigned DEFAULT '0';
ALTER TABLE trecon_task ADD `auth_strings` text;
ALTER TABLE trecon_task ADD `autoconfiguration_enabled` tinyint(1) unsigned default '0';
ALTER TABLE trecon_task ADD `summary` text;
ALTER TABLE `trecon_task` ADD COLUMN `type` int(11) NOT NULL DEFAULT '0',
	MODIFY COLUMN `alias_as_name` tinyint(2) NOT NULL DEFAULT '0',
	MODIFY COLUMN `snmp_enabled` tinyint(1) unsigned NULL DEFAULT '0',
	MODIFY COLUMN `vlan_enabled` tinyint(1) unsigned NULL DEFAULT '0',
	MODIFY COLUMN `wmi_enabled` tinyint(1) unsigned NULL DEFAULT '0',
	MODIFY COLUMN `auth_strings` text NULL,
	MODIFY COLUMN `autoconfiguration_enabled` tinyint(1) unsigned NULL DEFAULT '0',
	MODIFY COLUMN `summary` text NULL,
	MODIFY COLUMN `id_network_profile` text,
	CHANGE COLUMN `create_incident` `review_mode` TINYINT(1) UNSIGNED DEFAULT 1,
	ADD COLUMN `subnet_csv` TINYINT(1) UNSIGNED DEFAULT 0;

-- Old recon always report.
UPDATE `trecon_task` SET `review_mode` = 1;

-- ----------------------------------------------------------------------
-- Table `tdiscovery_tmp`
-- ----------------------------------------------------------------------
CREATE TABLE `tdiscovery_tmp_agents` (
  `id` int(10) unsigned NOT NULL AUTO_INCREMENT,
  `id_rt` int(10) unsigned NOT NULL,
  `label` varchar(600) CHARACTER SET utf8 COLLATE utf8_bin NOT NULL DEFAULT '',
  `data` MEDIUMTEXT,
  `review_date` datetime DEFAULT NULL,
  `created` datetime DEFAULT NULL,
  PRIMARY KEY (`id`),
  KEY `id_rt` (`id_rt`),
  INDEX `label` (`label`),
  CONSTRAINT `tdta_trt` FOREIGN KEY (`id_rt`) REFERENCES `trecon_task` (`id_rt`) ON DELETE CASCADE ON UPDATE CASCADE
) ENGINE=InnoDB DEFAULT CHARSET=utf8;

CREATE TABLE `tdiscovery_tmp_connections` (
  `id` int(10) unsigned NOT NULL AUTO_INCREMENT,
  `id_rt` int(10) unsigned NOT NULL,
  `dev_1` text,
  `dev_2` text,
  `if_1` text,
  `if_2` text,
  PRIMARY KEY (`id`)
) ENGINE=InnoDB DEFAULT CHARSET=utf8;

-- ---------------------------------------------------------------------
-- Table `twidget` AND Table `twidget_dashboard`
-- ---------------------------------------------------------------------
UPDATE twidget_dashboard SET id_widget = (SELECT id FROM twidget WHERE unique_name = 'graph_module_histogram') WHERE id_widget = (SELECT id FROM twidget WHERE unique_name = 'graph_availability');
DELETE FROM twidget WHERE unique_name = 'graph_availability';
UPDATE `twidget` SET `unique_name`='example' WHERE `class_name` LIKE 'WelcomeWidget';

-- ---------------------------------------------------------------------
-- Table `tbackup` (Extension table. Modify only if exists)
-- ---------------------------------------------------------------------
DROP PROCEDURE IF EXISTS addcol;
delimiter //
CREATE PROCEDURE addcol()
BEGIN
SET @vv1 = (SELECT COUNT(*) FROM information_schema.tables WHERE table_schema = DATABASE() AND table_name = 'tbackup');
IF @vv1>0 THEN
	ALTER TABLE tbackup ADD COLUMN `filepath` varchar(512) NOT NULL DEFAULT "";
END IF;
SET @vv2 = (SELECT COUNT(*) FROM information_schema.tables WHERE table_schema = DATABASE() AND table_name = 'tuser_task_scheduled');
IF @vv2>0 THEN
	ALTER TABLE tuser_task_scheduled MODIFY args TEXT NOT NULL;
	ALTER TABLE tuser_task_scheduled ADD (id_grupo int(10) unsigned NOT NULL Default 0);
END IF;
END;
//
delimiter ;
CALL addcol();
DROP PROCEDURE addcol;

-- ---------------------------------------------------------------------
-- Table `tconfig`
-- ---------------------------------------------------------------------
UPDATE `tconfig` SET `value` = 'login_logo_v7.png' where `token`='custom_logo_login';

-- ---------------------------------------------------------------------
-- Table `tcontainer`
-- ---------------------------------------------------------------------
CREATE TABLE IF NOT EXISTS `tcontainer` (
	`id_container` mediumint(4) unsigned NOT NULL auto_increment,
	`name` varchar(100) NOT NULL default '',
	`parent` mediumint(4) unsigned NOT NULL default 0,
	`disabled` tinyint(3) unsigned NOT NULL default 0,
	`id_group` mediumint(8) unsigned NULL default 0, 
	`description` TEXT NOT NULL,
 	PRIMARY KEY  (`id_container`),
 	KEY `parent_index` (`parent`)
) ENGINE=InnoDB DEFAULT CHARSET=utf8;

INSERT INTO `tcontainer` SET `name` = 'Default graph container';

-- ----------------------------------------------------------------------
-- Table `treset_pass_history`
-- ----------------------------------------------------------------------
CREATE TABLE IF NOT EXISTS `treset_pass_history` (
	`id` int(10) unsigned NOT NULL auto_increment,
	`id_user` varchar(60) NOT NULL,
	`reset_moment` datetime NOT NULL,
	`success` tinyint(1) NOT NULL,
	PRIMARY KEY (`id`)
) ENGINE=InnoDB DEFAULT CHARSET=utf8;

-- ---------------------------------------------------------------------
-- Table `tcontainer_item`
-- ---------------------------------------------------------------------
CREATE TABLE IF NOT EXISTS `tcontainer_item` (
	`id_ci` INTEGER UNSIGNED NOT NULL AUTO_INCREMENT,
	`id_container` mediumint(4) unsigned NOT NULL default 0,
	`type` varchar(30) default 'simple_graph',
	`id_agent` int(10) unsigned NOT NULL default 0,
	`id_agent_module` bigint(14) unsigned NULL default NULL,
	`time_lapse` int(11) NOT NULL default 0,
	`id_graph` INTEGER UNSIGNED default 0,
	`only_average` tinyint (1) unsigned default 0 not null,
	`id_group` INT (10) unsigned NOT NULL DEFAULT 0,
	`id_module_group` INT (10) unsigned NOT NULL DEFAULT 0,
	`agent` varchar(100) NOT NULL default '',
	`module` varchar(100) NOT NULL default '',
	`id_tag` integer(10) unsigned NOT NULL DEFAULT 0,
	`type_graph` tinyint(1) unsigned NOT NULL DEFAULT 0,
	`fullscale` tinyint(1) UNSIGNED NOT NULL default 0,
	PRIMARY KEY(`id_ci`),
	FOREIGN KEY (`id_container`) REFERENCES tcontainer(`id_container`)
	ON DELETE CASCADE
) ENGINE = InnoDB DEFAULT CHARSET=utf8;

ALTER TABLE tusuario add default_event_filter int(10) unsigned NOT NULL DEFAULT 0;

CREATE TABLE IF NOT EXISTS `treset_pass` (
    `id` bigint(10) unsigned NOT NULL auto_increment,
    `id_user` varchar(100) NOT NULL default '',
    `cod_hash` varchar(100) NOT NULL default '',
    `reset_time` int(10) unsigned NOT NULL default 0,
    PRIMARY KEY (`id`) 
)ENGINE=InnoDB DEFAULT CHARSET=utf8;

UPDATE tgis_map_connection SET conection_data = '{"type":"OSM","url":"http://tile.openstreetmap.org/${z}/${x}/${y}.png"}' where id_tmap_connection = 1;

ALTER TABLE tpolicy_modules MODIFY post_process double(24,15) default 0;

-- ---------------------------------------------------------------------
-- Table `tserver_export`
-- ---------------------------------------------------------------------

ALTER TABLE tserver_export MODIFY `name` varchar(600) BINARY NOT NULL default '';

-- ---------------------------------------------------------------------
-- Table `tgraph_source` column 'id_server'
-- ---------------------------------------------------------------------

ALTER TABLE tgraph_source ADD COLUMN id_server int(11) UNSIGNED NOT NULL default 0;
ALTER TABLE tgraph_source ADD COLUMN `field_order` int(10) NOT NULL default 0;
ALTER TABLE `tgraph_source` MODIFY COLUMN `id_server` int(11) NOT NULL DEFAULT '0',
	MODIFY COLUMN `field_order` int(10) NULL DEFAULT '0';

-- ---------------------------------------------------------------------
-- Table `tserver_export_data`
-- ---------------------------------------------------------------------

ALTER TABLE tserver_export_data MODIFY `module_name` varchar(600) NOT NULL default '';

-- ---------------------------------------------------------------------
-- Table `tserver`
-- ---------------------------------------------------------------------
ALTER TABLE tserver ADD COLUMN exec_proxy tinyint(1) UNSIGNED NOT NULL default 0;
ALTER TABLE `tserver` ADD COLUMN `port` int(5) unsigned NOT NULL default 0;

-- ---------------------------------------------------------------------
-- Table `tevent_response`
-- ---------------------------------------------------------------------
ALTER TABLE tevent_response ADD COLUMN server_to_exec int(10) unsigned NOT NULL DEFAULT 0;
ALTER TABLE tevent_response ADD COLUMN command_timeout int(5) unsigned NOT NULL DEFAULT 90;

-- ---------------------------------------------------------------------
-- Table `tmodule`
-- ---------------------------------------------------------------------

INSERT INTO tmodule VALUES (8, 'Wux module');
INSERT INTO tmodule VALUES (9, 'Wizard module');

-- ---------------------------------------------------------------------
-- Table `ttipo_modulo`
-- ---------------------------------------------------------------------

INSERT INTO `ttipo_modulo` VALUES
(25,'web_analysis', 8, 'Web analysis data', 'module-wux.png'),
(34,'remote_cmd', 10, 'Remote execution, numeric data', 'mod_remote_cmd.png'),
(35,'remote_cmd_proc', 10, 'Remote execution, boolean data', 'mod_remote_cmd_proc.png'),
(36,'remote_cmd_string', 10, 'Remote execution, alphanumeric data', 'mod_remote_cmd_string.png'),
(37,'remote_cmd_inc', 10, 'Remote execution, incremental data', 'mod_remote_cmd_inc.png'),
(38,'web_server_status_code_string',9,'Remote HTTP module to check server status code','mod_web_data.png');

-- ---------------------------------------------------------------------
-- Table `tdashboard`
-- ---------------------------------------------------------------------
ALTER TABLE `tdashboard` ADD COLUMN `cells_slideshow` TINYINT(1) NOT NULL default 0;

-- ---------------------------------------------------------------------
-- Table `tsnmp_filter`
-- ---------------------------------------------------------------------
ALTER TABLE tsnmp_filter ADD unified_filters_id int(10) NOT NULL DEFAULT 0;

SELECT max(unified_filters_id) INTO @max FROM tsnmp_filter;
UPDATE tsnmp_filter tsf,(SELECT @max:= @max) m SET tsf.unified_filters_id = @max:= @max + 1 where tsf.unified_filters_id=0;

-- ---------------------------------------------------------------------
-- Table `tcluster`
-- ---------------------------------------------------------------------

create table IF NOT EXISTS `tcluster`(
    `id` int unsigned not null auto_increment,
    `name` tinytext not null default '',
    `cluster_type` enum('AA','AP') not null default 'AA',
		`description` text not null default '',
		`group` int(10) unsigned NOT NULL default '0',
		`id_agent` int(10) unsigned NOT NULL,
		PRIMARY KEY (`id`)
) engine=InnoDB DEFAULT CHARSET=utf8;

-- ---------------------------------------------------------------------
-- Table `tcluster_item`
-- ---------------------------------------------------------------------

create table IF NOT EXISTS `tcluster_item`(
		`id` int unsigned not null auto_increment,
    `name` tinytext not null default '',
    `item_type` enum('AA','AP')  not null default 'AA',
		`critical_limit` int unsigned NOT NULL default '0',
		`warning_limit` int unsigned NOT NULL default '0',
		`is_critical` tinyint(2) unsigned NOT NULL default '0',
		`id_cluster` int unsigned,
		PRIMARY KEY (`id`),
		FOREIGN KEY (`id_cluster`) REFERENCES tcluster(`id`)
			ON DELETE SET NULL ON UPDATE CASCADE
) engine=InnoDB DEFAULT CHARSET=utf8;

-- ---------------------------------------------------------------------
-- Table `tcluster_agent`
-- ---------------------------------------------------------------------

create table IF NOT EXISTS `tcluster_agent`(
    `id_cluster` int unsigned not null,
    `id_agent` int(10) unsigned not null,
		PRIMARY KEY (`id_cluster`,`id_agent`),
		FOREIGN KEY (`id_cluster`) REFERENCES tcluster(`id`)
			ON UPDATE CASCADE
) engine=InnoDB DEFAULT CHARSET=utf8;

-- ---------------------------------------------------------------------
-- Table `tprovisioning`
-- ---------------------------------------------------------------------
create table IF NOT EXISTS `tprovisioning`(
    `id` int unsigned NOT NULL auto_increment,
    `name` varchar(100) NOT NULL,
	`description` TEXT default '',
	`order` int(11) NOT NULL default 0,
	`config` TEXT default '',
		PRIMARY KEY (`id`)
) engine=InnoDB DEFAULT CHARSET=utf8;

-- ---------------------------------------------------------------------
-- Table `tprovisioning_rules`
-- ---------------------------------------------------------------------
create table IF NOT EXISTS `tprovisioning_rules`(
    `id` int unsigned NOT NULL auto_increment,
    `id_provisioning` int unsigned NOT NULL,
	`order` int(11) NOT NULL default 0,
	`operator` enum('AND','OR') default 'OR',
	`type` enum('alias','ip-range') default 'alias',
	`value` varchar(100) NOT NULL default '',
		PRIMARY KEY (`id`),
		FOREIGN KEY (`id_provisioning`) REFERENCES tprovisioning(`id`)
			ON DELETE CASCADE
) engine=InnoDB DEFAULT CHARSET=utf8;

-- ---------------------------------------------------------------------
-- Table `tmigration_queue`
-- ---------------------------------------------------------------------

create table IF NOT EXISTS `tmigration_queue`(
    `id` int unsigned not null auto_increment,
    `id_source_agent` int unsigned not null,
    `id_target_agent` int unsigned not null,
    `id_source_node` int unsigned not null,
    `id_target_node` int unsigned not null,
    `priority` int unsigned default 0,
    `step` int default 0,
    `running` tinyint(2) default 0,
    `active_db_only` tinyint(2) default 0,
    PRIMARY KEY(`id`)
) engine=InnoDB DEFAULT CHARSET=utf8;

-- ---------------------------------------------------------------------
-- Table `tmigration_module_queue`
-- ---------------------------------------------------------------------

create table IF NOT EXISTS `tmigration_module_queue`(
    `id` int unsigned not null auto_increment,
    `id_migration` int unsigned not null,
    `id_source_agentmodule` int unsigned not null,
    `id_target_agentmodule` int unsigned not null,
    `last_replication_timestamp` bigint(20) NOT NULL default 0,
    PRIMARY KEY(`id`),
    FOREIGN KEY(`id_migration`) REFERENCES tmigration_queue(`id`)
        ON DELETE CASCADE
        ON UPDATE CASCADE
) engine=InnoDB DEFAULT CHARSET=utf8;

-- ---------------------------------------------------------------------
-- Table `tagent_secondary_group`
-- ---------------------------------------------------------------------

create table IF NOT EXISTS `tagent_secondary_group`(
    `id` int unsigned not null auto_increment,
    `id_agent` int(10) unsigned NOT NULL,
    `id_group` mediumint(4) unsigned NOT NULL,
    PRIMARY KEY(`id`),
    FOREIGN KEY(`id_agent`) REFERENCES tagente(`id_agente`)
        ON DELETE CASCADE,
	FOREIGN KEY(`id_group`) REFERENCES tgrupo(`id_grupo`)
        ON DELETE CASCADE
) engine=InnoDB DEFAULT CHARSET=utf8;

-- ---------------------------------------------------------------------
-- Table `tmetaconsole_agent_secondary_group`
-- ---------------------------------------------------------------------
create table IF NOT EXISTS `tmetaconsole_agent_secondary_group`(
    `id` int unsigned not null auto_increment,
    `id_agent` int(10) unsigned NOT NULL,
    `id_tagente` int(10) unsigned NOT NULL,
    `id_tmetaconsole_setup` int(10) NOT NULL,
    `id_group` mediumint(4) unsigned NOT NULL,
    PRIMARY KEY(`id`),
    FOREIGN KEY(`id_agent`) REFERENCES tmetaconsole_agent(`id_agente`)
        ON DELETE CASCADE,
	FOREIGN KEY(`id_group`) REFERENCES tgrupo(`id_grupo`)
        ON DELETE CASCADE,
	FOREIGN KEY (`id_tmetaconsole_setup`) REFERENCES tmetaconsole_setup(`id`)
		ON DELETE CASCADE
) engine=InnoDB DEFAULT CHARSET=utf8;

ALTER TABLE tagente ADD COLUMN `update_secondary_groups` tinyint(1) NOT NULL default '0';
ALTER TABLE tmetaconsole_agent ADD COLUMN `update_secondary_groups` tinyint(1) NOT NULL default '0';
ALTER TABLE tusuario_perfil ADD COLUMN `no_hierarchy` tinyint(1) NOT NULL default '0';
ALTER TABLE `tmetaconsole_agent_secondary_group` ADD INDEX `id_tagente` (`id_tagente`);

-- ---------------------------------------------------------------------
-- Table `tautoconfig`
-- ---------------------------------------------------------------------
CREATE TABLE IF NOT EXISTS `tautoconfig` (
  `id` int(10) unsigned NOT NULL AUTO_INCREMENT,
  `name` varchar(100) NOT NULL,
  `order` int(11) NOT NULL DEFAULT '0',
  `description` text,
  PRIMARY KEY (`id`)
) ENGINE=InnoDB DEFAULT CHARSET=utf8;

-- ---------------------------------------------------------------------
-- Table `tautoconfig_rules`
-- ---------------------------------------------------------------------
CREATE TABLE IF NOT EXISTS `tautoconfig_rules` (
  `id` int(10) unsigned NOT NULL AUTO_INCREMENT,
  `id_autoconfig` int(10) unsigned NOT NULL,
  `order` int(11) NOT NULL DEFAULT '0',
  `operator` enum('AND','OR') DEFAULT 'OR',
  `type` enum('alias','ip-range','group','os','custom-field','script','server-name') DEFAULT 'alias',
  `value` text,
  `custom` text,
  PRIMARY KEY (`id`),
  KEY `id_autoconfig` (`id_autoconfig`),
  CONSTRAINT `tautoconfig_rules_ibfk_1` FOREIGN KEY (`id_autoconfig`) REFERENCES `tautoconfig` (`id`) ON DELETE CASCADE
) ENGINE=InnoDB DEFAULT CHARSET=utf8;

-- ---------------------------------------------------------------------
-- Table `tautoconfig_actions`
-- ---------------------------------------------------------------------
CREATE TABLE IF NOT EXISTS `tautoconfig_actions` (
  `id` int(10) unsigned NOT NULL AUTO_INCREMENT,
  `id_autoconfig` int(10) unsigned NOT NULL,
  `order` int(11) NOT NULL DEFAULT '0',
  `action_type` enum('set-group', 'set-secondary-group', 'apply-policy', 'launch-script', 'launch-event', 'launch-alert-action', 'raw-config') DEFAULT 'launch-event',
  `value` text,
  `custom` text,
  PRIMARY KEY (`id`),
  KEY `id_autoconfig` (`id_autoconfig`),
  CONSTRAINT `tautoconfig_action_ibfk_1` FOREIGN KEY (`id_autoconfig`) REFERENCES `tautoconfig` (`id`) ON DELETE CASCADE
) ENGINE=InnoDB DEFAULT CHARSET=utf8;

-- ---------------------------------------------------------------------
-- Table `tlayout_template`
-- ---------------------------------------------------------------------
CREATE TABLE IF NOT EXISTS `tlayout_template` (
	`id` INTEGER UNSIGNED NOT NULL AUTO_INCREMENT,
	`name` varchar(600) NOT NULL,
	`id_group` INTEGER UNSIGNED NOT NULL,
	`background` varchar(200)  NOT NULL,
	`height` INTEGER UNSIGNED NOT NULL default 0,
	`width` INTEGER UNSIGNED NOT NULL default 0,
	`background_color` varchar(50) NOT NULL default '#FFF',
	`is_favourite` INTEGER UNSIGNED NOT NULL default 0,
	PRIMARY KEY(`id`)
)  ENGINE = InnoDB DEFAULT CHARSET=utf8;

ALTER TABLE tlayout_template MODIFY `name` varchar(600) NOT NULL;

-- ---------------------------------------------------------------------
-- Table `tlayout_template_data`
-- ---------------------------------------------------------------------
CREATE TABLE IF NOT EXISTS `tlayout_template_data` (
	`id` INTEGER UNSIGNED NOT NULL AUTO_INCREMENT,
	`id_layout_template` INTEGER UNSIGNED NOT NULL,
	`pos_x` INTEGER UNSIGNED NOT NULL default 0,
	`pos_y` INTEGER UNSIGNED NOT NULL default 0,
	`height` INTEGER UNSIGNED NOT NULL default 0,
	`width` INTEGER UNSIGNED NOT NULL default 0,
	`label` TEXT,
	`image` varchar(200) DEFAULT "",
	`type` tinyint(1) UNSIGNED NOT NULL default 0,
	`period` INTEGER UNSIGNED NOT NULL default 3600,
	`module_name` text NOT NULL,
	`agent_name` varchar(600) BINARY NOT NULL default '',
	`id_layout_linked` INTEGER unsigned NOT NULL default '0',
	`parent_item` INTEGER UNSIGNED NOT NULL default 0,
	`enable_link` tinyint(1) UNSIGNED NOT NULL default 1,
	`id_metaconsole` int(10) NOT NULL default 0,
	`id_group` INTEGER UNSIGNED NOT NULL default 0,
	`id_custom_graph` INTEGER UNSIGNED NOT NULL default 0,
	`border_width` INTEGER UNSIGNED NOT NULL default 0,
	`type_graph` varchar(50) NOT NULL default 'area',
	`label_position` varchar(50) NOT NULL default 'down',
	`border_color` varchar(200) DEFAULT "",
	`fill_color` varchar(200) DEFAULT "",
	`show_statistics` tinyint(2) NOT NULL default '0',
	`id_layout_linked_weight` int(10) NOT NULL default '0',
	`element_group` int(10) NOT NULL default '0',
	`show_on_top` tinyint(1) NOT NULL default '0',
	`clock_animation` varchar(60) NOT NULL default "analogic_1",
	`time_format` varchar(60) NOT NULL default "time",
	`timezone` varchar(60) NOT NULL default "Europe/Madrid",
	`show_last_value` tinyint(1) UNSIGNED NULL default '0',
	`linked_layout_status_type` ENUM ('default', 'weight', 'service') DEFAULT 'default',
	`linked_layout_status_as_service_warning` FLOAT(20, 3) NOT NULL default 0,
	`linked_layout_status_as_service_critical` FLOAT(20, 3) NOT NULL default 0,
	`linked_layout_node_id` INT(10) NOT NULL default 0,
	`cache_expiration` INTEGER UNSIGNED NOT NULL default 0,
	`title` TEXT default '',
	PRIMARY KEY(`id`),
	FOREIGN KEY (`id_layout_template`) REFERENCES tlayout_template(`id`) ON DELETE CASCADE ON UPDATE CASCADE
) ENGINE = InnoDB DEFAULT CHARSET=utf8;

ALTER TABLE `tlayout_template_data` MODIFY COLUMN `linked_layout_node_id` int(10) NOT NULL DEFAULT '0',
	MODIFY COLUMN `linked_layout_status_type` enum('default','weight','service') NULL DEFAULT 'default',
	MODIFY COLUMN `linked_layout_status_as_service_warning` float(20,3) NOT NULL DEFAULT '0.000',
	MODIFY COLUMN `linked_layout_status_as_service_critical` float(20,3) NOT NULL DEFAULT '0.000';

-- ---------------------------------------------------------------------
-- Table `tlog_graph_models`
-- ---------------------------------------------------------------------
CREATE TABLE IF NOT EXISTS `tlog_graph_models` (
	`id` INTEGER UNSIGNED NOT NULL AUTO_INCREMENT,
	`title` TEXT NOT NULL,
	`regexp` TEXT NOT NULL,
	`fields` TEXT NOT NULL,
	`average` tinyint(1) NOT NULL default '0',
	PRIMARY KEY(`id`)
) ENGINE = InnoDB DEFAULT CHARSET=utf8;

INSERT INTO tlog_graph_models VALUES (1, 'Apache&#x20;log&#x20;model',
	'^.*?&#92;s+.*&quot;.*?&#92;s&#40;&#92;/.*?&#41;&#92;?.*1.1&quot;&#92;s+&#40;.*?&#41;&#92;s+&#40;.*?&#41;&#92;s+',
	'pagina,&#x20;html_err_code,&#x20;_tiempo_', 1);

INSERT INTO tlog_graph_models VALUES (2, 'Apache&#x20;accesses&#x20;per&#x20;client&#x20;and&#x20;status',
'&#40;.*?&#41;&#92;&#x20;-.*1.1&quot;&#92;&#x20;&#40;&#92;d+&#41;&#92;&#x20;&#92;d+',
'host,status', 1);

INSERT INTO tlog_graph_models VALUES (3, 'Apache&#x20;time&#x20;per&#x20;requester&#x20;and&#x20;html&#x20;code',
'&#40;.*?&#41;&#92;&#x20;-.*1.1&quot;&#92;&#x20;&#40;&#92;d+&#41;&#92;&#x20;&#40;&#92;d+&#41;',
'origin,respose,_time_', 1);

INSERT INTO tlog_graph_models VALUES (4, 'Count&#x20;output',
'.*',
'Coincidences', 0);

INSERT INTO tlog_graph_models VALUES (5, 'Events&#x20;replicated&#x20;to&#x20;metaconsole',
'.*&#x20;&#40;.*?&#41;&#x20;.*&#x20;&#40;&#92;d+&#41;&#x20;events&#x20;replicated&#x20;to&#x20;metaconsole',
'server,_events_', 0);

INSERT INTO tlog_graph_models VALUES (6, 'Pages&#x20;with&#x20;warnings',
'PHP&#x20;Warning:.*in&#x20;&#40;.*?&#41;&#x20;on',
'page', 0);

INSERT INTO tlog_graph_models VALUES (7, 'Users&#x20;login',
'Starting&#x20;Session&#x20;&#92;d+&#92;&#x20;of&#x20;user&#x20;&#40;.*&#41;',
'user', 0);

-- -----------------------------------------------------
-- Add column in table `treport`
-- -----------------------------------------------------
ALTER TABLE `treport` ADD COLUMN `hidden` tinyint(1) NOT NULL DEFAULT 0;
ALTER TABLE `treport` ADD COLUMN `orientation` varchar(25) NOT NULL default 'vertical';
ALTER TABLE `treport` MODIFY COLUMN `hidden` tinyint(1) NULL DEFAULT '0' AFTER `non_interactive`;
ALTER TABLE `treport` ADD COLUMN `cover_page_render` tinyint(1) NOT NULL DEFAULT 1;
ALTER TABLE `treport` ADD COLUMN `index_render` tinyint(1) NOT NULL DEFAULT 1;

ALTER TABLE `trecon_task` ADD COLUMN `snmp_version` varchar(5) NOT NULL default '1';
ALTER TABLE `trecon_task` ADD COLUMN `snmp_auth_user` varchar(255) NOT NULL default '';
ALTER TABLE `trecon_task` ADD COLUMN `snmp_auth_pass` varchar(255) NOT NULL default '';
ALTER TABLE `trecon_task` ADD COLUMN `snmp_auth_method` varchar(25) NOT NULL default '';
ALTER TABLE `trecon_task` ADD COLUMN `snmp_privacy_method` varchar(25) NOT NULL default '';
ALTER TABLE `trecon_task` ADD COLUMN `snmp_privacy_pass` varchar(255) NOT NULL default '';
ALTER TABLE `trecon_task` ADD COLUMN `snmp_security_level` varchar(25) NOT NULL default '';
ALTER TABLE trecon_task add column `auto_monitor` TINYINT(1) UNSIGNED DEFAULT 1 AFTER `auth_strings`;
UPDATE `trecon_task` SET `auto_monitor` = 0;

-- ---------------------------------------------------------------------
-- Table `tagent_custom_fields_filter`
-- ---------------------------------------------------------------------
CREATE TABLE IF NOT EXISTS `tagent_custom_fields_filter` (
	`id` int(10) unsigned NOT NULL AUTO_INCREMENT,
	`name` varchar(600) NOT NULL,
	`id_group` int(10) unsigned default '0',
	`id_custom_field` varchar(600) default '',
	`id_custom_fields_data` varchar(600) default '',
	`id_status` varchar(600) default '',
	`module_search` varchar(600) default '',
	`module_status` varchar(600) default '',
	`recursion` int(1) unsigned default '0',
	`group_search` int(10) unsigned default '0',
	PRIMARY KEY(`id`)
) ENGINE = InnoDB DEFAULT CHARSET=utf8;

-- ---------------------------------------------------------------------
-- Table `tevento`
-- ---------------------------------------------------------------------
ALTER TABLE `tevento` ADD COLUMN `data` double(50,5) default NULL;

ALTER TABLE `tevento` ADD COLUMN `module_status` int(4) NOT NULL default '0';

ALTER TABLE `tevento` MODIFY `data` TINYTEXT default NULL;

-- ---------------------------------------------------------------------
-- Table `tevent_extended`
-- ---------------------------------------------------------------------
CREATE TABLE IF NOT EXISTS `tevent_extended` (
	`id` serial PRIMARY KEY,
	`id_evento` bigint(20) unsigned NOT NULL,
	`external_id` bigint(20) unsigned,
	`utimestamp` bigint(20) NOT NULL default '0',
	`description` text,
	FOREIGN KEY `tevent_ext_fk`(`id_evento`) REFERENCES `tevento`(`id_evento`)
    ON UPDATE CASCADE ON DELETE CASCADE
) ENGINE=InnoDB DEFAULT CHARSET=utf8;

-- -----------------------------------------------------
-- Table `tgis_map_layer_groups`
-- -----------------------------------------------------
CREATE TABLE `tgis_map_layer_groups` (
  `layer_id` int(11) NOT NULL,
  `group_id` mediumint(4) unsigned NOT NULL,
  `agent_id` int(10) unsigned NOT NULL COMMENT 'Used to link the position to the group',
  PRIMARY KEY (`layer_id`,`group_id`),
  KEY `group_id` (`group_id`),
  KEY `agent_id` (`agent_id`),
  CONSTRAINT `tgis_map_layer_groups_ibfk_1` FOREIGN KEY (`layer_id`) REFERENCES `tgis_map_layer` (`id_tmap_layer`) ON DELETE CASCADE,
  CONSTRAINT `tgis_map_layer_groups_ibfk_2` FOREIGN KEY (`group_id`) REFERENCES `tgrupo` (`id_grupo`) ON DELETE CASCADE,
  CONSTRAINT `tgis_map_layer_groups_ibfk_3` FOREIGN KEY (`agent_id`) REFERENCES `tagente` (`id_agente`) ON DELETE CASCADE
) ENGINE=InnoDB DEFAULT CHARSET=utf8;

-- -----------------------------------------------------
-- Table `tnetwork_matrix`
-- -----------------------------------------------------
CREATE TABLE IF NOT EXISTS `tnetwork_matrix` (
	`id` int(10) unsigned NOT NULL auto_increment,
	`source` varchar(60) default '',
	`destination` varchar(60) default '',
	`utimestamp` bigint(20) default 0,
	`bytes` int(18) unsigned default 0,
	`pkts` int(18) unsigned default 0,
	PRIMARY KEY (`id`),
	UNIQUE (`source`, `destination`, `utimestamp`)
) ENGINE = InnoDB DEFAULT CHARSET=utf8 ;

-- ---------------------------------------------------------------------
-- Table `user_task`
-- ---------------------------------------------------------------------
CREATE TABLE IF NOT EXISTS `tuser_task` (
	`id` int(20) unsigned NOT NULL auto_increment,
	`function_name` varchar(80) NOT NULL default '',
	`parameters` text NOT NULL default '',
	`name` varchar(60) NOT NULL default '',
	PRIMARY KEY (`id`)
) ENGINE=InnoDB DEFAULT CHARSET=utf8;

-- ---------------------------------------------------------------------
-- Table `user_task_scheduled`
-- ---------------------------------------------------------------------
CREATE TABLE IF NOT EXISTS `tuser_task_scheduled` (
	`id` int(20) unsigned NOT NULL auto_increment,
	`id_usuario` varchar(60) NOT NULL default '0',
	`id_user_task` int(20) unsigned NOT NULL default '0',
	`args` TEXT NOT NULL,
	`scheduled` enum('no','hourly','daily','weekly','monthly','yearly','custom') default 'no',
	`last_run` int(20) unsigned default '0',
	`custom_data` int(10) NULL default '0',
	`flag_delete` tinyint(1) UNSIGNED NOT NULL default 0,
	`id_grupo` int(10) unsigned NOT NULL default 0,
	PRIMARY KEY (`id`)
) ENGINE=InnoDB DEFAULT CHARSET=utf8;

-- -----------------------------------------------------
-- Table `tnotification_source`
-- -----------------------------------------------------
CREATE TABLE `tnotification_source` (
    `id` serial,
    `description` VARCHAR(255) DEFAULT NULL,
    `icon` text,
    `max_postpone_time` int(11) DEFAULT NULL,
    `enabled` int(1) DEFAULT NULL,
    `user_editable` int(1) DEFAULT NULL,
    `also_mail` int(1) DEFAULT NULL,
	`subtype_blacklist` TEXT,
    PRIMARY KEY (`id`)
) ENGINE=InnoDB DEFAULT CHARSET=utf8;

--
-- Dumping data for table `tnotification_source`
--
INSERT INTO `tnotification_source`(`description`, `icon`, `max_postpone_time`, `enabled`, `user_editable`, `also_mail`) VALUES
  ("System&#x20;status", "icono_info_mr.png", 86400, 1, 1, 0),
  ("Message", "icono_info_mr.png", 86400, 1, 1, 0),
  ("Pending&#x20;task", "icono_info_mr.png", 86400, 1, 1, 0),
  ("Advertisement", "icono_info_mr.png", 86400, 1, 1, 0),
  ("Official&#x20;communication", "icono_logo_pandora.png", 86400, 1, 1, 0),
  ("Sugerence", "icono_info_mr.png", 86400, 1, 1, 0);

-- -----------------------------------------------------
-- Table `tmensajes`
-- -----------------------------------------------------
ALTER TABLE `tmensajes` ADD COLUMN `url` TEXT;
ALTER TABLE `tmensajes` ADD COLUMN `response_mode` VARCHAR(200) DEFAULT NULL;
ALTER TABLE `tmensajes` ADD COLUMN `citicity` INT(10) UNSIGNED DEFAULT '0';
ALTER TABLE `tmensajes` ADD COLUMN `id_source` BIGINT(20) UNSIGNED NOT NULL;
ALTER TABLE `tmensajes` ADD COLUMN `subtype` VARCHAR(255) DEFAULT '';
ALTER TABLE `tmensajes` ADD COLUMN `hidden_sent` TINYINT(1) UNSIGNED DEFAULT 0;
ALTER TABLE `tmensajes` ADD CONSTRAINT `tsource_fk` FOREIGN KEY (`id_source`) REFERENCES `tnotification_source` (`id`) ON DELETE CASCADE ON UPDATE CASCADE;
ALTER TABLE `tmensajes` DROP COLUMN `id_usuario_destino`,
	ADD UNIQUE INDEX `id_mensaje` (`id_mensaje`);

-- ----------------------------------------------------------------------
-- Table `tnotification_user`
-- ----------------------------------------------------------------------
CREATE TABLE `tnotification_user` (
    `id_mensaje` INT(10) UNSIGNED NOT NULL,
    `id_user` VARCHAR(60) NOT NULL,
    `utimestamp_read` BIGINT(20),
    `utimestamp_erased` BIGINT(20),
    `postpone` INT,
    PRIMARY KEY (`id_mensaje`,`id_user`),
    FOREIGN KEY (`id_mensaje`) REFERENCES `tmensajes`(`id_mensaje`)
        ON UPDATE CASCADE ON DELETE CASCADE,
    FOREIGN KEY (`id_user`) REFERENCES `tusuario`(`id_user`)
        ON UPDATE CASCADE ON DELETE CASCADE
) ENGINE=InnoDB DEFAULT CHARSET=utf8;

-- ----------------------------------------------------------------------
-- Table `tnotification_group`
-- ----------------------------------------------------------------------
CREATE TABLE `tnotification_group` (
	`id_mensaje` INT(10) UNSIGNED NOT NULL,
	`id_group` mediumint(4) UNSIGNED NOT NULL,
	PRIMARY KEY (`id_mensaje`,`id_group`),
	FOREIGN KEY (`id_mensaje`) REFERENCES `tmensajes`(`id_mensaje`)
		ON UPDATE CASCADE ON DELETE CASCADE
) ENGINE=InnoDB DEFAULT CHARSET=utf8;

-- ----------------------------------------------------------------------
-- Table `tnotification_source_user`
-- ----------------------------------------------------------------------
CREATE TABLE `tnotification_source_user` (
    `id_source` BIGINT(20) UNSIGNED NOT NULL,
    `id_user` VARCHAR(60),
    `enabled` INT(1) DEFAULT NULL,
    `also_mail` INT(1) DEFAULT NULL,
    PRIMARY KEY (`id_source`,`id_user`),
    FOREIGN KEY (`id_source`) REFERENCES `tnotification_source`(`id`)
        ON UPDATE CASCADE ON DELETE CASCADE,
    FOREIGN KEY (`id_user`) REFERENCES `tusuario`(`id_user`)
        ON UPDATE CASCADE ON DELETE CASCADE
) ENGINE=InnoDB DEFAULT CHARSET=utf8;

-- ----------------------------------------------------------------------
-- Table `tnotification_source_group`
-- ----------------------------------------------------------------------
CREATE TABLE `tnotification_source_group` (
    `id_source` BIGINT(20) UNSIGNED NOT NULL,
    `id_group` mediumint(4) unsigned NOT NULL,
    PRIMARY KEY (`id_source`,`id_group`),
	INDEX (`id_group`),
    FOREIGN KEY (`id_source`) REFERENCES `tnotification_source`(`id`)
        ON UPDATE CASCADE ON DELETE CASCADE
) ENGINE=InnoDB DEFAULT CHARSET=utf8;

-- ----------------------------------------------------------------------
-- Table `tnotification_source_user`
-- ----------------------------------------------------------------------
CREATE TABLE `tnotification_source_group_user` (
    `id_source` BIGINT(20) UNSIGNED NOT NULL,
    `id_group` mediumint(4) unsigned NOT NULL,
    `id_user` VARCHAR(60),
    `enabled` INT(1) DEFAULT NULL,
    `also_mail` INT(1) DEFAULT NULL,
    PRIMARY KEY (`id_source`,`id_user`),
    FOREIGN KEY (`id_source`) REFERENCES `tnotification_source`(`id`)
        ON UPDATE CASCADE ON DELETE CASCADE,
    FOREIGN KEY (`id_user`) REFERENCES `tusuario`(`id_user`)
        ON UPDATE CASCADE ON DELETE CASCADE,
    FOREIGN KEY (`id_group`) REFERENCES `tnotification_source_group`(`id_group`)
        ON UPDATE CASCADE ON DELETE CASCADE
) ENGINE=InnoDB DEFAULT CHARSET=utf8;

-- ----------------------------------------------------------------------
-- Add alert command 'Generate notification'
-- ----------------------------------------------------------------------
INSERT INTO `talert_commands` (`name`, `command`, `description`, `internal`, `fields_descriptions`, `fields_values`) VALUES ('Generate&#x20;Notification','Internal&#x20;type','This&#x20;command&#x20;allows&#x20;you&#x20;to&#x20;send&#x20;an&#x20;internal&#x20;notification&#x20;to&#x20;any&#x20;user&#x20;or&#x20;group.',1,'[\"Destination&#x20;user\",\"Destination&#x20;group\",\"Title\",\"Message\",\"Link\",\"Criticity\",\"\",\"\",\"\",\"\",\"\"]','[\"\",\"\",\"\",\"\",\"\",\"\",\"\",\"\",\"\",\"\"]');
UPDATE `talert_commands` SET `fields_descriptions` = '[\"Event&#x20;name\",\"Event&#x20;type\",\"Source\",\"Agent&#x20;name&#x20;or&#x20;_agent_\",\"Event&#x20;severity\",\"ID&#x20;extra\",\"Tags&#x20;separated&#x20;by&#x20;commas\",\"Comments\",\"\",\"\"]' WHERE `name` = "Monitoring&#x20;Event";

-- ----------------------------------------------------------------------
-- Update message references and pre-configure notifications
-- ----------------------------------------------------------------------
INSERT INTO `tnotification_source_user` (`id_source`, `id_user`, `enabled`, `also_mail`) VALUES ((SELECT `id` FROM `tnotification_source` WHERE `description`="System&#x20;status"), "admin", 1, 0);
INSERT INTO `tnotification_source_group` SELECT `id`,0 FROM `tnotification_source` WHERE `description`="Message";
INSERT INTO `tnotification_user` (`id_mensaje`, `id_user`) SELECT `id_mensaje`, `id_usuario_destino` FROM `tmensajes` WHERE `id_usuario_destino` != '';
INSERT INTO `tnotification_source_user` (`id_source`, `id_user`, `enabled`, `also_mail`) VALUES ((SELECT `id` FROM `tnotification_source` WHERE `description`="Official&#x20;communication"), "admin", 1, 0);
UPDATE `tnotification_source` SET `enabled`=1 WHERE `description` = 'System&#x20;status' OR `description` = 'Official&#x20;communication';

-- ----------------------------------------------------------------------
-- Add custom internal recon scripts
-- ----------------------------------------------------------------------
INSERT INTO `trecon_script` (`name`,`description`,`script`,`macros`) VALUES ('Discovery.Application.VMware', 'Discovery&#x20;Application&#x20;script&#x20;to&#x20;monitor&#x20;VMware&#x20;technologies&#x20;&#40;ESXi,&#x20;VCenter,&#x20;VSphere&#41;', '/usr/share/pandora_server/util/recon_scripts/vmware-plugin.pl', '{"1":{"macro":"_field1_","desc":"Configuration&#x20;file","help":"","value":"","hide":""}}');
INSERT INTO `trecon_script` (`name`,`description`,`script`,`macros`) VALUES ('Discovery.Cloud', 'Discovery&#x20;Cloud&#x20;script&#x20;to&#x20;monitor&#x20;Cloud&#x20;technologies&#x20;&#40;AWS.EC2,&#x20;AWS.S3,&#x20;AWS.RDS,&#x20RDS,&#x20AWS.EKS&#41;', '/usr/share/pandora_server/util/recon_scripts/pcm_client.pl', '{"1":{"macro":"_field1_","desc":"Configuration&#x20;file","help":"","value":"","hide":""}}');
-- ----------------------------------------------------------------------
-- Add column in table `tagent_custom_fields`
-- ----------------------------------------------------------------------
ALTER TABLE tagent_custom_fields ADD COLUMN `combo_values` TEXT NOT NULL DEFAULT '';

-- ----------------------------------------------------------------------
-- Add column in table `tnetflow_filter`
-- ----------------------------------------------------------------------
ALTER TABLE `tnetflow_filter` DROP COLUMN `output`;
ALTER TABLE `tnetflow_filter` MODIFY COLUMN `router_ip` text NOT NULL;

-- ----------------------------------------------------------------------
-- Update table `tuser_task`
-- ----------------------------------------------------------------------
UPDATE tuser_task set parameters = 'a:5:{i:0;a:6:{s:11:\"description\";s:28:\"Report pending to be created\";s:5:\"table\";s:7:\"treport\";s:8:\"field_id\";s:9:\"id_report\";s:10:\"field_name\";s:4:\"name\";s:4:\"type\";s:3:\"int\";s:9:\"acl_group\";s:8:\"id_group\";}i:1;a:2:{s:11:\"description\";s:46:\"Send to email addresses (separated by a comma)\";s:4:\"type\";s:4:\"text\";}i:2;a:2:{s:11:\"description\";s:7:\"Subject\";s:8:\"optional\";i:1;}i:3;a:3:{s:11:\"description\";s:7:\"Message\";s:4:\"type\";s:4:\"text\";s:8:\"optional\";i:1;}i:4;a:2:{s:11:\"description\";s:11:\"Report Type\";s:4:\"type\";s:11:\"report_type\";}}' where function_name = "cron_task_generate_report";
INSERT IGNORE INTO tuser_task VALUES (8, 'cron_task_generate_csv_log', 'a:1:{i:0;a:2:{s:11:"description";s:14:"Send to e-mail";s:4:"type";s:4:"text";}}', 'Send csv log');
UPDATE `tuser_task` SET `parameters`='a:4:{i:0;a:6:{s:11:"description";s:28:"Report pending to be created";s:5:"table";s:7:"treport";s:8:"field_id";s:9:"id_report";s:10:"field_name";s:4:"name";s:4:"type";s:3:"int";s:9:"acl_group";s:8:"id_group";}i:1;a:2:{s:11:"description";s:426:"Save to disk in path<a href="javascript:" class="tip" style="" ><img src="http://172.16.0.2/pandora_console/images/tip_help.png" data-title="The Apache user should have read-write access on this folder. E.g. /var/www/html/pandora_console/attachment" data-use_title_for_force_title="1" class="forced_title" alt="The Apache user should have read-write access on this folder. E.g. /var/www/html/pandora_console/attachment" /></a>";s:4:"type";s:6:"string";}i:2;a:2:{s:11:"description";s:16:"File nane prefix";s:4:"type";s:6:"string";}i:3;a:2:{s:11:"description";s:11:"Report Type";s:4:"type";s:11:"report_type";}}' WHERE `id`=3;
UPDATE `tuser_task`
SET parameters='a:7:{i:0;a:7:{s:11:"description";s:30:"Template pending to be created";s:5:"table";s:16:"treport_template";s:8:"field_id";s:9:"id_report";s:10:"field_name";s:4:"name";s:8:"required";b:1;s:4:"type";s:3:"int";s:9:"acl_group";s:8:"id_group";}i:1;a:7:{s:11:"description";s:6:"Agents";s:5:"table";s:7:"tagente";s:8:"field_id";s:9:"id_agente";s:10:"field_name";s:6:"nombre";s:8:"multiple";b:1;s:4:"type";s:3:"int";s:9:"acl_group";s:8:"id_grupo";}i:2;a:2:{s:11:"description";s:16:"Report per agent";s:10:"select_two";b:1;}i:3;a:2:{s:11:"description";s:11:"Report name";s:4:"type";s:6:"string";}i:4;a:2:{s:11:"description";s:47:"Send to e-mail addresses (separated by a comma)";s:4:"type";s:4:"text";}i:5;a:2:{s:11:"description";s:7:"Subject";s:8:"optional";i:1;}i:6;a:3:{s:11:"description";s:7:"Message";s:4:"type";s:4:"text";s:8:"optional";i:1;}}i:7;a:2:{s:11:"description";s:11:"Report Type";s:4:"type";s:11:"report_type";}}' WHERE id=2;
DELETE FROM `tuser_task` WHERE id = 6;

-- Migrate old tasks
UPDATE `tuser_task_scheduled` SET 
    `args` = REPLACE (`args`, 'a:3', 'a:5'),
    `args`= REPLACE(`args`, 's:15:"first_execution"', 'i:2;s:0:"";i:3;s:3:"PDF";s:15:"first_execution"')
    WHERE `id_user_task` = 3;

UPDATE `tuser_task_scheduled` SET 
    `id_user_task` = 3, 
    `args` = REPLACE (`args`, 'a:3', 'a:5'),
    `args`= REPLACE(`args`, 's:15:"first_execution"', 'i:2;s:0:"";i:3;s:3:"XML";s:15:"first_execution"')
    WHERE `id_user_task` = 6;

	UPDATE `tuser_task_scheduled` SET 
    `args` = REPLACE (`args`, 'a:8', 'a:9'),
    `args`= REPLACE(`args`, 's:15:"first_execution"', 'i:2;s:0:"";i:7;s:3:"PDF";s:15:"first_execution"')
    WHERE `id_user_task` = 2;


-- ----------------------------------------------------------------------
-- ADD message in table 'tnews'
-- ----------------------------------------------------------------------

INSERT INTO `tnews` (`id_news`, `author`, `subject`, `text`, `timestamp`) VALUES (NULL,'admin','Welcome&#x20;to&#x20;Pandora&#x20;FMS&#x20;Console', '&amp;lt;p&#x20;style=&quot;text-align:&#x20;center;&#x20;font-size:&#x20;13px;&quot;&amp;gt;Hello,&#x20;congratulations,&#x20;if&#x20;you&apos;ve&#x20;arrived&#x20;here&#x20;you&#x20;already&#x20;have&#x20;an&#x20;operational&#x20;monitoring&#x20;console.&#x20;Remember&#x20;that&#x20;our&#x20;forums&#x20;and&#x20;online&#x20;documentation&#x20;are&#x20;available&#x20;24x7&#x20;to&#x20;get&#x20;you&#x20;out&#x20;of&#x20;any&#x20;trouble.&#x20;You&#x20;can&#x20;replace&#x20;this&#x20;message&#x20;with&#x20;a&#x20;personalized&#x20;one&#x20;at&#x20;Admin&#x20;tools&#x20;-&amp;amp;gt;&#x20;Site&#x20;news.&amp;lt;/p&amp;gt;&#x20;',NOW());

-- ----------------------------------------------------------------------
-- Alter table `talert_templates`
-- ----------------------------------------------------------------------

ALTER TABLE `talert_templates` ADD COLUMN `previous_name` text;

 ALTER TABLE `talert_templates` MODIFY COLUMN `type` ENUM('regex','max_min','max','min','equal','not_equal','warning','critical','onchange','unknown','always','not_normal');

ALTER TABLE `talert_templates` MODIFY COLUMN `field11` text NOT NULL,
	MODIFY COLUMN `field12` text NOT NULL,
	MODIFY COLUMN `field13` text NOT NULL,
	MODIFY COLUMN `field14` text NOT NULL,
	MODIFY COLUMN `field15` text NOT NULL,
	MODIFY COLUMN `field11_recovery` text NOT NULL,
	MODIFY COLUMN `field12_recovery` text NOT NULL,
	MODIFY COLUMN `field13_recovery` text NOT NULL,
	MODIFY COLUMN `field14_recovery` text NOT NULL,
	MODIFY COLUMN `field15_recovery` text NOT NULL;

-- ---------------------------------------------------------------------
-- Table `tvisual_console_items_cache`
-- ---------------------------------------------------------------------
CREATE TABLE `tvisual_console_elements_cache` (
    `id` INTEGER UNSIGNED NOT NULL AUTO_INCREMENT,
    `vc_id` INTEGER UNSIGNED NOT NULL,
    `vc_item_id` INTEGER UNSIGNED NOT NULL,
    `user_id` VARCHAR(60) DEFAULT NULL,
    `data` TEXT NOT NULL,
    `created_at` TIMESTAMP NOT NULL DEFAULT CURRENT_TIMESTAMP,
	`expiration` INTEGER UNSIGNED NOT NULL COMMENT 'Seconds to expire',
    PRIMARY KEY(`id`),
    FOREIGN KEY(`vc_id`) REFERENCES `tlayout`(`id`)
        ON DELETE CASCADE,
    FOREIGN KEY(`vc_item_id`) REFERENCES `tlayout_data`(`id`)
        ON DELETE CASCADE,
    FOREIGN KEY (`user_id`) REFERENCES `tusuario`(`id_user`)
        ON DELETE CASCADE
        ON UPDATE CASCADE
) engine=InnoDB DEFAULT CHARSET=utf8;

-- ---------------------------------------------------------------------
-- Table `tcredential_store`
-- ---------------------------------------------------------------------
CREATE TABLE IF NOT EXISTS `tcredential_store` (
	`identifier` varchar(100) NOT NULL,
	`id_group` mediumint(4) unsigned NOT NULL DEFAULT 0,
	`product` enum('CUSTOM', 'AWS', 'AZURE', 'GOOGLE', 'SAP') default 'CUSTOM',
	`username` text,
	`password` text,
	`extra_1` text,
	`extra_2` text,
	PRIMARY KEY (`identifier`)
) ENGINE=InnoDB DEFAULT CHARSET=utf8;

-- ---------------------------------------------------------------------
-- Table `treport_content_sla_combined`
-- ---------------------------------------------------------------------
ALTER TABLE `treport_content_sla_combined` ADD `id_agent_module_failover` int(10) unsigned NOT NULL;

-- ---------------------------------------------------------------------
-- Table `tagent_repository`
-- ---------------------------------------------------------------------
CREATE TABLE `tagent_repository` (
  `id` SERIAL,
  `id_os` INT(10) UNSIGNED DEFAULT 0,
  `arch` ENUM('x64', 'x86') DEFAULT 'x64',
  `version` VARCHAR(10) DEFAULT '',
  `path` text,
  `uploaded_by` VARCHAR(100) DEFAULT '',
  `uploaded` bigint(20) NOT NULL DEFAULT 0 COMMENT "When it was uploaded",
  `last_err` text,
  PRIMARY KEY (`id`),
  FOREIGN KEY (`id_os`) REFERENCES `tconfig_os`(`id_os`)
    ON UPDATE CASCADE ON DELETE CASCADE
) ENGINE=InnoDB DEFAULT CHARSET=utf8;

-- ----------------------------------------------------------------------
-- Table `treport_content_item`
-- ----------------------------------------------------------------------
CREATE TABLE IF NOT EXISTS `treport_content_item` (
	`id` INTEGER UNSIGNED NOT NULL auto_increment,
	`id_report_content` INTEGER UNSIGNED NOT NULL,
	`id_agent_module` int(10) unsigned NOT NULL,
	`id_agent_module_failover` int(10) unsigned NOT NULL DEFAULT 0,
	`server_name` text,
	`operation` text,
	PRIMARY KEY(`id`),
	FOREIGN KEY (`id_report_content`) REFERENCES treport_content(`id_rc`)
		ON UPDATE CASCADE ON DELETE CASCADE
) ENGINE = InnoDB DEFAULT CHARSET=utf8;

-- ----------------------------------------------------------------------
-- Table `tdeployment_hosts`
-- ----------------------------------------------------------------------
CREATE TABLE `tdeployment_hosts` (
  `id` SERIAL,
  `id_cs` VARCHAR(100),
  `ip` VARCHAR(100) NOT NULL UNIQUE,
  `id_os` INT(10) UNSIGNED DEFAULT 0,
  `os_version` VARCHAR(100) DEFAULT '' COMMENT "OS version in STR format",
  `arch` ENUM('x64', 'x86') DEFAULT 'x64',
  `current_agent_version` VARCHAR(100) DEFAULT '' COMMENT "String latest installed agent",
  `target_agent_version_id` BIGINT UNSIGNED,
  `deployed` bigint(20) NOT NULL DEFAULT 0 COMMENT "When it was deployed",
  `server_ip` varchar(100) default NULL COMMENT "Where to point target agent",
  `last_err` text,
  PRIMARY KEY (`id`),
  FOREIGN KEY (`id_cs`) REFERENCES `tcredential_store`(`identifier`)
    ON UPDATE CASCADE ON DELETE SET NULL,
  FOREIGN KEY (`id_os`) REFERENCES `tconfig_os`(`id_os`)
    ON UPDATE CASCADE ON DELETE CASCADE,
  FOREIGN KEY (`target_agent_version_id`) REFERENCES  `tagent_repository`(`id`)
    ON UPDATE CASCADE ON DELETE SET NULL
) ENGINE=InnoDB DEFAULT CHARSET=utf8;

-- ----------------------------------------------------------------------
-- Table `tremote_command`
-- ----------------------------------------------------------------------
CREATE TABLE `tremote_command` (
  `id` SERIAL,
  `name` varchar(150) NOT NULL,
  `timeout` int(10) unsigned NOT NULL default 30,
  `retries` int(10) unsigned NOT NULL default 3,
  `preconditions` text,
  `script` text,
  `postconditions` text,
  `utimestamp` int(20) unsigned NOT NULL default 0,
  `id_group` int(10) unsigned NOT NULL default 0,
  PRIMARY KEY (`id`)
) ENGINE=InnoDB DEFAULT CHARSET=utf8;

-- ----------------------------------------------------------------------
-- Table `tremote_command_target`
-- ----------------------------------------------------------------------
CREATE TABLE `tremote_command_target` (
  `id` SERIAL,
  `rcmd_id` bigint unsigned NOT NULL,
  `id_agent` int(10) unsigned NOT NULL,
  `utimestamp` int(20) unsigned NOT NULL default 0,
  `stdout` MEDIUMTEXT,
  `stderr` MEDIUMTEXT,
  `errorlevel` int(10) unsigned NOT NULL default 0,
  PRIMARY KEY (`id`),
  FOREIGN KEY (`rcmd_id`) REFERENCES `tremote_command`(`id`)
    ON UPDATE CASCADE ON DELETE CASCADE
) ENGINE=InnoDB DEFAULT CHARSET=utf8;

-- ---------------------------------------------------------------------
-- Table `trecon_script`
-- ---------------------------------------------------------------------
ALTER TABLE `trecon_script` ADD COLUMN `type` int(11) NOT NULL DEFAULT '0';
UPDATE `trecon_script` SET `description`='Specific&#x20;Pandora&#x20;FMS&#x20;Intel&#x20;DCM&#x20;Discovery&#x20;&#40;c&#41;&#x20;Artica&#x20;ST&#x20;2011&#x20;&lt;info@artica.es&gt;&#x0d;&#x0a;&#x0d;&#x0a;Usage:&#x20;./ipmi-recon.pl&#x20;&lt;task_id&gt;&#x20;&lt;group_id&gt;&#x20;&lt;custom_field1&gt;&#x20;&lt;custom_field2&gt;&#x20;&lt;custom_field3&gt;&#x20;&lt;custom_field4&gt;&#x0d;&#x0a;&#x0d;&#x0a;*&#x20;custom_field1&#x20;=&#x20;Network&#x20;i.e.:&#x20;192.168.100.0/24&#x0d;&#x0a;*&#x20;custom_field2&#x20;=&#x20;Username&#x0d;&#x0a;*&#x20;custom_field3&#x20;=&#x20;Password&#x0d;&#x0a;*&#x20;custom_field4&#x20;=&#x20;Additional&#x20;parameters&#x20;i.e.:&#x20;-D&#x20;LAN_2_0' WHERE `name`='IPMI&#x20;Recon';

-- ---------------------------------------------------------------------
-- Table `tusuario_perfil`
-- ---------------------------------------------------------------------
ALTER TABLE `tusuario_perfil` MODIFY COLUMN `no_hierarchy` tinyint(1) NOT NULL DEFAULT '0';


-- Extra tnetwork_component
INSERT INTO `tnetwork_component` (`name`, `description`, `id_group`, `type`, `max`, `min`, `module_interval`, `tcp_port`, `tcp_send`, `tcp_rcv`, `snmp_community`, `snmp_oid`, `id_module_group`, `id_modulo`, `id_plugin`, `plugin_user`, `plugin_pass`, `plugin_parameter`, `max_timeout`, `max_retries`, `history_data`, `min_warning`, `max_warning`, `max_critical`, `str_warning`, `min_ff_event`, `min_critical`, `custom_string_2`, `str_critical`, `custom_integer_1`, `custom_string_1`, `post_process`, `custom_string_3`, `wizard_level`, `custom_integer_2`, `critical_instructions`, `unit`, `unknown_instructions`, `macros`, `warning_inverse`, `warning_instructions`, `tags`, `critical_inverse`, `module_macros`, `id_category`, `min_ff_event_warning`, `disabled_types_event`, `ff_type`, `min_ff_event_normal`, `dynamic_interval`, `min_ff_event_critical`, `dynamic_min`, `each_ff`, `dynamic_two_tailed`, `dynamic_max`, `dynamic_next`) VALUES ('N.&#x20;total&#x20;processes','Number&#x20;of&#x20;running&#x20;processes&#x20;in&#x20;a&#x20;Windows&#x20;system.',11,34,0,0,300,0,'tasklist&#x20;/NH&#x20;|&#x20;find&#x20;/c&#x20;/v&#x20;&quot;&quot;','','','',6,2,0,'','','',0,0,1,0.00,0.00,'',0.00,0.00,'',0,'','windows','',0,0,0.000000000000000,'','nowizard','','','','',0,0,0,'','{\"going_unknown\":1}','',0,0,0,0,0,0,0,0,0,0);
INSERT INTO `tnetwork_component` (`name`, `description`, `id_group`, `type`, `max`, `min`, `module_interval`, `tcp_port`, `tcp_send`, `tcp_rcv`, `snmp_community`, `snmp_oid`, `id_module_group`, `id_modulo`, `id_plugin`, `plugin_user`, `plugin_pass`, `plugin_parameter`, `max_timeout`, `max_retries`, `history_data`, `min_warning`, `max_warning`, `max_critical`, `str_warning`, `min_ff_event`, `min_critical`, `custom_string_2`, `str_critical`, `custom_integer_1`, `custom_string_1`, `post_process`, `custom_string_3`, `wizard_level`, `custom_integer_2`, `critical_instructions`, `unit`, `unknown_instructions`, `macros`, `warning_inverse`, `warning_instructions`, `tags`, `critical_inverse`, `module_macros`, `id_category`, `min_ff_event_warning`, `disabled_types_event`, `ff_type`, `min_ff_event_normal`, `dynamic_interval`, `min_ff_event_critical`, `dynamic_min`, `each_ff`, `dynamic_two_tailed`, `dynamic_max`, `dynamic_next`) VALUES ('Free&#x20;space&#x20;in&#x20;C:','Free&#x20;space&#x20;available&#x20;in&#x20;C:',11,34,0,0,300,0,'powershell&#x20;$obj=&#40;Get-WmiObject&#x20;-class&#x20;&quot;Win32_LogicalDisk&quot;&#x20;-namespace&#x20;&quot;root&#92;CIMV2&quot;&#41;&#x20;;&#x20;$obj.FreeSpace[0]&#x20;*&#x20;100&#x20;/$obj.Size[0]','','','',4,2,0,'','','',0,0,1,0.00,0.00,'',0.00,0.00,'',0,'','windows','',0,0,0.000000000000000,'%','nowizard','','','','',0,0,0,'','{\"going_unknown\":1}','',0,0,0,0,0,0,0,0,0,0);
INSERT INTO `tnetwork_component` (`name`, `description`, `id_group`, `type`, `max`, `min`, `module_interval`, `tcp_port`, `tcp_send`, `tcp_rcv`, `snmp_community`, `snmp_oid`, `id_module_group`, `id_modulo`, `id_plugin`, `plugin_user`, `plugin_pass`, `plugin_parameter`, `max_timeout`, `max_retries`, `history_data`, `min_warning`, `max_warning`, `max_critical`, `str_warning`, `min_ff_event`, `min_critical`, `custom_string_2`, `str_critical`, `custom_integer_1`, `custom_string_1`, `post_process`, `custom_string_3`, `wizard_level`, `custom_integer_2`, `critical_instructions`, `unit`, `unknown_instructions`, `macros`, `warning_inverse`, `warning_instructions`, `tags`, `critical_inverse`, `module_macros`, `id_category`, `min_ff_event_warning`, `disabled_types_event`, `ff_type`, `min_ff_event_normal`, `dynamic_interval`, `min_ff_event_critical`, `dynamic_min`, `each_ff`, `dynamic_two_tailed`, `dynamic_max`, `dynamic_next`) VALUES ('Linux&#x20;uptime','System&#x20;uptime',43,36,0,0,300,0,'uptime&#x20;|sed&#x20;s/us&#92;.*$//g&#x20;|&#x20;sed&#x20;s/,&#92;.*$//g','','','',4,2,0,'','','',0,0,1,0.00,0.00,'',0.00,0.00,'',0,'','linux','',0,0,0.000000000000000,'','nowizard','','','','',0,0,0,'','{\"going_unknown\":1}','',0,0,0,0,0,0,0,0,0,0);
INSERT INTO `tnetwork_component` (`name`, `description`, `id_group`, `type`, `max`, `min`, `module_interval`, `tcp_port`, `tcp_send`, `tcp_rcv`, `snmp_community`, `snmp_oid`, `id_module_group`, `id_modulo`, `id_plugin`, `plugin_user`, `plugin_pass`, `plugin_parameter`, `max_timeout`, `max_retries`, `history_data`, `min_warning`, `max_warning`, `max_critical`, `str_warning`, `min_ff_event`, `min_critical`, `custom_string_2`, `str_critical`, `custom_integer_1`, `custom_string_1`, `post_process`, `custom_string_3`, `wizard_level`, `custom_integer_2`, `critical_instructions`, `unit`, `unknown_instructions`, `macros`, `warning_inverse`, `warning_instructions`, `tags`, `critical_inverse`, `module_macros`, `id_category`, `min_ff_event_warning`, `disabled_types_event`, `ff_type`, `min_ff_event_normal`, `dynamic_interval`, `min_ff_event_critical`, `dynamic_min`, `each_ff`, `dynamic_two_tailed`, `dynamic_max`, `dynamic_next`) VALUES ('Linux&#x20;processes','Running&#x20;processes',43,34,0,0,300,0,'ps&#x20;elf&#x20;|&#x20;wc&#x20;-l','','','',6,2,0,'','','',0,0,1,0.00,0.00,'',0.00,0.00,'',0,'','linux','',0,0,0.000000000000000,'','nowizard','','','','',0,0,0,'','{\"going_unknown\":1}','',0,0,0,0,0,0,0,0,0,0);
INSERT INTO `tnetwork_component` (`name`, `description`, `id_group`, `type`, `max`, `min`, `module_interval`, `tcp_port`, `tcp_send`, `tcp_rcv`, `snmp_community`, `snmp_oid`, `id_module_group`, `id_modulo`, `id_plugin`, `plugin_user`, `plugin_pass`, `plugin_parameter`, `max_timeout`, `max_retries`, `history_data`, `min_warning`, `max_warning`, `max_critical`, `str_warning`, `min_ff_event`, `min_critical`, `custom_string_2`, `str_critical`, `custom_integer_1`, `custom_string_1`, `post_process`, `custom_string_3`, `wizard_level`, `custom_integer_2`, `critical_instructions`, `unit`, `unknown_instructions`, `macros`, `warning_inverse`, `warning_instructions`, `tags`, `critical_inverse`, `module_macros`, `id_category`, `min_ff_event_warning`, `disabled_types_event`, `ff_type`, `min_ff_event_normal`, `dynamic_interval`, `min_ff_event_critical`, `dynamic_min`, `each_ff`, `dynamic_two_tailed`, `dynamic_max`, `dynamic_next`) VALUES ('Linux&#x20;system&#x20;load','Current&#x20;load&#x20;&#40;5&#x20;min&#41;',43,34,0,0,300,0,'uptime&#x20;|&#x20;awk&#x20;&#039;{print&#x20;$&#40;NF-1&#41;}&#039;&#x20;|&#x20;tr&#x20;-d&#x20;&#039;,&#039;','','','',6,2,0,'','','',0,0,1,0.00,0.00,'',0.00,0.00,'',0,'','linux','',0,0,0.000000000000000,'','nowizard','','','','',0,0,0,'','{\"going_unknown\":1}','',0,0,0,0,0,0,0,0,0,0);
INSERT INTO `tnetwork_component` (`name`, `description`, `id_group`, `type`, `max`, `min`, `module_interval`, `tcp_port`, `tcp_send`, `tcp_rcv`, `snmp_community`, `snmp_oid`, `id_module_group`, `id_modulo`, `id_plugin`, `plugin_user`, `plugin_pass`, `plugin_parameter`, `max_timeout`, `max_retries`, `history_data`, `min_warning`, `max_warning`, `max_critical`, `str_warning`, `min_ff_event`, `min_critical`, `custom_string_2`, `str_critical`, `custom_integer_1`, `custom_string_1`, `post_process`, `custom_string_3`, `wizard_level`, `custom_integer_2`, `critical_instructions`, `unit`, `unknown_instructions`, `macros`, `warning_inverse`, `warning_instructions`, `tags`, `critical_inverse`, `module_macros`, `id_category`, `min_ff_event_warning`, `disabled_types_event`, `ff_type`, `min_ff_event_normal`, `dynamic_interval`, `min_ff_event_critical`, `dynamic_min`, `each_ff`, `dynamic_two_tailed`, `dynamic_max`, `dynamic_next`) VALUES ('Linux&#x20;available&#x20;memory&#x20;percent','Available&#x20;memory&#x20;%',43,34,0,0,300,0,'free&#x20;|&#x20;grep&#x20;Mem&#x20;|&#x20;awk&#x20;&#039;{print&#x20;$NF/$2&#x20;*&#x20;100}&#039;','','','',4,2,0,'','','',0,0,1,0.00,0.00,'',0.00,0.00,'',0,'','linux','',0,0,0.000000000000000,'%','nowizard','','','','',0,0,0,'','{\"going_unknown\":1}','',0,0,0,0,0,0,0,0,0,0);
INSERT INTO `tnetwork_component` (`name`, `description`, `id_group`, `type`, `max`, `min`, `module_interval`, `tcp_port`, `tcp_send`, `tcp_rcv`, `snmp_community`, `snmp_oid`, `id_module_group`, `id_modulo`, `id_plugin`, `plugin_user`, `plugin_pass`, `plugin_parameter`, `max_timeout`, `max_retries`, `history_data`, `min_warning`, `max_warning`, `max_critical`, `str_warning`, `min_ff_event`, `min_critical`, `custom_string_2`, `str_critical`, `custom_integer_1`, `custom_string_1`, `post_process`, `custom_string_3`, `wizard_level`, `custom_integer_2`, `critical_instructions`, `unit`, `unknown_instructions`, `macros`, `warning_inverse`, `warning_instructions`, `tags`, `critical_inverse`, `module_macros`, `id_category`, `min_ff_event_warning`, `disabled_types_event`, `ff_type`, `min_ff_event_normal`, `dynamic_interval`, `min_ff_event_critical`, `dynamic_min`, `each_ff`, `dynamic_two_tailed`, `dynamic_max`, `dynamic_next`) VALUES ('Linux&#x20;available&#x20;disk&#x20;/','Available&#x20;free&#x20;space&#x20;in&#x20;mountpoint&#x20;/',43,34,0,0,300,0,'df&#x20;/&#x20;|&#x20;tail&#x20;-n&#x20;+2&#x20;|&#x20;awk&#x20;&#039;{print&#x20;$&#40;NF-1&#41;}&#039;&#x20;|&#x20;tr&#x20;-d&#x20;&#039;%&#039;','','','',4,2,0,'','','',0,0,1,0.00,0.00,'0.00',0.00,0.00,'',0,'','inherited','',0,0,0.000000000000000,'','nowizard','','nowizard','0','',0,0,0,'','{\"going_unknown\":1}','',0,0,0,0,0,0,0,0,0,0);

-- 
-- Dumping data for table `tpen`
-- 

INSERT IGNORE INTO `tpen`
VALUES
	(9,'cisco','Cisco&#x20;System'),
	(11,'hp','Hewlett&#x20;Packard'),
	(2021,'general_snmp','U.C.&#x20;Davis,&#x20;ECE&#x20;Dept.&#x20;Tom'),
	(2636,'juniper','Juniper&#x20;Networks'),
	(3375,'f5','F5&#x20;Labs'),
	(8072,'general_snmp','Net&#x20;SNMP'),
	(12356,'fortinet','Fortinet')
;

-- 
-- Dumping data for table `tnetwork_profile` and `tnetwork_profile_pen`
-- 

SET @template_name = 'Network&#x20;Management';
SET @template_description = 'Basic network monitoring template';

INSERT INTO tnetwork_profile (id_np, name, description) SELECT * FROM (SELECT '' id_np, @template_name name, @template_description description) AS tmp WHERE NOT EXISTS (SELECT id_np FROM tnetwork_profile WHERE name = @template_name);
INSERT INTO tnetwork_profile_component (id_nc, id_np) SELECT * FROM (SELECT c.id_nc id_nc, p.id_np id_np FROM tnetwork_profile p, tnetwork_component c, tnetwork_component_group g WHERE g.id_sg = c.id_group AND p.name = @template_name AND (g.name = 'Network Management')) AS tmp WHERE NOT EXISTS (SELECT pc.id_np FROM tnetwork_profile p, tnetwork_profile_component pc WHERE p.id_np = pc.id_np AND p.name = @template_name);

SET @template_name = 'Cisco&#x20;MIBS';
SET @template_description = 'Cisco devices monitoring template (SNMP)';

INSERT INTO tnetwork_profile (id_np, name, description) SELECT * FROM (SELECT '' id_np, @template_name name, @template_description description) AS tmp WHERE NOT EXISTS (SELECT id_np FROM tnetwork_profile WHERE name = @template_name);
INSERT INTO tnetwork_profile_component (id_nc, id_np) SELECT * FROM (SELECT c.id_nc id_nc, p.id_np id_np FROM tnetwork_profile p, tnetwork_component c, tnetwork_component_group g WHERE g.id_sg = c.id_group AND p.name = @template_name AND (g.name = 'Cisco MIBS' OR g.name = 'Catalyst 2900')) AS tmp WHERE NOT EXISTS (SELECT pc.id_np FROM tnetwork_profile p, tnetwork_profile_component pc WHERE p.id_np = pc.id_np AND p.name = @template_name);
INSERT INTO tnetwork_profile_pen (pen, id_np) SELECT * FROM (SELECT p.pen pen, np.id_np id_np FROM tnetwork_profile np, tpen p WHERE np.name = @template_name AND (p.pen = 9)) AS tmp WHERE NOT EXISTS (SELECT pp.id_np FROM tnetwork_profile p, tnetwork_profile_pen pp WHERE p.id_np = pp.id_np AND p.name = @template_name);

SET @template_name = 'Linux&#x20;System';
SET @template_description = 'Linux system monitoring template (SNMP)';

INSERT INTO tnetwork_profile (id_np, name, description) SELECT * FROM (SELECT '' id_np, @template_name name, @template_description description) AS tmp WHERE NOT EXISTS (SELECT id_np FROM tnetwork_profile WHERE name = @template_name);

SET @module_group = 'Linux';

INSERT INTO tnetwork_profile_component (id_nc, id_np) SELECT * FROM (SELECT c.id_nc id_nc, p.id_np id_np FROM tnetwork_profile p, tnetwork_component c, tnetwork_component_group g WHERE g.id_sg = c.id_group AND p.name = @template_name AND (g.name = 'Linux' OR g.name = 'UCD Mibs (Linux, UCD-SNMP)')) AS tmp WHERE NOT EXISTS (SELECT pc.id_np FROM tnetwork_profile p, tnetwork_profile_component pc WHERE p.id_np = pc.id_np AND p.name = @template_name);
INSERT INTO tnetwork_profile_pen (pen, id_np) SELECT * FROM (SELECT p.pen pen, np.id_np id_np FROM tnetwork_profile np, tpen p WHERE np.name = @template_name AND (p.pen = 2021 OR p.pen = 2636)) AS tmp WHERE NOT EXISTS (SELECT pp.id_np FROM tnetwork_profile p, tnetwork_profile_pen pp WHERE p.id_np = pp.id_np AND p.name = @template_name);

SET @template_name = 'Windows&#x20;System';
SET @template_description = 'Windows system monitoring template (WMI)';

INSERT INTO tnetwork_profile (id_np, name, description) SELECT * FROM (SELECT '' id_np, @template_name name, @template_description description) AS tmp WHERE NOT EXISTS (SELECT id_np FROM tnetwork_profile WHERE name = @template_name);
INSERT INTO tnetwork_profile_component (id_nc, id_np) SELECT * FROM (SELECT c.id_nc id_nc, p.id_np id_np FROM tnetwork_profile p, tnetwork_component c, tnetwork_component_group g WHERE g.id_sg = c.id_group AND p.name = @template_name AND (g.name = 'Microsoft&#x20;Windows' OR g.name = 'Windows System')) AS tmp WHERE NOT EXISTS (SELECT pc.id_np FROM tnetwork_profile p, tnetwork_profile_component pc WHERE p.id_np = pc.id_np AND p.name = @template_name);

SET @template_name = 'Windows&#x20;Hardware';
SET @template_description = 'Windows hardware monitoring templae (WMI)';

INSERT INTO tnetwork_profile (id_np, name, description) SELECT * FROM (SELECT '' id_np, @template_name name, @template_description description) AS tmp WHERE NOT EXISTS (SELECT id_np FROM tnetwork_profile WHERE name = @template_name);
INSERT INTO tnetwork_profile_component (id_nc, id_np) SELECT * FROM (SELECT c.id_nc id_nc, p.id_np id_np FROM tnetwork_profile p, tnetwork_component c, tnetwork_component_group g WHERE g.id_sg = c.id_group AND p.name = @template_name AND (g.name = 'Windows Hardware Layer')) AS tmp WHERE NOT EXISTS (SELECT pc.id_np FROM tnetwork_profile p, tnetwork_profile_component pc WHERE p.id_np = pc.id_np AND p.name = @template_name);

SET @template_name = 'Windows&#x20;Active&#x20;Directory';
SET @template_description = 'Active directory monitoring template (WMI)';

INSERT INTO tnetwork_profile (id_np, name, description) SELECT * FROM (SELECT '' id_np, @template_name name, @template_description description) AS tmp WHERE NOT EXISTS (SELECT id_np FROM tnetwork_profile WHERE name = @template_name);
INSERT INTO tnetwork_profile_component (id_nc, id_np) SELECT * FROM (SELECT c.id_nc id_nc, p.id_np id_np FROM tnetwork_profile p, tnetwork_component c, tnetwork_component_group g WHERE g.id_sg = c.id_group AND p.name = @template_name AND (g.name = 'Windows AD' OR g.name = 'AD&#x20;Counters')) AS tmp WHERE NOT EXISTS (SELECT pc.id_np FROM tnetwork_profile p, tnetwork_profile_component pc WHERE p.id_np = pc.id_np AND p.name = @template_name);

SET @template_name = 'Windows&#x20;IIS';
SET @template_description = 'IIS monitoring template (WMI)';

INSERT INTO tnetwork_profile (id_np, name, description) SELECT * FROM (SELECT '' id_np, @template_name name, @template_description description) AS tmp WHERE NOT EXISTS (SELECT id_np FROM tnetwork_profile WHERE name = @template_name);
INSERT INTO tnetwork_profile_component (id_nc, id_np) SELECT * FROM (SELECT c.id_nc id_nc, p.id_np id_np FROM tnetwork_profile p, tnetwork_component c, tnetwork_component_group g WHERE g.id_sg = c.id_group AND p.name = @template_name AND (g.name = 'Windows IIS' OR g.name = 'IIS&#x20;services')) AS tmp WHERE NOT EXISTS (SELECT pc.id_np FROM tnetwork_profile p, tnetwork_profile_component pc WHERE p.id_np = pc.id_np AND p.name = @template_name);

SET @template_name = 'Windows&#x20;Exchange';
SET @template_description = 'Exchange monitoring template (WMI)';

INSERT INTO tnetwork_profile (id_np, name, description) SELECT * FROM (SELECT '' id_np, @template_name name, @template_description description) AS tmp WHERE NOT EXISTS (SELECT id_np FROM tnetwork_profile WHERE name = @template_name);
INSERT INTO tnetwork_profile_component (id_nc, id_np) SELECT * FROM (SELECT c.id_nc id_nc, p.id_np id_np FROM tnetwork_profile p, tnetwork_component c, tnetwork_component_group g WHERE g.id_sg = c.id_group AND p.name = @template_name AND (g.name = 'Windows Exchange' OR g.name = 'Exchange&#x20;Services' OR g.name = 'Exchange&#x20;TCP&#x20;Ports')) AS tmp WHERE NOT EXISTS (SELECT pc.id_np FROM tnetwork_profile p, tnetwork_profile_component pc WHERE p.id_np = pc.id_np AND p.name = @template_name);

SET @template_name = 'Windows&#x20;LDAP';
SET @template_description = 'LDAP monitoring template (WMI)';

INSERT INTO tnetwork_profile (id_np, name, description) SELECT * FROM (SELECT '' id_np, @template_name name, @template_description description) AS tmp WHERE NOT EXISTS (SELECT id_np FROM tnetwork_profile WHERE name = @template_name);
INSERT INTO tnetwork_profile_component (id_nc, id_np) SELECT * FROM (SELECT c.id_nc id_nc, p.id_np id_np FROM tnetwork_profile p, tnetwork_component c, tnetwork_component_group g WHERE g.id_sg = c.id_group AND p.name = @template_name AND (g.name = 'Windows LDAP')) AS tmp WHERE NOT EXISTS (SELECT pc.id_np FROM tnetwork_profile p, tnetwork_profile_component pc WHERE p.id_np = pc.id_np AND p.name = @template_name);

SET @template_name = 'Windows&#x20;MDSTC';
SET @template_description = 'MDSTC monitoring template (WMI)';

INSERT INTO tnetwork_profile (id_np, name, description) SELECT * FROM (SELECT '' id_np, @template_name name, @template_description description) AS tmp WHERE NOT EXISTS (SELECT id_np FROM tnetwork_profile WHERE name = @template_name);
INSERT INTO tnetwork_profile_component (id_nc, id_np) SELECT * FROM (SELECT c.id_nc id_nc, p.id_np id_np FROM tnetwork_profile p, tnetwork_component c, tnetwork_component_group g WHERE g.id_sg = c.id_group AND p.name = @template_name AND (g.name = 'Windows MSDTC')) AS tmp WHERE NOT EXISTS (SELECT pc.id_np FROM tnetwork_profile p, tnetwork_profile_component pc WHERE p.id_np = pc.id_np AND p.name = @template_name);

SET @template_name = 'Windows&#x20;Printers';
SET @template_description = 'Windows printers monitoring template (WMI)';

INSERT INTO tnetwork_profile (id_np, name, description) SELECT * FROM (SELECT '' id_np, @template_name name, @template_description description) AS tmp WHERE NOT EXISTS (SELECT id_np FROM tnetwork_profile WHERE name = @template_name);
INSERT INTO tnetwork_profile_component (id_nc, id_np) SELECT * FROM (SELECT c.id_nc id_nc, p.id_np id_np FROM tnetwork_profile p, tnetwork_component c, tnetwork_component_group g WHERE g.id_sg = c.id_group AND p.name = @template_name AND (g.name = 'Windows Printers')) AS tmp WHERE NOT EXISTS (SELECT pc.id_np FROM tnetwork_profile p, tnetwork_profile_component pc WHERE p.id_np = pc.id_np AND p.name = @template_name);

SET @template_name = 'Windows&#x20;DNS';
SET @template_description = 'Windows DNS monitoring template (WMI)';

INSERT INTO tnetwork_profile (id_np, name, description) SELECT * FROM (SELECT '' id_np, @template_name name, @template_description description) AS tmp WHERE NOT EXISTS (SELECT id_np FROM tnetwork_profile WHERE name = @template_name);
INSERT INTO tnetwork_profile_component (id_nc, id_np) SELECT * FROM (SELECT c.id_nc id_nc, p.id_np id_np FROM tnetwork_profile p, tnetwork_component c, tnetwork_component_group g WHERE g.id_sg = c.id_group AND p.name = @template_name AND (g.name = 'Windows&#x20;DNS' OR g.name = 'DNS&#x20;Counters')) AS tmp WHERE NOT EXISTS (SELECT pc.id_np FROM tnetwork_profile p, tnetwork_profile_component pc WHERE p.id_np = pc.id_np AND p.name = @template_name);

SET @template_name = 'Windows&#x20;MS&#x20;SQL&#x20;Server';
SET @template_description = 'MS SQL Server monitoring template (WMI)';

INSERT INTO tnetwork_profile (id_np, name, description) SELECT * FROM (SELECT '' id_np, @template_name name, @template_description description) AS tmp WHERE NOT EXISTS (SELECT id_np FROM tnetwork_profile WHERE name = @template_name);
INSERT INTO tnetwork_profile_component (id_nc, id_np) SELECT * FROM (SELECT c.id_nc id_nc, p.id_np id_np FROM tnetwork_profile p, tnetwork_component c, tnetwork_component_group g WHERE g.id_sg = c.id_group AND p.name = @template_name AND (g.name = 'MS&#x20;SQL&#x20;Server')) AS tmp WHERE NOT EXISTS (SELECT pc.id_np FROM tnetwork_profile p, tnetwork_profile_component pc WHERE p.id_np = pc.id_np AND p.name = @template_name);

SET @template_name = 'Oracle';
SET @template_description = 'Oracle monitoring template';

INSERT INTO tnetwork_profile (id_np, name, description) SELECT * FROM (SELECT '' id_np, @template_name name, @template_description description) AS tmp WHERE NOT EXISTS (SELECT id_np FROM tnetwork_profile WHERE name = @template_name);
INSERT INTO tnetwork_profile_component (id_nc, id_np) SELECT * FROM (SELECT c.id_nc id_nc, p.id_np id_np FROM tnetwork_profile p, tnetwork_component c, tnetwork_component_group g WHERE g.id_sg = c.id_group AND p.name = @template_name AND (g.name = 'Oracle')) AS tmp WHERE NOT EXISTS (SELECT pc.id_np FROM tnetwork_profile p, tnetwork_profile_component pc WHERE p.id_np = pc.id_np AND p.name = @template_name);

SET @template_name = 'MySQL';
SET @template_description = 'MySQL monitoring template';

INSERT INTO tnetwork_profile (id_np, name, description) SELECT * FROM (SELECT '' id_np, @template_name name, @template_description description) AS tmp WHERE NOT EXISTS (SELECT id_np FROM tnetwork_profile WHERE name = @template_name);
INSERT INTO tnetwork_profile_component (id_nc, id_np) SELECT * FROM (SELECT c.id_nc id_nc, p.id_np id_np FROM tnetwork_profile p, tnetwork_component c, tnetwork_component_group g WHERE g.id_sg = c.id_group AND p.name = @template_name AND (g.name = 'MySQL')) AS tmp WHERE NOT EXISTS (SELECT pc.id_np FROM tnetwork_profile p, tnetwork_profile_component pc WHERE p.id_np = pc.id_np AND p.name = @template_name);

SET @template_name = 'Windows&#x20;Antivirus';
SET @template_description = 'Windows antivirus monitoring template (WMI)';

INSERT INTO tnetwork_profile (id_np, name, description) SELECT * FROM (SELECT '' id_np, @template_name name, @template_description description) AS tmp WHERE NOT EXISTS (SELECT id_np FROM tnetwork_profile WHERE name = @template_name);
INSERT INTO tnetwork_profile_component (id_nc, id_np) SELECT * FROM (SELECT c.id_nc id_nc, p.id_np id_np FROM tnetwork_profile p, tnetwork_component c, tnetwork_component_group g WHERE g.id_sg = c.id_group AND p.name = @template_name AND (g.name = 'Norton' OR g.name = 'Panda' OR g.name = 'McAfee' OR g.name = 'Bitdefender' OR g.name = 'BullGuard' OR g.name = 'AVG' OR g.name = 'Kaspersky')) AS tmp WHERE NOT EXISTS (SELECT pc.id_np FROM tnetwork_profile p, tnetwork_profile_component pc WHERE p.id_np = pc.id_np AND p.name = @template_name);


-- Update widget.

UPDATE twidget SET description='Show a visual console' WHERE class_name='MapsMadeByUser';
UPDATE twidget SET description='Clock' WHERE class_name='ClockWidget';
UPDATE twidget SET description='Group status' WHERE class_name='SystemGroupStatusWidget';

--
-- Modifies tgrupo table.
--

ALTER TABLE tgrupo ADD COLUMN max_agents int(10) NOT NULL DEFAULT 0;

-- ----------------------------------------------------------------------
-- Table `tnode_relations`
-- ----------------------------------------------------------------------
CREATE TABLE `tnode_relations` (
	`id` int(10) unsigned NOT NULL auto_increment,
    `gateway` VARCHAR(100) NOT NULL,
	`imei` VARCHAR(100) NOT NULL,
	`node_address` VARCHAR(60) NOT NULL,
	PRIMARY KEY (`id`)
) ENGINE=InnoDB DEFAULT CHARSET=utf8;

-- ------------------------------------------------------------------------
-- New wizards components and plugins
-- ------------------------------------------------------------------------
SET @plugin_name = 'Wizard&#x20;SNMP&#x20;module';
SET @plugin_description = 'Get&#x20;the&#x20;result&#x20;of&#x20;an&#x20;arithmetic&#x20;operation&#x20;using&#x20;several&#x20;OIDs&#x20;values.';
SET @plugin_id = '';
SELECT @plugin_id := `id` FROM `tplugin` WHERE `name` = @plugin_name;
INSERT IGNORE INTO `tplugin` (`id`, `name`, `description`, `max_timeout`, `max_retries`, `execute`, `net_dst_opt`, `net_port_opt`, `user_opt`, `pass_opt`, `plugin_type`, `macros`, `parameters`) VALUES (@plugin_id,@plugin_name,@plugin_description,20,0,'/usr/share/pandora_server/util/plugin/wizard_snmp_module',NULL,NULL,NULL,NULL,0,'{\"1\":{\"macro\":\"_field1_\",\"desc\":\"Host\",\"help\":\"\",\"value\":\"_address_\",\"hide\":\"\"},\"2\":{\"macro\":\"_field2_\",\"desc\":\"Port\",\"help\":\"\",\"value\":\"161\",\"hide\":\"\"},\"3\":{\"macro\":\"_field3_\",\"desc\":\"Version\",\"help\":\"1,&#x20;2c,&#x20;3\",\"value\":\"1\",\"hide\":\"\"},\"4\":{\"macro\":\"_field4_\",\"desc\":\"Community\",\"help\":\"\",\"value\":\"public\",\"hide\":\"\"},\"5\":{\"macro\":\"_field5_\",\"desc\":\"Security&#x20;level&#x20;&#40;v3&#41;\",\"help\":\"noAuthNoPriv,&#x20;authNoPriv,&#x20;authPriv\",\"value\":\"\",\"hide\":\"\"},\"6\":{\"macro\":\"_field6_\",\"desc\":\"Username&#x20;&#40;v3&#41;\",\"help\":\"\",\"value\":\"\",\"hide\":\"\"},\"7\":{\"macro\":\"_field7_\",\"desc\":\"Authentication&#x20;method&#x20;&#40;v3&#41;\",\"help\":\"MD5,&#x20;SHA\",\"value\":\"\",\"hide\":\"\"},\"8\":{\"macro\":\"_field8_\",\"desc\":\"Authentication&#x20;password&#x20;&#40;v3&#41;\",\"help\":\"\",\"value\":\"\",\"hide\":\"1\"},\"9\":{\"macro\":\"_field9_\",\"desc\":\"Privacy&#x20;method&#x20;&#40;v3&#41;\",\"help\":\"DES,&#x20;AES\",\"value\":\"\",\"hide\":\"\"},\"10\":{\"macro\":\"_field10_\",\"desc\":\"Privacy&#x20;password&#x20;&#40;v3&#41;\",\"help\":\"\",\"value\":\"\",\"hide\":\"1\"},\"11\":{\"macro\":\"_field11_\",\"desc\":\"OID&#x20;list\",\"help\":\"Comma&#x20;separated&#x20;OIDs&#x20;used\",\"value\":\"\",\"hide\":\"\"},\"12\":{\"macro\":\"_field12_\",\"desc\":\"Operation\",\"help\":\"Aritmetic&#x20;operation&#x20;to&#x20;get&#x20;data.&#x20;Macros&#x20;_oN_&#x20;will&#x20;be&#x20;changed&#x20;by&#x20;OIDs&#x20;in&#x20;list.&#x20;Example:&#x20;&#40;_o1_&#x20;*&#x20;100&#41;&#x20;/&#x20;_o2_\",\"value\":\"\",\"hide\":\"\"}}','-host&#x20;&#039;_field1_&#039;&#x20;-port&#x20;&#039;_field2_&#039;&#x20;-version&#x20;&#039;_field3_&#039;&#x20;-community&#x20;&#039;_field4_&#039;&#x20;-secLevel&#x20;&#039;_field5_&#039;&#x20;-user&#x20;&#039;_field6_&#039;&#x20;-authMethod&#x20;&#039;_field7_&#039;&#x20;-authPass&#x20;&#039;_field8_&#039;&#x20;-privMethod&#x20;&#039;_field9_&#039;&#x20;-privPass&#x20;&#039;_field10_&#039;&#x20;-oidList&#x20;&#039;_field11_&#039;&#x20;-operation&#x20;&#039;_field12_&#039;');

SET @plugin_name = 'Wizard&#x20;SNMP&#x20;process';
SET @plugin_description = 'Check&#x20;if&#x20;a&#x20;process&#x20;is&#x20;running&#x20;&#40;1&#41;&#x20;or&#x20;not&#x20;&#40;0&#41;&#x20;in&#x20;OID&#x20;.1.3.6.1.2.1.25.4.2.1.2&#x20;SNMP&#x20;tree.';
SET @plugin_id = '';
SELECT @plugin_id := `id` FROM `tplugin` WHERE `name` = @plugin_name;
INSERT IGNORE INTO `tplugin` (`id`, `name`, `description`, `max_timeout`, `max_retries`, `execute`, `net_dst_opt`, `net_port_opt`, `user_opt`, `pass_opt`, `plugin_type`, `macros`, `parameters`) VALUES (@plugin_id,@plugin_name,@plugin_description,20,0,'/usr/share/pandora_server/util/plugin/wizard_snmp_process',NULL,NULL,NULL,NULL,0,'{\"1\":{\"macro\":\"_field1_\",\"desc\":\"Host\",\"help\":\"\",\"value\":\"_address_\",\"hide\":\"\"},\"2\":{\"macro\":\"_field2_\",\"desc\":\"Port\",\"help\":\"\",\"value\":\"161\",\"hide\":\"\"},\"3\":{\"macro\":\"_field3_\",\"desc\":\"Version\",\"help\":\"1,&#x20;2c,&#x20;3\",\"value\":\"1\",\"hide\":\"\"},\"4\":{\"macro\":\"_field4_\",\"desc\":\"Community\",\"help\":\"\",\"value\":\"public\",\"hide\":\"\"},\"5\":{\"macro\":\"_field5_\",\"desc\":\"Security&#x20;level&#x20;&#40;v3&#41;\",\"help\":\"noAuthNoPriv,&#x20;authNoPriv,&#x20;authPriv\",\"value\":\"\",\"hide\":\"\"},\"6\":{\"macro\":\"_field6_\",\"desc\":\"Username&#x20;&#40;v3&#41;\",\"help\":\"\",\"value\":\"\",\"hide\":\"\"},\"7\":{\"macro\":\"_field7_\",\"desc\":\"Authentication&#x20;method&#x20;&#40;v3&#41;\",\"help\":\"MD5,&#x20;SHA\",\"value\":\"\",\"hide\":\"\"},\"8\":{\"macro\":\"_field8_\",\"desc\":\"Authentication&#x20;password&#x20;&#40;v3&#41;\",\"help\":\"\",\"value\":\"\",\"hide\":\"1\"},\"9\":{\"macro\":\"_field9_\",\"desc\":\"Privacy&#x20;method&#x20;&#40;v3&#41;\",\"help\":\"DES,&#x20;AES\",\"value\":\"\",\"hide\":\"\"},\"10\":{\"macro\":\"_field10_\",\"desc\":\"Privacy&#x20;password&#x20;&#40;v3&#41;\",\"help\":\"\",\"value\":\"\",\"hide\":\"1\"},\"11\":{\"macro\":\"_field11_\",\"desc\":\"Process\",\"help\":\"Process&#x20;name&#x20;to&#x20;check&#x20;if&#x20;is&#x20;running&#x20;&#40;case&#x20;sensitive&#41;\",\"value\":\"\",\"hide\":\"\"}}','-host&#x20;&#039;_field1_&#039;&#x20;-port&#x20;&#039;_field2_&#039;&#x20;-version&#x20;&#039;_field3_&#039;&#x20;-community&#x20;&#039;_field4_&#039;&#x20;-secLevel&#x20;&#039;_field5_&#039;&#x20;-user&#x20;&#039;_field6_&#039;&#x20;-authMethod&#x20;&#039;_field7_&#039;&#x20;-authPass&#x20;&#039;_field8_&#039;&#x20;-privMethod&#x20;&#039;_field9_&#039;&#x20;-privPass&#x20;&#039;_field10_&#039;&#x20;-process&#x20;&#039;_field11_&#039;');

SET @plugin_name = 'Wizard&#x20;WMI&#x20;module';
SET @plugin_description = 'Get&#x20;the&#x20;result&#x20;of&#x20;an&#x20;arithmetic&#x20;operation&#x20;using&#x20;distinct&#x20;fields&#x20;in&#x20;a&#x20;WMI&#x20;query&#x20;&#40;Query&#x20;must&#x20;return&#x20;only&#x20;1&#x20;row&#41;.';
SET @plugin_id = '';
SELECT @plugin_id := `id` FROM `tplugin` WHERE `name` = @plugin_name;
INSERT IGNORE INTO `tplugin` (`id`, `name`, `description`, `max_timeout`, `max_retries`, `execute`, `net_dst_opt`, `net_port_opt`, `user_opt`, `pass_opt`, `plugin_type`, `macros`, `parameters`) VALUES (@plugin_id,@plugin_name,@plugin_description,20,0,'/usr/share/pandora_server/util/plugin/wizard_wmi_module',NULL,NULL,NULL,NULL,0,'{\"1\":{\"macro\":\"_field1_\",\"desc\":\"Host\",\"help\":\"\",\"value\":\"_address_\",\"hide\":\"\"},\"2\":{\"macro\":\"_field2_\",\"desc\":\"Namespace&#x20;&#40;Optional&#41;\",\"help\":\"\",\"value\":\"\",\"hide\":\"\"},\"3\":{\"macro\":\"_field3_\",\"desc\":\"User\",\"help\":\"\",\"value\":\"\",\"hide\":\"\"},\"4\":{\"macro\":\"_field4_\",\"desc\":\"Password\",\"help\":\"\",\"value\":\"\",\"hide\":\"1\"},\"5\":{\"macro\":\"_field5_\",\"desc\":\"WMI&#x20;Class\",\"help\":\"\",\"value\":\"\",\"hide\":\"\"},\"6\":{\"macro\":\"_field6_\",\"desc\":\"Fields&#x20;list\",\"help\":\"\",\"value\":\"\",\"hide\":\"\"},\"7\":{\"macro\":\"_field7_\",\"desc\":\"Query&#x20;filter&#x20;&#40;Optional&#41;\",\"help\":\"Use&#x20;single&#x20;quotes&#x20;for&#x20;query&#x20;conditions\",\"value\":\"\",\"hide\":\"\"},\"8\":{\"macro\":\"_field8_\",\"desc\":\"Operation\",\"help\":\"Aritmetic&#x20;operation&#x20;to&#x20;get&#x20;data.&#x20;Macros&#x20;_fN_&#x20;will&#x20;be&#x20;changed&#x20;by&#x20;fields&#x20;in&#x20;list.&#x20;Example:&#x20;&#40;&#40;_f1_&#x20;-&#x20;_f2_&#41;&#x20;*&#x20;100&#41;&#x20;/&#x20;_f1_\",\"value\":\"\",\"hide\":\"\"}}','-host&#x20;&#039;_field1_&#039;&#x20;-namespace&#x20;&#039;_field2_&#039;&#x20;-user&#x20;&#039;_field3_&#039;&#x20;-pass&#x20;&#039;_field4_&#039;&#x20;-wmiClass&#x20;&#039;_field5_&#039;&#x20;-fieldsList&#x20;&#039;_field6_&#039;&#x20;-queryFilter&#x20;&quot;_field7_&quot;&#x20;-operation&#x20;&#039;_field8_&#039;&#x20;-wmicPath&#x20;/usr/bin/wmic');

SET @plugin_name = 'Network&#x20;bandwidth&#x20;SNMP';
SET @plugin_description = 'Retrieves&#x20;amount&#x20;of&#x20;digital&#x20;information&#x20;sent&#x20;and&#x20;received&#x20;from&#x20;device&#x20;or&#x20;filtered&#x20;&#x20;interface&#x20;index&#x20;over&#x20;a&#x20;particular&#x20;time&#x20;&#40;agent/module&#x20;interval&#41;.';
SET @plugin_id = '';
SELECT @plugin_id := `id` FROM `tplugin` WHERE `name` = @plugin_name;
INSERT IGNORE INTO `tplugin`  (`id`, `name`, `description`, `max_timeout`, `max_retries`, `execute`, `net_dst_opt`, `net_port_opt`, `user_opt`, `pass_opt`, `plugin_type`, `macros`, `parameters`) VALUES  (@plugin_id,@plugin_name,@plugin_description,300,0,'perl&#x20;/usr/share/pandora_server/util/plugin/pandora_snmp_bandwidth.pl','','','','',0,'{\"1\":{\"macro\":\"_field1_\",\"desc\":\"SNMP&#x20;Version&#40;1,2c,3&#41;\",\"help\":\"\",\"value\":\"\",\"hide\":\"\"},\"2\":{\"macro\":\"_field2_\",\"desc\":\"Community\",\"help\":\"\",\"value\":\"\",\"hide\":\"\"},\"3\":{\"macro\":\"_field3_\",\"desc\":\"Host\",\"help\":\"\",\"value\":\"_address_\",\"hide\":\"\"},\"4\":{\"macro\":\"_field4_\",\"desc\":\"Port\",\"help\":\"\",\"value\":\"161\",\"hide\":\"\"},\"5\":{\"macro\":\"_field5_\",\"desc\":\"Interface&#x20;Index&#x20;&#40;filter&#41;\",\"help\":\"\",\"value\":\"\",\"hide\":\"\"},\"6\":{\"macro\":\"_field6_\",\"desc\":\"securityName\",\"help\":\"\",\"value\":\"\",\"hide\":\"\"},\"7\":{\"macro\":\"_field7_\",\"desc\":\"context\",\"help\":\"\",\"value\":\"\",\"hide\":\"\"},\"8\":{\"macro\":\"_field8_\",\"desc\":\"securityLevel\",\"help\":\"\",\"value\":\"\",\"hide\":\"\"},\"9\":{\"macro\":\"_field9_\",\"desc\":\"authProtocol\",\"help\":\"\",\"value\":\"\",\"hide\":\"\"},\"10\":{\"macro\":\"_field10_\",\"desc\":\"authKey\",\"help\":\"\",\"value\":\"\",\"hide\":\"\"},\"11\":{\"macro\":\"_field11_\",\"desc\":\"privProtocol\",\"help\":\"\",\"value\":\"\",\"hide\":\"\"},\"12\":{\"macro\":\"_field12_\",\"desc\":\"privKey\",\"help\":\"\",\"value\":\"\",\"hide\":\"\"},\"13\":{\"macro\":\"_field13_\",\"desc\":\"UniqId\",\"help\":\"This&#x20;plugin&#x20;needs&#x20;to&#x20;store&#x20;information&#x20;in&#x20;temporary&#x20;directory&#x20;to&#x20;calculate&#x20;bandwidth.&#x20;Set&#x20;here&#x20;an&#x20;unique&#x20;identifier&#x20;with&#x20;no&#x20;spaces&#x20;or&#x20;symbols.\",\"value\":\"\",\"hide\":\"\"},\"14\":{\"macro\":\"_field14_\",\"desc\":\"inUsage\",\"help\":\"Retrieve&#x20;input&#x20;usage&#x20;&#40;%&#41;\",\"value\":\"\",\"hide\":\"\"},\"15\":{\"macro\":\"_field15_\",\"desc\":\"outUsage\",\"help\":\"Retrieve&#x20;output&#x20;usage&#x20;&#40;%&#41;\",\"value\":\"\",\"hide\":\"\"}}','-version&#x20;&#039;_field1_&#039;&#x20;-community&#x20;&#039;_field2_&#039;&#x20;-host&#x20;&#039;_field3_&#039;&#x20;-port&#x20;&#039;_field4_&#039;&#x20;-ifIndex&#x20;&#039;_field5_&#039;&#x20;-securityName&#x20;&#039;_field6_&#039;&#x20;-context&#x20;&#039;_field7_&#039;&#x20;-securityLevel&#x20;&#039;_field8_&#039;&#x20;-authProtocol&#x20;&#039;_field9_&#039;&#x20;-authKey&#x20;&#039;_field10_&#039;&#x20;-privProtocol&#x20;&#039;_field11_&#039;&#x20;-privKey&#x20;&#039;_field12_&#039;&#x20;-uniqid&#x20;&#039;_field13_&#039;&#x20;-inUsage&#x20;&#039;_field14_&#039;&#x20;-outUsage&#x20;&#039;_field15_&#039;');

SET @main_component_group_name = 'Wizard';
SET @component_id = '';
SELECT @component_id := `id_sg` FROM `tnetwork_component_group` WHERE `name` = @main_component_group_name;
INSERT IGNORE INTO `tnetwork_component_group` (`id_sg`, `name`, `parent`) VALUES (@component_id,@main_component_group_name,0);

SELECT @component_group_parent := `id_sg` FROM `tnetwork_component_group` WHERE `name` = @main_component_group_name;

SET @component_group_name = 'CPU';
SET @component_id = '';
SELECT @component_id := `id_sg` FROM `tnetwork_component_group` WHERE `name` = @component_group_name;
INSERT IGNORE INTO `tnetwork_component_group` (`id_sg`, `name`, `parent`) VALUES (@component_id,@component_group_name,@component_group_parent);

SET @component_group_name = 'Memory';
SET @component_id = '';
SELECT @component_id := `id_sg` FROM `tnetwork_component_group` WHERE `name` = @component_group_name;
INSERT IGNORE INTO `tnetwork_component_group` (`id_sg`, `name`, `parent`) VALUES (@component_id,@component_group_name,@component_group_parent);

SET @component_group_name = 'Disk&#x20;devices';
SET @component_id = '';
SELECT @component_id := `id_sg` FROM `tnetwork_component_group` WHERE `name` = @component_group_name;
INSERT IGNORE INTO `tnetwork_component_group` (`id_sg`, `name`, `parent`) VALUES (@component_id,@component_group_name,@component_group_parent);

SET @component_group_name = 'Storage';
SET @component_id = '';
SELECT @component_id := `id_sg` FROM `tnetwork_component_group` WHERE `name` = @component_group_name;
INSERT IGNORE INTO `tnetwork_component_group` (`id_sg`, `name`, `parent`) VALUES (@component_id,@component_group_name,@component_group_parent);

SET @component_group_name = 'Temperature&#x20;sensors';
SET @component_id = '';
SELECT @component_id := `id_sg` FROM `tnetwork_component_group` WHERE `name` = @component_group_name;
INSERT IGNORE INTO `tnetwork_component_group` (`id_sg`, `name`, `parent`) VALUES (@component_id,@component_group_name,@component_group_parent);

SET @component_group_name = 'Processes';
SET @component_id = '';
SELECT @component_id := `id_sg` FROM `tnetwork_component_group` WHERE `name` = @component_group_name;
INSERT IGNORE INTO `tnetwork_component_group` (`id_sg`, `name`, `parent`) VALUES (@component_id,@component_group_name,@component_group_parent);

SET @component_group_name = 'Other';
SET @component_id = '';
SELECT @component_id := `id_sg` FROM `tnetwork_component_group` WHERE `name` = @component_group_name;
INSERT IGNORE INTO `tnetwork_component_group` (`id_sg`, `name`, `parent`) VALUES (@component_id,@component_group_name,@component_group_parent);

SET @component_group_name = 'Power&#x20;supply';
SET @component_id = '';
SELECT @component_id := `id_sg` FROM `tnetwork_component_group` WHERE `name` = @component_group_name;
INSERT IGNORE INTO `tnetwork_component_group` (`id_sg`, `name`, `parent`) VALUES (@component_id,@component_group_name,@component_group_parent);

SET @component_group_name = 'Fans';
SET @component_id = '';
SELECT @component_id := `id_sg` FROM `tnetwork_component_group` WHERE `name` = @component_group_name;
INSERT IGNORE INTO `tnetwork_component_group` (`id_sg`, `name`, `parent`) VALUES (@component_id,@component_group_name,@component_group_parent);

SET @component_group_name = 'Temperature';
SET @component_id = '';
SELECT @component_id := `id_sg` FROM `tnetwork_component_group` WHERE `name` = @component_group_name;
INSERT IGNORE INTO `tnetwork_component_group` (`id_sg`, `name`, `parent`) VALUES (@component_id,@component_group_name,@component_group_parent);

SET @component_group_name = 'Sessions';
SET @component_id = '';
SELECT @component_id := `id_sg` FROM `tnetwork_component_group` WHERE `name` = @component_group_name;
INSERT IGNORE INTO `tnetwork_component_group` (`id_sg`, `name`, `parent`) VALUES (@component_id,@component_group_name,@component_group_parent);

SET @component_group_name = 'VPN';
SET @component_id = '';
SELECT @component_id := `id_sg` FROM `tnetwork_component_group` WHERE `name` = @component_group_name;
INSERT IGNORE INTO `tnetwork_component_group` (`id_sg`, `name`, `parent`) VALUES (@component_id,@component_group_name,@component_group_parent);

SET @component_group_name = 'Intrussions';
SET @component_id = '';
SELECT @component_id := `id_sg` FROM `tnetwork_component_group` WHERE `name` = @component_group_name;
INSERT IGNORE INTO `tnetwork_component_group` (`id_sg`, `name`, `parent`) VALUES (@component_id,@component_group_name,@component_group_parent);

SET @component_group_name = 'Antivirus';
SET @component_id = '';
SELECT @component_id := `id_sg` FROM `tnetwork_component_group` WHERE `name` = @component_group_name;
INSERT IGNORE INTO `tnetwork_component_group` (`id_sg`, `name`, `parent`) VALUES (@component_id,@component_group_name,@component_group_parent);

SET @component_group_name = 'Services';
SET @component_id = '';
SELECT @component_id := `id_sg` FROM `tnetwork_component_group` WHERE `name` = @component_group_name;
INSERT IGNORE INTO `tnetwork_component_group` (`id_sg`, `name`, `parent`) VALUES (@component_id,@component_group_name,@component_group_parent);

SET @component_group_name = 'Disks';
SET @component_id = '';
SELECT @component_id := `id_sg` FROM `tnetwork_component_group` WHERE `name` = @component_group_name;
INSERT IGNORE INTO `tnetwork_component_group` (`id_sg`, `name`, `parent`) VALUES (@component_id,@component_group_name,@component_group_parent);

SET @component_group_name = 'CPU';

SET @component_name = 'CPU&#x20;User&#x20;&#40;%&#41;';
SET @component_description = 'The&#x20;percentage&#x20;of&#x20;CPU&#x20;time&#x20;spent&#x20;processing&#x20;user-level&#x20;code,&#x20;calculated&#x20;over&#x20;the&#x20;last&#x20;minute';

SET @component_id = '';
SELECT @component_id := `id_nc` FROM `tnetwork_component` WHERE `name` = @component_name;

SET @group_id = '';
SELECT @group_id := `id_sg` FROM `tnetwork_component_group` WHERE `name` = @component_group_name;

INSERT IGNORE INTO `tnetwork_component` (`id_nc`, `name`, `description`, `id_group`, `type`, `max`, `min`, `module_interval`, `tcp_port`, `tcp_send`, `tcp_rcv`, `snmp_community`, `snmp_oid`, `id_module_group`, `id_modulo`, `id_plugin`, `plugin_user`, `plugin_pass`, `plugin_parameter`, `max_timeout`, `max_retries`, `history_data`, `min_warning`, `max_warning`, `str_warning`, `min_critical`, `max_critical`, `str_critical`, `min_ff_event`, `custom_string_1`, `custom_string_2`, `custom_string_3`, `custom_integer_1`, `custom_integer_2`, `post_process`, `unit`, `wizard_level`, `macros`, `critical_instructions`, `warning_instructions`, `unknown_instructions`, `critical_inverse`, `warning_inverse`, `id_category`, `tags`, `disabled_types_event`, `module_macros`, `min_ff_event_normal`, `min_ff_event_warning`, `min_ff_event_critical`, `ff_type`, `each_ff`, `dynamic_interval`, `dynamic_max`, `dynamic_min`, `dynamic_next`, `dynamic_two_tailed`, `module_type`, `protocol`, `manufacturer_id`, `execution_type`, `scan_type`, `value`, `value_operations`, `module_enabled`, `name_oid`, `query_class`, `query_key_field`, `scan_filters`, `query_filters`, `enabled`) VALUES (@component_id,@component_name,@component_description,@group_id,15,0,0,0,0,'','','','',0,9,0,'','','',0,0,0,80.00,90.00,'',90.00,0.00,'',0,'','','',0,0,0.000000000000000,'%','nowizard','Array','','','',0,0,0,'','{\"going_unknown\":0}','',0,0,0,0,0,0,0,0,0,0,1,'snmp','general_snmp',1,1,'1.3.6.1.4.1.2021.11.9.0','',1,'','','','','',1);

SET @component_name = 'CPU&#x20;System&#x20;&#40;%&#41;';
SET @component_description = 'The&#x20;percentage&#x20;of&#x20;CPU&#x20;time&#x20;spent&#x20;processing&#x20;system-level&#x20;code,&#x20;calculated&#x20;over&#x20;the&#x20;last&#x20;minute';

SET @component_id = '';
SELECT @component_id := `id_nc` FROM `tnetwork_component` WHERE `name` = @component_name;

SET @group_id = '';
SELECT @group_id := `id_sg` FROM `tnetwork_component_group` WHERE `name` = @component_group_name;

INSERT IGNORE INTO `tnetwork_component` (`id_nc`, `name`, `description`, `id_group`, `type`, `max`, `min`, `module_interval`, `tcp_port`, `tcp_send`, `tcp_rcv`, `snmp_community`, `snmp_oid`, `id_module_group`, `id_modulo`, `id_plugin`, `plugin_user`, `plugin_pass`, `plugin_parameter`, `max_timeout`, `max_retries`, `history_data`, `min_warning`, `max_warning`, `str_warning`, `min_critical`, `max_critical`, `str_critical`, `min_ff_event`, `custom_string_1`, `custom_string_2`, `custom_string_3`, `custom_integer_1`, `custom_integer_2`, `post_process`, `unit`, `wizard_level`, `macros`, `critical_instructions`, `warning_instructions`, `unknown_instructions`, `critical_inverse`, `warning_inverse`, `id_category`, `tags`, `disabled_types_event`, `module_macros`, `min_ff_event_normal`, `min_ff_event_warning`, `min_ff_event_critical`, `ff_type`, `each_ff`, `dynamic_interval`, `dynamic_max`, `dynamic_min`, `dynamic_next`, `dynamic_two_tailed`, `module_type`, `protocol`, `manufacturer_id`, `execution_type`, `scan_type`, `value`, `value_operations`, `module_enabled`, `name_oid`, `query_class`, `query_key_field`, `scan_filters`, `query_filters`, `enabled`) VALUES (@component_id,@component_name,@component_description,@group_id,15,0,0,0,0,'','','','',0,9,0,'','','',0,0,0,80.00,90.00,'',90.00,0.00,'',0,'','','',0,0,0.000000000000000,'%','nowizard','Array','','','',0,0,0,'','{\"going_unknown\":0}','',0,0,0,0,0,0,0,0,0,0,1,'snmp','general_snmp',1,1,'1.3.6.1.4.1.2021.11.10.0','',1,'','','','','',1);

SET @component_name = 'CPU&#x20;Idle&#x20;&#40;%&#41;';
SET @component_description = 'The&#x20;percentage&#x20;of&#x20;CPU&#x20;time&#x20;spent&#x20;idle,&#x20;calculated&#x20;over&#x20;the&#x20;last&#x20;minute';

SET @component_id = '';
SELECT @component_id := `id_nc` FROM `tnetwork_component` WHERE `name` = @component_name;

SET @group_id = '';
SELECT @group_id := `id_sg` FROM `tnetwork_component_group` WHERE `name` = @component_group_name;

INSERT IGNORE INTO `tnetwork_component` (`id_nc`, `name`, `description`, `id_group`, `type`, `max`, `min`, `module_interval`, `tcp_port`, `tcp_send`, `tcp_rcv`, `snmp_community`, `snmp_oid`, `id_module_group`, `id_modulo`, `id_plugin`, `plugin_user`, `plugin_pass`, `plugin_parameter`, `max_timeout`, `max_retries`, `history_data`, `min_warning`, `max_warning`, `str_warning`, `min_critical`, `max_critical`, `str_critical`, `min_ff_event`, `custom_string_1`, `custom_string_2`, `custom_string_3`, `custom_integer_1`, `custom_integer_2`, `post_process`, `unit`, `wizard_level`, `macros`, `critical_instructions`, `warning_instructions`, `unknown_instructions`, `critical_inverse`, `warning_inverse`, `id_category`, `tags`, `disabled_types_event`, `module_macros`, `min_ff_event_normal`, `min_ff_event_warning`, `min_ff_event_critical`, `ff_type`, `each_ff`, `dynamic_interval`, `dynamic_max`, `dynamic_min`, `dynamic_next`, `dynamic_two_tailed`, `module_type`, `protocol`, `manufacturer_id`, `execution_type`, `scan_type`, `value`, `value_operations`, `module_enabled`, `name_oid`, `query_class`, `query_key_field`, `scan_filters`, `query_filters`, `enabled`) VALUES (@component_id,@component_name,@component_description,@group_id,15,0,0,0,0,'','','','',0,9,0,'','','',0,0,0,0.00,0.00,'',0.00,0.00,'',0,'','','',0,0,0.000000000000000,'%','nowizard','Array','','','',0,0,0,'','{\"going_unknown\":0}','',0,0,0,0,0,0,0,0,0,0,1,'snmp','general_snmp',1,1,'1.3.6.1.4.1.2021.11.11.0','',0,'','','','','',1);

SET @component_name = 'Load&#x20;average&#x20;-&#x20;_nameOID_';
SET @component_description = 'The&#x20;1,&#x20;5&#x20;or&#x20;15&#x20;minutes&#x20;load&#x20;average';

SET @component_id = '';
SELECT @component_id := `id_nc` FROM `tnetwork_component` WHERE `name` = @component_name;

SET @group_id = '';
SELECT @group_id := `id_sg` FROM `tnetwork_component_group` WHERE `name` = @component_group_name;

INSERT IGNORE INTO `tnetwork_component` (`id_nc`, `name`, `description`, `id_group`, `type`, `max`, `min`, `module_interval`, `tcp_port`, `tcp_send`, `tcp_rcv`, `snmp_community`, `snmp_oid`, `id_module_group`, `id_modulo`, `id_plugin`, `plugin_user`, `plugin_pass`, `plugin_parameter`, `max_timeout`, `max_retries`, `history_data`, `min_warning`, `max_warning`, `str_warning`, `min_critical`, `max_critical`, `str_critical`, `min_ff_event`, `custom_string_1`, `custom_string_2`, `custom_string_3`, `custom_integer_1`, `custom_integer_2`, `post_process`, `unit`, `wizard_level`, `macros`, `critical_instructions`, `warning_instructions`, `unknown_instructions`, `critical_inverse`, `warning_inverse`, `id_category`, `tags`, `disabled_types_event`, `module_macros`, `min_ff_event_normal`, `min_ff_event_warning`, `min_ff_event_critical`, `ff_type`, `each_ff`, `dynamic_interval`, `dynamic_max`, `dynamic_min`, `dynamic_next`, `dynamic_two_tailed`, `module_type`, `protocol`, `manufacturer_id`, `execution_type`, `scan_type`, `value`, `value_operations`, `module_enabled`, `name_oid`, `query_class`, `query_key_field`, `scan_filters`, `query_filters`, `enabled`) VALUES (@component_id,@component_name,@component_description,@group_id,15,0,0,0,0,'','','','',0,9,0,'','','',0,0,0,0.00,0.00,'',0.00,0.00,'',0,'','','',0,0,0.000000000000000,'','nowizard','Array','','','',0,0,0,'','{\"going_unknown\":0}','',0,0,0,0,0,0,0,0,0,0,1,'snmp','general_snmp',1,2,'1.3.6.1.4.1.2021.10.1.3','',0,'1.3.6.1.4.1.2021.10.1.2','','','','',1);

SET @component_name = 'Cisco&#x20;CPU&#x20;_nameOID_&#x20;usage&#x20;&#40;%&#41;';
SET @component_description = 'The&#x20;overall&#x20;CPU&#x20;busy&#x20;percentage&#x20;in&#x20;the&#x20;last&#x20;5&#x20;minute&#x20;period';

SET @component_id = '';
SELECT @component_id := `id_nc` FROM `tnetwork_component` WHERE `name` = @component_name;

SET @group_id = '';
SELECT @group_id := `id_sg` FROM `tnetwork_component_group` WHERE `name` = @component_group_name;

INSERT IGNORE INTO `tnetwork_component` (`id_nc`, `name`, `description`, `id_group`, `type`, `max`, `min`, `module_interval`, `tcp_port`, `tcp_send`, `tcp_rcv`, `snmp_community`, `snmp_oid`, `id_module_group`, `id_modulo`, `id_plugin`, `plugin_user`, `plugin_pass`, `plugin_parameter`, `max_timeout`, `max_retries`, `history_data`, `min_warning`, `max_warning`, `str_warning`, `min_critical`, `max_critical`, `str_critical`, `min_ff_event`, `custom_string_1`, `custom_string_2`, `custom_string_3`, `custom_integer_1`, `custom_integer_2`, `post_process`, `unit`, `wizard_level`, `macros`, `critical_instructions`, `warning_instructions`, `unknown_instructions`, `critical_inverse`, `warning_inverse`, `id_category`, `tags`, `disabled_types_event`, `module_macros`, `min_ff_event_normal`, `min_ff_event_warning`, `min_ff_event_critical`, `ff_type`, `each_ff`, `dynamic_interval`, `dynamic_max`, `dynamic_min`, `dynamic_next`, `dynamic_two_tailed`, `module_type`, `protocol`, `manufacturer_id`, `execution_type`, `scan_type`, `value`, `value_operations`, `module_enabled`, `name_oid`, `query_class`, `query_key_field`, `scan_filters`, `query_filters`, `enabled`) VALUES (@component_id,@component_name,@component_description,@group_id,15,0,0,0,0,'','','','',0,9,0,'','','',0,0,0,80.00,90.00,'',90.00,0.00,'',0,'','','',0,0,0.000000000000000,'%','nowizard','Array','','','',0,0,0,'','{\"going_unknown\":0}','',0,0,0,0,0,0,0,0,0,0,1,'snmp','cisco',1,2,'1.3.6.1.4.1.9.9.109.1.1.1.1.8','',1,'1.3.6.1.4.1.9.9.109.1.1.1.1.2','','','','',1);

SET @component_name = 'F5&#x20;CPU&#x20;_nameOID_&#x20;usage&#x20;&#40;%&#41;';
SET @component_description = 'This&#x20;is&#x20;average&#x20;usage&#x20;ratio&#x20;of&#x20;CPU&#x20;for&#x20;the&#x20;associated&#x20;host&#x20;in&#x20;the&#x20;last&#x20;five&#x20;minutes';

SET @component_id = '';
SELECT @component_id := `id_nc` FROM `tnetwork_component` WHERE `name` = @component_name;

SET @group_id = '';
SELECT @group_id := `id_sg` FROM `tnetwork_component_group` WHERE `name` = @component_group_name;

INSERT IGNORE INTO `tnetwork_component` (`id_nc`, `name`, `description`, `id_group`, `type`, `max`, `min`, `module_interval`, `tcp_port`, `tcp_send`, `tcp_rcv`, `snmp_community`, `snmp_oid`, `id_module_group`, `id_modulo`, `id_plugin`, `plugin_user`, `plugin_pass`, `plugin_parameter`, `max_timeout`, `max_retries`, `history_data`, `min_warning`, `max_warning`, `str_warning`, `min_critical`, `max_critical`, `str_critical`, `min_ff_event`, `custom_string_1`, `custom_string_2`, `custom_string_3`, `custom_integer_1`, `custom_integer_2`, `post_process`, `unit`, `wizard_level`, `macros`, `critical_instructions`, `warning_instructions`, `unknown_instructions`, `critical_inverse`, `warning_inverse`, `id_category`, `tags`, `disabled_types_event`, `module_macros`, `min_ff_event_normal`, `min_ff_event_warning`, `min_ff_event_critical`, `ff_type`, `each_ff`, `dynamic_interval`, `dynamic_max`, `dynamic_min`, `dynamic_next`, `dynamic_two_tailed`, `module_type`, `protocol`, `manufacturer_id`, `execution_type`, `scan_type`, `value`, `value_operations`, `module_enabled`, `name_oid`, `query_class`, `query_key_field`, `scan_filters`, `query_filters`, `enabled`) VALUES (@component_id,@component_name,@component_description,@group_id,15,0,0,0,0,'','','','',0,9,0,'','','',0,0,0,80.00,90.00,'',90.00,0.00,'',0,'','','',0,0,0.000000000000000,'%','nowizard','Array','','','',0,0,0,'','{\"going_unknown\":0}','',0,0,0,0,0,0,0,0,0,0,1,'snmp','f5',1,2,'1.3.6.1.4.1.3375.2.1.7.5.2.1.35','',1,'1.3.6.1.4.1.3375.2.1.7.5.2.1.3','','','','',1);

SET @component_name = 'Juniper&#x20;_nameOID_&#x20;CPU&#x20;usage&#x20;&#40;%&#41;';
SET @component_description = 'The&#x20;average&#x20;usage&#x20;ratio&#x20;of&#x20;CPU&#x20;in&#x20;the&#x20;last&#x20;five&#x20;minutes';

SET @component_id = '';
SELECT @component_id := `id_nc` FROM `tnetwork_component` WHERE `name` = @component_name;

SET @group_id = '';
SELECT @group_id := `id_sg` FROM `tnetwork_component_group` WHERE `name` = @component_group_name;

INSERT IGNORE INTO `tnetwork_component` (`id_nc`, `name`, `description`, `id_group`, `type`, `max`, `min`, `module_interval`, `tcp_port`, `tcp_send`, `tcp_rcv`, `snmp_community`, `snmp_oid`, `id_module_group`, `id_modulo`, `id_plugin`, `plugin_user`, `plugin_pass`, `plugin_parameter`, `max_timeout`, `max_retries`, `history_data`, `min_warning`, `max_warning`, `str_warning`, `min_critical`, `max_critical`, `str_critical`, `min_ff_event`, `custom_string_1`, `custom_string_2`, `custom_string_3`, `custom_integer_1`, `custom_integer_2`, `post_process`, `unit`, `wizard_level`, `macros`, `critical_instructions`, `warning_instructions`, `unknown_instructions`, `critical_inverse`, `warning_inverse`, `id_category`, `tags`, `disabled_types_event`, `module_macros`, `min_ff_event_normal`, `min_ff_event_warning`, `min_ff_event_critical`, `ff_type`, `each_ff`, `dynamic_interval`, `dynamic_max`, `dynamic_min`, `dynamic_next`, `dynamic_two_tailed`, `module_type`, `protocol`, `manufacturer_id`, `execution_type`, `scan_type`, `value`, `value_operations`, `module_enabled`, `name_oid`, `query_class`, `query_key_field`, `scan_filters`, `query_filters`, `enabled`) VALUES (@component_id,@component_name,@component_description,@group_id,15,0,0,0,0,'','','','',0,9,0,'','','',0,0,0,80.00,90.00,'',90.00,0.00,'',0,'','','',0,0,0.000000000000000,'%','nowizard','Array','','','',0,0,0,'','{\"going_unknown\":0}','',0,0,0,0,0,0,0,0,0,0,1,'snmp','juniper',1,2,'1.3.6.1.4.1.2636.3.1.13.1.21','',1,'1.3.6.1.4.1.2636.3.1.13.1.5','','','','',1);

SET @component_name = 'HP&#x20;CPU&#x20;usage&#x20;&#40;%&#41;';
SET @component_description = 'The&#x20;CPU&#x20;utilization&#x20;in&#x20;percent&#40;%&#41;';

SET @component_id = '';
SELECT @component_id := `id_nc` FROM `tnetwork_component` WHERE `name` = @component_name;

SET @group_id = '';
SELECT @group_id := `id_sg` FROM `tnetwork_component_group` WHERE `name` = @component_group_name;

INSERT IGNORE INTO `tnetwork_component` (`id_nc`, `name`, `description`, `id_group`, `type`, `max`, `min`, `module_interval`, `tcp_port`, `tcp_send`, `tcp_rcv`, `snmp_community`, `snmp_oid`, `id_module_group`, `id_modulo`, `id_plugin`, `plugin_user`, `plugin_pass`, `plugin_parameter`, `max_timeout`, `max_retries`, `history_data`, `min_warning`, `max_warning`, `str_warning`, `min_critical`, `max_critical`, `str_critical`, `min_ff_event`, `custom_string_1`, `custom_string_2`, `custom_string_3`, `custom_integer_1`, `custom_integer_2`, `post_process`, `unit`, `wizard_level`, `macros`, `critical_instructions`, `warning_instructions`, `unknown_instructions`, `critical_inverse`, `warning_inverse`, `id_category`, `tags`, `disabled_types_event`, `module_macros`, `min_ff_event_normal`, `min_ff_event_warning`, `min_ff_event_critical`, `ff_type`, `each_ff`, `dynamic_interval`, `dynamic_max`, `dynamic_min`, `dynamic_next`, `dynamic_two_tailed`, `module_type`, `protocol`, `manufacturer_id`, `execution_type`, `scan_type`, `value`, `value_operations`, `module_enabled`, `name_oid`, `query_class`, `query_key_field`, `scan_filters`, `query_filters`, `enabled`) VALUES (@component_id,@component_name,@component_description,@group_id,15,0,0,0,0,'','','','',0,9,0,'','','',0,0,0,80.00,90.00,'',90.00,0.00,'',0,'','','',0,0,0.000000000000000,'%','nowizard','Array','','','',0,0,0,'','{\"going_unknown\":0}','',0,0,0,0,0,0,0,0,0,0,1,'snmp','hp',1,1,'1.3.6.1.4.1.11.2.14.11.5.1.9.6.1.0','',1,'','','','','',1);

SET @component_name = 'Fortinet&#x20;system&#x20;CPU&#x20;usage&#x20;&#40;%&#41;';
SET @component_description = 'CPU&#x20;usage&#x20;of&#x20;the&#x20;system';

SET @component_id = '';
SELECT @component_id := `id_nc` FROM `tnetwork_component` WHERE `name` = @component_name;

SET @group_id = '';
SELECT @group_id := `id_sg` FROM `tnetwork_component_group` WHERE `name` = @component_group_name;

INSERT IGNORE INTO `tnetwork_component` (`id_nc`, `name`, `description`, `id_group`, `type`, `max`, `min`, `module_interval`, `tcp_port`, `tcp_send`, `tcp_rcv`, `snmp_community`, `snmp_oid`, `id_module_group`, `id_modulo`, `id_plugin`, `plugin_user`, `plugin_pass`, `plugin_parameter`, `max_timeout`, `max_retries`, `history_data`, `min_warning`, `max_warning`, `str_warning`, `min_critical`, `max_critical`, `str_critical`, `min_ff_event`, `custom_string_1`, `custom_string_2`, `custom_string_3`, `custom_integer_1`, `custom_integer_2`, `post_process`, `unit`, `wizard_level`, `macros`, `critical_instructions`, `warning_instructions`, `unknown_instructions`, `critical_inverse`, `warning_inverse`, `id_category`, `tags`, `disabled_types_event`, `module_macros`, `min_ff_event_normal`, `min_ff_event_warning`, `min_ff_event_critical`, `ff_type`, `each_ff`, `dynamic_interval`, `dynamic_max`, `dynamic_min`, `dynamic_next`, `dynamic_two_tailed`, `module_type`, `protocol`, `manufacturer_id`, `execution_type`, `scan_type`, `value`, `value_operations`, `module_enabled`, `name_oid`, `query_class`, `query_key_field`, `scan_filters`, `query_filters`, `enabled`) VALUES (@component_id,@component_name,@component_description,@group_id,15,0,0,0,0,'','','','',0,9,0,'','','',0,0,0,0.00,0.00,'',0.00,0.00,'',0,'','','',0,0,0.000000000000000,'%','nowizard','Array','','','',0,0,0,'','{\"going_unknown\":0}','',0,0,0,0,0,0,0,0,0,0,1,'snmp','fortinet',1,1,'1.3.6.1.4.1.12356.101.4.1.3.0','',1,'','','','','',1);

SET @component_name = 'Fortinet&#x20;virtual&#x20;domain&#x20;_nameOID_&#x20;CPU&#x20;usage&#x20;&#40;%&#41;';
SET @component_description = 'CPU&#x20;usage&#x20;of&#x20;the&#x20;virtual&#x20;domain';

SET @component_id = '';
SELECT @component_id := `id_nc` FROM `tnetwork_component` WHERE `name` = @component_name;

SET @group_id = '';
SELECT @group_id := `id_sg` FROM `tnetwork_component_group` WHERE `name` = @component_group_name;

INSERT IGNORE INTO `tnetwork_component` (`id_nc`, `name`, `description`, `id_group`, `type`, `max`, `min`, `module_interval`, `tcp_port`, `tcp_send`, `tcp_rcv`, `snmp_community`, `snmp_oid`, `id_module_group`, `id_modulo`, `id_plugin`, `plugin_user`, `plugin_pass`, `plugin_parameter`, `max_timeout`, `max_retries`, `history_data`, `min_warning`, `max_warning`, `str_warning`, `min_critical`, `max_critical`, `str_critical`, `min_ff_event`, `custom_string_1`, `custom_string_2`, `custom_string_3`, `custom_integer_1`, `custom_integer_2`, `post_process`, `unit`, `wizard_level`, `macros`, `critical_instructions`, `warning_instructions`, `unknown_instructions`, `critical_inverse`, `warning_inverse`, `id_category`, `tags`, `disabled_types_event`, `module_macros`, `min_ff_event_normal`, `min_ff_event_warning`, `min_ff_event_critical`, `ff_type`, `each_ff`, `dynamic_interval`, `dynamic_max`, `dynamic_min`, `dynamic_next`, `dynamic_two_tailed`, `module_type`, `protocol`, `manufacturer_id`, `execution_type`, `scan_type`, `value`, `value_operations`, `module_enabled`, `name_oid`, `query_class`, `query_key_field`, `scan_filters`, `query_filters`, `enabled`) VALUES (@component_id,@component_name,@component_description,@group_id,15,0,0,0,0,'','','','',0,9,0,'','','',0,0,0,0.00,0.00,'',0.00,0.00,'',0,'','','',0,0,0.000000000000000,'%','nowizard','Array','','','',0,0,0,'','{\"going_unknown\":0}','',0,0,0,0,0,0,0,0,0,0,1,'snmp','fortinet',1,2,'1.3.6.1.4.1.12356.101.3.2.1.1.5','',1,'1.3.6.1.4.1.12356.101.3.2.1.1.2','','','','',1);

SET @component_name = 'WMI&#x20;_DeviceID_&#x20;usage&#x20;&#40;%&#41;';
SET @component_description = 'Load&#x20;capacity&#x20;of&#x20;each&#x20;processor,&#x20;averaged&#x20;to&#x20;the&#x20;last&#x20;second';

SET @component_id = '';
SELECT @component_id := `id_nc` FROM `tnetwork_component` WHERE `name` = @component_name;

SET @group_id = '';
SELECT @group_id := `id_sg` FROM `tnetwork_component_group` WHERE `name` = @component_group_name;

INSERT IGNORE INTO `tnetwork_component` (`id_nc`, `name`, `description`, `id_group`, `type`, `max`, `min`, `module_interval`, `tcp_port`, `tcp_send`, `tcp_rcv`, `snmp_community`, `snmp_oid`, `id_module_group`, `id_modulo`, `id_plugin`, `plugin_user`, `plugin_pass`, `plugin_parameter`, `max_timeout`, `max_retries`, `history_data`, `min_warning`, `max_warning`, `str_warning`, `min_critical`, `max_critical`, `str_critical`, `min_ff_event`, `custom_string_1`, `custom_string_2`, `custom_string_3`, `custom_integer_1`, `custom_integer_2`, `post_process`, `unit`, `wizard_level`, `macros`, `critical_instructions`, `warning_instructions`, `unknown_instructions`, `critical_inverse`, `warning_inverse`, `id_category`, `tags`, `disabled_types_event`, `module_macros`, `min_ff_event_normal`, `min_ff_event_warning`, `min_ff_event_critical`, `ff_type`, `each_ff`, `dynamic_interval`, `dynamic_max`, `dynamic_min`, `dynamic_next`, `dynamic_two_tailed`, `module_type`, `protocol`, `manufacturer_id`, `execution_type`, `scan_type`, `value`, `value_operations`, `module_enabled`, `name_oid`, `query_class`, `query_key_field`, `scan_filters`, `query_filters`, `enabled`) VALUES (@component_id,@component_name,@component_description,@group_id,1,0,0,0,0,'','','','',0,9,0,'','','',0,0,0,80.00,90.00,'',90.00,0.00,'',0,'','','',0,0,0.000000000000000,'%','nowizard','{\"extra_field_1\":\"LoadPercentage\",\"satellite_execution\":\"\",\"value_operation\":\"\",\"server_plugin\":\"\",\"_field11__wmi_field\":\"_field11_\",\"_field12__wmi_field\":\"_field12_\",\"_field9__wmi_field\":\"_field9_\",\"_field10__wmi_field\":\"_field10_\",\"_field7__wmi_field\":\"_field7_\",\"_field8__wmi_field\":\"_field8_\",\"_field5__wmi_field\":\"_field5_\",\"_field6__wmi_field\":\"_field6_\",\"_field3__wmi_field\":\"_field3_\",\"_field4__wmi_field\":\"_field4_\",\"_field1__wmi_field\":\"_field1_\",\"_field2__wmi_field\":\"_field2_\",\"field0_wmi_field\":\"\"}','','','',0,0,0,'','{\"going_unknown\":0}','',0,0,0,0,0,0,0,0,0,0,1,'wmi','',1,2,'','',1,'','Win32_Processor','DeviceID','','{\"scan\":\"\",\"execution\":\"DeviceID&#x20;=&#x20;&#039;_DeviceID_&#039;\",\"field\":\"1\",\"key_string\":\"\"}',1);

SET @component_group_name = 'Memory';

SET @component_name = 'Total&#x20;RAM&#x20;used&#x20;&#40;%&#41;';
SET @component_description = 'Total&#x20;real/physical&#x20;memory&#x20;used&#x20;on&#x20;the&#x20;host';
SET @plugin_name = 'Wizard&#x20;SNMP&#x20;module';

SET @component_id = '';
SELECT @component_id := `id_nc` FROM `tnetwork_component` WHERE `name` = @component_name;

SET @group_id = '';
SELECT @group_id := `id_sg` FROM `tnetwork_component_group` WHERE `name` = @component_group_name;

SET @plugin_id = '';
SELECT @plugin_id := `id` FROM `tplugin` WHERE `name` = @plugin_name;

INSERT IGNORE INTO `tnetwork_component` (`id_nc`, `name`, `description`, `id_group`, `type`, `max`, `min`, `module_interval`, `tcp_port`, `tcp_send`, `tcp_rcv`, `snmp_community`, `snmp_oid`, `id_module_group`, `id_modulo`, `id_plugin`, `plugin_user`, `plugin_pass`, `plugin_parameter`, `max_timeout`, `max_retries`, `history_data`, `min_warning`, `max_warning`, `str_warning`, `min_critical`, `max_critical`, `str_critical`, `min_ff_event`, `custom_string_1`, `custom_string_2`, `custom_string_3`, `custom_integer_1`, `custom_integer_2`, `post_process`, `unit`, `wizard_level`, `macros`, `critical_instructions`, `warning_instructions`, `unknown_instructions`, `critical_inverse`, `warning_inverse`, `id_category`, `tags`, `disabled_types_event`, `module_macros`, `min_ff_event_normal`, `min_ff_event_warning`, `min_ff_event_critical`, `ff_type`, `each_ff`, `dynamic_interval`, `dynamic_max`, `dynamic_min`, `dynamic_next`, `dynamic_two_tailed`, `module_type`, `protocol`, `manufacturer_id`, `execution_type`, `scan_type`, `value`, `value_operations`, `module_enabled`, `name_oid`, `query_class`, `query_key_field`, `scan_filters`, `query_filters`, `enabled`) VALUES (@component_id,@component_name,@component_description,@group_id,1,0,0,0,0,'','','','',0,9,0,'','','',0,0,0,80.00,90.00,'',90.00,0.00,'',0,'','','',0,0,0.000000000000000,'%','nowizard',CONCAT('{\"extra_field_1\":\"1.3.6.1.4.1.2021.4.6.0\",\"extra_field_2\":\"1.3.6.1.4.1.2021.4.5.0\",\"satellite_execution\":\"/etc/pandora/satellite_plugins/wizard_snmp_module&#x20;-host&#x20;&quot;_address_&quot;&#x20;-port&#x20;&quot;_port_&quot;&#x20;-version&#x20;&quot;_version_&quot;&#x20;-community&#x20;&quot;_community_&quot;&#x20;-secLevel&#x20;&quot;_sec_level_&quot;&#x20;-user&#x20;&quot;_auth_user_&quot;&#x20;-authMethod&#x20;&quot;_auth_method_&quot;&#x20;-authPass&#x20;&quot;_auth_pass_&quot;&#x20;-privMethod&#x20;&quot;_priv_method_&quot;&#x20;-privPass&#x20;&quot;_priv_pass_&quot;&#x20;-oidList&#x20;&quot;_oid_1_,_oid_2_&quot;&#x20;-operation&#x20;&quot;&#40;_o1_&#x20;*&#x20;100&#41;&#x20;/&#x20;_o2_&quot;\",\"value_operation\":\"&#40;_oid_1_&#x20;*&#x20;100&#41;&#x20;/&#x20;_oid_2_\",\"server_plugin\":\"',@plugin_id,'\",\"_field2__snmp_field\":\"_port_\",\"_field1__snmp_field\":\"_address_\",\"_field4__snmp_field\":\"_community_\",\"_field3__snmp_field\":\"_version_\",\"_field6__snmp_field\":\"_auth_user_\",\"_field5__snmp_field\":\"_sec_level_\",\"_field8__snmp_field\":\"_auth_pass_\",\"_field7__snmp_field\":\"_auth_method_\",\"_field10__snmp_field\":\"_priv_pass_\",\"_field9__snmp_field\":\"_priv_method_\",\"_field12__snmp_field\":\"&#40;_o1_&#x20;*&#x20;100&#41;&#x20;/&#x20;_o2_\",\"_field11__snmp_field\":\"_oid_1_,_oid_2_\",\"field0_snmp_field\":\"\"}'),'','','',0,0,0,'','{\"going_unknown\":0}','',0,0,0,0,0,0,0,0,0,0,1,'snmp','general_snmp',2,1,'','',1,'','','','','',1);

SET @component_name = 'F5&#x20;host&#x20;RAM&#x20;used&#x20;&#40;%&#41;';
SET @component_description = 'The&#x20;host&#x20;memory&#x20;percentage&#x20;currently&#x20;in&#x20;use';
SET @plugin_name = 'Wizard&#x20;SNMP&#x20;module';

SET @component_id = '';
SELECT @component_id := `id_nc` FROM `tnetwork_component` WHERE `name` = @component_name;

SET @group_id = '';
SELECT @group_id := `id_sg` FROM `tnetwork_component_group` WHERE `name` = @component_group_name;

SET @plugin_id = '';
SELECT @plugin_id := `id` FROM `tplugin` WHERE `name` = @plugin_name;

INSERT IGNORE INTO `tnetwork_component` (`id_nc`, `name`, `description`, `id_group`, `type`, `max`, `min`, `module_interval`, `tcp_port`, `tcp_send`, `tcp_rcv`, `snmp_community`, `snmp_oid`, `id_module_group`, `id_modulo`, `id_plugin`, `plugin_user`, `plugin_pass`, `plugin_parameter`, `max_timeout`, `max_retries`, `history_data`, `min_warning`, `max_warning`, `str_warning`, `min_critical`, `max_critical`, `str_critical`, `min_ff_event`, `custom_string_1`, `custom_string_2`, `custom_string_3`, `custom_integer_1`, `custom_integer_2`, `post_process`, `unit`, `wizard_level`, `macros`, `critical_instructions`, `warning_instructions`, `unknown_instructions`, `critical_inverse`, `warning_inverse`, `id_category`, `tags`, `disabled_types_event`, `module_macros`, `min_ff_event_normal`, `min_ff_event_warning`, `min_ff_event_critical`, `ff_type`, `each_ff`, `dynamic_interval`, `dynamic_max`, `dynamic_min`, `dynamic_next`, `dynamic_two_tailed`, `module_type`, `protocol`, `manufacturer_id`, `execution_type`, `scan_type`, `value`, `value_operations`, `module_enabled`, `name_oid`, `query_class`, `query_key_field`, `scan_filters`, `query_filters`, `enabled`) VALUES (@component_id,@component_name,@component_description,@group_id,1,0,0,0,0,'','','','',0,9,0,'','','',0,0,0,80.00,90.00,'',90.00,0.00,'',0,'','','',0,0,0.000000000000000,'%','nowizard',CONCAT('{\"extra_field_1\":\"1.3.6.1.4.1.3375.2.1.7.1.2.0\",\"extra_field_2\":\"1.3.6.1.4.1.3375.2.1.7.1.1.0\",\"satellite_execution\":\"/etc/pandora/satellite_plugins/wizard_snmp_module&#x20;-host&#x20;&quot;_address_&quot;&#x20;-port&#x20;&quot;_port_&quot;&#x20;-version&#x20;&quot;_version_&quot;&#x20;-community&#x20;&quot;_community_&quot;&#x20;-secLevel&#x20;&quot;_sec_level_&quot;&#x20;-user&#x20;&quot;_auth_user_&quot;&#x20;-authMethod&#x20;&quot;_auth_method_&quot;&#x20;-authPass&#x20;&quot;_auth_pass_&quot;&#x20;-privMethod&#x20;&quot;_priv_method_&quot;&#x20;-privPass&#x20;&quot;_priv_pass_&quot;&#x20;-oidList&#x20;&quot;_oid_1_,_oid_2_&quot;&#x20;-operation&#x20;&quot;&#40;_o1_&#x20;*&#x20;100&#41;&#x20;/&#x20;_o2_&quot;\",\"value_operation\":\"&#40;_oid_1_&#x20;*&#x20;100&#41;&#x20;/&#x20;_oid_2_\",\"server_plugin\":\"',@plugin_id,'\",\"_field11__snmp_field\":\"_oid_1_,_oid_2_\",\"_field12__snmp_field\":\"(_o1_ * 100) / _o2_\",\"_field9__snmp_field\":\"_priv_method_\",\"_field10__snmp_field\":\"_priv_pass_\",\"_field7__snmp_field\":\"_auth_method_\",\"_field8__snmp_field\":\"_auth_pass_\",\"_field5__snmp_field\":\"_sec_level_\",\"_field6__snmp_field\":\"_auth_user_\",\"_field3__snmp_field\":\"_version_\",\"_field4__snmp_field\":\"_community_\",\"_field1__snmp_field\":\"_address_\",\"_field2__snmp_field\":\"_port_\",\"field0_snmp_field\":\"\"}'),'','','',0,0,0,'','{\"going_unknown\":0}','',0,0,0,0,0,0,0,0,0,0,1,'snmp','f5',2,1,'','',1,'','','','','',1);

SET @component_name = 'F5&#x20;Host&#x20;_nameOID_&#x20;RAM&#x20;used&#x20;&#40;%&#41;';
SET @component_description = 'The&#x20;host&#x20;memory&#x20;percentage&#x20;currently&#x20;in&#x20;use&#x20;for&#x20;the&#x20;specified&#x20;host';
SET @plugin_name = 'Wizard&#x20;SNMP&#x20;module';

SET @component_id = '';
SELECT @component_id := `id_nc` FROM `tnetwork_component` WHERE `name` = @component_name;

SET @group_id = '';
SELECT @group_id := `id_sg` FROM `tnetwork_component_group` WHERE `name` = @component_group_name;

SET @plugin_id = '';
SELECT @plugin_id := `id` FROM `tplugin` WHERE `name` = @plugin_name;

INSERT IGNORE INTO `tnetwork_component` (`id_nc`, `name`, `description`, `id_group`, `type`, `max`, `min`, `module_interval`, `tcp_port`, `tcp_send`, `tcp_rcv`, `snmp_community`, `snmp_oid`, `id_module_group`, `id_modulo`, `id_plugin`, `plugin_user`, `plugin_pass`, `plugin_parameter`, `max_timeout`, `max_retries`, `history_data`, `min_warning`, `max_warning`, `str_warning`, `min_critical`, `max_critical`, `str_critical`, `min_ff_event`, `custom_string_1`, `custom_string_2`, `custom_string_3`, `custom_integer_1`, `custom_integer_2`, `post_process`, `unit`, `wizard_level`, `macros`, `critical_instructions`, `warning_instructions`, `unknown_instructions`, `critical_inverse`, `warning_inverse`, `id_category`, `tags`, `disabled_types_event`, `module_macros`, `min_ff_event_normal`, `min_ff_event_warning`, `min_ff_event_critical`, `ff_type`, `each_ff`, `dynamic_interval`, `dynamic_max`, `dynamic_min`, `dynamic_next`, `dynamic_two_tailed`, `module_type`, `protocol`, `manufacturer_id`, `execution_type`, `scan_type`, `value`, `value_operations`, `module_enabled`, `name_oid`, `query_class`, `query_key_field`, `scan_filters`, `query_filters`, `enabled`) VALUES (@component_id,@component_name,@component_description,@group_id,1,0,0,0,0,'','','','',0,9,0,'','','',0,0,0,80.00,90.00,'',90.00,0.00,'',0,'','','',0,0,0.000000000000000,'%','nowizard',CONCAT('{\"extra_field_1\":\"1.3.6.1.4.1.3375.2.1.7.4.2.1.3\",\"extra_field_2\":\"1.3.6.1.4.1.3375.2.1.7.4.2.1.2\",\"satellite_execution\":\"/etc/pandora/satellite_plugins/wizard_snmp_module&#x20;-host&#x20;&quot;_address_&quot;&#x20;-port&#x20;&quot;_port_&quot;&#x20;-version&#x20;&quot;_version_&quot;&#x20;-community&#x20;&quot;_community_&quot;&#x20;-secLevel&#x20;&quot;_sec_level_&quot;&#x20;-user&#x20;&quot;_auth_user_&quot;&#x20;-authMethod&#x20;&quot;_auth_method_&quot;&#x20;-authPass&#x20;&quot;_auth_pass_&quot;&#x20;-privMethod&#x20;&quot;_priv_method_&quot;&#x20;-privPass&#x20;&quot;_priv_pass_&quot;&#x20;-oidList&#x20;&quot;_oid_1_,_oid_2_&quot;&#x20;-operation&#x20;&quot;&#40;_o1_&#x20;*&#x20;100&#41;&#x20;/&#x20;_o2_&quot;\",\"value_operation\":\"&#40;_oid_1_&#x20;*&#x20;100&#41;&#x20;/&#x20;_oid_2_\",\"server_plugin\":\"',@plugin_id,'\",\"_field11__snmp_field\":\"_oid_1_,_oid_2_\",\"_field12__snmp_field\":\"(_o1_ * 100) / _o2_\",\"_field9__snmp_field\":\"_priv_method_\",\"_field10__snmp_field\":\"_priv_pass_\",\"_field7__snmp_field\":\"_auth_method_\",\"_field8__snmp_field\":\"_auth_pass_\",\"_field5__snmp_field\":\"_sec_level_\",\"_field6__snmp_field\":\"_auth_user_\",\"_field3__snmp_field\":\"_version_\",\"_field4__snmp_field\":\"_community_\",\"_field1__snmp_field\":\"_address_\",\"_field2__snmp_field\":\"_port_\",\"field0_snmp_field\":\"\"}'),'','','',0,0,0,'','{\"going_unknown\":0}','',0,0,0,0,0,0,0,0,0,0,1,'snmp','f5',2,2,'','',1,'1.3.6.1.4.1.3375.2.1.7.4.2.1.1','','','','',1);

SET @component_name = 'Fortinet&#x20;system&#x20;RAM&#x20;usage&#x20;&#40;%&#41;';
SET @component_description = 'Memory&#x20;usage&#x20;of&#x20;the&#x20;system';

SET @component_id = '';
SELECT @component_id := `id_nc` FROM `tnetwork_component` WHERE `name` = @component_name;

SET @group_id = '';
SELECT @group_id := `id_sg` FROM `tnetwork_component_group` WHERE `name` = @component_group_name;

INSERT IGNORE INTO `tnetwork_component` (`id_nc`, `name`, `description`, `id_group`, `type`, `max`, `min`, `module_interval`, `tcp_port`, `tcp_send`, `tcp_rcv`, `snmp_community`, `snmp_oid`, `id_module_group`, `id_modulo`, `id_plugin`, `plugin_user`, `plugin_pass`, `plugin_parameter`, `max_timeout`, `max_retries`, `history_data`, `min_warning`, `max_warning`, `str_warning`, `min_critical`, `max_critical`, `str_critical`, `min_ff_event`, `custom_string_1`, `custom_string_2`, `custom_string_3`, `custom_integer_1`, `custom_integer_2`, `post_process`, `unit`, `wizard_level`, `macros`, `critical_instructions`, `warning_instructions`, `unknown_instructions`, `critical_inverse`, `warning_inverse`, `id_category`, `tags`, `disabled_types_event`, `module_macros`, `min_ff_event_normal`, `min_ff_event_warning`, `min_ff_event_critical`, `ff_type`, `each_ff`, `dynamic_interval`, `dynamic_max`, `dynamic_min`, `dynamic_next`, `dynamic_two_tailed`, `module_type`, `protocol`, `manufacturer_id`, `execution_type`, `scan_type`, `value`, `value_operations`, `module_enabled`, `name_oid`, `query_class`, `query_key_field`, `scan_filters`, `query_filters`, `enabled`) VALUES (@component_id,@component_name,@component_description,@group_id,15,0,0,0,0,'','','','',0,9,0,'','','',0,0,0,80.00,90.00,'',90.00,0.00,'',0,'','','',0,0,0.000000000000000,'%','nowizard','Array','','','',0,0,0,'','{\"going_unknown\":0}','',0,0,0,0,0,0,0,0,0,0,1,'snmp','fortinet',1,1,'1.3.6.1.4.1.12356.101.4.1.4.0','',1,'','','','','',1);

SET @component_name = 'Fortinet&#x20;virtual&#x20;domain&#x20;_nameOID_&#x20;RAM&#x20;usage&#x20;&#40;%&#41;';
SET @component_description = 'Memory&#x20;usage&#x20;of&#x20;the&#x20;virtual&#x20;domain';

SET @component_id = '';
SELECT @component_id := `id_nc` FROM `tnetwork_component` WHERE `name` = @component_name;

SET @group_id = '';
SELECT @group_id := `id_sg` FROM `tnetwork_component_group` WHERE `name` = @component_group_name;

INSERT IGNORE INTO `tnetwork_component` (`id_nc`, `name`, `description`, `id_group`, `type`, `max`, `min`, `module_interval`, `tcp_port`, `tcp_send`, `tcp_rcv`, `snmp_community`, `snmp_oid`, `id_module_group`, `id_modulo`, `id_plugin`, `plugin_user`, `plugin_pass`, `plugin_parameter`, `max_timeout`, `max_retries`, `history_data`, `min_warning`, `max_warning`, `str_warning`, `min_critical`, `max_critical`, `str_critical`, `min_ff_event`, `custom_string_1`, `custom_string_2`, `custom_string_3`, `custom_integer_1`, `custom_integer_2`, `post_process`, `unit`, `wizard_level`, `macros`, `critical_instructions`, `warning_instructions`, `unknown_instructions`, `critical_inverse`, `warning_inverse`, `id_category`, `tags`, `disabled_types_event`, `module_macros`, `min_ff_event_normal`, `min_ff_event_warning`, `min_ff_event_critical`, `ff_type`, `each_ff`, `dynamic_interval`, `dynamic_max`, `dynamic_min`, `dynamic_next`, `dynamic_two_tailed`, `module_type`, `protocol`, `manufacturer_id`, `execution_type`, `scan_type`, `value`, `value_operations`, `module_enabled`, `name_oid`, `query_class`, `query_key_field`, `scan_filters`, `query_filters`, `enabled`) VALUES (@component_id,@component_name,@component_description,@group_id,15,0,0,0,0,'','','','',0,9,0,'','','',0,0,0,80.00,90.00,'',90.00,0.00,'',0,'','','',0,0,0.000000000000000,'%','nowizard','Array','','','',0,0,0,'','{\"going_unknown\":0}','',0,0,0,0,0,0,0,0,0,0,1,'snmp','fortinet',1,2,'1.3.6.1.4.1.12356.101.3.2.1.1.6','',1,'1.3.6.1.4.1.12356.101.3.2.1.1.2','','','','',1);

SET @component_name = 'WMI&#x20;total&#x20;RAM&#x20;used&#x20;&#40;%&#41;';
SET @component_description = 'Percentage&#x20;of&#x20;physical&#x20;memory&#x20;currently&#x20;used';
SET @plugin_name = 'Wizard&#x20;WMI&#x20;module';

SET @component_id = '';
SELECT @component_id := `id_nc` FROM `tnetwork_component` WHERE `name` = @component_name;

SET @group_id = '';
SELECT @group_id := `id_sg` FROM `tnetwork_component_group` WHERE `name` = @component_group_name;

SET @plugin_id = '';
SELECT @plugin_id := `id` FROM `tplugin` WHERE `name` = @plugin_name;

INSERT IGNORE INTO `tnetwork_component` (`id_nc`, `name`, `description`, `id_group`, `type`, `max`, `min`, `module_interval`, `tcp_port`, `tcp_send`, `tcp_rcv`, `snmp_community`, `snmp_oid`, `id_module_group`, `id_modulo`, `id_plugin`, `plugin_user`, `plugin_pass`, `plugin_parameter`, `max_timeout`, `max_retries`, `history_data`, `min_warning`, `max_warning`, `str_warning`, `min_critical`, `max_critical`, `str_critical`, `min_ff_event`, `custom_string_1`, `custom_string_2`, `custom_string_3`, `custom_integer_1`, `custom_integer_2`, `post_process`, `unit`, `wizard_level`, `macros`, `critical_instructions`, `warning_instructions`, `unknown_instructions`, `critical_inverse`, `warning_inverse`, `id_category`, `tags`, `disabled_types_event`, `module_macros`, `min_ff_event_normal`, `min_ff_event_warning`, `min_ff_event_critical`, `ff_type`, `each_ff`, `dynamic_interval`, `dynamic_max`, `dynamic_min`, `dynamic_next`, `dynamic_two_tailed`, `module_type`, `protocol`, `manufacturer_id`, `execution_type`, `scan_type`, `value`, `value_operations`, `module_enabled`, `name_oid`, `query_class`, `query_key_field`, `scan_filters`, `query_filters`, `enabled`) VALUES (@component_id,@component_name,@component_description,@group_id,1,0,0,0,0,'','','','',0,9,0,'','','',0,0,0,80.00,90.00,'',90.00,0.00,'',0,'','','',0,0,0.000000000000000,'%','nowizard',CONCAT('{\"extra_field_1\":\"TotalVisibleMemorySize\",\"satellite_execution\":\"/etc/pandora/satellite_plugins/wizard_wmi_module&#x20;-host&#x20;&quot;_address_&quot;&#x20;-namespace&#x20;&quot;_namespace_wmi_&quot;&#x20;-user&#x20;&quot;_user_wmi_&quot;&#x20;-pass&#x20;&quot;_pass_wmi_&quot;&#x20;-wmiClass&#x20;&quot;_class_wmi_&quot;&#x20;-fieldsList&#x20;&quot;_field_wmi_0_,_field_wmi_1_&quot;&#x20;-queryFilter&#x20;&quot;&quot;&#x20;-operation&#x20;&quot;&#40;&#40;_f2_&#x20;-&#x20;_f1_&#41;&#x20;*&#x20;100&#41;&#x20;/&#x20;_f2_&quot;&#x20;-wmicPath&#x20;/usr/bin/wmic\",\"value_operation\":\"&#40;&#40;_TotalVisibleMemorySize_&#x20;-&#x20;_FreePhysicalMemory_&#41;&#x20;*&#x20;100&#41;&#x20;/&#x20;_TotalVisibleMemorySize_\",\"server_plugin\":\"',@plugin_id,'\",\"_field2__wmi_field\":\"_namespace_wmi_\",\"_field1__wmi_field\":\"_address_\",\"_field4__wmi_field\":\"_pass_wmi_\",\"_field3__wmi_field\":\"_user_wmi_\",\"_field6__wmi_field\":\"_field_wmi_0_,_field_wmi_1_\",\"_field5__wmi_field\":\"_class_wmi_\",\"_field8__wmi_field\":\"&#40;&#40;_f2_&#x20;-&#x20;_f1_&#41;&#x20;*&#x20;100&#41;&#x20;/&#x20;_f2_\",\"_field7__wmi_field\":\"\",\"field0_wmi_field\":\"\"}'),'','','',0,0,0,'','{\"going_unknown\":0}','',0,0,0,0,0,0,0,0,0,0,1,'wmi','',2,1,'','',1,'','Win32_OperatingSystem','FreePhysicalMemory','','{\"scan\":\"\",\"execution\":\"\",\"field\":\"\",\"key_string\":\"\"}',1);

SET @component_name = 'Total&#x20;Swap&#x20;used&#x20;&#40;%&#41;';
SET @component_description = 'Total&#x20;swap&#x20;memory&#x20;used&#x20;on&#x20;the&#x20;host';
SET @plugin_name = 'Wizard&#x20;SNMP&#x20;module';

SET @component_id = '';
SELECT @component_id := `id_nc` FROM `tnetwork_component` WHERE `name` = @component_name;

SET @group_id = '';
SELECT @group_id := `id_sg` FROM `tnetwork_component_group` WHERE `name` = @component_group_name;

SET @plugin_id = '';
SELECT @plugin_id := `id` FROM `tplugin` WHERE `name` = @plugin_name;

INSERT IGNORE INTO `tnetwork_component` (`id_nc`, `name`, `description`, `id_group`, `type`, `max`, `min`, `module_interval`, `tcp_port`, `tcp_send`, `tcp_rcv`, `snmp_community`, `snmp_oid`, `id_module_group`, `id_modulo`, `id_plugin`, `plugin_user`, `plugin_pass`, `plugin_parameter`, `max_timeout`, `max_retries`, `history_data`, `min_warning`, `max_warning`, `str_warning`, `min_critical`, `max_critical`, `str_critical`, `min_ff_event`, `custom_string_1`, `custom_string_2`, `custom_string_3`, `custom_integer_1`, `custom_integer_2`, `post_process`, `unit`, `wizard_level`, `macros`, `critical_instructions`, `warning_instructions`, `unknown_instructions`, `critical_inverse`, `warning_inverse`, `id_category`, `tags`, `disabled_types_event`, `module_macros`, `min_ff_event_normal`, `min_ff_event_warning`, `min_ff_event_critical`, `ff_type`, `each_ff`, `dynamic_interval`, `dynamic_max`, `dynamic_min`, `dynamic_next`, `dynamic_two_tailed`, `module_type`, `protocol`, `manufacturer_id`, `execution_type`, `scan_type`, `value`, `value_operations`, `module_enabled`, `name_oid`, `query_class`, `query_key_field`, `scan_filters`, `query_filters`, `enabled`) VALUES (@component_id,@component_name,@component_description,@group_id,1,0,0,0,0,'','','','',0,9,0,'','','',0,0,0,80.00,90.00,'',90.00,0.00,'',0,'','','',0,0,0.000000000000000,'%','nowizard',CONCAT('{\"extra_field_1\":\"1.3.6.1.4.1.2021.4.4.0\",\"extra_field_2\":\"1.3.6.1.4.1.2021.4.3.0\",\"satellite_execution\":\"/etc/pandora/satellite_plugins/wizard_snmp_module&#x20;-host&#x20;&quot;_address_&quot;&#x20;-port&#x20;&quot;_port_&quot;&#x20;-version&#x20;&quot;_version_&quot;&#x20;-community&#x20;&quot;_community_&quot;&#x20;-secLevel&#x20;&quot;_sec_level_&quot;&#x20;-user&#x20;&quot;_auth_user_&quot;&#x20;-authMethod&#x20;&quot;_auth_method_&quot;&#x20;-authPass&#x20;&quot;_auth_pass_&quot;&#x20;-privMethod&#x20;&quot;_priv_method_&quot;&#x20;-privPass&#x20;&quot;_priv_pass_&quot;&#x20;-oidList&#x20;&quot;_oid_1_,_oid_2_&quot;&#x20;-operation&#x20;&quot;&#40;_o1_&#x20;*&#x20;100&#41;&#x20;/&#x20;_o2_&quot;\",\"value_operation\":\"&#40;_oid_1_&#x20;*&#x20;100&#41;&#x20;/&#x20;_oid_2_\",\"server_plugin\":\"',@plugin_id,'\",\"_field11__snmp_field\":\"_oid_1_,_oid_2_\",\"_field12__snmp_field\":\"(_o1_ * 100) / _o2_\",\"_field9__snmp_field\":\"_priv_method_\",\"_field10__snmp_field\":\"_priv_pass_\",\"_field7__snmp_field\":\"_auth_method_\",\"_field8__snmp_field\":\"_auth_pass_\",\"_field5__snmp_field\":\"_sec_level_\",\"_field6__snmp_field\":\"_auth_user_\",\"_field3__snmp_field\":\"_version_\",\"_field4__snmp_field\":\"_community_\",\"_field1__snmp_field\":\"_address_\",\"_field2__snmp_field\":\"_port_\",\"field0_snmp_field\":\"\"}'),'','','',0,0,0,'','{\"going_unknown\":0}','',0,0,0,0,0,0,0,0,0,0,1,'snmp','general_snmp',2,1,'','',1,'','','','','',1);

SET @component_name = 'Cisco&#x20;memory&#x20;pool&#x20;_nameOID_&#x20;usage&#x20;&#40;%&#41;';
SET @component_description = 'Indicates&#x20;the&#x20;percentage&#x20;of&#x20;bytes&#x20;from&#x20;the&#x20;memory&#x20;pool&#x20;that&#x20;are&#x20;currently&#x20;in&#x20;use&#x20;by&#x20;applications&#x20;on&#x20;the&#x20;managed&#x20;device';
SET @plugin_name = 'Wizard&#x20;SNMP&#x20;module';

SET @component_id = '';
SELECT @component_id := `id_nc` FROM `tnetwork_component` WHERE `name` = @component_name;

SET @group_id = '';
SELECT @group_id := `id_sg` FROM `tnetwork_component_group` WHERE `name` = @component_group_name;

SET @plugin_id = '';
SELECT @plugin_id := `id` FROM `tplugin` WHERE `name` = @plugin_name;

INSERT IGNORE INTO `tnetwork_component` (`id_nc`, `name`, `description`, `id_group`, `type`, `max`, `min`, `module_interval`, `tcp_port`, `tcp_send`, `tcp_rcv`, `snmp_community`, `snmp_oid`, `id_module_group`, `id_modulo`, `id_plugin`, `plugin_user`, `plugin_pass`, `plugin_parameter`, `max_timeout`, `max_retries`, `history_data`, `min_warning`, `max_warning`, `str_warning`, `min_critical`, `max_critical`, `str_critical`, `min_ff_event`, `custom_string_1`, `custom_string_2`, `custom_string_3`, `custom_integer_1`, `custom_integer_2`, `post_process`, `unit`, `wizard_level`, `macros`, `critical_instructions`, `warning_instructions`, `unknown_instructions`, `critical_inverse`, `warning_inverse`, `id_category`, `tags`, `disabled_types_event`, `module_macros`, `min_ff_event_normal`, `min_ff_event_warning`, `min_ff_event_critical`, `ff_type`, `each_ff`, `dynamic_interval`, `dynamic_max`, `dynamic_min`, `dynamic_next`, `dynamic_two_tailed`, `module_type`, `protocol`, `manufacturer_id`, `execution_type`, `scan_type`, `value`, `value_operations`, `module_enabled`, `name_oid`, `query_class`, `query_key_field`, `scan_filters`, `query_filters`, `enabled`) VALUES (@component_id,@component_name,@component_description,@group_id,1,0,0,0,0,'','','','',0,9,0,'','','',0,0,0,0.00,0.00,'',0.00,0.00,'',0,'','','',0,0,0.000000000000000,'%','nowizard',CONCAT('{\"extra_field_1\":\"1.3.6.1.4.1.9.9.48.1.1.1.5\",\"extra_field_2\":\"1.3.6.1.4.1.9.9.48.1.1.1.6\",\"satellite_execution\":\"/etc/pandora/satellite_plugins/wizard_snmp_module&#x20;-host&#x20;&quot;_address_&quot;&#x20;-port&#x20;&quot;_port_&quot;&#x20;-version&#x20;&quot;_version_&quot;&#x20;-community&#x20;&quot;_community_&quot;&#x20;-secLevel&#x20;&quot;_sec_level_&quot;&#x20;-user&#x20;&quot;_auth_user_&quot;&#x20;-authMethod&#x20;&quot;_auth_method_&quot;&#x20;-authPass&#x20;&quot;_auth_pass_&quot;&#x20;-privMethod&#x20;&quot;_priv_method_&quot;&#x20;-privPass&#x20;&quot;_priv_pass_&quot;&#x20;-oidList&#x20;&quot;_oid_1_,_oid_2_&quot;&#x20;-operation&#x20;&quot;&#40;_o1_&#x20;*&#x20;100&#41;&#x20;/&#x20;&#40;_o1_&#x20;+&#x20;_o2_&#41;&quot;\",\"value_operation\":\"&#40;_oid_1_&#x20;*&#x20;100&#41;&#x20;/&#x20;&#40;_oid_1_&#x20;+&#x20;_oid_2_&#41;\",\"server_plugin\":\"',@plugin_id,'\",\"_field11__snmp_field\":\"_oid_1_,_oid_2_\",\"_field12__snmp_field\":\"(_o1_ * 100) / (_o1_ + _o2_)\",\"_field9__snmp_field\":\"_priv_method_\",\"_field10__snmp_field\":\"_priv_pass_\",\"_field7__snmp_field\":\"_auth_method_\",\"_field8__snmp_field\":\"_auth_pass_\",\"_field5__snmp_field\":\"_sec_level_\",\"_field6__snmp_field\":\"_auth_user_\",\"_field3__snmp_field\":\"_version_\",\"_field4__snmp_field\":\"_community_\",\"_field1__snmp_field\":\"_address_\",\"_field2__snmp_field\":\"_port_\",\"field0_snmp_field\":\"\"}'),'','','',0,0,0,'','{\"going_unknown\":0}','',0,0,0,0,0,0,0,0,0,0,1,'snmp','cisco',2,2,'','',1,'1.3.6.1.4.1.9.9.48.1.1.1.2','','','','',1);

SET @component_name = 'Juniper&#x20;_nameOID_&#x20;memory&#x20;usage&#x20;&#40;%&#41;';
SET @component_description = 'The&#x20;buffer&#x20;pool&#x20;utilization&#x20;in&#x20;percentage&#x20;of&#x20;this&#x20;subject';

SET @component_id = '';
SELECT @component_id := `id_nc` FROM `tnetwork_component` WHERE `name` = @component_name;

SET @group_id = '';
SELECT @group_id := `id_sg` FROM `tnetwork_component_group` WHERE `name` = @component_group_name;

INSERT IGNORE INTO `tnetwork_component` (`id_nc`, `name`, `description`, `id_group`, `type`, `max`, `min`, `module_interval`, `tcp_port`, `tcp_send`, `tcp_rcv`, `snmp_community`, `snmp_oid`, `id_module_group`, `id_modulo`, `id_plugin`, `plugin_user`, `plugin_pass`, `plugin_parameter`, `max_timeout`, `max_retries`, `history_data`, `min_warning`, `max_warning`, `str_warning`, `min_critical`, `max_critical`, `str_critical`, `min_ff_event`, `custom_string_1`, `custom_string_2`, `custom_string_3`, `custom_integer_1`, `custom_integer_2`, `post_process`, `unit`, `wizard_level`, `macros`, `critical_instructions`, `warning_instructions`, `unknown_instructions`, `critical_inverse`, `warning_inverse`, `id_category`, `tags`, `disabled_types_event`, `module_macros`, `min_ff_event_normal`, `min_ff_event_warning`, `min_ff_event_critical`, `ff_type`, `each_ff`, `dynamic_interval`, `dynamic_max`, `dynamic_min`, `dynamic_next`, `dynamic_two_tailed`, `module_type`, `protocol`, `manufacturer_id`, `execution_type`, `scan_type`, `value`, `value_operations`, `module_enabled`, `name_oid`, `query_class`, `query_key_field`, `scan_filters`, `query_filters`, `enabled`) VALUES (@component_id,@component_name,@component_description,@group_id,15,0,0,0,0,'','','','',0,9,0,'','','',0,0,0,80.00,90.00,'',90.00,0.00,'',0,'','','',0,0,0.000000000000000,'%','nowizard','Array','','','',0,0,0,'','{\"going_unknown\":0}','',0,0,0,0,0,0,0,0,0,0,1,'snmp','juniper',1,2,'1.3.6.1.4.1.2636.3.1.13.1.11','',1,'1.3.6.1.4.1.2636.3.1.13.1.5','','','','',1);

SET @component_name = 'HP&#x20;memory&#x20;slot&#x20;_nameOID_&#x20;usage&#x20;&#40;%&#41;';
SET @component_description = 'The&#x20;percentage&#x20;of&#x20;currently&#x20;allocated&#x20;bytes';
SET @plugin_name = 'Wizard&#x20;SNMP&#x20;module';

SET @component_id = '';
SELECT @component_id := `id_nc` FROM `tnetwork_component` WHERE `name` = @component_name;

SET @group_id = '';
SELECT @group_id := `id_sg` FROM `tnetwork_component_group` WHERE `name` = @component_group_name;

SET @plugin_id = '';
SELECT @plugin_id := `id` FROM `tplugin` WHERE `name` = @plugin_name;

INSERT IGNORE INTO `tnetwork_component` (`id_nc`, `name`, `description`, `id_group`, `type`, `max`, `min`, `module_interval`, `tcp_port`, `tcp_send`, `tcp_rcv`, `snmp_community`, `snmp_oid`, `id_module_group`, `id_modulo`, `id_plugin`, `plugin_user`, `plugin_pass`, `plugin_parameter`, `max_timeout`, `max_retries`, `history_data`, `min_warning`, `max_warning`, `str_warning`, `min_critical`, `max_critical`, `str_critical`, `min_ff_event`, `custom_string_1`, `custom_string_2`, `custom_string_3`, `custom_integer_1`, `custom_integer_2`, `post_process`, `unit`, `wizard_level`, `macros`, `critical_instructions`, `warning_instructions`, `unknown_instructions`, `critical_inverse`, `warning_inverse`, `id_category`, `tags`, `disabled_types_event`, `module_macros`, `min_ff_event_normal`, `min_ff_event_warning`, `min_ff_event_critical`, `ff_type`, `each_ff`, `dynamic_interval`, `dynamic_max`, `dynamic_min`, `dynamic_next`, `dynamic_two_tailed`, `module_type`, `protocol`, `manufacturer_id`, `execution_type`, `scan_type`, `value`, `value_operations`, `module_enabled`, `name_oid`, `query_class`, `query_key_field`, `scan_filters`, `query_filters`, `enabled`) VALUES (@component_id,@component_name,@component_description,@group_id,1,0,0,0,0,'','','','',0,9,0,'','','',0,0,0,80.00,90.00,'',90.00,0.00,'',0,'','','',0,0,0.000000000000000,'%','nowizard',CONCAT('{\"extra_field_1\":\"1.3.6.1.4.1.11.2.14.11.5.1.1.2.1.1.1.7\",\"extra_field_2\":\"1.3.6.1.4.1.11.2.14.11.5.1.1.2.1.1.1.5\",\"satellite_execution\":\"/etc/pandora/satellite_plugins/wizard_snmp_module&#x20;-host&#x20;&quot;_address_&quot;&#x20;-port&#x20;&quot;_port_&quot;&#x20;-version&#x20;&quot;_version_&quot;&#x20;-community&#x20;&quot;_community_&quot;&#x20;-secLevel&#x20;&quot;_sec_level_&quot;&#x20;-user&#x20;&quot;_auth_user_&quot;&#x20;-authMethod&#x20;&quot;_auth_method_&quot;&#x20;-authPass&#x20;&quot;_auth_pass_&quot;&#x20;-privMethod&#x20;&quot;_priv_method_&quot;&#x20;-privPass&#x20;&quot;_priv_pass_&quot;&#x20;-oidList&#x20;&quot;_oid_1_,_oid_2_&quot;&#x20;-operation&#x20;&quot;&#40;_o1_&#x20;*&#x20;100&#41;&#x20;/&#x20;_o2_&quot;\",\"value_operation\":\"&#40;_oid_1_&#x20;*&#x20;100&#41;&#x20;/&#x20;_oid_2_\",\"server_plugin\":\"',@plugin_id,'\",\"_field11__snmp_field\":\"_oid_1_,_oid_2_\",\"_field12__snmp_field\":\"(_o1_ * 100) / _o2_\",\"_field9__snmp_field\":\"_priv_method_\",\"_field10__snmp_field\":\"_priv_pass_\",\"_field7__snmp_field\":\"_auth_method_\",\"_field8__snmp_field\":\"_auth_pass_\",\"_field5__snmp_field\":\"_sec_level_\",\"_field6__snmp_field\":\"_auth_user_\",\"_field3__snmp_field\":\"_version_\",\"_field4__snmp_field\":\"_community_\",\"_field1__snmp_field\":\"_address_\",\"_field2__snmp_field\":\"_port_\",\"field0_snmp_field\":\"\"}'),'','','',0,0,0,'','{\"going_unknown\":0}','',0,0,0,0,0,0,0,0,0,0,1,'snmp','hp',2,2,'','',1,'1.3.6.1.4.1.11.2.14.11.5.1.1.2.1.1.1.1','','','','',1);

SET @component_group_name = 'Disk&#x20;devices';

SET @component_name = 'Disk&#x20;_nameOID_&#x20;bytes&#x20;read';
SET @component_description = 'The&#x20;number&#x20;of&#x20;bytes&#x20;read&#x20;from&#x20;this&#x20;device&#x20;since&#x20;boot';

SET @component_id = '';
SELECT @component_id := `id_nc` FROM `tnetwork_component` WHERE `name` = @component_name;

SET @group_id = '';
SELECT @group_id := `id_sg` FROM `tnetwork_component_group` WHERE `name` = @component_group_name;

INSERT IGNORE INTO `tnetwork_component` (`id_nc`, `name`, `description`, `id_group`, `type`, `max`, `min`, `module_interval`, `tcp_port`, `tcp_send`, `tcp_rcv`, `snmp_community`, `snmp_oid`, `id_module_group`, `id_modulo`, `id_plugin`, `plugin_user`, `plugin_pass`, `plugin_parameter`, `max_timeout`, `max_retries`, `history_data`, `min_warning`, `max_warning`, `str_warning`, `min_critical`, `max_critical`, `str_critical`, `min_ff_event`, `custom_string_1`, `custom_string_2`, `custom_string_3`, `custom_integer_1`, `custom_integer_2`, `post_process`, `unit`, `wizard_level`, `macros`, `critical_instructions`, `warning_instructions`, `unknown_instructions`, `critical_inverse`, `warning_inverse`, `id_category`, `tags`, `disabled_types_event`, `module_macros`, `min_ff_event_normal`, `min_ff_event_warning`, `min_ff_event_critical`, `ff_type`, `each_ff`, `dynamic_interval`, `dynamic_max`, `dynamic_min`, `dynamic_next`, `dynamic_two_tailed`, `module_type`, `protocol`, `manufacturer_id`, `execution_type`, `scan_type`, `value`, `value_operations`, `module_enabled`, `name_oid`, `query_class`, `query_key_field`, `scan_filters`, `query_filters`, `enabled`) VALUES (@component_id,@component_name,@component_description,@group_id,16,0,0,0,0,'','','','',0,9,0,'','','',0,0,0,0.00,0.00,'',0.00,0.00,'',0,'','','',0,0,0.000000000000000,'bytes/sec','nowizard','Array','','','',0,0,0,'','{\"going_unknown\":0}','',0,0,0,0,0,0,0,0,0,0,1,'snmp','general_snmp',1,2,'1.3.6.1.4.1.2021.13.15.1.1.3','',0,'1.3.6.1.4.1.2021.13.15.1.1.2','','','','',1);

SET @component_name = 'Disk&#x20;_nameOID_&#x20;bytes&#x20;written';
SET @component_description = 'The&#x20;number&#x20;of&#x20;bytes&#x20;written&#x20;to&#x20;this&#x20;device&#x20;since&#x20;boot';

SET @component_id = '';
SELECT @component_id := `id_nc` FROM `tnetwork_component` WHERE `name` = @component_name;

SET @group_id = '';
SELECT @group_id := `id_sg` FROM `tnetwork_component_group` WHERE `name` = @component_group_name;

INSERT IGNORE INTO `tnetwork_component` (`id_nc`, `name`, `description`, `id_group`, `type`, `max`, `min`, `module_interval`, `tcp_port`, `tcp_send`, `tcp_rcv`, `snmp_community`, `snmp_oid`, `id_module_group`, `id_modulo`, `id_plugin`, `plugin_user`, `plugin_pass`, `plugin_parameter`, `max_timeout`, `max_retries`, `history_data`, `min_warning`, `max_warning`, `str_warning`, `min_critical`, `max_critical`, `str_critical`, `min_ff_event`, `custom_string_1`, `custom_string_2`, `custom_string_3`, `custom_integer_1`, `custom_integer_2`, `post_process`, `unit`, `wizard_level`, `macros`, `critical_instructions`, `warning_instructions`, `unknown_instructions`, `critical_inverse`, `warning_inverse`, `id_category`, `tags`, `disabled_types_event`, `module_macros`, `min_ff_event_normal`, `min_ff_event_warning`, `min_ff_event_critical`, `ff_type`, `each_ff`, `dynamic_interval`, `dynamic_max`, `dynamic_min`, `dynamic_next`, `dynamic_two_tailed`, `module_type`, `protocol`, `manufacturer_id`, `execution_type`, `scan_type`, `value`, `value_operations`, `module_enabled`, `name_oid`, `query_class`, `query_key_field`, `scan_filters`, `query_filters`, `enabled`) VALUES (@component_id,@component_name,@component_description,@group_id,16,0,0,0,0,'','','','',0,9,0,'','','',0,0,0,0.00,0.00,'',0.00,0.00,'',0,'','','',0,0,0.000000000000000,'bytes/sec','nowizard','Array','','','',0,0,0,'','{\"going_unknown\":0}','',0,0,0,0,0,0,0,0,0,0,1,'snmp','general_snmp',1,2,'1.3.6.1.4.1.2021.13.15.1.1.4','',0,'1.3.6.1.4.1.2021.13.15.1.1.2','','','','',1);

SET @component_name = 'Disk&#x20;_nameOID_&#x20;read&#x20;accesses';
SET @component_description = 'The&#x20;number&#x20;of&#x20;read&#x20;accesses&#x20;from&#x20;this&#x20;device&#x20;since&#x20;boot';

SET @component_id = '';
SELECT @component_id := `id_nc` FROM `tnetwork_component` WHERE `name` = @component_name;

SET @group_id = '';
SELECT @group_id := `id_sg` FROM `tnetwork_component_group` WHERE `name` = @component_group_name;

INSERT IGNORE INTO `tnetwork_component` (`id_nc`, `name`, `description`, `id_group`, `type`, `max`, `min`, `module_interval`, `tcp_port`, `tcp_send`, `tcp_rcv`, `snmp_community`, `snmp_oid`, `id_module_group`, `id_modulo`, `id_plugin`, `plugin_user`, `plugin_pass`, `plugin_parameter`, `max_timeout`, `max_retries`, `history_data`, `min_warning`, `max_warning`, `str_warning`, `min_critical`, `max_critical`, `str_critical`, `min_ff_event`, `custom_string_1`, `custom_string_2`, `custom_string_3`, `custom_integer_1`, `custom_integer_2`, `post_process`, `unit`, `wizard_level`, `macros`, `critical_instructions`, `warning_instructions`, `unknown_instructions`, `critical_inverse`, `warning_inverse`, `id_category`, `tags`, `disabled_types_event`, `module_macros`, `min_ff_event_normal`, `min_ff_event_warning`, `min_ff_event_critical`, `ff_type`, `each_ff`, `dynamic_interval`, `dynamic_max`, `dynamic_min`, `dynamic_next`, `dynamic_two_tailed`, `module_type`, `protocol`, `manufacturer_id`, `execution_type`, `scan_type`, `value`, `value_operations`, `module_enabled`, `name_oid`, `query_class`, `query_key_field`, `scan_filters`, `query_filters`, `enabled`) VALUES (@component_id,@component_name,@component_description,@group_id,16,0,0,0,0,'','','','',0,9,0,'','','',0,0,0,0.00,0.00,'',0.00,0.00,'',0,'','','',0,0,0.000000000000000,'accesses/sec','nowizard','Array','','','',0,0,0,'','{\"going_unknown\":0}','',0,0,0,0,0,0,0,0,0,0,1,'snmp','general_snmp',1,2,'1.3.6.1.4.1.2021.13.15.1.1.5','',0,'1.3.6.1.4.1.2021.13.15.1.1.2','','','','',1);

SET @component_name = 'Disk&#x20;_nameOID_&#x20;write&#x20;accesses';
SET @component_description = 'The&#x20;number&#x20;of&#x20;write&#x20;accesses&#x20;to&#x20;this&#x20;device&#x20;since&#x20;boot';

SET @component_id = '';
SELECT @component_id := `id_nc` FROM `tnetwork_component` WHERE `name` = @component_name;

SET @group_id = '';
SELECT @group_id := `id_sg` FROM `tnetwork_component_group` WHERE `name` = @component_group_name;

INSERT IGNORE INTO `tnetwork_component` (`id_nc`, `name`, `description`, `id_group`, `type`, `max`, `min`, `module_interval`, `tcp_port`, `tcp_send`, `tcp_rcv`, `snmp_community`, `snmp_oid`, `id_module_group`, `id_modulo`, `id_plugin`, `plugin_user`, `plugin_pass`, `plugin_parameter`, `max_timeout`, `max_retries`, `history_data`, `min_warning`, `max_warning`, `str_warning`, `min_critical`, `max_critical`, `str_critical`, `min_ff_event`, `custom_string_1`, `custom_string_2`, `custom_string_3`, `custom_integer_1`, `custom_integer_2`, `post_process`, `unit`, `wizard_level`, `macros`, `critical_instructions`, `warning_instructions`, `unknown_instructions`, `critical_inverse`, `warning_inverse`, `id_category`, `tags`, `disabled_types_event`, `module_macros`, `min_ff_event_normal`, `min_ff_event_warning`, `min_ff_event_critical`, `ff_type`, `each_ff`, `dynamic_interval`, `dynamic_max`, `dynamic_min`, `dynamic_next`, `dynamic_two_tailed`, `module_type`, `protocol`, `manufacturer_id`, `execution_type`, `scan_type`, `value`, `value_operations`, `module_enabled`, `name_oid`, `query_class`, `query_key_field`, `scan_filters`, `query_filters`, `enabled`) VALUES (@component_id,@component_name,@component_description,@group_id,16,0,0,0,0,'','','','',0,9,0,'','','',0,0,0,0.00,0.00,'',0.00,0.00,'',0,'','','',0,0,0.000000000000000,'accesses/sec','nowizard','Array','','','',0,0,0,'','{\"going_unknown\":0}','',0,0,0,0,0,0,0,0,0,0,1,'snmp','general_snmp',1,2,'1.3.6.1.4.1.2021.13.15.1.1.6','',0,'1.3.6.1.4.1.2021.13.15.1.1.2','','','','',1);

SET @component_group_name = 'Storage';

SET @component_name = 'Storage&#x20;_nameOID_&#x20;&#40;%&#41;';
SET @component_description = 'The&#x20;amount&#x20;of&#x20;the&#x20;storage&#x20;represented&#x20;by&#x20;this&#x20;entry&#x20;that&#x20;is&#x20;allocated';
SET @plugin_name = 'Wizard&#x20;SNMP&#x20;module';

SET @component_id = '';
SELECT @component_id := `id_nc` FROM `tnetwork_component` WHERE `name` = @component_name;

SET @group_id = '';
SELECT @group_id := `id_sg` FROM `tnetwork_component_group` WHERE `name` = @component_group_name;

SET @plugin_id = '';
SELECT @plugin_id := `id` FROM `tplugin` WHERE `name` = @plugin_name;

INSERT IGNORE INTO `tnetwork_component` (`id_nc`, `name`, `description`, `id_group`, `type`, `max`, `min`, `module_interval`, `tcp_port`, `tcp_send`, `tcp_rcv`, `snmp_community`, `snmp_oid`, `id_module_group`, `id_modulo`, `id_plugin`, `plugin_user`, `plugin_pass`, `plugin_parameter`, `max_timeout`, `max_retries`, `history_data`, `min_warning`, `max_warning`, `str_warning`, `min_critical`, `max_critical`, `str_critical`, `min_ff_event`, `custom_string_1`, `custom_string_2`, `custom_string_3`, `custom_integer_1`, `custom_integer_2`, `post_process`, `unit`, `wizard_level`, `macros`, `critical_instructions`, `warning_instructions`, `unknown_instructions`, `critical_inverse`, `warning_inverse`, `id_category`, `tags`, `disabled_types_event`, `module_macros`, `min_ff_event_normal`, `min_ff_event_warning`, `min_ff_event_critical`, `ff_type`, `each_ff`, `dynamic_interval`, `dynamic_max`, `dynamic_min`, `dynamic_next`, `dynamic_two_tailed`, `module_type`, `protocol`, `manufacturer_id`, `execution_type`, `scan_type`, `value`, `value_operations`, `module_enabled`, `name_oid`, `query_class`, `query_key_field`, `scan_filters`, `query_filters`, `enabled`) VALUES (@component_id,@component_name,@component_description,@group_id,1,0,0,0,0,'','','','',0,9,0,'','','',0,0,0,80.00,90.00,'',90.00,0.00,'',0,'','','',0,0,0.000000000000000,'%','nowizard',CONCAT('{\"extra_field_1\":\"1.3.6.1.2.1.25.2.3.1.6\",\"extra_field_2\":\"1.3.6.1.2.1.25.2.3.1.5\",\"satellite_execution\":\"/etc/pandora/satellite_plugins/wizard_snmp_module&#x20;-host&#x20;&quot;_address_&quot;&#x20;-port&#x20;&quot;_port_&quot;&#x20;-version&#x20;&quot;_version_&quot;&#x20;-community&#x20;&quot;_community_&quot;&#x20;-secLevel&#x20;&quot;_sec_level_&quot;&#x20;-user&#x20;&quot;_auth_user_&quot;&#x20;-authMethod&#x20;&quot;_auth_method_&quot;&#x20;-authPass&#x20;&quot;_auth_pass_&quot;&#x20;-privMethod&#x20;&quot;_priv_method_&quot;&#x20;-privPass&#x20;&quot;_priv_pass_&quot;&#x20;-oidList&#x20;&quot;_oid_1_,_oid_2_&quot;&#x20;-operation&#x20;&quot;&#40;_o1_&#x20;*&#x20;100&#41;&#x20;/&#x20;_o2_&quot;\",\"value_operation\":\"&#40;_oid_1_&#x20;*&#x20;100&#41;&#x20;/&#x20;_oid_2_\",\"server_plugin\":\"',@plugin_id,'\",\"_field11__snmp_field\":\"_oid_1_,_oid_2_\",\"_field12__snmp_field\":\"(_o1_ * 100) / _o2_\",\"_field9__snmp_field\":\"_priv_method_\",\"_field10__snmp_field\":\"_priv_pass_\",\"_field7__snmp_field\":\"_auth_method_\",\"_field8__snmp_field\":\"_auth_pass_\",\"_field5__snmp_field\":\"_sec_level_\",\"_field6__snmp_field\":\"_auth_user_\",\"_field3__snmp_field\":\"_version_\",\"_field4__snmp_field\":\"_community_\",\"_field1__snmp_field\":\"_address_\",\"_field2__snmp_field\":\"_port_\",\"field0_snmp_field\":\"\"}'),'','','',0,0,0,'','{\"going_unknown\":0}','',0,0,0,0,0,0,0,0,0,0,1,'snmp','general_snmp',2,2,'','',1,'1.3.6.1.2.1.25.2.3.1.3','','','','',1);

SET @component_group_name = 'Temperature&#x20;sensors';

SET @component_name = 'Temperature&#x20;_nameOID_';
SET @component_description = 'The&#x20;temperature&#x20;of&#x20;this&#x20;sensor';

SET @component_id = '';
SELECT @component_id := `id_nc` FROM `tnetwork_component` WHERE `name` = @component_name;

SET @group_id = '';
SELECT @group_id := `id_sg` FROM `tnetwork_component_group` WHERE `name` = @component_group_name;

INSERT IGNORE INTO `tnetwork_component` (`id_nc`, `name`, `description`, `id_group`, `type`, `max`, `min`, `module_interval`, `tcp_port`, `tcp_send`, `tcp_rcv`, `snmp_community`, `snmp_oid`, `id_module_group`, `id_modulo`, `id_plugin`, `plugin_user`, `plugin_pass`, `plugin_parameter`, `max_timeout`, `max_retries`, `history_data`, `min_warning`, `max_warning`, `str_warning`, `min_critical`, `max_critical`, `str_critical`, `min_ff_event`, `custom_string_1`, `custom_string_2`, `custom_string_3`, `custom_integer_1`, `custom_integer_2`, `post_process`, `unit`, `wizard_level`, `macros`, `critical_instructions`, `warning_instructions`, `unknown_instructions`, `critical_inverse`, `warning_inverse`, `id_category`, `tags`, `disabled_types_event`, `module_macros`, `min_ff_event_normal`, `min_ff_event_warning`, `min_ff_event_critical`, `ff_type`, `each_ff`, `dynamic_interval`, `dynamic_max`, `dynamic_min`, `dynamic_next`, `dynamic_two_tailed`, `module_type`, `protocol`, `manufacturer_id`, `execution_type`, `scan_type`, `value`, `value_operations`, `module_enabled`, `name_oid`, `query_class`, `query_key_field`, `scan_filters`, `query_filters`, `enabled`) VALUES (@component_id,@component_name,@component_description,@group_id,15,0,0,0,0,'','','','',0,9,0,'','','',0,0,0,0.00,0.00,'',0.00,0.00,'',0,'','','',0,0,0.000000000000000,'&#xba;C','nowizard','Array','','','',0,0,0,'','{\"going_unknown\":0}','',0,0,0,0,0,0,0,0,0,0,1,'snmp','general_snmp',1,2,'1.3.6.1.4.1.2021.13.16.2.1.3','',0,'1.3.6.1.4.1.2021.13.16.2.1.2','','','','',1);

SET @component_group_name = 'Processes';

SET @component_name = 'Process&#x20;_nameOID_';
SET @component_description = 'Check&#x20;if&#x20;the&#x20;process&#x20;is&#x20;running';
SET @plugin_name = 'Wizard&#x20;SNMP&#x20;process';

SET @component_id = '';
SELECT @component_id := `id_nc` FROM `tnetwork_component` WHERE `name` = @component_name;

SET @group_id = '';
SELECT @group_id := `id_sg` FROM `tnetwork_component_group` WHERE `name` = @component_group_name;

SET @plugin_id = '';
SELECT @plugin_id := `id` FROM `tplugin` WHERE `name` = @plugin_name;

INSERT IGNORE INTO `tnetwork_component` (`id_nc`, `name`, `description`, `id_group`, `type`, `max`, `min`, `module_interval`, `tcp_port`, `tcp_send`, `tcp_rcv`, `snmp_community`, `snmp_oid`, `id_module_group`, `id_modulo`, `id_plugin`, `plugin_user`, `plugin_pass`, `plugin_parameter`, `max_timeout`, `max_retries`, `history_data`, `min_warning`, `max_warning`, `str_warning`, `min_critical`, `max_critical`, `str_critical`, `min_ff_event`, `custom_string_1`, `custom_string_2`, `custom_string_3`, `custom_integer_1`, `custom_integer_2`, `post_process`, `unit`, `wizard_level`, `macros`, `critical_instructions`, `warning_instructions`, `unknown_instructions`, `critical_inverse`, `warning_inverse`, `id_category`, `tags`, `disabled_types_event`, `module_macros`, `min_ff_event_normal`, `min_ff_event_warning`, `min_ff_event_critical`, `ff_type`, `each_ff`, `dynamic_interval`, `dynamic_max`, `dynamic_min`, `dynamic_next`, `dynamic_two_tailed`, `module_type`, `protocol`, `manufacturer_id`, `execution_type`, `scan_type`, `value`, `value_operations`, `module_enabled`, `name_oid`, `query_class`, `query_key_field`, `scan_filters`, `query_filters`, `enabled`) VALUES (@component_id,@component_name,@component_description,@group_id,2,0,0,0,0,'','','','',0,9,0,'','','',0,0,0,0.00,0.00,'',0.00,0.00,'',0,'','','',0,0,0.000000000000000,'','nowizard',CONCAT('{\"extra_field_1\":\"1.3.6.1.2.1.25.4.2.1.7\",\"satellite_execution\":\"/etc/pandora/satellite_plugins/wizard_snmp_process&#x20;-host&#x20;&quot;_address_&quot;&#x20;-port&#x20;&quot;_port_&quot;&#x20;-version&#x20;&quot;_version_&quot;&#x20;-community&#x20;&quot;_community_&quot;&#x20;-secLevel&#x20;&quot;_sec_level_&quot;&#x20;-user&#x20;&quot;_auth_user_&quot;&#x20;-authMethod&#x20;&quot;_auth_method_&quot;&#x20;-authPass&#x20;&quot;_auth_pass_&quot;&#x20;-privMethod&#x20;&quot;_priv_method_&quot;&#x20;-privPass&#x20;&quot;_priv_pass_&quot;&#x20;-process&#x20;&quot;_nameOID_&quot;\",\"value_operation\":\"1\",\"server_plugin\":\"',@plugin_id,'\",\"_field11__snmp_field\":\"_nameOID_\",\"_field9__snmp_field\":\"_priv_method_\",\"_field10__snmp_field\":\"_priv_pass_\",\"_field7__snmp_field\":\"_auth_method_\",\"_field8__snmp_field\":\"_auth_pass_\",\"_field5__snmp_field\":\"_sec_level_\",\"_field6__snmp_field\":\"_auth_user_\",\"_field3__snmp_field\":\"_version_\",\"_field4__snmp_field\":\"_community_\",\"_field1__snmp_field\":\"_address_\",\"_field2__snmp_field\":\"_port_\",\"field0_snmp_field\":\"\"}'),'','','',0,0,0,'','{\"going_unknown\":0}','',0,0,0,0,0,0,0,0,0,0,1,'snmp','general_snmp',2,2,'','',0,'1.3.6.1.2.1.25.4.2.1.2','','','','',1);

SET @component_name = 'WMI&#x20;Number&#x20;of&#x20;processes';
SET @component_description = 'Number&#x20;of&#x20;process&#x20;contexts&#x20;currently&#x20;loaded&#x20;or&#x20;running&#x20;on&#x20;the&#x20;operating&#x20;system';

SET @component_id = '';
SELECT @component_id := `id_nc` FROM `tnetwork_component` WHERE `name` = @component_name;

SET @group_id = '';
SELECT @group_id := `id_sg` FROM `tnetwork_component_group` WHERE `name` = @component_group_name;

INSERT IGNORE INTO `tnetwork_component` (`id_nc`, `name`, `description`, `id_group`, `type`, `max`, `min`, `module_interval`, `tcp_port`, `tcp_send`, `tcp_rcv`, `snmp_community`, `snmp_oid`, `id_module_group`, `id_modulo`, `id_plugin`, `plugin_user`, `plugin_pass`, `plugin_parameter`, `max_timeout`, `max_retries`, `history_data`, `min_warning`, `max_warning`, `str_warning`, `min_critical`, `max_critical`, `str_critical`, `min_ff_event`, `custom_string_1`, `custom_string_2`, `custom_string_3`, `custom_integer_1`, `custom_integer_2`, `post_process`, `unit`, `wizard_level`, `macros`, `critical_instructions`, `warning_instructions`, `unknown_instructions`, `critical_inverse`, `warning_inverse`, `id_category`, `tags`, `disabled_types_event`, `module_macros`, `min_ff_event_normal`, `min_ff_event_warning`, `min_ff_event_critical`, `ff_type`, `each_ff`, `dynamic_interval`, `dynamic_max`, `dynamic_min`, `dynamic_next`, `dynamic_two_tailed`, `module_type`, `protocol`, `manufacturer_id`, `execution_type`, `scan_type`, `value`, `value_operations`, `module_enabled`, `name_oid`, `query_class`, `query_key_field`, `scan_filters`, `query_filters`, `enabled`) VALUES (@component_id,@component_name,@component_description,@group_id,1,0,0,0,0,'','','','',0,9,0,'','','',0,0,0,0.00,0.00,'',0.00,0.00,'',0,'','','',0,0,0.000000000000000,'','nowizard','{\"extra_field_1\":\"\",\"satellite_execution\":\"\",\"value_operation\":\"\",\"server_plugin\":\"0\",\"field0_wmi_field\":\"\"}','','','',0,0,0,'','{\"going_unknown\":0}','',0,0,0,0,0,0,0,0,0,0,1,'wmi','',1,1,'','',1,'','Win32_OperatingSystem','NumberOfProcesses','','{\"scan\":\"\",\"execution\":\"\",\"field\":\"0\",\"key_string\":\"\"}',1);

SET @component_name = 'WMI&#x20;&#x20;process&#x20;_Name_&#x20;running';
SET @component_description = 'Check&#x20;if&#x20;process&#x20;is&#x20;running';

SET @component_id = '';
SELECT @component_id := `id_nc` FROM `tnetwork_component` WHERE `name` = @component_name;

SET @group_id = '';
SELECT @group_id := `id_sg` FROM `tnetwork_component_group` WHERE `name` = @component_group_name;

INSERT IGNORE INTO `tnetwork_component` (`id_nc`, `name`, `description`, `id_group`, `type`, `max`, `min`, `module_interval`, `tcp_port`, `tcp_send`, `tcp_rcv`, `snmp_community`, `snmp_oid`, `id_module_group`, `id_modulo`, `id_plugin`, `plugin_user`, `plugin_pass`, `plugin_parameter`, `max_timeout`, `max_retries`, `history_data`, `min_warning`, `max_warning`, `str_warning`, `min_critical`, `max_critical`, `str_critical`, `min_ff_event`, `custom_string_1`, `custom_string_2`, `custom_string_3`, `custom_integer_1`, `custom_integer_2`, `post_process`, `unit`, `wizard_level`, `macros`, `critical_instructions`, `warning_instructions`, `unknown_instructions`, `critical_inverse`, `warning_inverse`, `id_category`, `tags`, `disabled_types_event`, `module_macros`, `min_ff_event_normal`, `min_ff_event_warning`, `min_ff_event_critical`, `ff_type`, `each_ff`, `dynamic_interval`, `dynamic_max`, `dynamic_min`, `dynamic_next`, `dynamic_two_tailed`, `module_type`, `protocol`, `manufacturer_id`, `execution_type`, `scan_type`, `value`, `value_operations`, `module_enabled`, `name_oid`, `query_class`, `query_key_field`, `scan_filters`, `query_filters`, `enabled`) VALUES (@component_id,@component_name,@component_description,@group_id,2,0,0,0,0,'','','','',0,9,0,'','','',0,0,0,0.00,0.00,'',0.00,0.00,'',0,'','','',0,0,0.000000000000000,'','nowizard','{\"extra_field_1\":\"Name\",\"satellite_execution\":\"\",\"value_operation\":\"\",\"server_plugin\":\"0\",\"field0_wmi_field\":\"\"}','','','',0,0,0,'','{\"going_unknown\":0}','',0,0,0,0,0,0,0,0,0,0,1,'wmi','',1,2,'','',0,'','Win32_Process','Handle','','{\"scan\":\"\",\"execution\":\"Name&#x20;=&#x20;&#039;_Name_&#039;\",\"field\":\"1\",\"key_string\":\"_Name_\"}',1);

SET @component_group_name = 'Other';

SET @component_name = 'Wizard&#x20;system&#x20;uptime';
SET @component_description = 'The&#x20;time&#x20;&#40;in&#x20;hundredths&#x20;of&#x20;a&#x20;second&#41;&#x20;since&#x20;the&#x20;network&#x20;management&#x20;portion&#x20;of&#x20;the&#x20;system&#x20;was&#x20;last&#x20;re-initialized';

SET @component_id = '';
SELECT @component_id := `id_nc` FROM `tnetwork_component` WHERE `name` = @component_name;

SET @group_id = '';
SELECT @group_id := `id_sg` FROM `tnetwork_component_group` WHERE `name` = @component_group_name;


INSERT IGNORE INTO `tnetwork_component` (`id_nc`, `name`, `description`, `id_group`, `type`, `max`, `min`, `module_interval`, `tcp_port`, `tcp_send`, `tcp_rcv`, `snmp_community`, `snmp_oid`, `id_module_group`, `id_modulo`, `id_plugin`, `plugin_user`, `plugin_pass`, `plugin_parameter`, `max_timeout`, `max_retries`, `history_data`, `min_warning`, `max_warning`, `str_warning`, `min_critical`, `max_critical`, `str_critical`, `min_ff_event`, `custom_string_1`, `custom_string_2`, `custom_string_3`, `custom_integer_1`, `custom_integer_2`, `post_process`, `unit`, `wizard_level`, `macros`, `critical_instructions`, `warning_instructions`, `unknown_instructions`, `critical_inverse`, `warning_inverse`, `id_category`, `tags`, `disabled_types_event`, `module_macros`, `min_ff_event_normal`, `min_ff_event_warning`, `min_ff_event_critical`, `ff_type`, `each_ff`, `dynamic_interval`, `dynamic_max`, `dynamic_min`, `dynamic_next`, `dynamic_two_tailed`, `module_type`, `protocol`, `manufacturer_id`, `execution_type`, `scan_type`, `value`, `value_operations`, `module_enabled`, `name_oid`, `query_class`, `query_key_field`, `scan_filters`, `query_filters`, `enabled`) VALUES (@component_id,@component_name,@component_description,@group_id,15,0,0,0,0,'','','','',0,9,0,'','','',0,0,0,0.00,0.00,'',0.00,0.00,'',0,'','','',0,0,0.000000000000000,'_timeticks_','nowizard','Array','','','',0,0,0,'','{\"going_unknown\":0}','',0,0,0,0,0,0,0,0,0,0,1,'snmp','all',1,1,'1.3.6.1.2.1.25.1.1.0','',1,'','','','','',1);

SET @component_name = 'Wizard&#x20;network&#x20;uptime';
SET @component_description = 'The&#x20;time&#x20;&#40;in&#x20;hundredths&#x20;of&#x20;a&#x20;second&#41;&#x20;since&#x20;the&#x20;network&#x20;management&#x20;portion&#x20;of&#x20;the&#x20;system&#x20;was&#x20;last&#x20;re-initialized';

SET @component_id = '';
SELECT @component_id := `id_nc` FROM `tnetwork_component` WHERE `name` = @component_name;

SET @group_id = '';
SELECT @group_id := `id_sg` FROM `tnetwork_component_group` WHERE `name` = @component_group_name;


INSERT IGNORE INTO `tnetwork_component` (`id_nc`, `name`, `description`, `id_group`, `type`, `max`, `min`, `module_interval`, `tcp_port`, `tcp_send`, `tcp_rcv`, `snmp_community`, `snmp_oid`, `id_module_group`, `id_modulo`, `id_plugin`, `plugin_user`, `plugin_pass`, `plugin_parameter`, `max_timeout`, `max_retries`, `history_data`, `min_warning`, `max_warning`, `str_warning`, `min_critical`, `max_critical`, `str_critical`, `min_ff_event`, `custom_string_1`, `custom_string_2`, `custom_string_3`, `custom_integer_1`, `custom_integer_2`, `post_process`, `unit`, `wizard_level`, `macros`, `critical_instructions`, `warning_instructions`, `unknown_instructions`, `critical_inverse`, `warning_inverse`, `id_category`, `tags`, `disabled_types_event`, `module_macros`, `min_ff_event_normal`, `min_ff_event_warning`, `min_ff_event_critical`, `ff_type`, `each_ff`, `dynamic_interval`, `dynamic_max`, `dynamic_min`, `dynamic_next`, `dynamic_two_tailed`, `module_type`, `protocol`, `manufacturer_id`, `execution_type`, `scan_type`, `value`, `value_operations`, `module_enabled`, `name_oid`, `query_class`, `query_key_field`, `scan_filters`, `query_filters`, `enabled`) VALUES (@component_id,@component_name,@component_description,@group_id,15,0,0,0,0,'','','','',0,9,0,'','','',0,0,0,0.00,0.00,'',0.00,0.00,'',0,'','','',0,0,0.000000000000000,'_timeticks_','nowizard','Array','','','',0,0,0,'','{\"going_unknown\":0}','',0,0,0,0,0,0,0,0,0,0,1,'snmp','all',1,1,'1.3.6.1.2.1.1.3.0','',1,'','','','','',1);

SET @component_name = 'Blocks&#x20;sent';
SET @component_description = 'Number&#x20;of&#x20;blocks&#x20;sent&#x20;to&#x20;a&#x20;block&#x20;device';

SET @component_id = '';
SELECT @component_id := `id_nc` FROM `tnetwork_component` WHERE `name` = @component_name;

SET @group_id = '';
SELECT @group_id := `id_sg` FROM `tnetwork_component_group` WHERE `name` = @component_group_name;

INSERT IGNORE INTO `tnetwork_component` (`id_nc`, `name`, `description`, `id_group`, `type`, `max`, `min`, `module_interval`, `tcp_port`, `tcp_send`, `tcp_rcv`, `snmp_community`, `snmp_oid`, `id_module_group`, `id_modulo`, `id_plugin`, `plugin_user`, `plugin_pass`, `plugin_parameter`, `max_timeout`, `max_retries`, `history_data`, `min_warning`, `max_warning`, `str_warning`, `min_critical`, `max_critical`, `str_critical`, `min_ff_event`, `custom_string_1`, `custom_string_2`, `custom_string_3`, `custom_integer_1`, `custom_integer_2`, `post_process`, `unit`, `wizard_level`, `macros`, `critical_instructions`, `warning_instructions`, `unknown_instructions`, `critical_inverse`, `warning_inverse`, `id_category`, `tags`, `disabled_types_event`, `module_macros`, `min_ff_event_normal`, `min_ff_event_warning`, `min_ff_event_critical`, `ff_type`, `each_ff`, `dynamic_interval`, `dynamic_max`, `dynamic_min`, `dynamic_next`, `dynamic_two_tailed`, `module_type`, `protocol`, `manufacturer_id`, `execution_type`, `scan_type`, `value`, `value_operations`, `module_enabled`, `name_oid`, `query_class`, `query_key_field`, `scan_filters`, `query_filters`, `enabled`) VALUES (@component_id,@component_name,@component_description,@group_id,15,0,0,0,0,'','','','',0,9,0,'','','',0,0,0,0.00,0.00,'',0.00,0.00,'',0,'','','',0,0,0.000000000000000,'','nowizard','Array','','','',0,0,0,'','{\"going_unknown\":0}','',0,0,0,0,0,0,0,0,0,0,1,'snmp','general_snmp',1,1,'1.3.6.1.4.1.2021.11.57.0','',0,'','','','','',1);

SET @component_name = 'Blocks&#x20;received';
SET @component_description = 'Number&#x20;of&#x20;blocks&#x20;received&#x20;from&#x20;a&#x20;block&#x20;device';

SET @component_id = '';
SELECT @component_id := `id_nc` FROM `tnetwork_component` WHERE `name` = @component_name;

SET @group_id = '';
SELECT @group_id := `id_sg` FROM `tnetwork_component_group` WHERE `name` = @component_group_name;

INSERT IGNORE INTO `tnetwork_component` (`id_nc`, `name`, `description`, `id_group`, `type`, `max`, `min`, `module_interval`, `tcp_port`, `tcp_send`, `tcp_rcv`, `snmp_community`, `snmp_oid`, `id_module_group`, `id_modulo`, `id_plugin`, `plugin_user`, `plugin_pass`, `plugin_parameter`, `max_timeout`, `max_retries`, `history_data`, `min_warning`, `max_warning`, `str_warning`, `min_critical`, `max_critical`, `str_critical`, `min_ff_event`, `custom_string_1`, `custom_string_2`, `custom_string_3`, `custom_integer_1`, `custom_integer_2`, `post_process`, `unit`, `wizard_level`, `macros`, `critical_instructions`, `warning_instructions`, `unknown_instructions`, `critical_inverse`, `warning_inverse`, `id_category`, `tags`, `disabled_types_event`, `module_macros`, `min_ff_event_normal`, `min_ff_event_warning`, `min_ff_event_critical`, `ff_type`, `each_ff`, `dynamic_interval`, `dynamic_max`, `dynamic_min`, `dynamic_next`, `dynamic_two_tailed`, `module_type`, `protocol`, `manufacturer_id`, `execution_type`, `scan_type`, `value`, `value_operations`, `module_enabled`, `name_oid`, `query_class`, `query_key_field`, `scan_filters`, `query_filters`, `enabled`) VALUES (@component_id,@component_name,@component_description,@group_id,15,0,0,0,0,'','','','',0,9,0,'','','',0,0,0,0.00,0.00,'',0.00,0.00,'',0,'','','',0,0,0.000000000000000,'','nowizard','Array','','','',0,0,0,'','{\"going_unknown\":0}','',0,0,0,0,0,0,0,0,0,0,1,'snmp','general_snmp',1,1,'1.3.6.1.4.1.2021.11.58.0','',0,'','','','','',1);

SET @component_name = 'Interrupts&#x20;processed';
SET @component_description = 'Number&#x20;of&#x20;interrupts&#x20;processed';

SET @component_id = '';
SELECT @component_id := `id_nc` FROM `tnetwork_component` WHERE `name` = @component_name;

SET @group_id = '';
SELECT @group_id := `id_sg` FROM `tnetwork_component_group` WHERE `name` = @component_group_name;

INSERT IGNORE INTO `tnetwork_component` (`id_nc`, `name`, `description`, `id_group`, `type`, `max`, `min`, `module_interval`, `tcp_port`, `tcp_send`, `tcp_rcv`, `snmp_community`, `snmp_oid`, `id_module_group`, `id_modulo`, `id_plugin`, `plugin_user`, `plugin_pass`, `plugin_parameter`, `max_timeout`, `max_retries`, `history_data`, `min_warning`, `max_warning`, `str_warning`, `min_critical`, `max_critical`, `str_critical`, `min_ff_event`, `custom_string_1`, `custom_string_2`, `custom_string_3`, `custom_integer_1`, `custom_integer_2`, `post_process`, `unit`, `wizard_level`, `macros`, `critical_instructions`, `warning_instructions`, `unknown_instructions`, `critical_inverse`, `warning_inverse`, `id_category`, `tags`, `disabled_types_event`, `module_macros`, `min_ff_event_normal`, `min_ff_event_warning`, `min_ff_event_critical`, `ff_type`, `each_ff`, `dynamic_interval`, `dynamic_max`, `dynamic_min`, `dynamic_next`, `dynamic_two_tailed`, `module_type`, `protocol`, `manufacturer_id`, `execution_type`, `scan_type`, `value`, `value_operations`, `module_enabled`, `name_oid`, `query_class`, `query_key_field`, `scan_filters`, `query_filters`, `enabled`) VALUES (@component_id,@component_name,@component_description,@group_id,15,0,0,0,0,'','','','',0,9,0,'','','',0,0,0,0.00,0.00,'',0.00,0.00,'',0,'','','',0,0,0.000000000000000,'','nowizard','Array','','','',0,0,0,'','{\"going_unknown\":0}','',0,0,0,0,0,0,0,0,0,0,1,'snmp','general_snmp',1,1,'1.3.6.1.4.1.2021.11.59.0','',0,'','','','','',1);

SET @component_group_name = 'Power&#x20;supply';

SET @component_name = 'Cisco&#x20;_nameOID_&#x20;power&#x20;state';
SET @component_description = 'The&#x20;current&#x20;state&#x20;of&#x20;the&#x20;power&#x20;supply:&#x20;normal&#40;1&#41;,&#x20;warning&#40;2&#41;,&#x20;critical&#40;3&#41;,&#x20;shutdown&#40;4&#41;,&#x20;notPresent&#40;5&#41;,&#x20;notFunctioning&#40;6&#41;';

SET @component_id = '';
SELECT @component_id := `id_nc` FROM `tnetwork_component` WHERE `name` = @component_name;

SET @group_id = '';
SELECT @group_id := `id_sg` FROM `tnetwork_component_group` WHERE `name` = @component_group_name;

INSERT IGNORE INTO `tnetwork_component` (`id_nc`, `name`, `description`, `id_group`, `type`, `max`, `min`, `module_interval`, `tcp_port`, `tcp_send`, `tcp_rcv`, `snmp_community`, `snmp_oid`, `id_module_group`, `id_modulo`, `id_plugin`, `plugin_user`, `plugin_pass`, `plugin_parameter`, `max_timeout`, `max_retries`, `history_data`, `min_warning`, `max_warning`, `str_warning`, `min_critical`, `max_critical`, `str_critical`, `min_ff_event`, `custom_string_1`, `custom_string_2`, `custom_string_3`, `custom_integer_1`, `custom_integer_2`, `post_process`, `unit`, `wizard_level`, `macros`, `critical_instructions`, `warning_instructions`, `unknown_instructions`, `critical_inverse`, `warning_inverse`, `id_category`, `tags`, `disabled_types_event`, `module_macros`, `min_ff_event_normal`, `min_ff_event_warning`, `min_ff_event_critical`, `ff_type`, `each_ff`, `dynamic_interval`, `dynamic_max`, `dynamic_min`, `dynamic_next`, `dynamic_two_tailed`, `module_type`, `protocol`, `manufacturer_id`, `execution_type`, `scan_type`, `value`, `value_operations`, `module_enabled`, `name_oid`, `query_class`, `query_key_field`, `scan_filters`, `query_filters`, `enabled`) VALUES (@component_id,@component_name,@component_description,@group_id,15,0,0,0,0,'','','','',0,9,0,'','','',0,0,0,0.00,0.00,'',0.00,0.00,'',0,'','','',0,0,0.000000000000000,'','nowizard','Array','','','',0,0,0,'','{\"going_unknown\":0}','',0,0,0,0,0,0,0,0,0,0,1,'snmp','cisco',1,2,'1.3.6.1.4.1.9.9.13.1.5.1.3','',0,'1.3.6.1.4.1.9.9.13.1.5.1.2','','','','',1);

SET @component_name = 'F5&#x20;Power&#x20;supply&#x20;_nameOID_&#x20;status';
SET @component_description = 'The&#x20;status&#x20;of&#x20;the&#x20;indexed&#x20;power&#x20;supply&#x20;on&#x20;the&#x20;system:&#x20;bad&#40;0&#41;,&#x20;good&#40;1&#41;,&#x20;notpresent&#40;2&#41;';

SET @component_id = '';
SELECT @component_id := `id_nc` FROM `tnetwork_component` WHERE `name` = @component_name;

SET @group_id = '';
SELECT @group_id := `id_sg` FROM `tnetwork_component_group` WHERE `name` = @component_group_name;

INSERT IGNORE INTO `tnetwork_component` (`id_nc`, `name`, `description`, `id_group`, `type`, `max`, `min`, `module_interval`, `tcp_port`, `tcp_send`, `tcp_rcv`, `snmp_community`, `snmp_oid`, `id_module_group`, `id_modulo`, `id_plugin`, `plugin_user`, `plugin_pass`, `plugin_parameter`, `max_timeout`, `max_retries`, `history_data`, `min_warning`, `max_warning`, `str_warning`, `min_critical`, `max_critical`, `str_critical`, `min_ff_event`, `custom_string_1`, `custom_string_2`, `custom_string_3`, `custom_integer_1`, `custom_integer_2`, `post_process`, `unit`, `wizard_level`, `macros`, `critical_instructions`, `warning_instructions`, `unknown_instructions`, `critical_inverse`, `warning_inverse`, `id_category`, `tags`, `disabled_types_event`, `module_macros`, `min_ff_event_normal`, `min_ff_event_warning`, `min_ff_event_critical`, `ff_type`, `each_ff`, `dynamic_interval`, `dynamic_max`, `dynamic_min`, `dynamic_next`, `dynamic_two_tailed`, `module_type`, `protocol`, `manufacturer_id`, `execution_type`, `scan_type`, `value`, `value_operations`, `module_enabled`, `name_oid`, `query_class`, `query_key_field`, `scan_filters`, `query_filters`, `enabled`) VALUES (@component_id,@component_name,@component_description,@group_id,15,0,0,0,0,'','','','',0,9,0,'','','',0,0,0,0.00,0.00,'',0.00,0.00,'',0,'','','',0,0,0.000000000000000,'','nowizard','Array','','','',0,0,0,'','{\"going_unknown\":0}','',0,0,0,0,0,0,0,0,0,0,1,'snmp','f5',1,2,'1.3.6.1.4.1.3375.2.1.3.2.2.2.1.2','',1,'1.3.6.1.4.1.3375.2.1.3.2.2.2.1','','','','',1);

SET @component_name = 'WMI&#x20;_Name_&#x20;power&#x20;supply&#x20;state';
SET @component_description = 'State&#x20;of&#x20;the&#x20;power&#x20;supply&#x20;or&#x20;supplies&#x20;when&#x20;last&#x20;booted:&#x20;Other&#x20;&#40;1&#41;,&#x20;Unknown&#x20;&#40;2&#41;,&#x20;Safe&#x20;&#40;3&#41;,&#x20;Warning&#x20;&#40;4&#41;,&#x20;Critical&#x20;&#40;5&#41;,&#x20;Non-recoverable&#x20;&#40;6&#41;';

SET @component_id = '';
SELECT @component_id := `id_nc` FROM `tnetwork_component` WHERE `name` = @component_name;

SET @group_id = '';
SELECT @group_id := `id_sg` FROM `tnetwork_component_group` WHERE `name` = @component_group_name;

INSERT IGNORE INTO `tnetwork_component` (`id_nc`, `name`, `description`, `id_group`, `type`, `max`, `min`, `module_interval`, `tcp_port`, `tcp_send`, `tcp_rcv`, `snmp_community`, `snmp_oid`, `id_module_group`, `id_modulo`, `id_plugin`, `plugin_user`, `plugin_pass`, `plugin_parameter`, `max_timeout`, `max_retries`, `history_data`, `min_warning`, `max_warning`, `str_warning`, `min_critical`, `max_critical`, `str_critical`, `min_ff_event`, `custom_string_1`, `custom_string_2`, `custom_string_3`, `custom_integer_1`, `custom_integer_2`, `post_process`, `unit`, `wizard_level`, `macros`, `critical_instructions`, `warning_instructions`, `unknown_instructions`, `critical_inverse`, `warning_inverse`, `id_category`, `tags`, `disabled_types_event`, `module_macros`, `min_ff_event_normal`, `min_ff_event_warning`, `min_ff_event_critical`, `ff_type`, `each_ff`, `dynamic_interval`, `dynamic_max`, `dynamic_min`, `dynamic_next`, `dynamic_two_tailed`, `module_type`, `protocol`, `manufacturer_id`, `execution_type`, `scan_type`, `value`, `value_operations`, `module_enabled`, `name_oid`, `query_class`, `query_key_field`, `scan_filters`, `query_filters`, `enabled`) VALUES (@component_id,@component_name,@component_description,@group_id,1,0,0,0,0,'','','','',0,9,0,'','','',0,0,0,0.00,0.00,'',0.00,0.00,'',0,'','','',0,0,0.000000000000000,'','nowizard','{\"extra_field_1\":\"PowerSupplyState\",\"satellite_execution\":\"\",\"value_operation\":\"\",\"server_plugin\":\"0\",\"field0_wmi_field\":\"\"}','','','',0,0,0,'','{\"going_unknown\":0}','',0,0,0,0,0,0,0,0,0,0,1,'wmi','',1,2,'','',0,'','Win32_ComputerSystem','Name','','{\"scan\":\"\",\"execution\":\"Name&#x20;=&#x20;&#039;_Name_&#039;\",\"field\":\"1\",\"key_string\":\"\"}',1);

SET @component_name = 'WMI&#x20;_Name_&#x20;Power&#x20;state';
SET @component_description = 'Current&#x20;power&#x20;state&#x20;of&#x20;a&#x20;computer&#x20;and&#x20;its&#x20;associated&#x20;operating&#x20;system:&#x20;Unknown&#x20;&#40;0&#41;,&#x20;Full&#x20;Power&#x20;&#40;1&#41;,&#x20;Low&#x20;Power&#x20;Mode&#x20;&#40;2&#41;,&#x20;Standby&#x20;&#40;3&#41;,&#x20;Unknown&#x20;&#40;4&#41;,&#x20;Power&#x20;Cycle&#x20;&#40;5&#41;,&#x20;Power&#x20;Off&#x20;&#40;6&#41;,&#x20;Warning&#x20;&#40;7&#41;,&#x20;Hibernate&#x20;&#40;8&#41;,&#x20;Soft&#x20;Off&#x20;&#40;9&#41;';

SET @component_id = '';
SELECT @component_id := `id_nc` FROM `tnetwork_component` WHERE `name` = @component_name;

SET @group_id = '';
SELECT @group_id := `id_sg` FROM `tnetwork_component_group` WHERE `name` = @component_group_name;

INSERT IGNORE INTO `tnetwork_component` (`id_nc`, `name`, `description`, `id_group`, `type`, `max`, `min`, `module_interval`, `tcp_port`, `tcp_send`, `tcp_rcv`, `snmp_community`, `snmp_oid`, `id_module_group`, `id_modulo`, `id_plugin`, `plugin_user`, `plugin_pass`, `plugin_parameter`, `max_timeout`, `max_retries`, `history_data`, `min_warning`, `max_warning`, `str_warning`, `min_critical`, `max_critical`, `str_critical`, `min_ff_event`, `custom_string_1`, `custom_string_2`, `custom_string_3`, `custom_integer_1`, `custom_integer_2`, `post_process`, `unit`, `wizard_level`, `macros`, `critical_instructions`, `warning_instructions`, `unknown_instructions`, `critical_inverse`, `warning_inverse`, `id_category`, `tags`, `disabled_types_event`, `module_macros`, `min_ff_event_normal`, `min_ff_event_warning`, `min_ff_event_critical`, `ff_type`, `each_ff`, `dynamic_interval`, `dynamic_max`, `dynamic_min`, `dynamic_next`, `dynamic_two_tailed`, `module_type`, `protocol`, `manufacturer_id`, `execution_type`, `scan_type`, `value`, `value_operations`, `module_enabled`, `name_oid`, `query_class`, `query_key_field`, `scan_filters`, `query_filters`, `enabled`) VALUES (@component_id,@component_name,@component_description,@group_id,1,0,0,0,0,'','','','',0,9,0,'','','',0,0,0,0.00,0.00,'',0.00,0.00,'',0,'','','',0,0,0.000000000000000,'','nowizard','{\"extra_field_1\":\"PowerState\",\"satellite_execution\":\"\",\"value_operation\":\"\",\"server_plugin\":\"0\",\"field0_wmi_field\":\"\"}','','','',0,0,0,'','{\"going_unknown\":0}','',0,0,0,0,0,0,0,0,0,0,1,'wmi','',1,1,'','',0,'','Win32_ComputerSystem','Name','','{\"scan\":\"\",\"execution\":\"Name&#x20;=&#x20;&#039;_Name_&#039;\",\"field\":\"1\",\"key_string\":\"\"}',1);

SET @component_group_name = 'Fans';

SET @component_name = 'Cisco&#x20;_nameOID_&#x20;fan&#x20;state';
SET @component_description = 'The&#x20;current&#x20;state&#x20;of&#x20;the&#x20;fan:&#x20;normal&#40;1&#41;,&#x20;warning&#40;2&#41;,&#x20;critical&#40;3&#41;,&#x20;shutdown&#40;4&#41;,&#x20;notPresent&#40;5&#41;,&#x20;notFunctioning&#40;6&#41;';

SET @component_id = '';
SELECT @component_id := `id_nc` FROM `tnetwork_component` WHERE `name` = @component_name;

SET @group_id = '';
SELECT @group_id := `id_sg` FROM `tnetwork_component_group` WHERE `name` = @component_group_name;

INSERT IGNORE INTO `tnetwork_component` (`id_nc`, `name`, `description`, `id_group`, `type`, `max`, `min`, `module_interval`, `tcp_port`, `tcp_send`, `tcp_rcv`, `snmp_community`, `snmp_oid`, `id_module_group`, `id_modulo`, `id_plugin`, `plugin_user`, `plugin_pass`, `plugin_parameter`, `max_timeout`, `max_retries`, `history_data`, `min_warning`, `max_warning`, `str_warning`, `min_critical`, `max_critical`, `str_critical`, `min_ff_event`, `custom_string_1`, `custom_string_2`, `custom_string_3`, `custom_integer_1`, `custom_integer_2`, `post_process`, `unit`, `wizard_level`, `macros`, `critical_instructions`, `warning_instructions`, `unknown_instructions`, `critical_inverse`, `warning_inverse`, `id_category`, `tags`, `disabled_types_event`, `module_macros`, `min_ff_event_normal`, `min_ff_event_warning`, `min_ff_event_critical`, `ff_type`, `each_ff`, `dynamic_interval`, `dynamic_max`, `dynamic_min`, `dynamic_next`, `dynamic_two_tailed`, `module_type`, `protocol`, `manufacturer_id`, `execution_type`, `scan_type`, `value`, `value_operations`, `module_enabled`, `name_oid`, `query_class`, `query_key_field`, `scan_filters`, `query_filters`, `enabled`) VALUES (@component_id,@component_name,@component_description,@group_id,15,0,0,0,0,'','','','',0,9,0,'','','',0,0,0,0.00,0.00,'',0.00,0.00,'',0,'','','',0,0,0.000000000000000,'','nowizard','Array','','','',0,0,0,'','{\"going_unknown\":0}','',0,0,0,0,0,0,0,0,0,0,1,'snmp','cisco',1,2,'1.3.6.1.4.1.9.9.13.1.4.1.3','',1,'1.3.6.1.4.1.9.9.13.1.4.1.2','','','','',1);

SET @component_name = 'F5&#x20;Fan&#x20;_nameOID_&#x20;status';
SET @component_description = 'The&#x20;status&#x20;of&#x20;the&#x20;indexed&#x20;chassis&#x20;fan&#x20;on&#x20;the&#x20;system:&#x20;bad&#40;0&#41;,&#x20;good&#40;1&#41;,&#x20;notpresent&#40;2&#41;';

SET @component_id = '';
SELECT @component_id := `id_nc` FROM `tnetwork_component` WHERE `name` = @component_name;

SET @group_id = '';
SELECT @group_id := `id_sg` FROM `tnetwork_component_group` WHERE `name` = @component_group_name;

INSERT IGNORE INTO `tnetwork_component` (`id_nc`, `name`, `description`, `id_group`, `type`, `max`, `min`, `module_interval`, `tcp_port`, `tcp_send`, `tcp_rcv`, `snmp_community`, `snmp_oid`, `id_module_group`, `id_modulo`, `id_plugin`, `plugin_user`, `plugin_pass`, `plugin_parameter`, `max_timeout`, `max_retries`, `history_data`, `min_warning`, `max_warning`, `str_warning`, `min_critical`, `max_critical`, `str_critical`, `min_ff_event`, `custom_string_1`, `custom_string_2`, `custom_string_3`, `custom_integer_1`, `custom_integer_2`, `post_process`, `unit`, `wizard_level`, `macros`, `critical_instructions`, `warning_instructions`, `unknown_instructions`, `critical_inverse`, `warning_inverse`, `id_category`, `tags`, `disabled_types_event`, `module_macros`, `min_ff_event_normal`, `min_ff_event_warning`, `min_ff_event_critical`, `ff_type`, `each_ff`, `dynamic_interval`, `dynamic_max`, `dynamic_min`, `dynamic_next`, `dynamic_two_tailed`, `module_type`, `protocol`, `manufacturer_id`, `execution_type`, `scan_type`, `value`, `value_operations`, `module_enabled`, `name_oid`, `query_class`, `query_key_field`, `scan_filters`, `query_filters`, `enabled`) VALUES (@component_id,@component_name,@component_description,@group_id,15,0,0,0,0,'','','','',0,9,0,'','','',0,0,0,0.00,0.00,'',0.00,0.00,'',0,'','','',0,0,0.000000000000000,'','nowizard','Array','','','',0,0,0,'','{\"going_unknown\":0}','',0,0,0,0,0,0,0,0,0,0,1,'snmp','f5',1,2,'1.3.6.1.4.1.3375.2.1.3.2.1.2.1.2','',1,'1.3.6.1.4.1.3375.2.1.3.2.1.2.1.1','','','','',1);

SET @component_name = 'HP&#x20;fan&#x20;tray&#x20;_nameOID_&#x20;state';
SET @component_description = 'Current&#x20;state&#x20;of&#x20;the&#x20;fan:&#x20;failed&#40;0&#41;,&#x20;removed&#40;1&#41;,&#x20;off&#40;2&#41;,&#x20;underspeed&#40;3&#41;,&#x20;overspeed&#40;4&#41;,&#x20;ok&#40;5&#41;,&#x20;maxstate&#40;6&#41;';

SET @component_id = '';
SELECT @component_id := `id_nc` FROM `tnetwork_component` WHERE `name` = @component_name;

SET @group_id = '';
SELECT @group_id := `id_sg` FROM `tnetwork_component_group` WHERE `name` = @component_group_name;

INSERT IGNORE INTO `tnetwork_component` (`id_nc`, `name`, `description`, `id_group`, `type`, `max`, `min`, `module_interval`, `tcp_port`, `tcp_send`, `tcp_rcv`, `snmp_community`, `snmp_oid`, `id_module_group`, `id_modulo`, `id_plugin`, `plugin_user`, `plugin_pass`, `plugin_parameter`, `max_timeout`, `max_retries`, `history_data`, `min_warning`, `max_warning`, `str_warning`, `min_critical`, `max_critical`, `str_critical`, `min_ff_event`, `custom_string_1`, `custom_string_2`, `custom_string_3`, `custom_integer_1`, `custom_integer_2`, `post_process`, `unit`, `wizard_level`, `macros`, `critical_instructions`, `warning_instructions`, `unknown_instructions`, `critical_inverse`, `warning_inverse`, `id_category`, `tags`, `disabled_types_event`, `module_macros`, `min_ff_event_normal`, `min_ff_event_warning`, `min_ff_event_critical`, `ff_type`, `each_ff`, `dynamic_interval`, `dynamic_max`, `dynamic_min`, `dynamic_next`, `dynamic_two_tailed`, `module_type`, `protocol`, `manufacturer_id`, `execution_type`, `scan_type`, `value`, `value_operations`, `module_enabled`, `name_oid`, `query_class`, `query_key_field`, `scan_filters`, `query_filters`, `enabled`) VALUES (@component_id,@component_name,@component_description,@group_id,15,0,0,0,0,'','','','',0,9,0,'','','',0,0,0,0.00,0.00,'',0.00,0.00,'',0,'','','',0,0,0.000000000000000,'','nowizard','Array','','','',0,0,0,'','{\"going_unknown\":0}','',0,0,0,0,0,0,0,0,0,0,1,'snmp','juniper',1,2,'1.3.6.1.4.1.11.2.14.11.5.1.54.2.1.1.4','',1,'1.3.6.1.4.1.11.2.14.11.5.1.54.2.1.1.2','','','','',1);

SET @component_group_name = 'Temperature';

SET @component_name = 'Cisco&#x20;_nameOID_&#x20;temperature';
SET @component_description = 'The&#x20;current&#x20;measurement&#x20;of&#x20;the&#x20;testpoint&#x20;being&#x20;instrumented';

SET @component_id = '';
SELECT @component_id := `id_nc` FROM `tnetwork_component` WHERE `name` = @component_name;

SET @group_id = '';
SELECT @group_id := `id_sg` FROM `tnetwork_component_group` WHERE `name` = @component_group_name;

INSERT IGNORE INTO `tnetwork_component` (`id_nc`, `name`, `description`, `id_group`, `type`, `max`, `min`, `module_interval`, `tcp_port`, `tcp_send`, `tcp_rcv`, `snmp_community`, `snmp_oid`, `id_module_group`, `id_modulo`, `id_plugin`, `plugin_user`, `plugin_pass`, `plugin_parameter`, `max_timeout`, `max_retries`, `history_data`, `min_warning`, `max_warning`, `str_warning`, `min_critical`, `max_critical`, `str_critical`, `min_ff_event`, `custom_string_1`, `custom_string_2`, `custom_string_3`, `custom_integer_1`, `custom_integer_2`, `post_process`, `unit`, `wizard_level`, `macros`, `critical_instructions`, `warning_instructions`, `unknown_instructions`, `critical_inverse`, `warning_inverse`, `id_category`, `tags`, `disabled_types_event`, `module_macros`, `min_ff_event_normal`, `min_ff_event_warning`, `min_ff_event_critical`, `ff_type`, `each_ff`, `dynamic_interval`, `dynamic_max`, `dynamic_min`, `dynamic_next`, `dynamic_two_tailed`, `module_type`, `protocol`, `manufacturer_id`, `execution_type`, `scan_type`, `value`, `value_operations`, `module_enabled`, `name_oid`, `query_class`, `query_key_field`, `scan_filters`, `query_filters`, `enabled`) VALUES (@component_id,@component_name,@component_description,@group_id,15,0,0,0,0,'','','','',0,9,0,'','','',0,0,0,0.00,0.00,'',0.00,0.00,'',0,'','','',0,0,0.000000000000000,'&#xba;C','nowizard','Array','','','',0,0,0,'','{\"going_unknown\":0}','',0,0,0,0,0,0,0,0,0,0,1,'snmp','cisco',1,2,'1.3.6.1.4.1.9.9.13.1.3.1.3','',1,'1.3.6.1.4.1.9.9.13.1.3.1.2','','','','',1);

SET @component_name = 'F5&#x20;Temperature&#x20;sensor&#x20;_nameOID_';
SET @component_description = 'The&#x20;chassis&#x20;temperature&#x20;of&#x20;the&#x20;indexed&#x20;sensor&#x20;on&#x20;the&#x20;system';

SET @component_id = '';
SELECT @component_id := `id_nc` FROM `tnetwork_component` WHERE `name` = @component_name;

SET @group_id = '';
SELECT @group_id := `id_sg` FROM `tnetwork_component_group` WHERE `name` = @component_group_name;

INSERT IGNORE INTO `tnetwork_component` (`id_nc`, `name`, `description`, `id_group`, `type`, `max`, `min`, `module_interval`, `tcp_port`, `tcp_send`, `tcp_rcv`, `snmp_community`, `snmp_oid`, `id_module_group`, `id_modulo`, `id_plugin`, `plugin_user`, `plugin_pass`, `plugin_parameter`, `max_timeout`, `max_retries`, `history_data`, `min_warning`, `max_warning`, `str_warning`, `min_critical`, `max_critical`, `str_critical`, `min_ff_event`, `custom_string_1`, `custom_string_2`, `custom_string_3`, `custom_integer_1`, `custom_integer_2`, `post_process`, `unit`, `wizard_level`, `macros`, `critical_instructions`, `warning_instructions`, `unknown_instructions`, `critical_inverse`, `warning_inverse`, `id_category`, `tags`, `disabled_types_event`, `module_macros`, `min_ff_event_normal`, `min_ff_event_warning`, `min_ff_event_critical`, `ff_type`, `each_ff`, `dynamic_interval`, `dynamic_max`, `dynamic_min`, `dynamic_next`, `dynamic_two_tailed`, `module_type`, `protocol`, `manufacturer_id`, `execution_type`, `scan_type`, `value`, `value_operations`, `module_enabled`, `name_oid`, `query_class`, `query_key_field`, `scan_filters`, `query_filters`, `enabled`) VALUES (@component_id,@component_name,@component_description,@group_id,15,0,0,0,0,'','','','',0,9,0,'','','',0,0,0,0.00,0.00,'',0.00,0.00,'',0,'','','',0,0,0.000000000000000,'&#xba;C','nowizard','Array','','','',0,0,0,'','{\"going_unknown\":0}','',0,0,0,0,0,0,0,0,0,0,1,'snmp','f5',1,2,'1.3.6.1.4.1.3375.2.1.3.2.3.2.1.2','',1,'1.3.6.1.4.1.3375.2.1.3.2.3.2.1.1','','','','',1);

SET @component_name = 'Juniper&#x20;_nameOID_&#x20;temperature';
SET @component_description = 'The&#x20;temperature&#x20;of&#x20;this&#x20;subject';

SET @component_id = '';
SELECT @component_id := `id_nc` FROM `tnetwork_component` WHERE `name` = @component_name;

SET @group_id = '';
SELECT @group_id := `id_sg` FROM `tnetwork_component_group` WHERE `name` = @component_group_name;

INSERT IGNORE INTO `tnetwork_component` (`id_nc`, `name`, `description`, `id_group`, `type`, `max`, `min`, `module_interval`, `tcp_port`, `tcp_send`, `tcp_rcv`, `snmp_community`, `snmp_oid`, `id_module_group`, `id_modulo`, `id_plugin`, `plugin_user`, `plugin_pass`, `plugin_parameter`, `max_timeout`, `max_retries`, `history_data`, `min_warning`, `max_warning`, `str_warning`, `min_critical`, `max_critical`, `str_critical`, `min_ff_event`, `custom_string_1`, `custom_string_2`, `custom_string_3`, `custom_integer_1`, `custom_integer_2`, `post_process`, `unit`, `wizard_level`, `macros`, `critical_instructions`, `warning_instructions`, `unknown_instructions`, `critical_inverse`, `warning_inverse`, `id_category`, `tags`, `disabled_types_event`, `module_macros`, `min_ff_event_normal`, `min_ff_event_warning`, `min_ff_event_critical`, `ff_type`, `each_ff`, `dynamic_interval`, `dynamic_max`, `dynamic_min`, `dynamic_next`, `dynamic_two_tailed`, `module_type`, `protocol`, `manufacturer_id`, `execution_type`, `scan_type`, `value`, `value_operations`, `module_enabled`, `name_oid`, `query_class`, `query_key_field`, `scan_filters`, `query_filters`, `enabled`) VALUES (@component_id,@component_name,@component_description,@group_id,15,0,0,0,0,'','','','',0,9,0,'','','',0,0,0,0.00,0.00,'',0.00,0.00,'',0,'','','',0,0,0.000000000000000,'&#xba;C','nowizard','Array','','','',0,0,0,'','{\"going_unknown\":0}','',0,0,0,0,0,0,0,0,0,0,1,'snmp','juniper',1,2,'1.3.6.1.4.1.2636.3.1.13.1.7','',1,'1.3.6.1.4.1.2636.3.1.13.1.5','','','','',1);

SET @component_name = 'HP&#x20;_nameOID_&#x20;temperature';
SET @component_description = 'The&#x20;current&#x20;temperature&#x20;given&#x20;by&#x20;the&#x20;indexed&#x20;chassis';

SET @component_id = '';
SELECT @component_id := `id_nc` FROM `tnetwork_component` WHERE `name` = @component_name;

SET @group_id = '';
SELECT @group_id := `id_sg` FROM `tnetwork_component_group` WHERE `name` = @component_group_name;

INSERT IGNORE INTO `tnetwork_component` (`id_nc`, `name`, `description`, `id_group`, `type`, `max`, `min`, `module_interval`, `tcp_port`, `tcp_send`, `tcp_rcv`, `snmp_community`, `snmp_oid`, `id_module_group`, `id_modulo`, `id_plugin`, `plugin_user`, `plugin_pass`, `plugin_parameter`, `max_timeout`, `max_retries`, `history_data`, `min_warning`, `max_warning`, `str_warning`, `min_critical`, `max_critical`, `str_critical`, `min_ff_event`, `custom_string_1`, `custom_string_2`, `custom_string_3`, `custom_integer_1`, `custom_integer_2`, `post_process`, `unit`, `wizard_level`, `macros`, `critical_instructions`, `warning_instructions`, `unknown_instructions`, `critical_inverse`, `warning_inverse`, `id_category`, `tags`, `disabled_types_event`, `module_macros`, `min_ff_event_normal`, `min_ff_event_warning`, `min_ff_event_critical`, `ff_type`, `each_ff`, `dynamic_interval`, `dynamic_max`, `dynamic_min`, `dynamic_next`, `dynamic_two_tailed`, `module_type`, `protocol`, `manufacturer_id`, `execution_type`, `scan_type`, `value`, `value_operations`, `module_enabled`, `name_oid`, `query_class`, `query_key_field`, `scan_filters`, `query_filters`, `enabled`) VALUES (@component_id,@component_name,@component_description,@group_id,15,0,0,0,0,'','','','',0,9,0,'','','',0,0,0,0.00,0.00,'',0.00,0.00,'',0,'','','',0,0,0.000000000000000,'&#xba;C','nowizard','Array','','','',0,0,0,'','{\"going_unknown\":0}','',0,0,0,0,0,0,0,0,0,0,1,'snmp','hp',1,2,'1.3.6.1.4.1.11.2.14.11.1.2.8.1.1.3','',0,'1.3.6.1.4.1.11.2.14.11.1.2.8.1.1.2','','','','',1);

SET @component_group_name = 'Sessions';

SET @component_name = 'F5&#x20;Current&#x20;auth&#x20;sessions';
SET @component_description = 'The&#x20;current&#x20;number&#x20;of&#x20;concurrent&#x20;auth&#x20;sessions';

SET @component_id = '';
SELECT @component_id := `id_nc` FROM `tnetwork_component` WHERE `name` = @component_name;

SET @group_id = '';
SELECT @group_id := `id_sg` FROM `tnetwork_component_group` WHERE `name` = @component_group_name;

INSERT IGNORE INTO `tnetwork_component` (`id_nc`, `name`, `description`, `id_group`, `type`, `max`, `min`, `module_interval`, `tcp_port`, `tcp_send`, `tcp_rcv`, `snmp_community`, `snmp_oid`, `id_module_group`, `id_modulo`, `id_plugin`, `plugin_user`, `plugin_pass`, `plugin_parameter`, `max_timeout`, `max_retries`, `history_data`, `min_warning`, `max_warning`, `str_warning`, `min_critical`, `max_critical`, `str_critical`, `min_ff_event`, `custom_string_1`, `custom_string_2`, `custom_string_3`, `custom_integer_1`, `custom_integer_2`, `post_process`, `unit`, `wizard_level`, `macros`, `critical_instructions`, `warning_instructions`, `unknown_instructions`, `critical_inverse`, `warning_inverse`, `id_category`, `tags`, `disabled_types_event`, `module_macros`, `min_ff_event_normal`, `min_ff_event_warning`, `min_ff_event_critical`, `ff_type`, `each_ff`, `dynamic_interval`, `dynamic_max`, `dynamic_min`, `dynamic_next`, `dynamic_two_tailed`, `module_type`, `protocol`, `manufacturer_id`, `execution_type`, `scan_type`, `value`, `value_operations`, `module_enabled`, `name_oid`, `query_class`, `query_key_field`, `scan_filters`, `query_filters`, `enabled`) VALUES (@component_id,@component_name,@component_description,@group_id,15,0,0,0,0,'','','','',0,9,0,'','','',0,0,0,0.00,0.00,'',0.00,0.00,'',0,'','','',0,0,0.000000000000000,'','nowizard','Array','','','',0,0,0,'','{\"going_unknown\":0}','',0,0,0,0,0,0,0,0,0,0,1,'snmp','f5',1,1,'1.3.6.1.4.1.3375.2.1.1.2.2.3.0','',1,'','','','','',1);

SET @component_name = 'F5&#x20;Total&#x20;auth&#x20;success&#x20;results';
SET @component_description = 'The&#x20;total&#x20;number&#x20;of&#x20;auth&#x20;success&#x20;results';

SET @component_id = '';
SELECT @component_id := `id_nc` FROM `tnetwork_component` WHERE `name` = @component_name;

SET @group_id = '';
SELECT @group_id := `id_sg` FROM `tnetwork_component_group` WHERE `name` = @component_group_name;

INSERT IGNORE INTO `tnetwork_component` (`id_nc`, `name`, `description`, `id_group`, `type`, `max`, `min`, `module_interval`, `tcp_port`, `tcp_send`, `tcp_rcv`, `snmp_community`, `snmp_oid`, `id_module_group`, `id_modulo`, `id_plugin`, `plugin_user`, `plugin_pass`, `plugin_parameter`, `max_timeout`, `max_retries`, `history_data`, `min_warning`, `max_warning`, `str_warning`, `min_critical`, `max_critical`, `str_critical`, `min_ff_event`, `custom_string_1`, `custom_string_2`, `custom_string_3`, `custom_integer_1`, `custom_integer_2`, `post_process`, `unit`, `wizard_level`, `macros`, `critical_instructions`, `warning_instructions`, `unknown_instructions`, `critical_inverse`, `warning_inverse`, `id_category`, `tags`, `disabled_types_event`, `module_macros`, `min_ff_event_normal`, `min_ff_event_warning`, `min_ff_event_critical`, `ff_type`, `each_ff`, `dynamic_interval`, `dynamic_max`, `dynamic_min`, `dynamic_next`, `dynamic_two_tailed`, `module_type`, `protocol`, `manufacturer_id`, `execution_type`, `scan_type`, `value`, `value_operations`, `module_enabled`, `name_oid`, `query_class`, `query_key_field`, `scan_filters`, `query_filters`, `enabled`) VALUES (@component_id,@component_name,@component_description,@group_id,15,0,0,0,0,'','','','',0,9,0,'','','',0,0,0,0.00,0.00,'',0.00,0.00,'',0,'','','',0,0,0.000000000000000,'','nowizard','Array','','','',0,0,0,'','{\"going_unknown\":0}','',0,0,0,0,0,0,0,0,0,0,1,'snmp','f5',1,1,'1.3.6.1.4.1.3375.2.1.1.2.2.5.0','',1,'','','','','',1);

SET @component_name = 'F5&#x20;Total&#x20;auth&#x20;failure&#x20;results';
SET @component_description = 'The&#x20;total&#x20;number&#x20;of&#x20;auth&#x20;failure&#x20;results';

SET @component_id = '';
SELECT @component_id := `id_nc` FROM `tnetwork_component` WHERE `name` = @component_name;

SET @group_id = '';
SELECT @group_id := `id_sg` FROM `tnetwork_component_group` WHERE `name` = @component_group_name;

INSERT IGNORE INTO `tnetwork_component` (`id_nc`, `name`, `description`, `id_group`, `type`, `max`, `min`, `module_interval`, `tcp_port`, `tcp_send`, `tcp_rcv`, `snmp_community`, `snmp_oid`, `id_module_group`, `id_modulo`, `id_plugin`, `plugin_user`, `plugin_pass`, `plugin_parameter`, `max_timeout`, `max_retries`, `history_data`, `min_warning`, `max_warning`, `str_warning`, `min_critical`, `max_critical`, `str_critical`, `min_ff_event`, `custom_string_1`, `custom_string_2`, `custom_string_3`, `custom_integer_1`, `custom_integer_2`, `post_process`, `unit`, `wizard_level`, `macros`, `critical_instructions`, `warning_instructions`, `unknown_instructions`, `critical_inverse`, `warning_inverse`, `id_category`, `tags`, `disabled_types_event`, `module_macros`, `min_ff_event_normal`, `min_ff_event_warning`, `min_ff_event_critical`, `ff_type`, `each_ff`, `dynamic_interval`, `dynamic_max`, `dynamic_min`, `dynamic_next`, `dynamic_two_tailed`, `module_type`, `protocol`, `manufacturer_id`, `execution_type`, `scan_type`, `value`, `value_operations`, `module_enabled`, `name_oid`, `query_class`, `query_key_field`, `scan_filters`, `query_filters`, `enabled`) VALUES (@component_id,@component_name,@component_description,@group_id,15,0,0,0,0,'','','','',0,9,0,'','','',0,0,0,0.00,0.00,'',0.00,0.00,'',0,'','','',0,0,0.000000000000000,'','nowizard','Array','','','',0,0,0,'','{\"going_unknown\":0}','',0,0,0,0,0,0,0,0,0,0,1,'snmp','f5',1,1,'1.3.6.1.4.1.3375.2.1.1.2.2.6.0','',1,'','','','','',1);

SET @component_name = 'F5&#x20;Total&#x20;auth&#x20;error&#x20;results';
SET @component_description = 'The&#x20;total&#x20;number&#x20;of&#x20;auth&#x20;error&#x20;results';

SET @component_id = '';
SELECT @component_id := `id_nc` FROM `tnetwork_component` WHERE `name` = @component_name;

SET @group_id = '';
SELECT @group_id := `id_sg` FROM `tnetwork_component_group` WHERE `name` = @component_group_name;

INSERT IGNORE INTO `tnetwork_component` (`id_nc`, `name`, `description`, `id_group`, `type`, `max`, `min`, `module_interval`, `tcp_port`, `tcp_send`, `tcp_rcv`, `snmp_community`, `snmp_oid`, `id_module_group`, `id_modulo`, `id_plugin`, `plugin_user`, `plugin_pass`, `plugin_parameter`, `max_timeout`, `max_retries`, `history_data`, `min_warning`, `max_warning`, `str_warning`, `min_critical`, `max_critical`, `str_critical`, `min_ff_event`, `custom_string_1`, `custom_string_2`, `custom_string_3`, `custom_integer_1`, `custom_integer_2`, `post_process`, `unit`, `wizard_level`, `macros`, `critical_instructions`, `warning_instructions`, `unknown_instructions`, `critical_inverse`, `warning_inverse`, `id_category`, `tags`, `disabled_types_event`, `module_macros`, `min_ff_event_normal`, `min_ff_event_warning`, `min_ff_event_critical`, `ff_type`, `each_ff`, `dynamic_interval`, `dynamic_max`, `dynamic_min`, `dynamic_next`, `dynamic_two_tailed`, `module_type`, `protocol`, `manufacturer_id`, `execution_type`, `scan_type`, `value`, `value_operations`, `module_enabled`, `name_oid`, `query_class`, `query_key_field`, `scan_filters`, `query_filters`, `enabled`) VALUES (@component_id,@component_name,@component_description,@group_id,15,0,0,0,0,'','','','',0,9,0,'','','',0,0,0,0.00,0.00,'',0.00,0.00,'',0,'','','',0,0,0.000000000000000,'','nowizard','Array','','','',0,0,0,'','{\"going_unknown\":0}','',0,0,0,0,0,0,0,0,0,0,1,'snmp','f5',1,1,'1.3.6.1.4.1.3375.2.1.1.2.2.8.0','',1,'','','','','',1);

SET @component_name = 'Fortinet&#x20;ephemeral&#x20;sessions&#x20;count';
SET @component_description = 'The&#x20;current&#x20;number&#x20;of&#x20;ephemeral&#x20;sessions&#x20;on&#x20;the&#x20;device';

SET @component_id = '';
SELECT @component_id := `id_nc` FROM `tnetwork_component` WHERE `name` = @component_name;

SET @group_id = '';
SELECT @group_id := `id_sg` FROM `tnetwork_component_group` WHERE `name` = @component_group_name;

INSERT IGNORE INTO `tnetwork_component` (`id_nc`, `name`, `description`, `id_group`, `type`, `max`, `min`, `module_interval`, `tcp_port`, `tcp_send`, `tcp_rcv`, `snmp_community`, `snmp_oid`, `id_module_group`, `id_modulo`, `id_plugin`, `plugin_user`, `plugin_pass`, `plugin_parameter`, `max_timeout`, `max_retries`, `history_data`, `min_warning`, `max_warning`, `str_warning`, `min_critical`, `max_critical`, `str_critical`, `min_ff_event`, `custom_string_1`, `custom_string_2`, `custom_string_3`, `custom_integer_1`, `custom_integer_2`, `post_process`, `unit`, `wizard_level`, `macros`, `critical_instructions`, `warning_instructions`, `unknown_instructions`, `critical_inverse`, `warning_inverse`, `id_category`, `tags`, `disabled_types_event`, `module_macros`, `min_ff_event_normal`, `min_ff_event_warning`, `min_ff_event_critical`, `ff_type`, `each_ff`, `dynamic_interval`, `dynamic_max`, `dynamic_min`, `dynamic_next`, `dynamic_two_tailed`, `module_type`, `protocol`, `manufacturer_id`, `execution_type`, `scan_type`, `value`, `value_operations`, `module_enabled`, `name_oid`, `query_class`, `query_key_field`, `scan_filters`, `query_filters`, `enabled`) VALUES (@component_id,@component_name,@component_description,@group_id,15,0,0,0,0,'','','','',0,9,0,'','','',0,0,0,0.00,0.00,'',0.00,0.00,'',0,'','','',0,0,0.000000000000000,'','nowizard','Array','','','',0,0,0,'','{\"going_unknown\":0}','',0,0,0,0,0,0,0,0,0,0,1,'snmp','fortinet',1,1,'1.3.6.1.4.1.12356.101.4.6.2.1.0','',1,'','','','','',1);

SET @component_name = 'Fortinet&#x20;direct&#x20;requests&#x20;count';
SET @component_description = 'The&#x20;number&#x20;of&#x20;direct&#x20;requests&#x20;to&#x20;Fortigate&#x20;local&#x20;stack&#x20;from&#x20;external,&#x20;reflecting&#x20;DOS&#x20;attack&#x20;towards&#x20;the&#x20;Fortigate';

SET @component_id = '';
SELECT @component_id := `id_nc` FROM `tnetwork_component` WHERE `name` = @component_name;

SET @group_id = '';
SELECT @group_id := `id_sg` FROM `tnetwork_component_group` WHERE `name` = @component_group_name;

INSERT IGNORE INTO `tnetwork_component` (`id_nc`, `name`, `description`, `id_group`, `type`, `max`, `min`, `module_interval`, `tcp_port`, `tcp_send`, `tcp_rcv`, `snmp_community`, `snmp_oid`, `id_module_group`, `id_modulo`, `id_plugin`, `plugin_user`, `plugin_pass`, `plugin_parameter`, `max_timeout`, `max_retries`, `history_data`, `min_warning`, `max_warning`, `str_warning`, `min_critical`, `max_critical`, `str_critical`, `min_ff_event`, `custom_string_1`, `custom_string_2`, `custom_string_3`, `custom_integer_1`, `custom_integer_2`, `post_process`, `unit`, `wizard_level`, `macros`, `critical_instructions`, `warning_instructions`, `unknown_instructions`, `critical_inverse`, `warning_inverse`, `id_category`, `tags`, `disabled_types_event`, `module_macros`, `min_ff_event_normal`, `min_ff_event_warning`, `min_ff_event_critical`, `ff_type`, `each_ff`, `dynamic_interval`, `dynamic_max`, `dynamic_min`, `dynamic_next`, `dynamic_two_tailed`, `module_type`, `protocol`, `manufacturer_id`, `execution_type`, `scan_type`, `value`, `value_operations`, `module_enabled`, `name_oid`, `query_class`, `query_key_field`, `scan_filters`, `query_filters`, `enabled`) VALUES (@component_id,@component_name,@component_description,@group_id,15,0,0,0,0,'','','','',0,9,0,'','','',0,0,0,0.00,0.00,'',0.00,0.00,'',0,'','','',0,0,0.000000000000000,'','nowizard','Array','','','',0,0,0,'','{\"going_unknown\":0}','',0,0,0,0,0,0,0,0,0,0,1,'snmp','fortinet',1,1,'1.3.6.1.4.1.12356.101.4.6.2.7.0','',1,'','','','','',1);

SET @component_name = 'Fortinet&#x20;clash&#x20;sessions&#x20;count';
SET @component_description = 'The&#x20;number&#x20;of&#x20;new&#x20;sessions&#x20;which&#x20;have&#x20;collision&#x20;with&#x20;existing&#x20;sessions.&#x20;This&#x20;generally&#x20;highlights&#x20;a&#x20;shortage&#x20;of&#x20;ports&#x20;or&#x20;IP&#x20;in&#x20;ip-pool&#x20;during&#x20;source&#x20;natting&#x20;&#40;PNAT&#41;';

SET @component_id = '';
SELECT @component_id := `id_nc` FROM `tnetwork_component` WHERE `name` = @component_name;

SET @group_id = '';
SELECT @group_id := `id_sg` FROM `tnetwork_component_group` WHERE `name` = @component_group_name;

INSERT IGNORE INTO `tnetwork_component` (`id_nc`, `name`, `description`, `id_group`, `type`, `max`, `min`, `module_interval`, `tcp_port`, `tcp_send`, `tcp_rcv`, `snmp_community`, `snmp_oid`, `id_module_group`, `id_modulo`, `id_plugin`, `plugin_user`, `plugin_pass`, `plugin_parameter`, `max_timeout`, `max_retries`, `history_data`, `min_warning`, `max_warning`, `str_warning`, `min_critical`, `max_critical`, `str_critical`, `min_ff_event`, `custom_string_1`, `custom_string_2`, `custom_string_3`, `custom_integer_1`, `custom_integer_2`, `post_process`, `unit`, `wizard_level`, `macros`, `critical_instructions`, `warning_instructions`, `unknown_instructions`, `critical_inverse`, `warning_inverse`, `id_category`, `tags`, `disabled_types_event`, `module_macros`, `min_ff_event_normal`, `min_ff_event_warning`, `min_ff_event_critical`, `ff_type`, `each_ff`, `dynamic_interval`, `dynamic_max`, `dynamic_min`, `dynamic_next`, `dynamic_two_tailed`, `module_type`, `protocol`, `manufacturer_id`, `execution_type`, `scan_type`, `value`, `value_operations`, `module_enabled`, `name_oid`, `query_class`, `query_key_field`, `scan_filters`, `query_filters`, `enabled`) VALUES (@component_id,@component_name,@component_description,@group_id,15,0,0,0,0,'','','','',0,9,0,'','','',0,0,0,0.00,0.00,'',0.00,0.00,'',0,'','','',0,0,0.000000000000000,'','nowizard','Array','','','',0,0,0,'','{\"going_unknown\":0}','',0,0,0,0,0,0,0,0,0,0,1,'snmp','fortinet',1,1,'1.3.6.1.4.1.12356.101.4.6.2.3.0','',1,'','','','','',1);

SET @component_name = 'Fortinet&#x20;expectation&#x20;sessions&#x20;count';
SET @component_description = 'The&#x20;number&#x20;of&#x20;current&#x20;expectation&#x20;sessions';

SET @component_id = '';
SELECT @component_id := `id_nc` FROM `tnetwork_component` WHERE `name` = @component_name;

SET @group_id = '';
SELECT @group_id := `id_sg` FROM `tnetwork_component_group` WHERE `name` = @component_group_name;

INSERT IGNORE INTO `tnetwork_component` (`id_nc`, `name`, `description`, `id_group`, `type`, `max`, `min`, `module_interval`, `tcp_port`, `tcp_send`, `tcp_rcv`, `snmp_community`, `snmp_oid`, `id_module_group`, `id_modulo`, `id_plugin`, `plugin_user`, `plugin_pass`, `plugin_parameter`, `max_timeout`, `max_retries`, `history_data`, `min_warning`, `max_warning`, `str_warning`, `min_critical`, `max_critical`, `str_critical`, `min_ff_event`, `custom_string_1`, `custom_string_2`, `custom_string_3`, `custom_integer_1`, `custom_integer_2`, `post_process`, `unit`, `wizard_level`, `macros`, `critical_instructions`, `warning_instructions`, `unknown_instructions`, `critical_inverse`, `warning_inverse`, `id_category`, `tags`, `disabled_types_event`, `module_macros`, `min_ff_event_normal`, `min_ff_event_warning`, `min_ff_event_critical`, `ff_type`, `each_ff`, `dynamic_interval`, `dynamic_max`, `dynamic_min`, `dynamic_next`, `dynamic_two_tailed`, `module_type`, `protocol`, `manufacturer_id`, `execution_type`, `scan_type`, `value`, `value_operations`, `module_enabled`, `name_oid`, `query_class`, `query_key_field`, `scan_filters`, `query_filters`, `enabled`) VALUES (@component_id,@component_name,@component_description,@group_id,15,0,0,0,0,'','','','',0,9,0,'','','',0,0,0,0.00,0.00,'',0.00,0.00,'',0,'','','',0,0,0.000000000000000,'','nowizard','Array','','','',0,0,0,'','{\"going_unknown\":0}','',0,0,0,0,0,0,0,0,0,0,1,'snmp','fortinet',1,1,'1.3.6.1.4.1.12356.101.4.6.2.4.0','',1,'','','','','',1);

SET @component_name = 'Fortinet&#x20;sync&#x20;queue&#x20;sessions&#x20;count';
SET @component_description = 'The&#x20;sync&#x20;queue&#x20;full&#x20;counter,&#x20;reflecting&#x20;bursts&#x20;on&#x20;the&#x20;sync&#x20;queue';

SET @component_id = '';
SELECT @component_id := `id_nc` FROM `tnetwork_component` WHERE `name` = @component_name;

SET @group_id = '';
SELECT @group_id := `id_sg` FROM `tnetwork_component_group` WHERE `name` = @component_group_name;

INSERT IGNORE INTO `tnetwork_component` (`id_nc`, `name`, `description`, `id_group`, `type`, `max`, `min`, `module_interval`, `tcp_port`, `tcp_send`, `tcp_rcv`, `snmp_community`, `snmp_oid`, `id_module_group`, `id_modulo`, `id_plugin`, `plugin_user`, `plugin_pass`, `plugin_parameter`, `max_timeout`, `max_retries`, `history_data`, `min_warning`, `max_warning`, `str_warning`, `min_critical`, `max_critical`, `str_critical`, `min_ff_event`, `custom_string_1`, `custom_string_2`, `custom_string_3`, `custom_integer_1`, `custom_integer_2`, `post_process`, `unit`, `wizard_level`, `macros`, `critical_instructions`, `warning_instructions`, `unknown_instructions`, `critical_inverse`, `warning_inverse`, `id_category`, `tags`, `disabled_types_event`, `module_macros`, `min_ff_event_normal`, `min_ff_event_warning`, `min_ff_event_critical`, `ff_type`, `each_ff`, `dynamic_interval`, `dynamic_max`, `dynamic_min`, `dynamic_next`, `dynamic_two_tailed`, `module_type`, `protocol`, `manufacturer_id`, `execution_type`, `scan_type`, `value`, `value_operations`, `module_enabled`, `name_oid`, `query_class`, `query_key_field`, `scan_filters`, `query_filters`, `enabled`) VALUES (@component_id,@component_name,@component_description,@group_id,15,0,0,0,0,'','','','',0,9,0,'','','',0,0,0,0.00,0.00,'',0.00,0.00,'',0,'','','',0,0,0.000000000000000,'','nowizard','Array','','','',0,0,0,'','{\"going_unknown\":0}','',0,0,0,0,0,0,0,0,0,0,1,'snmp','fortinet',1,1,'1.3.6.1.4.1.12356.101.4.6.2.5.0','',1,'','','','','',1);

SET @component_name = 'Fortinet&#x20;accept&#x20;queue&#x20;sessions&#x20;count';
SET @component_description = 'The&#x20;accept&#x20;queue&#x20;full&#x20;counter,&#x20;reflecting&#x20;bursts&#x20;on&#x20;the&#x20;accept&#x20;queue';

SET @component_id = '';
SELECT @component_id := `id_nc` FROM `tnetwork_component` WHERE `name` = @component_name;

SET @group_id = '';
SELECT @group_id := `id_sg` FROM `tnetwork_component_group` WHERE `name` = @component_group_name;

INSERT IGNORE INTO `tnetwork_component` (`id_nc`, `name`, `description`, `id_group`, `type`, `max`, `min`, `module_interval`, `tcp_port`, `tcp_send`, `tcp_rcv`, `snmp_community`, `snmp_oid`, `id_module_group`, `id_modulo`, `id_plugin`, `plugin_user`, `plugin_pass`, `plugin_parameter`, `max_timeout`, `max_retries`, `history_data`, `min_warning`, `max_warning`, `str_warning`, `min_critical`, `max_critical`, `str_critical`, `min_ff_event`, `custom_string_1`, `custom_string_2`, `custom_string_3`, `custom_integer_1`, `custom_integer_2`, `post_process`, `unit`, `wizard_level`, `macros`, `critical_instructions`, `warning_instructions`, `unknown_instructions`, `critical_inverse`, `warning_inverse`, `id_category`, `tags`, `disabled_types_event`, `module_macros`, `min_ff_event_normal`, `min_ff_event_warning`, `min_ff_event_critical`, `ff_type`, `each_ff`, `dynamic_interval`, `dynamic_max`, `dynamic_min`, `dynamic_next`, `dynamic_two_tailed`, `module_type`, `protocol`, `manufacturer_id`, `execution_type`, `scan_type`, `value`, `value_operations`, `module_enabled`, `name_oid`, `query_class`, `query_key_field`, `scan_filters`, `query_filters`, `enabled`) VALUES (@component_id,@component_name,@component_description,@group_id,15,0,0,0,0,'','','','',0,9,0,'','','',0,0,0,0.00,0.00,'',0.00,0.00,'',0,'','','',0,0,0.000000000000000,'','nowizard','Array','','','',0,0,0,'','{\"going_unknown\":0}','',0,0,0,0,0,0,0,0,0,0,1,'snmp','fortinet',1,1,'1.3.6.1.4.1.12356.101.4.6.2.6.0','',1,'','','','','',1);

SET @component_group_name = 'VPN';

SET @component_name = 'F5&#x20;Current&#x20;SSL/VPN&#x20;connections';
SET @component_description = 'The&#x20;total&#x20;current&#x20;SSL/VPN&#x20;connections&#x20;in&#x20;the&#x20;system';

SET @component_id = '';
SELECT @component_id := `id_nc` FROM `tnetwork_component` WHERE `name` = @component_name;

SET @group_id = '';
SELECT @group_id := `id_sg` FROM `tnetwork_component_group` WHERE `name` = @component_group_name;

INSERT IGNORE INTO `tnetwork_component` (`id_nc`, `name`, `description`, `id_group`, `type`, `max`, `min`, `module_interval`, `tcp_port`, `tcp_send`, `tcp_rcv`, `snmp_community`, `snmp_oid`, `id_module_group`, `id_modulo`, `id_plugin`, `plugin_user`, `plugin_pass`, `plugin_parameter`, `max_timeout`, `max_retries`, `history_data`, `min_warning`, `max_warning`, `str_warning`, `min_critical`, `max_critical`, `str_critical`, `min_ff_event`, `custom_string_1`, `custom_string_2`, `custom_string_3`, `custom_integer_1`, `custom_integer_2`, `post_process`, `unit`, `wizard_level`, `macros`, `critical_instructions`, `warning_instructions`, `unknown_instructions`, `critical_inverse`, `warning_inverse`, `id_category`, `tags`, `disabled_types_event`, `module_macros`, `min_ff_event_normal`, `min_ff_event_warning`, `min_ff_event_critical`, `ff_type`, `each_ff`, `dynamic_interval`, `dynamic_max`, `dynamic_min`, `dynamic_next`, `dynamic_two_tailed`, `module_type`, `protocol`, `manufacturer_id`, `execution_type`, `scan_type`, `value`, `value_operations`, `module_enabled`, `name_oid`, `query_class`, `query_key_field`, `scan_filters`, `query_filters`, `enabled`) VALUES (@component_id,@component_name,@component_description,@group_id,15,0,0,0,0,'','','','',0,9,0,'','','',0,0,0,0.00,0.00,'',0.00,0.00,'',0,'','','',0,0,0.000000000000000,'','nowizard','Array','','','',0,0,0,'','{\"going_unknown\":0}','',0,0,0,0,0,0,0,0,0,0,1,'snmp','f5',1,1,'1.3.6.1.4.1.3375.2.6.1.5.3.0','',1,'','','','','',1);

SET @component_name = 'F5&#x20;Total&#x20;SSL/VPN&#x20;bytes&#x20;received';
SET @component_description = 'The&#x20;total&#x20;raw&#x20;bytes&#x20;received&#x20;by&#x20;SSL/VPN&#x20;connections&#x20;in&#x20;the&#x20;system';

SET @component_id = '';
SELECT @component_id := `id_nc` FROM `tnetwork_component` WHERE `name` = @component_name;

SET @group_id = '';
SELECT @group_id := `id_sg` FROM `tnetwork_component_group` WHERE `name` = @component_group_name;

INSERT IGNORE INTO `tnetwork_component` (`id_nc`, `name`, `description`, `id_group`, `type`, `max`, `min`, `module_interval`, `tcp_port`, `tcp_send`, `tcp_rcv`, `snmp_community`, `snmp_oid`, `id_module_group`, `id_modulo`, `id_plugin`, `plugin_user`, `plugin_pass`, `plugin_parameter`, `max_timeout`, `max_retries`, `history_data`, `min_warning`, `max_warning`, `str_warning`, `min_critical`, `max_critical`, `str_critical`, `min_ff_event`, `custom_string_1`, `custom_string_2`, `custom_string_3`, `custom_integer_1`, `custom_integer_2`, `post_process`, `unit`, `wizard_level`, `macros`, `critical_instructions`, `warning_instructions`, `unknown_instructions`, `critical_inverse`, `warning_inverse`, `id_category`, `tags`, `disabled_types_event`, `module_macros`, `min_ff_event_normal`, `min_ff_event_warning`, `min_ff_event_critical`, `ff_type`, `each_ff`, `dynamic_interval`, `dynamic_max`, `dynamic_min`, `dynamic_next`, `dynamic_two_tailed`, `module_type`, `protocol`, `manufacturer_id`, `execution_type`, `scan_type`, `value`, `value_operations`, `module_enabled`, `name_oid`, `query_class`, `query_key_field`, `scan_filters`, `query_filters`, `enabled`) VALUES (@component_id,@component_name,@component_description,@group_id,15,0,0,0,0,'','','','',0,9,0,'','','',0,0,0,0.00,0.00,'',0.00,0.00,'',0,'','','',0,0,0.000000000000000,'bytes','nowizard','Array','','','',0,0,0,'','{\"going_unknown\":0}','',0,0,0,0,0,0,0,0,0,0,1,'snmp','f5',1,1,'1.3.6.1.4.1.3375.2.6.1.5.5.0','',1,'','','','','',1);

SET @component_name = 'F5&#x20;Total&#x20;SSL/VPN&#x20;bytes&#x20;transmitted';
SET @component_description = 'The&#x20;total&#x20;raw&#x20;bytes&#x20;transmitted&#x20;by&#x20;SSL/VPN&#x20;connections&#x20;in&#x20;the&#x20;system';

SET @component_id = '';
SELECT @component_id := `id_nc` FROM `tnetwork_component` WHERE `name` = @component_name;

SET @group_id = '';
SELECT @group_id := `id_sg` FROM `tnetwork_component_group` WHERE `name` = @component_group_name;

INSERT IGNORE INTO `tnetwork_component` (`id_nc`, `name`, `description`, `id_group`, `type`, `max`, `min`, `module_interval`, `tcp_port`, `tcp_send`, `tcp_rcv`, `snmp_community`, `snmp_oid`, `id_module_group`, `id_modulo`, `id_plugin`, `plugin_user`, `plugin_pass`, `plugin_parameter`, `max_timeout`, `max_retries`, `history_data`, `min_warning`, `max_warning`, `str_warning`, `min_critical`, `max_critical`, `str_critical`, `min_ff_event`, `custom_string_1`, `custom_string_2`, `custom_string_3`, `custom_integer_1`, `custom_integer_2`, `post_process`, `unit`, `wizard_level`, `macros`, `critical_instructions`, `warning_instructions`, `unknown_instructions`, `critical_inverse`, `warning_inverse`, `id_category`, `tags`, `disabled_types_event`, `module_macros`, `min_ff_event_normal`, `min_ff_event_warning`, `min_ff_event_critical`, `ff_type`, `each_ff`, `dynamic_interval`, `dynamic_max`, `dynamic_min`, `dynamic_next`, `dynamic_two_tailed`, `module_type`, `protocol`, `manufacturer_id`, `execution_type`, `scan_type`, `value`, `value_operations`, `module_enabled`, `name_oid`, `query_class`, `query_key_field`, `scan_filters`, `query_filters`, `enabled`) VALUES (@component_id,@component_name,@component_description,@group_id,15,0,0,0,0,'','','','',0,9,0,'','','',0,0,0,0.00,0.00,'',0.00,0.00,'',0,'','','',0,0,0.000000000000000,'bytes','nowizard','Array','','','',0,0,0,'','{\"going_unknown\":0}','',0,0,0,0,0,0,0,0,0,0,1,'snmp','f5',1,1,'1.3.6.1.4.1.3375.2.6.1.5.6.0','',1,'','','','','',1);

SET @component_name = 'Juniper&#x20;_nameOID_&#x20;active&#x20;sites';
SET @component_description = 'The&#x20;number&#x20;of&#x20;active&#x20;sites&#x20;in&#x20;the&#x20;VPN';

SET @component_id = '';
SELECT @component_id := `id_nc` FROM `tnetwork_component` WHERE `name` = @component_name;

SET @group_id = '';
SELECT @group_id := `id_sg` FROM `tnetwork_component_group` WHERE `name` = @component_group_name;

INSERT IGNORE INTO `tnetwork_component` (`id_nc`, `name`, `description`, `id_group`, `type`, `max`, `min`, `module_interval`, `tcp_port`, `tcp_send`, `tcp_rcv`, `snmp_community`, `snmp_oid`, `id_module_group`, `id_modulo`, `id_plugin`, `plugin_user`, `plugin_pass`, `plugin_parameter`, `max_timeout`, `max_retries`, `history_data`, `min_warning`, `max_warning`, `str_warning`, `min_critical`, `max_critical`, `str_critical`, `min_ff_event`, `custom_string_1`, `custom_string_2`, `custom_string_3`, `custom_integer_1`, `custom_integer_2`, `post_process`, `unit`, `wizard_level`, `macros`, `critical_instructions`, `warning_instructions`, `unknown_instructions`, `critical_inverse`, `warning_inverse`, `id_category`, `tags`, `disabled_types_event`, `module_macros`, `min_ff_event_normal`, `min_ff_event_warning`, `min_ff_event_critical`, `ff_type`, `each_ff`, `dynamic_interval`, `dynamic_max`, `dynamic_min`, `dynamic_next`, `dynamic_two_tailed`, `module_type`, `protocol`, `manufacturer_id`, `execution_type`, `scan_type`, `value`, `value_operations`, `module_enabled`, `name_oid`, `query_class`, `query_key_field`, `scan_filters`, `query_filters`, `enabled`) VALUES (@component_id,@component_name,@component_description,@group_id,15,0,0,0,0,'','','','',0,9,0,'','','',0,0,0,0.00,0.00,'',0.00,0.00,'',0,'','','',0,0,0.000000000000000,'','nowizard','Array','','','',0,0,0,'','{\"going_unknown\":0}','',0,0,0,0,0,0,0,0,0,0,1,'snmp','juniper',1,2,'1.3.6.1.4.1.2636.3.26.1.2.1.9','',1,'1.3.6.1.4.1.2636.3.26.1.2.1.2','','','','',1);

SET @component_name = 'Juniper&#x20;_nameOID_&#x20;age';
SET @component_description = 'The&#x20;age&#x20;&#40;i.e.,&#x20;time&#x20;from&#x20;creation&#x20;till&#x20;now&#41;&#x20;of&#x20;this&#x20;VPN&#x20;in&#x20;hundredths&#x20;of&#x20;a&#x20;second';

SET @component_id = '';
SELECT @component_id := `id_nc` FROM `tnetwork_component` WHERE `name` = @component_name;

SET @group_id = '';
SELECT @group_id := `id_sg` FROM `tnetwork_component_group` WHERE `name` = @component_group_name;

INSERT IGNORE INTO `tnetwork_component` (`id_nc`, `name`, `description`, `id_group`, `type`, `max`, `min`, `module_interval`, `tcp_port`, `tcp_send`, `tcp_rcv`, `snmp_community`, `snmp_oid`, `id_module_group`, `id_modulo`, `id_plugin`, `plugin_user`, `plugin_pass`, `plugin_parameter`, `max_timeout`, `max_retries`, `history_data`, `min_warning`, `max_warning`, `str_warning`, `min_critical`, `max_critical`, `str_critical`, `min_ff_event`, `custom_string_1`, `custom_string_2`, `custom_string_3`, `custom_integer_1`, `custom_integer_2`, `post_process`, `unit`, `wizard_level`, `macros`, `critical_instructions`, `warning_instructions`, `unknown_instructions`, `critical_inverse`, `warning_inverse`, `id_category`, `tags`, `disabled_types_event`, `module_macros`, `min_ff_event_normal`, `min_ff_event_warning`, `min_ff_event_critical`, `ff_type`, `each_ff`, `dynamic_interval`, `dynamic_max`, `dynamic_min`, `dynamic_next`, `dynamic_two_tailed`, `module_type`, `protocol`, `manufacturer_id`, `execution_type`, `scan_type`, `value`, `value_operations`, `module_enabled`, `name_oid`, `query_class`, `query_key_field`, `scan_filters`, `query_filters`, `enabled`) VALUES (@component_id,@component_name,@component_description,@group_id,15,0,0,0,0,'','','','',0,9,0,'','','',0,0,0,0.00,0.00,'',0.00,0.00,'',0,'','','',0,0,0.000000000000000,'_timeticks_','nowizard','Array','','','',0,0,0,'','{\"going_unknown\":0}','',0,0,0,0,0,0,0,0,0,0,1,'snmp','juniper',1,2,'1.3.6.1.4.1.2636.3.26.1.2.1.12','',1,'1.3.6.1.4.1.2636.3.26.1.2.1.2','','','','',1);

SET @component_name = 'Juniper&#x20;_nameOID_&#x20;interface&#x20;status';
SET @component_description = 'Status&#x20;of&#x20;this&#x20;interface:&#x20;unknown&#40;0&#41;,&#x20;noLocalInterface&#40;1&#41;,&#x20;disabled&#40;2&#41;,&#x20;encapsulationMismatch&#40;3&#41;,&#x20;down&#40;4&#41;,&#x20;up&#40;5&#41;';

SET @component_id = '';
SELECT @component_id := `id_nc` FROM `tnetwork_component` WHERE `name` = @component_name;

SET @group_id = '';
SELECT @group_id := `id_sg` FROM `tnetwork_component_group` WHERE `name` = @component_group_name;

INSERT IGNORE INTO `tnetwork_component` (`id_nc`, `name`, `description`, `id_group`, `type`, `max`, `min`, `module_interval`, `tcp_port`, `tcp_send`, `tcp_rcv`, `snmp_community`, `snmp_oid`, `id_module_group`, `id_modulo`, `id_plugin`, `plugin_user`, `plugin_pass`, `plugin_parameter`, `max_timeout`, `max_retries`, `history_data`, `min_warning`, `max_warning`, `str_warning`, `min_critical`, `max_critical`, `str_critical`, `min_ff_event`, `custom_string_1`, `custom_string_2`, `custom_string_3`, `custom_integer_1`, `custom_integer_2`, `post_process`, `unit`, `wizard_level`, `macros`, `critical_instructions`, `warning_instructions`, `unknown_instructions`, `critical_inverse`, `warning_inverse`, `id_category`, `tags`, `disabled_types_event`, `module_macros`, `min_ff_event_normal`, `min_ff_event_warning`, `min_ff_event_critical`, `ff_type`, `each_ff`, `dynamic_interval`, `dynamic_max`, `dynamic_min`, `dynamic_next`, `dynamic_two_tailed`, `module_type`, `protocol`, `manufacturer_id`, `execution_type`, `scan_type`, `value`, `value_operations`, `module_enabled`, `name_oid`, `query_class`, `query_key_field`, `scan_filters`, `query_filters`, `enabled`) VALUES (@component_id,@component_name,@component_description,@group_id,15,0,0,0,0,'','','','',0,9,0,'','','',0,0,0,0.00,0.00,'',0.00,0.00,'',0,'','','',0,0,0.000000000000000,'','nowizard','Array','','','',0,0,0,'','{\"going_unknown\":0}','',0,0,0,0,0,0,0,0,0,0,1,'snmp','juniper',1,2,'1.3.6.1.4.1.2636.3.26.1.3.1.10','',1,'1.3.6.1.4.1.2636.3.26.1.3.1.2','','','','',1);

SET @component_group_name = 'Intrussions';

SET @component_name = 'Fortinet&#x20;virtual&#x20;domain&#x20;_nameOID_&#x20;intrussions&#x20;detected';
SET @component_description = 'Number&#x20;of&#x20;intrusions&#x20;detected&#x20;since&#x20;start-up&#x20;in&#x20;this&#x20;virtual&#x20;domain';

SET @component_id = '';
SELECT @component_id := `id_nc` FROM `tnetwork_component` WHERE `name` = @component_name;

SET @group_id = '';
SELECT @group_id := `id_sg` FROM `tnetwork_component_group` WHERE `name` = @component_group_name;

INSERT IGNORE INTO `tnetwork_component` (`id_nc`, `name`, `description`, `id_group`, `type`, `max`, `min`, `module_interval`, `tcp_port`, `tcp_send`, `tcp_rcv`, `snmp_community`, `snmp_oid`, `id_module_group`, `id_modulo`, `id_plugin`, `plugin_user`, `plugin_pass`, `plugin_parameter`, `max_timeout`, `max_retries`, `history_data`, `min_warning`, `max_warning`, `str_warning`, `min_critical`, `max_critical`, `str_critical`, `min_ff_event`, `custom_string_1`, `custom_string_2`, `custom_string_3`, `custom_integer_1`, `custom_integer_2`, `post_process`, `unit`, `wizard_level`, `macros`, `critical_instructions`, `warning_instructions`, `unknown_instructions`, `critical_inverse`, `warning_inverse`, `id_category`, `tags`, `disabled_types_event`, `module_macros`, `min_ff_event_normal`, `min_ff_event_warning`, `min_ff_event_critical`, `ff_type`, `each_ff`, `dynamic_interval`, `dynamic_max`, `dynamic_min`, `dynamic_next`, `dynamic_two_tailed`, `module_type`, `protocol`, `manufacturer_id`, `execution_type`, `scan_type`, `value`, `value_operations`, `module_enabled`, `name_oid`, `query_class`, `query_key_field`, `scan_filters`, `query_filters`, `enabled`) VALUES (@component_id,@component_name,@component_description,@group_id,15,0,0,0,0,'','','','',0,9,0,'','','',0,0,0,0.00,0.00,'',0.00,0.00,'',0,'','','',0,0,0.000000000000000,'','nowizard','Array','','','',0,0,0,'','{\"going_unknown\":0}','',0,0,0,0,0,0,0,0,0,0,1,'snmp','fortinet',1,2,'1.3.6.1.4.1.12356.101.9.2.1.1.1','',1,'1.3.6.1.4.1.12356.101.3.2.1.1.2','','','','',1);

SET @component_name = 'Fortinet&#x20;virtual&#x20;domain&#x20;_nameOID_&#x20;intrussions&#x20;blocked';
SET @component_description = 'Number&#x20;of&#x20;intrusions&#x20;detected&#x20;since&#x20;start-up&#x20;in&#x20;this&#x20;virtual&#x20;domain';

SET @component_id = '';
SELECT @component_id := `id_nc` FROM `tnetwork_component` WHERE `name` = @component_name;

SET @group_id = '';
SELECT @group_id := `id_sg` FROM `tnetwork_component_group` WHERE `name` = @component_group_name;

INSERT IGNORE INTO `tnetwork_component` (`id_nc`, `name`, `description`, `id_group`, `type`, `max`, `min`, `module_interval`, `tcp_port`, `tcp_send`, `tcp_rcv`, `snmp_community`, `snmp_oid`, `id_module_group`, `id_modulo`, `id_plugin`, `plugin_user`, `plugin_pass`, `plugin_parameter`, `max_timeout`, `max_retries`, `history_data`, `min_warning`, `max_warning`, `str_warning`, `min_critical`, `max_critical`, `str_critical`, `min_ff_event`, `custom_string_1`, `custom_string_2`, `custom_string_3`, `custom_integer_1`, `custom_integer_2`, `post_process`, `unit`, `wizard_level`, `macros`, `critical_instructions`, `warning_instructions`, `unknown_instructions`, `critical_inverse`, `warning_inverse`, `id_category`, `tags`, `disabled_types_event`, `module_macros`, `min_ff_event_normal`, `min_ff_event_warning`, `min_ff_event_critical`, `ff_type`, `each_ff`, `dynamic_interval`, `dynamic_max`, `dynamic_min`, `dynamic_next`, `dynamic_two_tailed`, `module_type`, `protocol`, `manufacturer_id`, `execution_type`, `scan_type`, `value`, `value_operations`, `module_enabled`, `name_oid`, `query_class`, `query_key_field`, `scan_filters`, `query_filters`, `enabled`) VALUES (@component_id,@component_name,@component_description,@group_id,15,0,0,0,0,'','','','',0,9,0,'','','',0,0,0,0.00,0.00,'',0.00,0.00,'',0,'','','',0,0,0.000000000000000,'','nowizard','Array','','','',0,0,0,'','{\"going_unknown\":0}','',0,0,0,0,0,0,0,0,0,0,1,'snmp','fortinet',1,2,'1.3.6.1.4.1.12356.101.9.2.1.1.1','',1,'1.3.6.1.4.1.12356.101.3.2.1.1.2','','','','',1);

SET @component_name = 'Fortinet&#x20;virtual&#x20;domain&#x20;_nameOID_&#x20;critical&#x20;severity&#x20;intrussions';
SET @component_description = 'Number&#x20;of&#x20;critical&#x20;severity&#x20;intrusions&#x20;detected&#x20;since&#x20;start-up&#x20;in&#x20;this&#x20;virtual&#x20;domain';

SET @component_id = '';
SELECT @component_id := `id_nc` FROM `tnetwork_component` WHERE `name` = @component_name;

SET @group_id = '';
SELECT @group_id := `id_sg` FROM `tnetwork_component_group` WHERE `name` = @component_group_name;

INSERT IGNORE INTO `tnetwork_component` (`id_nc`, `name`, `description`, `id_group`, `type`, `max`, `min`, `module_interval`, `tcp_port`, `tcp_send`, `tcp_rcv`, `snmp_community`, `snmp_oid`, `id_module_group`, `id_modulo`, `id_plugin`, `plugin_user`, `plugin_pass`, `plugin_parameter`, `max_timeout`, `max_retries`, `history_data`, `min_warning`, `max_warning`, `str_warning`, `min_critical`, `max_critical`, `str_critical`, `min_ff_event`, `custom_string_1`, `custom_string_2`, `custom_string_3`, `custom_integer_1`, `custom_integer_2`, `post_process`, `unit`, `wizard_level`, `macros`, `critical_instructions`, `warning_instructions`, `unknown_instructions`, `critical_inverse`, `warning_inverse`, `id_category`, `tags`, `disabled_types_event`, `module_macros`, `min_ff_event_normal`, `min_ff_event_warning`, `min_ff_event_critical`, `ff_type`, `each_ff`, `dynamic_interval`, `dynamic_max`, `dynamic_min`, `dynamic_next`, `dynamic_two_tailed`, `module_type`, `protocol`, `manufacturer_id`, `execution_type`, `scan_type`, `value`, `value_operations`, `module_enabled`, `name_oid`, `query_class`, `query_key_field`, `scan_filters`, `query_filters`, `enabled`) VALUES (@component_id,@component_name,@component_description,@group_id,15,0,0,0,0,'','','','',0,9,0,'','','',0,0,0,0.00,0.00,'',0.00,0.00,'',0,'','','',0,0,0.000000000000000,'','nowizard','Array','','','',0,0,0,'','{\"going_unknown\":0}','',0,0,0,0,0,0,0,0,0,0,1,'snmp','fortinet',1,2,'1.3.6.1.4.1.12356.101.9.2.1.1.3','',1,'1.3.6.1.4.1.12356.101.3.2.1.1.2','','','','',1);

SET @component_name = 'Fortinet&#x20;virtual&#x20;domain&#x20;_nameOID_&#x20;high&#x20;severity&#x20;intrussions';
SET @component_description = 'Number&#x20;of&#x20;high&#x20;severity&#x20;intrusions&#x20;detected&#x20;since&#x20;start-up&#x20;in&#x20;this&#x20;virtual&#x20;domain';

SET @component_id = '';
SELECT @component_id := `id_nc` FROM `tnetwork_component` WHERE `name` = @component_name;

SET @group_id = '';
SELECT @group_id := `id_sg` FROM `tnetwork_component_group` WHERE `name` = @component_group_name;

INSERT IGNORE INTO `tnetwork_component` (`id_nc`, `name`, `description`, `id_group`, `type`, `max`, `min`, `module_interval`, `tcp_port`, `tcp_send`, `tcp_rcv`, `snmp_community`, `snmp_oid`, `id_module_group`, `id_modulo`, `id_plugin`, `plugin_user`, `plugin_pass`, `plugin_parameter`, `max_timeout`, `max_retries`, `history_data`, `min_warning`, `max_warning`, `str_warning`, `min_critical`, `max_critical`, `str_critical`, `min_ff_event`, `custom_string_1`, `custom_string_2`, `custom_string_3`, `custom_integer_1`, `custom_integer_2`, `post_process`, `unit`, `wizard_level`, `macros`, `critical_instructions`, `warning_instructions`, `unknown_instructions`, `critical_inverse`, `warning_inverse`, `id_category`, `tags`, `disabled_types_event`, `module_macros`, `min_ff_event_normal`, `min_ff_event_warning`, `min_ff_event_critical`, `ff_type`, `each_ff`, `dynamic_interval`, `dynamic_max`, `dynamic_min`, `dynamic_next`, `dynamic_two_tailed`, `module_type`, `protocol`, `manufacturer_id`, `execution_type`, `scan_type`, `value`, `value_operations`, `module_enabled`, `name_oid`, `query_class`, `query_key_field`, `scan_filters`, `query_filters`, `enabled`) VALUES (@component_id,@component_name,@component_description,@group_id,15,0,0,0,0,'','','','',0,9,0,'','','',0,0,0,0.00,0.00,'',0.00,0.00,'',0,'','','',0,0,0.000000000000000,'','nowizard','Array','','','',0,0,0,'','{\"going_unknown\":0}','',0,0,0,0,0,0,0,0,0,0,1,'snmp','fortinet',1,2,'1.3.6.1.4.1.12356.101.9.2.1.1.4','',1,'1.3.6.1.4.1.12356.101.3.2.1.1.2','','','','',1);

SET @component_name = 'Fortinet&#x20;virtual&#x20;domain&#x20;_nameOID_&#x20;medium&#x20;severity&#x20;intrussions';
SET @component_description = 'Number&#x20;of&#x20;medium&#x20;severity&#x20;intrusions&#x20;detected&#x20;since&#x20;start-up&#x20;in&#x20;this&#x20;virtual&#x20;domain';

SET @component_id = '';
SELECT @component_id := `id_nc` FROM `tnetwork_component` WHERE `name` = @component_name;

SET @group_id = '';
SELECT @group_id := `id_sg` FROM `tnetwork_component_group` WHERE `name` = @component_group_name;

INSERT IGNORE INTO `tnetwork_component` (`id_nc`, `name`, `description`, `id_group`, `type`, `max`, `min`, `module_interval`, `tcp_port`, `tcp_send`, `tcp_rcv`, `snmp_community`, `snmp_oid`, `id_module_group`, `id_modulo`, `id_plugin`, `plugin_user`, `plugin_pass`, `plugin_parameter`, `max_timeout`, `max_retries`, `history_data`, `min_warning`, `max_warning`, `str_warning`, `min_critical`, `max_critical`, `str_critical`, `min_ff_event`, `custom_string_1`, `custom_string_2`, `custom_string_3`, `custom_integer_1`, `custom_integer_2`, `post_process`, `unit`, `wizard_level`, `macros`, `critical_instructions`, `warning_instructions`, `unknown_instructions`, `critical_inverse`, `warning_inverse`, `id_category`, `tags`, `disabled_types_event`, `module_macros`, `min_ff_event_normal`, `min_ff_event_warning`, `min_ff_event_critical`, `ff_type`, `each_ff`, `dynamic_interval`, `dynamic_max`, `dynamic_min`, `dynamic_next`, `dynamic_two_tailed`, `module_type`, `protocol`, `manufacturer_id`, `execution_type`, `scan_type`, `value`, `value_operations`, `module_enabled`, `name_oid`, `query_class`, `query_key_field`, `scan_filters`, `query_filters`, `enabled`) VALUES (@component_id,@component_name,@component_description,@group_id,15,0,0,0,0,'','','','',0,9,0,'','','',0,0,0,0.00,0.00,'',0.00,0.00,'',0,'','','',0,0,0.000000000000000,'','nowizard','Array','','','',0,0,0,'','{\"going_unknown\":0}','',0,0,0,0,0,0,0,0,0,0,1,'snmp','fortinet',1,2,'1.3.6.1.4.1.12356.101.9.2.1.1.5','',1,'1.3.6.1.4.1.12356.101.3.2.1.1.2','','','','',1);

SET @component_name = 'Fortinet&#x20;virtual&#x20;domain&#x20;_nameOID_&#x20;low&#x20;severity&#x20;intrussions';
SET @component_description = 'Number&#x20;of&#x20;low&#x20;severity&#x20;intrusions&#x20;detected&#x20;since&#x20;start-up&#x20;in&#x20;this&#x20;virtual&#x20;domain';

SET @component_id = '';
SELECT @component_id := `id_nc` FROM `tnetwork_component` WHERE `name` = @component_name;

SET @group_id = '';
SELECT @group_id := `id_sg` FROM `tnetwork_component_group` WHERE `name` = @component_group_name;

INSERT IGNORE INTO `tnetwork_component` (`id_nc`, `name`, `description`, `id_group`, `type`, `max`, `min`, `module_interval`, `tcp_port`, `tcp_send`, `tcp_rcv`, `snmp_community`, `snmp_oid`, `id_module_group`, `id_modulo`, `id_plugin`, `plugin_user`, `plugin_pass`, `plugin_parameter`, `max_timeout`, `max_retries`, `history_data`, `min_warning`, `max_warning`, `str_warning`, `min_critical`, `max_critical`, `str_critical`, `min_ff_event`, `custom_string_1`, `custom_string_2`, `custom_string_3`, `custom_integer_1`, `custom_integer_2`, `post_process`, `unit`, `wizard_level`, `macros`, `critical_instructions`, `warning_instructions`, `unknown_instructions`, `critical_inverse`, `warning_inverse`, `id_category`, `tags`, `disabled_types_event`, `module_macros`, `min_ff_event_normal`, `min_ff_event_warning`, `min_ff_event_critical`, `ff_type`, `each_ff`, `dynamic_interval`, `dynamic_max`, `dynamic_min`, `dynamic_next`, `dynamic_two_tailed`, `module_type`, `protocol`, `manufacturer_id`, `execution_type`, `scan_type`, `value`, `value_operations`, `module_enabled`, `name_oid`, `query_class`, `query_key_field`, `scan_filters`, `query_filters`, `enabled`) VALUES (@component_id,@component_name,@component_description,@group_id,15,0,0,0,0,'','','','',0,9,0,'','','',0,0,0,0.00,0.00,'',0.00,0.00,'',0,'','','',0,0,0.000000000000000,'','nowizard','Array','','','',0,0,0,'','{\"going_unknown\":0}','',0,0,0,0,0,0,0,0,0,0,1,'snmp','fortinet',1,2,'1.3.6.1.4.1.12356.101.9.2.1.1.6','',1,'1.3.6.1.4.1.12356.101.3.2.1.1.2','','','','',1);

SET @component_name = 'Fortinet&#x20;virtual&#x20;domain&#x20;_nameOID_&#x20;informational&#x20;severity&#x20;intrussions';
SET @component_description = 'Number&#x20;of&#x20;informational&#x20;severity&#x20;intrusions&#x20;detected&#x20;since&#x20;start-up&#x20;in&#x20;this&#x20;virtual&#x20;domain';

SET @component_id = '';
SELECT @component_id := `id_nc` FROM `tnetwork_component` WHERE `name` = @component_name;

SET @group_id = '';
SELECT @group_id := `id_sg` FROM `tnetwork_component_group` WHERE `name` = @component_group_name;

INSERT IGNORE INTO `tnetwork_component` (`id_nc`, `name`, `description`, `id_group`, `type`, `max`, `min`, `module_interval`, `tcp_port`, `tcp_send`, `tcp_rcv`, `snmp_community`, `snmp_oid`, `id_module_group`, `id_modulo`, `id_plugin`, `plugin_user`, `plugin_pass`, `plugin_parameter`, `max_timeout`, `max_retries`, `history_data`, `min_warning`, `max_warning`, `str_warning`, `min_critical`, `max_critical`, `str_critical`, `min_ff_event`, `custom_string_1`, `custom_string_2`, `custom_string_3`, `custom_integer_1`, `custom_integer_2`, `post_process`, `unit`, `wizard_level`, `macros`, `critical_instructions`, `warning_instructions`, `unknown_instructions`, `critical_inverse`, `warning_inverse`, `id_category`, `tags`, `disabled_types_event`, `module_macros`, `min_ff_event_normal`, `min_ff_event_warning`, `min_ff_event_critical`, `ff_type`, `each_ff`, `dynamic_interval`, `dynamic_max`, `dynamic_min`, `dynamic_next`, `dynamic_two_tailed`, `module_type`, `protocol`, `manufacturer_id`, `execution_type`, `scan_type`, `value`, `value_operations`, `module_enabled`, `name_oid`, `query_class`, `query_key_field`, `scan_filters`, `query_filters`, `enabled`) VALUES (@component_id,@component_name,@component_description,@group_id,15,0,0,0,0,'','','','',0,9,0,'','','',0,0,0,0.00,0.00,'',0.00,0.00,'',0,'','','',0,0,0.000000000000000,'','nowizard','Array','','','',0,0,0,'','{\"going_unknown\":0}','',0,0,0,0,0,0,0,0,0,0,1,'snmp','fortinet',1,2,'1.3.6.1.4.1.12356.101.9.2.1.1.7','',1,'1.3.6.1.4.1.12356.101.3.2.1.1.2','','','','',1);

SET @component_name = 'Fortinet&#x20;virtual&#x20;domain&#x20;_nameOID_&#x20;signature&#x20;detections';
SET @component_description = 'Number&#x20;of&#x20;intrusions&#x20;detected&#x20;by&#x20;signature&#x20;since&#x20;start-up&#x20;in&#x20;this&#x20;virtual&#x20;domain';

SET @component_id = '';
SELECT @component_id := `id_nc` FROM `tnetwork_component` WHERE `name` = @component_name;

SET @group_id = '';
SELECT @group_id := `id_sg` FROM `tnetwork_component_group` WHERE `name` = @component_group_name;

INSERT IGNORE INTO `tnetwork_component` (`id_nc`, `name`, `description`, `id_group`, `type`, `max`, `min`, `module_interval`, `tcp_port`, `tcp_send`, `tcp_rcv`, `snmp_community`, `snmp_oid`, `id_module_group`, `id_modulo`, `id_plugin`, `plugin_user`, `plugin_pass`, `plugin_parameter`, `max_timeout`, `max_retries`, `history_data`, `min_warning`, `max_warning`, `str_warning`, `min_critical`, `max_critical`, `str_critical`, `min_ff_event`, `custom_string_1`, `custom_string_2`, `custom_string_3`, `custom_integer_1`, `custom_integer_2`, `post_process`, `unit`, `wizard_level`, `macros`, `critical_instructions`, `warning_instructions`, `unknown_instructions`, `critical_inverse`, `warning_inverse`, `id_category`, `tags`, `disabled_types_event`, `module_macros`, `min_ff_event_normal`, `min_ff_event_warning`, `min_ff_event_critical`, `ff_type`, `each_ff`, `dynamic_interval`, `dynamic_max`, `dynamic_min`, `dynamic_next`, `dynamic_two_tailed`, `module_type`, `protocol`, `manufacturer_id`, `execution_type`, `scan_type`, `value`, `value_operations`, `module_enabled`, `name_oid`, `query_class`, `query_key_field`, `scan_filters`, `query_filters`, `enabled`) VALUES (@component_id,@component_name,@component_description,@group_id,15,0,0,0,0,'','','','',0,9,0,'','','',0,0,0,0.00,0.00,'',0.00,0.00,'',0,'','','',0,0,0.000000000000000,'','nowizard','Array','','','',0,0,0,'','{\"going_unknown\":0}','',0,0,0,0,0,0,0,0,0,0,1,'snmp','fortinet',1,2,'1.3.6.1.4.1.12356.101.9.2.1.1.8','',1,'1.3.6.1.4.1.12356.101.3.2.1.1.2','','','','',1);

SET @component_name = 'Fortinet&#x20;virtual&#x20;domain&#x20;_nameOID_&#x20;anomaly&#x20;detections';
SET @component_description = 'Number&#x20;of&#x20;intrusions&#x20;DECed&#x20;as&#x20;anomalies&#x20;since&#x20;start-up&#x20;in&#x20;this&#x20;virtual&#x20;domain';

SET @component_id = '';
SELECT @component_id := `id_nc` FROM `tnetwork_component` WHERE `name` = @component_name;

SET @group_id = '';
SELECT @group_id := `id_sg` FROM `tnetwork_component_group` WHERE `name` = @component_group_name;

INSERT IGNORE INTO `tnetwork_component` (`id_nc`, `name`, `description`, `id_group`, `type`, `max`, `min`, `module_interval`, `tcp_port`, `tcp_send`, `tcp_rcv`, `snmp_community`, `snmp_oid`, `id_module_group`, `id_modulo`, `id_plugin`, `plugin_user`, `plugin_pass`, `plugin_parameter`, `max_timeout`, `max_retries`, `history_data`, `min_warning`, `max_warning`, `str_warning`, `min_critical`, `max_critical`, `str_critical`, `min_ff_event`, `custom_string_1`, `custom_string_2`, `custom_string_3`, `custom_integer_1`, `custom_integer_2`, `post_process`, `unit`, `wizard_level`, `macros`, `critical_instructions`, `warning_instructions`, `unknown_instructions`, `critical_inverse`, `warning_inverse`, `id_category`, `tags`, `disabled_types_event`, `module_macros`, `min_ff_event_normal`, `min_ff_event_warning`, `min_ff_event_critical`, `ff_type`, `each_ff`, `dynamic_interval`, `dynamic_max`, `dynamic_min`, `dynamic_next`, `dynamic_two_tailed`, `module_type`, `protocol`, `manufacturer_id`, `execution_type`, `scan_type`, `value`, `value_operations`, `module_enabled`, `name_oid`, `query_class`, `query_key_field`, `scan_filters`, `query_filters`, `enabled`) VALUES (@component_id,@component_name,@component_description,@group_id,15,0,0,0,0,'','','','',0,9,0,'','','',0,0,0,0.00,0.00,'',0.00,0.00,'',0,'','','',0,0,0.000000000000000,'','nowizard','Array','','','',0,0,0,'','{\"going_unknown\":0}','',0,0,0,0,0,0,0,0,0,0,1,'snmp','fortinet',1,2,'1.3.6.1.4.1.12356.101.9.2.1.1.9','',1,'1.3.6.1.4.1.12356.101.3.2.1.1.2','','','','',1);

SET @component_group_name = 'Antivirus';

SET @component_name = 'Fortinet&#x20;virtual&#x20;domain&#x20;_nameOID_&#x20;virus&#x20;detected';
SET @component_description = 'Number&#x20;of&#x20;virus&#x20;transmissions&#x20;detected&#x20;in&#x20;the&#x20;virtual&#x20;domain&#x20;since&#x20;start-up';

SET @component_id = '';
SELECT @component_id := `id_nc` FROM `tnetwork_component` WHERE `name` = @component_name;

SET @group_id = '';
SELECT @group_id := `id_sg` FROM `tnetwork_component_group` WHERE `name` = @component_group_name;

INSERT IGNORE INTO `tnetwork_component` (`id_nc`, `name`, `description`, `id_group`, `type`, `max`, `min`, `module_interval`, `tcp_port`, `tcp_send`, `tcp_rcv`, `snmp_community`, `snmp_oid`, `id_module_group`, `id_modulo`, `id_plugin`, `plugin_user`, `plugin_pass`, `plugin_parameter`, `max_timeout`, `max_retries`, `history_data`, `min_warning`, `max_warning`, `str_warning`, `min_critical`, `max_critical`, `str_critical`, `min_ff_event`, `custom_string_1`, `custom_string_2`, `custom_string_3`, `custom_integer_1`, `custom_integer_2`, `post_process`, `unit`, `wizard_level`, `macros`, `critical_instructions`, `warning_instructions`, `unknown_instructions`, `critical_inverse`, `warning_inverse`, `id_category`, `tags`, `disabled_types_event`, `module_macros`, `min_ff_event_normal`, `min_ff_event_warning`, `min_ff_event_critical`, `ff_type`, `each_ff`, `dynamic_interval`, `dynamic_max`, `dynamic_min`, `dynamic_next`, `dynamic_two_tailed`, `module_type`, `protocol`, `manufacturer_id`, `execution_type`, `scan_type`, `value`, `value_operations`, `module_enabled`, `name_oid`, `query_class`, `query_key_field`, `scan_filters`, `query_filters`, `enabled`) VALUES (@component_id,@component_name,@component_description,@group_id,15,0,0,0,0,'','','','',0,9,0,'','','',0,0,0,0.00,0.00,'',0.00,0.00,'',0,'','','',0,0,0.000000000000000,'','nowizard','Array','','','',0,0,0,'','{\"going_unknown\":0}','',0,0,0,0,0,0,0,0,0,0,1,'snmp','fortinet',1,2,'1.3.6.1.4.1.12356.101.8.2.1.1.1','',1,'1.3.6.1.4.1.12356.101.3.2.1.1.2','','','','',1);

SET @component_name = 'Fortinet&#x20;virtual&#x20;domain&#x20;_nameOID_&#x20;virus&#x20;blocked';
SET @component_description = 'Number&#x20;of&#x20;virus&#x20;transmissions&#x20;blocked&#x20;in&#x20;the&#x20;virtual&#x20;domain&#x20;since&#x20;start-up';

SET @component_id = '';
SELECT @component_id := `id_nc` FROM `tnetwork_component` WHERE `name` = @component_name;

SET @group_id = '';
SELECT @group_id := `id_sg` FROM `tnetwork_component_group` WHERE `name` = @component_group_name;

INSERT IGNORE INTO `tnetwork_component` (`id_nc`, `name`, `description`, `id_group`, `type`, `max`, `min`, `module_interval`, `tcp_port`, `tcp_send`, `tcp_rcv`, `snmp_community`, `snmp_oid`, `id_module_group`, `id_modulo`, `id_plugin`, `plugin_user`, `plugin_pass`, `plugin_parameter`, `max_timeout`, `max_retries`, `history_data`, `min_warning`, `max_warning`, `str_warning`, `min_critical`, `max_critical`, `str_critical`, `min_ff_event`, `custom_string_1`, `custom_string_2`, `custom_string_3`, `custom_integer_1`, `custom_integer_2`, `post_process`, `unit`, `wizard_level`, `macros`, `critical_instructions`, `warning_instructions`, `unknown_instructions`, `critical_inverse`, `warning_inverse`, `id_category`, `tags`, `disabled_types_event`, `module_macros`, `min_ff_event_normal`, `min_ff_event_warning`, `min_ff_event_critical`, `ff_type`, `each_ff`, `dynamic_interval`, `dynamic_max`, `dynamic_min`, `dynamic_next`, `dynamic_two_tailed`, `module_type`, `protocol`, `manufacturer_id`, `execution_type`, `scan_type`, `value`, `value_operations`, `module_enabled`, `name_oid`, `query_class`, `query_key_field`, `scan_filters`, `query_filters`, `enabled`) VALUES (@component_id,@component_name,@component_description,@group_id,15,0,0,0,0,'','','','',0,9,0,'','','',0,0,0,0.00,0.00,'',0.00,0.00,'',0,'','','',0,0,0.000000000000000,'','nowizard','Array','','','',0,0,0,'','{\"going_unknown\":0}','',0,0,0,0,0,0,0,0,0,0,1,'snmp','fortinet',1,2,'1.3.6.1.4.1.12356.101.8.2.1.1.2','',1,'1.3.6.1.4.1.12356.101.3.2.1.1.2','','','','',1);

SET @component_name = 'Fortinet&#x20;virtual&#x20;domain&#x20;_nameOID_&#x20;oversized&#x20;detected';
SET @component_description = 'Number&#x20;of&#x20;over-sized&#x20;file&#x20;transmissions&#x20;detected&#x20;in&#x20;the&#x20;virtual&#x20;domain&#x20;since&#x20;start-up';

SET @component_id = '';
SELECT @component_id := `id_nc` FROM `tnetwork_component` WHERE `name` = @component_name;

SET @group_id = '';
SELECT @group_id := `id_sg` FROM `tnetwork_component_group` WHERE `name` = @component_group_name;

INSERT IGNORE INTO `tnetwork_component` (`id_nc`, `name`, `description`, `id_group`, `type`, `max`, `min`, `module_interval`, `tcp_port`, `tcp_send`, `tcp_rcv`, `snmp_community`, `snmp_oid`, `id_module_group`, `id_modulo`, `id_plugin`, `plugin_user`, `plugin_pass`, `plugin_parameter`, `max_timeout`, `max_retries`, `history_data`, `min_warning`, `max_warning`, `str_warning`, `min_critical`, `max_critical`, `str_critical`, `min_ff_event`, `custom_string_1`, `custom_string_2`, `custom_string_3`, `custom_integer_1`, `custom_integer_2`, `post_process`, `unit`, `wizard_level`, `macros`, `critical_instructions`, `warning_instructions`, `unknown_instructions`, `critical_inverse`, `warning_inverse`, `id_category`, `tags`, `disabled_types_event`, `module_macros`, `min_ff_event_normal`, `min_ff_event_warning`, `min_ff_event_critical`, `ff_type`, `each_ff`, `dynamic_interval`, `dynamic_max`, `dynamic_min`, `dynamic_next`, `dynamic_two_tailed`, `module_type`, `protocol`, `manufacturer_id`, `execution_type`, `scan_type`, `value`, `value_operations`, `module_enabled`, `name_oid`, `query_class`, `query_key_field`, `scan_filters`, `query_filters`, `enabled`) VALUES (@component_id,@component_name,@component_description,@group_id,15,0,0,0,0,'','','','',0,9,0,'','','',0,0,0,0.00,0.00,'',0.00,0.00,'',0,'','','',0,0,0.000000000000000,'','nowizard','Array','','','',0,0,0,'','{\"going_unknown\":0}','',0,0,0,0,0,0,0,0,0,0,1,'snmp','fortinet',1,2,'1.3.6.1.4.1.12356.101.8.2.1.1.17','',1,'1.3.6.1.4.1.12356.101.3.2.1.1.2','','','','',1);

SET @component_name = 'Fortinet&#x20;virtual&#x20;domain&#x20;_nameOID_&#x20;oversized&#x20;blocked';
SET @component_description = 'Number&#x20;of&#x20;over-sized&#x20;file&#x20;transmissions&#x20;blocked&#x20;in&#x20;the&#x20;virtual&#x20;domain&#x20;since&#x20;start-up';

SET @component_id = '';
SELECT @component_id := `id_nc` FROM `tnetwork_component` WHERE `name` = @component_name;

SET @group_id = '';
SELECT @group_id := `id_sg` FROM `tnetwork_component_group` WHERE `name` = @component_group_name;

INSERT IGNORE INTO `tnetwork_component` (`id_nc`, `name`, `description`, `id_group`, `type`, `max`, `min`, `module_interval`, `tcp_port`, `tcp_send`, `tcp_rcv`, `snmp_community`, `snmp_oid`, `id_module_group`, `id_modulo`, `id_plugin`, `plugin_user`, `plugin_pass`, `plugin_parameter`, `max_timeout`, `max_retries`, `history_data`, `min_warning`, `max_warning`, `str_warning`, `min_critical`, `max_critical`, `str_critical`, `min_ff_event`, `custom_string_1`, `custom_string_2`, `custom_string_3`, `custom_integer_1`, `custom_integer_2`, `post_process`, `unit`, `wizard_level`, `macros`, `critical_instructions`, `warning_instructions`, `unknown_instructions`, `critical_inverse`, `warning_inverse`, `id_category`, `tags`, `disabled_types_event`, `module_macros`, `min_ff_event_normal`, `min_ff_event_warning`, `min_ff_event_critical`, `ff_type`, `each_ff`, `dynamic_interval`, `dynamic_max`, `dynamic_min`, `dynamic_next`, `dynamic_two_tailed`, `module_type`, `protocol`, `manufacturer_id`, `execution_type`, `scan_type`, `value`, `value_operations`, `module_enabled`, `name_oid`, `query_class`, `query_key_field`, `scan_filters`, `query_filters`, `enabled`) VALUES (@component_id,@component_name,@component_description,@group_id,15,0,0,0,0,'','','','',0,9,0,'','','',0,0,0,0.00,0.00,'',0.00,0.00,'',0,'','','',0,0,0.000000000000000,'','nowizard','Array','','','',0,0,0,'','{\"going_unknown\":0}','',0,0,0,0,0,0,0,0,0,0,1,'snmp','fortinet',1,2,'1.3.6.1.4.1.12356.101.8.2.1.1.18','',1,'1.3.6.1.4.1.12356.101.3.2.1.1.2','','','','',1);

SET @component_group_name = 'Services';

SET @component_name = 'WMI&#x20;Service&#x20;_Name_&#x20;running';
SET @component_description = '_Caption_';

SET @component_id = '';
SELECT @component_id := `id_nc` FROM `tnetwork_component` WHERE `name` = @component_name;

SET @group_id = '';
SELECT @group_id := `id_sg` FROM `tnetwork_component_group` WHERE `name` = @component_group_name;

INSERT IGNORE INTO `tnetwork_component` (`id_nc`, `name`, `description`, `id_group`, `type`, `max`, `min`, `module_interval`, `tcp_port`, `tcp_send`, `tcp_rcv`, `snmp_community`, `snmp_oid`, `id_module_group`, `id_modulo`, `id_plugin`, `plugin_user`, `plugin_pass`, `plugin_parameter`, `max_timeout`, `max_retries`, `history_data`, `min_warning`, `max_warning`, `str_warning`, `min_critical`, `max_critical`, `str_critical`, `min_ff_event`, `custom_string_1`, `custom_string_2`, `custom_string_3`, `custom_integer_1`, `custom_integer_2`, `post_process`, `unit`, `wizard_level`, `macros`, `critical_instructions`, `warning_instructions`, `unknown_instructions`, `critical_inverse`, `warning_inverse`, `id_category`, `tags`, `disabled_types_event`, `module_macros`, `min_ff_event_normal`, `min_ff_event_warning`, `min_ff_event_critical`, `ff_type`, `each_ff`, `dynamic_interval`, `dynamic_max`, `dynamic_min`, `dynamic_next`, `dynamic_two_tailed`, `module_type`, `protocol`, `manufacturer_id`, `execution_type`, `scan_type`, `value`, `value_operations`, `module_enabled`, `name_oid`, `query_class`, `query_key_field`, `scan_filters`, `query_filters`, `enabled`) VALUES (@component_id,@component_name,@component_description,@group_id,2,0,0,0,0,'','','','',0,9,0,'','','',0,0,0,0.00,0.00,'',0.00,0.00,'',0,'','','',0,0,0.000000000000000,'','nowizard','{\"extra_field_1\":\"State\",\"extra_field_2\":\"Caption\",\"satellite_execution\":\"\",\"value_operation\":\"\",\"server_plugin\":\"0\",\"field0_wmi_field\":\"\"}','','','',0,0,0,'','{\"going_unknown\":0}','',0,0,0,0,0,0,0,0,0,0,1,'wmi','',1,2,'','',0,'','Win32_Service','Name','','{\"scan\":\"\",\"execution\":\"Name&#x20;=&#x20;&#039;_Name_&#039;\",\"field\":\"1\",\"key_string\":\"Running\"}',1);

SET @component_group_name = 'Disks';

SET @component_name = 'WMI&#x20;disk&#x20;_DeviceID_&#x20;used&#x20;&#40;%&#41;';
SET @component_description = 'Space&#x20;percentage&#x20;used&#x20;on&#x20;the&#x20;logical&#x20;disk';
SET @plugin_name = 'Wizard&#x20;WMI&#x20;module';

SET @component_id = '';
SELECT @component_id := `id_nc` FROM `tnetwork_component` WHERE `name` = @component_name;

SET @group_id = '';
SELECT @group_id := `id_sg` FROM `tnetwork_component_group` WHERE `name` = @component_group_name;

SET @plugin_id = '';
SELECT @plugin_id := `id` FROM `tplugin` WHERE `name` = @plugin_name;

INSERT IGNORE INTO `tnetwork_component` (`id_nc`, `name`, `description`, `id_group`, `type`, `max`, `min`, `module_interval`, `tcp_port`, `tcp_send`, `tcp_rcv`, `snmp_community`, `snmp_oid`, `id_module_group`, `id_modulo`, `id_plugin`, `plugin_user`, `plugin_pass`, `plugin_parameter`, `max_timeout`, `max_retries`, `history_data`, `min_warning`, `max_warning`, `str_warning`, `min_critical`, `max_critical`, `str_critical`, `min_ff_event`, `custom_string_1`, `custom_string_2`, `custom_string_3`, `custom_integer_1`, `custom_integer_2`, `post_process`, `unit`, `wizard_level`, `macros`, `critical_instructions`, `warning_instructions`, `unknown_instructions`, `critical_inverse`, `warning_inverse`, `id_category`, `tags`, `disabled_types_event`, `module_macros`, `min_ff_event_normal`, `min_ff_event_warning`, `min_ff_event_critical`, `ff_type`, `each_ff`, `dynamic_interval`, `dynamic_max`, `dynamic_min`, `dynamic_next`, `dynamic_two_tailed`, `module_type`, `protocol`, `manufacturer_id`, `execution_type`, `scan_type`, `value`, `value_operations`, `module_enabled`, `name_oid`, `query_class`, `query_key_field`, `scan_filters`, `query_filters`, `enabled`) VALUES (@component_id,@component_name,@component_description,@group_id,1,0,0,0,0,'','','','',0,9,0,'','','',0,0,0,80.00,90.00,'',90.00,0.00,'',0,'','','',0,0,0.000000000000000,'%','nowizard',CONCAT('{\"extra_field_1\":\"Size\",\"extra_field_2\":\"FreeSpace\",\"satellite_execution\":\"/etc/pandora/satellite_plugins/wizard_wmi_module&#x20;-host&#x20;&quot;_address_&quot;&#x20;-namespace&#x20;&quot;_namespace_wmi_&quot;&#x20;-user&#x20;&quot;_user_wmi_&quot;&#x20;-pass&#x20;&quot;_pass_wmi_&quot;&#x20;-wmiClass&#x20;&quot;_class_wmi_&quot;&#x20;-fieldsList&#x20;&quot;_field_wmi_1_,_field_wmi_2_&quot;&#x20;-queryFilter&#x20;&quot;DeviceID&#x20;=&#x20;&#039;_DeviceID_&#039;&quot;&#x20;-operation&#x20;&quot;&#40;&#40;_f1_&#x20;-&#x20;_f2_&#41;&#x20;*&#x20;100&#41;&#x20;/&#x20;_f1_&quot;&#x20;-wmicPath&#x20;/usr/bin/wmic\",\"value_operation\":\"&#40;&#40;_Size_&#x20;-&#x20;_FreeSpace_&#41;&#x20;*&#x20;100&#41;&#x20;/&#x20;_Size_\",\"server_plugin\":\"',@plugin_id,'\",\"_field2__wmi_field\":\"_namespace_wmi_\",\"_field1__wmi_field\":\"_address_\",\"_field4__wmi_field\":\"_pass_wmi_\",\"_field3__wmi_field\":\"_user_wmi_\",\"_field6__wmi_field\":\"_field_wmi_1_,_field_wmi_2_\",\"_field5__wmi_field\":\"_class_wmi_\",\"_field8__wmi_field\":\"&#40;&#40;_f1_&#x20;-&#x20;_f2_&#41;&#x20;*&#x20;100&#41;&#x20;/&#x20;_f1_\",\"_field7__wmi_field\":\"DeviceID&#x20;=&#x20;&#039;_DeviceID_&#039;\",\"field0_wmi_field\":\"\"}'),'','','',0,0,0,'','{\"going_unknown\":0}','',0,0,0,0,0,0,0,0,0,0,1,'wmi','',2,2,'','',1,'','Win32_LogicalDisk','DeviceID','','{\"scan\":\"DriveType&#x20;=&#x20;3\",\"execution\":\"\",\"field\":\"\",\"key_string\":\"\"}',1);

INSERT IGNORE INTO `tpen` VALUES (171,'dlink','D-Link Systems, Inc.'),(14988,'mikrotik','MikroTik'),(6486,'alcatel','Alcatel-Lucent Enterprise'),(41112,'ubiquiti','Ubiquiti Networks, Inc.'),(207,'telesis','Allied Telesis, Inc.'),(10002,'frogfoot','Frogfoot Networks'),(2,'ibm','IBM'),(4,'unix','Unix'),(63,'apple','Apple Computer, Inc.'),(674,'dell','Dell Inc.'),(111,'oracle','Oracle'),(116,'hitachi','Hitachi, Ltd.'),(173,'netlink','Netlink'),(188,'ascom','Ascom'),(6574,'synology','Synology Inc.'),(3861,'fujitsu','Fujitsu Network Communications, Inc.'),(53526,'dell','Dell ATC'),(52627,'apple','Apple Inc'),(19464,'hitachi','Hitachi Communication Technologies, Ltd.'),(13062,'ascom','Ascom');

CREATE TABLE IF NOT EXISTS `tipam_network` (
	`id` bigint(20) unsigned NOT NULL auto_increment,
	`network` varchar(100) NOT NULL default '',
	`name_network` varchar(255) default '',
	`description` text NOT NULL,
	`location` tinytext NOT NULL,
	`id_recon_task` int(10) unsigned NOT NULL,
	`scan_interval` tinyint(2) default 1,
	`monitoring` tinyint(2) default 0,
	`id_group` mediumint(8) unsigned NULL default 0,
	`lightweight_mode` tinyint(2) default 0,
	`users_operator` text,
	PRIMARY KEY (`id`),
	FOREIGN KEY (`id_recon_task`) REFERENCES trecon_task(`id_rt`) ON DELETE CASCADE
) ENGINE=InnoDB DEFAULT CHARSET=utf8;

CREATE TABLE IF NOT EXISTS `tipam_ip` (
	`id` bigint(20) unsigned NOT NULL auto_increment,
	`id_network` bigint(20) unsigned NOT NULL default 0,
	`id_agent` int(10) unsigned NOT NULL,
	`forced_agent` tinyint(2) NOT NULL default '0',
	`ip` varchar(100) NOT NULL default '',
	`ip_dec` int(10) unsigned NOT NULL,
	`id_os` int(10) unsigned NOT NULL,
	`forced_os` tinyint(2) NOT NULL default '0',
	`hostname` tinytext NOT NULL,
	`forced_hostname` tinyint(2) NOT NULL default '0',
	`comments` text NOT NULL,
	`alive` tinyint(2) NOT NULL default '0',
	`managed` tinyint(2) NOT NULL default '0',
	`reserved` tinyint(2) NOT NULL default '0',
	`time_last_check` datetime NOT NULL default '1970-01-01 00:00:00',
	`time_create` datetime NOT NULL default '1970-01-01 00:00:00',
	`users_operator` text,
	`time_last_edit` datetime NOT NULL default '1970-01-01 00:00:00',
	`enabled` tinyint(2) NOT NULL default '1',
	`generate_events` tinyint(2) NOT NULL default '0',
	`leased` tinyint(2) DEFAULT '0',
	`leased_expiration` bigint(20) DEFAULT '0',
	`mac_address` varchar(20) DEFAULT NULL,
	`leased_mode` tinyint(2) DEFAULT '0',
	PRIMARY KEY (`id`),
	FOREIGN KEY (`id_network`) REFERENCES tipam_network(`id`) ON DELETE CASCADE
) ENGINE=InnoDB DEFAULT CHARSET=utf8;

CREATE TABLE IF NOT EXISTS `tipam_vlan` (
	`id` bigint(20) unsigned NOT NULL auto_increment,
	`name` varchar(250) NOT NULL,
	`description` text,
	PRIMARY KEY (`id`)
) ENGINE=InnoDB DEFAULT CHARSET=utf8;

CREATE TABLE IF NOT EXISTS `tipam_vlan_network` (
	`id` bigint(20) unsigned NOT NULL auto_increment,
	`id_vlan` bigint(20) unsigned NOT NULL,
	`id_network` bigint(20) unsigned NOT NULL,
	PRIMARY KEY (`id`),
	FOREIGN KEY (`id_vlan`) REFERENCES tipam_vlan(`id`) ON UPDATE CASCADE ON DELETE CASCADE,
	FOREIGN KEY (`id_network`) REFERENCES tipam_network(`id`) ON UPDATE CASCADE ON DELETE CASCADE
) ENGINE=InnoDB DEFAULT CHARSET=utf8;

CREATE TABLE IF NOT EXISTS `tipam_supernet` (
	`id` bigint(20) unsigned NOT NULL auto_increment,
	`name` varchar(250) NOT NULL,
	`description` text default '',
	`address` varchar(250) NOT NULL,
	`mask` varchar(250) NOT NULL,
	`subneting_mask` varchar(250) default '',
	PRIMARY KEY (`id`)
) ENGINE=InnoDB DEFAULT CHARSET=utf8;

CREATE TABLE IF NOT EXISTS `tipam_supernet_network` (
	`id` bigint(20) unsigned NOT NULL auto_increment,
	`id_supernet` bigint(20) unsigned NOT NULL,
	`id_network` bigint(20) unsigned NOT NULL,
	PRIMARY KEY (`id`),
	FOREIGN KEY (`id_supernet`) REFERENCES tipam_supernet(`id`) ON UPDATE CASCADE ON DELETE CASCADE,
	FOREIGN KEY (`id_network`) REFERENCES tipam_network(`id`) ON UPDATE CASCADE ON DELETE CASCADE
) ENGINE=InnoDB DEFAULT CHARSET=utf8;

SET @insert_type = 3;
SET @insert_name = 'IPAM Recon';
SET @insert_description = 'This script is used to automatically detect network hosts availability and name, used as Recon Custom Script in the recon task. Parameters used are:\n\n* custom_field1 = network. i.e.: 192.168.100.0/24\n* custom_field2 = associated IPAM network id. i.e.: 4. Please do not change this value, it is assigned automatically in IPAM management.\n\nSee documentation for more information.';
SET @insert_script = '/usr/share/pandora_server/util/recon_scripts/IPAMrecon.pl';
SET @insert_macros = '{"1":{"macro":"_field1_","desc":"Network","help":"i.e.:&#x20;192.168.100.0/24","value":"","hide":""}}';
INSERT IGNORE INTO trecon_script (`id_recon_script`,`type`, `name`, `description`, `script`, `macros`)
SELECT `id_recon_script`,`type`, `name`, `description`, `script`, `macros` FROM (
	SELECT `id_recon_script`,`type`, `name`, `description`, `script`, `macros` FROM `trecon_script` WHERE `name` = @insert_name
	UNION
	SELECT (SELECT max(`id_recon_script`)+1 FROM `trecon_script`) AS `id_recon_script`,
	@insert_type as `type`,
	@insert_name as `name`,
	@insert_description as `description`,
	@insert_script as `script`,
	@insert_macros as `macros`
) t limit 1;

DELETE FROM `tconfig` WHERE `token` = 'ipam_installed';

DELETE FROM `tconfig` WHERE `token` = 'ipam_recon_script_id';

-- ----------------------------------------------------------------------
-- Table `tsync_queue`
-- ----------------------------------------------------------------------
CREATE TABLE IF NOT EXISTS `tsync_queue` (
	`id` serial,
	`sql` MEDIUMTEXT,
	`target` bigint(20) unsigned NOT NULL,
	`utimestamp` bigint(20) default '0',
	`operation` text,
	`table` text,
	`error` MEDIUMTEXT,
	PRIMARY KEY (`id`)
) ENGINE=InnoDB DEFAULT CHARSET=utf8;

ALTER TABLE `tperfil` DROP COLUMN `incident_view`;
ALTER TABLE `tperfil` DROP COLUMN `incident_edit`;
ALTER TABLE `tperfil` DROP COLUMN `incident_management`;

-- -----------------------------------------------------
-- Table `talert_execution_queue`
-- -----------------------------------------------------
CREATE TABLE IF NOT EXISTS `talert_execution_queue` (
	`id` int(10) unsigned NOT NULL auto_increment,
	`id_alert_template_module` int(10) unsigned NOT NULL,
	`alert_mode` tinyint(1) NOT NULL,
	`data` mediumtext NOT NULL,
	`extra_macros` text,
	`utimestamp` bigint(20) NOT NULL default '0',
	PRIMARY KEY (`id`)
) ENGINE=InnoDB DEFAULT CHARSET=utf8;

UPDATE `tlanguage` SET `name` = 'Deutsch' WHERE `id_language` = 'de';<|MERGE_RESOLUTION|>--- conflicted
+++ resolved
@@ -898,14 +898,11 @@
 ALTER TABLE `treport_content_template` ADD COLUMN `pagebreak` tinyint(1) UNSIGNED NOT NULL default 0;
 ALTER TABLE `treport_content_template` ADD COLUMN `compare_work_time` tinyint(1) UNSIGNED NOT NULL default 0;
 ALTER TABLE `treport_content_template` ADD COLUMN `graph_render` tinyint(1) UNSIGNED NOT NULL default 0;
-<<<<<<< HEAD
 ALTER TABLE `treport_content_template` ADD COLUMN `time_in_warning_status` TINYINT(1) DEFAULT '0';
 ALTER TABLE `treport_content_template` ADD COLUMN `checks_in_warning_status` TINYINT(1) DEFAULT '0';
-=======
 ALTER TABLE `treport_content_template` ADD COLUMN `ipam_network_filter` int(10) UNSIGNED DEFAULT 0;
 ALTER TABLE `treport_content_template` ADD COLUMN `ipam_alive_ips` TINYINT(1) UNSIGNED NOT NULL DEFAULT 0;
 ALTER TABLE `treport_content_template` ADD COLUMN `ipam_ip_not_assigned_to_agent` TINYINT(1) UNSIGNED NOT NULL DEFAULT 0;
->>>>>>> 04d68328
 
 -- ----------------------------------------------------------------------
 -- Table `tnews`
@@ -1784,14 +1781,11 @@
 ALTER TABLE `treport_content` ADD COLUMN `compare_work_time` tinyint(1) UNSIGNED NOT NULL default 0;
 ALTER TABLE `treport_content` ADD COLUMN `graph_render` tinyint(1) UNSIGNED NOT NULL default 0;
 ALTER TABLE `treport_content` MODIFY `external_source` MEDIUMTEXT;
-<<<<<<< HEAD
 ALTER TABLE `treport_content` ADD COLUMN `time_in_warning_status` TINYINT(1) DEFAULT '0';
 ALTER TABLE `treport_content` ADD COLUMN `checks_in_warning_status` TINYINT(1) DEFAULT '0';
-=======
 ALTER TABLE `treport_content` ADD COLUMN `ipam_network_filter` int(10) UNSIGNED DEFAULT 0;
 ALTER TABLE `treport_content` ADD COLUMN `ipam_alive_ips` TINYINT(1) UNSIGNED NOT NULL DEFAULT 0;
 ALTER TABLE `treport_content` ADD COLUMN `ipam_ip_not_assigned_to_agent` TINYINT(1) UNSIGNED NOT NULL DEFAULT 0;
->>>>>>> 04d68328
 
 -- ---------------------------------------------------------------------
 -- Table `tmodule_relationship`
