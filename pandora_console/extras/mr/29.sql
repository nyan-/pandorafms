--- conflicted
+++ resolved
@@ -4,9 +4,7 @@
 
 DELETE FROM `ttipo_modulo` WHERE `nombre` LIKE 'log4x';
 
-<<<<<<< HEAD
 ALTER TABLE tevent_filter ADD column id_source_event int(10);
-=======
 CREATE TABLE IF NOT EXISTS `tcredential_store` (
     `identifier` varchar(100) NOT NULL,
     `id_group` mediumint(4) unsigned NOT NULL DEFAULT 0,
@@ -27,6 +25,5 @@
 UPDATE `tagente` SET `nombre` = md5(concat((SELECT `username` FROM `tcredential_store` WHERE `identifier` = "imported_aws_account" LIMIT 1), `nombre`)) WHERE `nombre` IN ("Aws", "us-east-1", "us-east-2", "us-west-1", "us-west-2", "ca-central-1", "eu-central-1", "eu-west-1", "eu-west-2", "eu-west-3", "ap-northeast-1", "ap-northeast-2", "ap-southeast-1", "ap-southeast-2", "ap-south-1", "sa-east-1");
 
 UPDATE `trecon_task` SET `auth_strings` = "imported_aws_account" WHERE `type` IN (2,6,7);
->>>>>>> 23e64ab7
 
 COMMIT;