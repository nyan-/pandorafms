START TRANSACTION;

<<<<<<< HEAD
ALTER TABLE `tagente_modulo` ADD COLUMN `debug_content` varchar(200);
=======
INSERT IGNORE INTO tuser_task VALUES (8, 'cron_task_generate_csv_log', 'a:1:{i:0;a:2:{s:11:"description";s:14:"Send to e-mail";s:4:"type";s:4:"text";}}', 'Send csv log');
>>>>>>> bd17efa3

ALTER TABLE `talert_snmp` ADD COLUMN `al_field16` TEXT NOT NULL AFTER `al_field15`;
ALTER TABLE `talert_snmp` ADD COLUMN `al_field17` TEXT NOT NULL AFTER `al_field16`;
ALTER TABLE `talert_snmp` ADD COLUMN `al_field18` TEXT NOT NULL AFTER `al_field17`;
ALTER TABLE `talert_snmp` ADD COLUMN `al_field19` TEXT NOT NULL AFTER `al_field18`;
ALTER TABLE `talert_snmp` ADD COLUMN `al_field20` TEXT NOT NULL AFTER `al_field19`;

COMMIT;<|MERGE_RESOLUTION|>--- conflicted
+++ resolved
@@ -1,10 +1,8 @@
 START TRANSACTION;
 
-<<<<<<< HEAD
 ALTER TABLE `tagente_modulo` ADD COLUMN `debug_content` varchar(200);
-=======
+
 INSERT IGNORE INTO tuser_task VALUES (8, 'cron_task_generate_csv_log', 'a:1:{i:0;a:2:{s:11:"description";s:14:"Send to e-mail";s:4:"type";s:4:"text";}}', 'Send csv log');
->>>>>>> bd17efa3
 
 ALTER TABLE `talert_snmp` ADD COLUMN `al_field16` TEXT NOT NULL AFTER `al_field15`;
 ALTER TABLE `talert_snmp` ADD COLUMN `al_field17` TEXT NOT NULL AFTER `al_field16`;
