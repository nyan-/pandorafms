--- conflicted
+++ resolved
@@ -87,9 +87,8 @@
 
 ALTER TABLE `treport_content`  ADD COLUMN `period_range` INT NULL DEFAULT 0 AFTER `period`;
 
-<<<<<<< HEAD
 ALTER TABLE `tusuario` MODIFY COLUMN `integria_user_level_pass` TEXT;
-=======
+
 CREATE TABLE IF NOT EXISTS `tevent_comment` (
   `id` serial PRIMARY KEY,
   `id_event` BIGINT UNSIGNED NOT NULL,
@@ -117,6 +116,5 @@
 ) t order by utimestamp DESC;
 
 ALTER TABLE tevento DROP COLUMN user_comment;
->>>>>>> 449d9fe3
 
 COMMIT;