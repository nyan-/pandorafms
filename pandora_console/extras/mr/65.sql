START TRANSACTION;

<<<<<<< HEAD
CREATE TABLE IF NOT EXISTS `tdiscovery_apps` (
  `id_app` int(10) auto_increment,
  `short_name` varchar(250) NOT NULL DEFAULT '',
  `name` varchar(250) NOT NULL DEFAULT '',
  `section` varchar(250) NOT NULL DEFAULT 'custom',
  `description` varchar(250) NOT NULL DEFAULT '',
  `version` varchar(250) NOT NULL DEFAULT '',
  PRIMARY KEY (`id_app`),
  UNIQUE (`short_name`)
) ENGINE=InnoDB DEFAULT CHARSET=UTF8MB4;

CREATE TABLE IF NOT EXISTS `tdiscovery_apps_scripts` (
  `id_app` int(10),
  `macro` varchar(250) NOT NULL DEFAULT '',
  `value` text NOT NULL DEFAULT '',
  PRIMARY KEY (`id_app`, `macro`),
  FOREIGN KEY (`id_app`) REFERENCES tdiscovery_apps(`id_app`) ON DELETE CASCADE ON UPDATE CASCADE
) ENGINE=InnoDB DEFAULT CHARSET=UTF8MB4;

CREATE TABLE IF NOT EXISTS `tdiscovery_apps_executions` (
  `id` int(10) unsigned NOT NULL auto_increment,
  `id_app` int(10),
  `execution` text NOT NULL DEFAULT '',
  PRIMARY KEY (`id`, `id_app`),
  FOREIGN KEY (`id_app`) REFERENCES tdiscovery_apps(`id_app`) ON DELETE CASCADE ON UPDATE CASCADE
) ENGINE=InnoDB DEFAULT CHARSET=UTF8MB4;

CREATE TABLE IF NOT EXISTS `tdiscovery_apps_tasks_macros` (
  `id_task` int(10) unsigned NOT NULL,
  `macro` varchar(250) NOT NULL DEFAULT '',
  `type` varchar(250) NOT NULL DEFAULT 'custom',
  `value` text NOT NULL DEFAULT '',
  `temp_conf` tinyint unsigned NOT NULL DEFAULT 0,
  PRIMARY KEY (`id_task`, `macro`),
  FOREIGN KEY (`id_task`) REFERENCES trecon_task(`id_rt`) ON DELETE CASCADE ON UPDATE CASCADE
) ENGINE=InnoDB DEFAULT CHARSET=UTF8MB4;


ALTER TABLE `trecon_task`
  ADD COLUMN `id_app` int(10),
  ADD COLUMN `setup_complete` tinyint unsigned NOT NULL DEFAULT 0,
  ADD COLUMN `executions_timeout` int unsigned NOT NULL DEFAULT 60,
  ADD FOREIGN KEY (`id_app`) REFERENCES tdiscovery_apps(`id_app`) ON DELETE CASCADE ON UPDATE CASCADE;
=======
ALTER TABLE `tlayout`
ADD COLUMN `grid_color` VARCHAR(45) NOT NULL DEFAULT '#cccccc' AFTER `maintenance_mode`,
ADD COLUMN `grid_size` VARCHAR(45) NOT NULL DEFAULT '10' AFTER `grid_color`;

ALTER TABLE `tlayout_template`
ADD COLUMN `grid_color` VARCHAR(45) NOT NULL DEFAULT '#cccccc' AFTER `maintenance_mode`,
ADD COLUMN `grid_size` VARCHAR(45) NOT NULL DEFAULT '10' AFTER `grid_color`;
>>>>>>> dffb9d5b

DELETE FROM tconfig WHERE token = 'refr';

INSERT INTO `tmodule_inventory` (`id_module_inventory`, `id_os`, `name`, `description`, `interpreter`, `data_format`, `code`, `block_mode`,`script_mode`) VALUES (37,2,'CPU','CPU','','Brand;Clock;Model','',0,2);

INSERT INTO `tmodule_inventory` (`id_module_inventory`, `id_os`, `name`, `description`, `interpreter`, `data_format`, `code`, `block_mode`,`script_mode`) VALUES (38,2,'RAM','RAM','','Size','',0,2);

INSERT INTO `tmodule_inventory` (`id_module_inventory`, `id_os`, `name`, `description`, `interpreter`, `data_format`, `code`, `block_mode`,`script_mode`) VALUES (39,2,'NIC','NIC','','NIC;Mac;Speed','',0,2);

INSERT INTO `tmodule_inventory` (`id_module_inventory`, `id_os`, `name`, `description`, `interpreter`, `data_format`, `code`, `block_mode`,`script_mode`) VALUES (40,2,'Software','Software','','PKGINST;VERSION;NAME','',0,2);

ALTER TABLE `treport_content`  ADD COLUMN `period_range` INT NULL DEFAULT 0 AFTER `period`;

COMMIT;<|MERGE_RESOLUTION|>--- conflicted
+++ resolved
@@ -1,6 +1,5 @@
 START TRANSACTION;
 
-<<<<<<< HEAD
 CREATE TABLE IF NOT EXISTS `tdiscovery_apps` (
   `id_app` int(10) auto_increment,
   `short_name` varchar(250) NOT NULL DEFAULT '',
@@ -44,7 +43,8 @@
   ADD COLUMN `setup_complete` tinyint unsigned NOT NULL DEFAULT 0,
   ADD COLUMN `executions_timeout` int unsigned NOT NULL DEFAULT 60,
   ADD FOREIGN KEY (`id_app`) REFERENCES tdiscovery_apps(`id_app`) ON DELETE CASCADE ON UPDATE CASCADE;
-=======
+
+
 ALTER TABLE `tlayout`
 ADD COLUMN `grid_color` VARCHAR(45) NOT NULL DEFAULT '#cccccc' AFTER `maintenance_mode`,
 ADD COLUMN `grid_size` VARCHAR(45) NOT NULL DEFAULT '10' AFTER `grid_color`;
@@ -52,7 +52,7 @@
 ALTER TABLE `tlayout_template`
 ADD COLUMN `grid_color` VARCHAR(45) NOT NULL DEFAULT '#cccccc' AFTER `maintenance_mode`,
 ADD COLUMN `grid_size` VARCHAR(45) NOT NULL DEFAULT '10' AFTER `grid_color`;
->>>>>>> dffb9d5b
+
 
 DELETE FROM tconfig WHERE token = 'refr';
 
