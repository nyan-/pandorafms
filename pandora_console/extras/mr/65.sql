START TRANSACTION;

<<<<<<< HEAD
CREATE TABLE IF NOT EXISTS `tdiscovery_apps` (
  `id_app` int(10) auto_increment,
  `short_name` varchar(250) NOT NULL DEFAULT '',
  `name` varchar(250) NOT NULL DEFAULT '',
  `section` varchar(250) NOT NULL DEFAULT 'custom',
  `description` varchar(250) NOT NULL DEFAULT '',
  `version` varchar(250) NOT NULL DEFAULT '',
  PRIMARY KEY (`id_app`),
  UNIQUE (`short_name`)
) ENGINE=InnoDB DEFAULT CHARSET=UTF8MB4;

CREATE TABLE IF NOT EXISTS `tdiscovery_apps_scripts` (
  `id_app` int(10),
  `macro` varchar(250) NOT NULL DEFAULT '',
  `value` text NOT NULL DEFAULT '',
  PRIMARY KEY (`id_app`, `macro`),
  FOREIGN KEY (`id_app`) REFERENCES tdiscovery_apps(`id_app`) ON DELETE CASCADE ON UPDATE CASCADE
) ENGINE=InnoDB DEFAULT CHARSET=UTF8MB4;

CREATE TABLE IF NOT EXISTS `tdiscovery_apps_executions` (
  `id` int(10) unsigned NOT NULL auto_increment,
  `id_app` int(10),
  `execution` text NOT NULL DEFAULT '',
  PRIMARY KEY (`id`, `id_app`),
  FOREIGN KEY (`id_app`) REFERENCES tdiscovery_apps(`id_app`) ON DELETE CASCADE ON UPDATE CASCADE
) ENGINE=InnoDB DEFAULT CHARSET=UTF8MB4;

CREATE TABLE IF NOT EXISTS `tdiscovery_apps_tasks_macros` (
  `id_task` int(10) unsigned NOT NULL,
  `macro` varchar(250) NOT NULL DEFAULT '',
  `type` varchar(250) NOT NULL DEFAULT 'custom',
  `value` text NOT NULL DEFAULT '',
  `temp_conf` tinyint unsigned NOT NULL DEFAULT 0,
  PRIMARY KEY (`id_task`, `macro`),
  FOREIGN KEY (`id_task`) REFERENCES trecon_task(`id_rt`) ON DELETE CASCADE ON UPDATE CASCADE
) ENGINE=InnoDB DEFAULT CHARSET=UTF8MB4;


ALTER TABLE `trecon_task`
  ADD COLUMN `id_app` int(10),
  ADD COLUMN `setup_complete` tinyint unsigned NOT NULL DEFAULT 0,
  ADD COLUMN `executions_timeout` int unsigned NOT NULL DEFAULT 60,
  ADD FOREIGN KEY (`id_app`) REFERENCES tdiscovery_apps(`id_app`) ON DELETE CASCADE ON UPDATE CASCADE;


=======
CREATE TABLE IF NOT EXISTS `tnetwork_explorer_filter` (
`id` INT NOT NULL,
`filter_name` VARCHAR(45) NULL,
`top` VARCHAR(45) NULL,
`action` VARCHAR(45) NULL,
`advanced_filter` TEXT NULL,
PRIMARY KEY (`id`)
) ENGINE=InnoDB DEFAULT CHARSET=UTF8MB4;

CREATE TABLE IF NOT EXISTS `tnetwork_usage_filter` (
`id` INT NOT NULL auto_increment,
`filter_name` VARCHAR(45) NULL,
`top` VARCHAR(45) NULL,
`action` VARCHAR(45) NULL,
`advanced_filter` TEXT NULL,
PRIMARY KEY (`id`)
) ENGINE=InnoDB DEFAULT CHARSET=UTF8MB4;

>>>>>>> 92623a58
ALTER TABLE `tlayout`
ADD COLUMN `grid_color` VARCHAR(45) NOT NULL DEFAULT '#cccccc' AFTER `maintenance_mode`,
ADD COLUMN `grid_size` VARCHAR(45) NOT NULL DEFAULT '10' AFTER `grid_color`;

ALTER TABLE `tlayout_template`
ADD COLUMN `grid_color` VARCHAR(45) NOT NULL DEFAULT '#cccccc' AFTER `maintenance_mode`,
ADD COLUMN `grid_size` VARCHAR(45) NOT NULL DEFAULT '10' AFTER `grid_color`;


DELETE FROM tconfig WHERE token = 'refr';

INSERT INTO `tmodule_inventory` (`id_module_inventory`, `id_os`, `name`, `description`, `interpreter`, `data_format`, `code`, `block_mode`,`script_mode`) VALUES (37,2,'CPU','CPU','','Brand;Clock;Model','',0,2);

INSERT INTO `tmodule_inventory` (`id_module_inventory`, `id_os`, `name`, `description`, `interpreter`, `data_format`, `code`, `block_mode`,`script_mode`) VALUES (38,2,'RAM','RAM','','Size','',0,2);

INSERT INTO `tmodule_inventory` (`id_module_inventory`, `id_os`, `name`, `description`, `interpreter`, `data_format`, `code`, `block_mode`,`script_mode`) VALUES (39,2,'NIC','NIC','','NIC;Mac;Speed','',0,2);

INSERT INTO `tmodule_inventory` (`id_module_inventory`, `id_os`, `name`, `description`, `interpreter`, `data_format`, `code`, `block_mode`,`script_mode`) VALUES (40,2,'Software','Software','','PKGINST;VERSION;NAME','',0,2);

ALTER TABLE `treport_content`  ADD COLUMN `period_range` INT NULL DEFAULT 0 AFTER `period`;

COMMIT;<|MERGE_RESOLUTION|>--- conflicted
+++ resolved
@@ -1,6 +1,5 @@
 START TRANSACTION;
 
-<<<<<<< HEAD
 CREATE TABLE IF NOT EXISTS `tdiscovery_apps` (
   `id_app` int(10) auto_increment,
   `short_name` varchar(250) NOT NULL DEFAULT '',
@@ -45,8 +44,6 @@
   ADD COLUMN `executions_timeout` int unsigned NOT NULL DEFAULT 60,
   ADD FOREIGN KEY (`id_app`) REFERENCES tdiscovery_apps(`id_app`) ON DELETE CASCADE ON UPDATE CASCADE;
 
-
-=======
 CREATE TABLE IF NOT EXISTS `tnetwork_explorer_filter` (
 `id` INT NOT NULL,
 `filter_name` VARCHAR(45) NULL,
@@ -65,7 +62,6 @@
 PRIMARY KEY (`id`)
 ) ENGINE=InnoDB DEFAULT CHARSET=UTF8MB4;
 
->>>>>>> 92623a58
 ALTER TABLE `tlayout`
 ADD COLUMN `grid_color` VARCHAR(45) NOT NULL DEFAULT '#cccccc' AFTER `maintenance_mode`,
 ADD COLUMN `grid_size` VARCHAR(45) NOT NULL DEFAULT '10' AFTER `grid_color`;
