START TRANSACTION;

ALTER TABLE `tservice` ADD COLUMN `quiet` tinyint(1) NOT NULL DEFAULT '0';
ALTER TABLE `tservice` ADD COLUMN `cps` int NOT NULL DEFAULT '0';
ALTER TABLE `tservice` ADD COLUMN `cascade_protection` tinyint(1) NOT NULL DEFAULT '0';

ALTER TABLE `tagente` ADD COLUMN `cps` int NOT NULL DEFAULT '0';

ALTER TABLE `tmetaconsole_agent` ADD COLUMN `cps` int NOT NULL DEFAULT '0';

ALTER TABLE `tagente_modulo` ADD COLUMN `cps` int NOT NULL DEFAULT '0';

<<<<<<< HEAD
ALTER TABLE `tservice` ADD COLUMN `evaluate_sla` int(1) NOT NULL DEFAULT '0';
=======
ALTER TABLE `tpolicy_modules` ADD COLUMN `cps` int NOT NULL DEFAULT '0';
>>>>>>> d1ac90b7

COMMIT;<|MERGE_RESOLUTION|>--- conflicted
+++ resolved
@@ -10,10 +10,8 @@
 
 ALTER TABLE `tagente_modulo` ADD COLUMN `cps` int NOT NULL DEFAULT '0';
 
-<<<<<<< HEAD
 ALTER TABLE `tservice` ADD COLUMN `evaluate_sla` int(1) NOT NULL DEFAULT '0';
-=======
+
 ALTER TABLE `tpolicy_modules` ADD COLUMN `cps` int NOT NULL DEFAULT '0';
->>>>>>> d1ac90b7
 
 COMMIT;