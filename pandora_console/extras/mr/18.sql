--- conflicted
+++ resolved
@@ -10,7 +10,28 @@
 
 ALTER TABLE `tagente_modulo` ADD COLUMN `cps` int NOT NULL DEFAULT '0';
 
-<<<<<<< HEAD
+ALTER TABLE `tservice` ADD COLUMN `evaluate_sla` int(1) NOT NULL DEFAULT '0';
+
+ALTER TABLE `tpolicy_modules` ADD COLUMN `cps` int NOT NULL DEFAULT '0';
+
+DROP INDEX id_policy ON `tpolicy_agents`;
+
+ALTER TABLE `tpolicy_agents` ADD COLUMN `id_node` int(10) NOT NULL DEFAULT '0';
+
+ALTER TABLE `tpolicy_agents` ADD UNIQUE(`id_policy`, `id_agent`, `id_node`);
+
+ALTER TABLE `tevento` ADD COLUMN `data` double(22,5) default NULL;
+
+ALTER TABLE `tmetaconsole_event` ADD COLUMN `data` double(22,5) default NULL;
+
+ALTER TABLE `tmetaconsole_event_history` ADD COLUMN `data` double(22,5) default NULL;
+
+ALTER TABLE `tevento` ADD COLUMN `module_status` int(4) NOT NULL default '0';
+
+ALTER TABLE `tmetaconsole_event` ADD COLUMN `module_status` int(4) NOT NULL default '0';
+
+ALTER TABLE `tmetaconsole_event_history` ADD COLUMN `module_status` int(4) NOT NULL default '0';
+
 CREATE TABLE `tautoconfig` (
   `id` int(10) unsigned NOT NULL AUTO_INCREMENT,
   `name` varchar(100) NOT NULL,
@@ -46,26 +67,5 @@
   CONSTRAINT `tautoconfig_action_ibfk_1` FOREIGN KEY (`id_autoconfig`) REFERENCES `tautoconfig` (`id`) ON DELETE CASCADE
 ) ENGINE=InnoDB DEFAULT CHARSET=utf8;
 
-=======
-ALTER TABLE `tservice` ADD COLUMN `evaluate_sla` int(1) NOT NULL DEFAULT '0';
-
-ALTER TABLE `tpolicy_modules` ADD COLUMN `cps` int NOT NULL DEFAULT '0';
-
-DROP INDEX id_policy ON `tpolicy_agents`;
-ALTER TABLE `tpolicy_agents` ADD COLUMN `id_node` int(10) NOT NULL DEFAULT '0';
-ALTER TABLE `tpolicy_agents` ADD UNIQUE(`id_policy`, `id_agent`, `id_node`);
-
-ALTER TABLE `tevento` ADD COLUMN `data` double(22,5) default NULL;
-
-ALTER TABLE `tmetaconsole_event` ADD COLUMN `data` double(22,5) default NULL;
-
-ALTER TABLE `tmetaconsole_event_history` ADD COLUMN `data` double(22,5) default NULL;
-
-ALTER TABLE `tevento` ADD COLUMN `module_status` int(4) NOT NULL default '0';
-
-ALTER TABLE `tmetaconsole_event` ADD COLUMN `module_status` int(4) NOT NULL default '0';
-
-ALTER TABLE `tmetaconsole_event_history` ADD COLUMN `module_status` int(4) NOT NULL default '0';
->>>>>>> a5c1caab
 
 COMMIT;