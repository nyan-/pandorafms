START TRANSACTION;

ALTER TABLE `treport_content_sla_combined` ADD `id_agent_module_failover` int(10) unsigned NOT NULL;

ALTER TABLE `treport_content` ADD COLUMN `failover_mode` tinyint(1) DEFAULT '0';
ALTER TABLE `treport_content` ADD COLUMN `failover_type` tinyint(1) DEFAULT '0';

ALTER TABLE `treport_content_template` ADD COLUMN `failover_mode` tinyint(1) DEFAULT '1';
ALTER TABLE `treport_content_template` ADD COLUMN `failover_type` tinyint(1) DEFAULT '1';

ALTER TABLE `tmodule_relationship` ADD COLUMN `type` ENUM('direct', 'failover') DEFAULT 'direct';

<<<<<<< HEAD
CREATE TABLE `ttask_credentials` (
  `id_rt` int(10) unsigned NOT NULL,
  `identifier` varchar(100) NOT NULL,
  PRIMARY KEY (`id_rt`,`identifier`),
  KEY `identifier` (`identifier`),
  FOREIGN KEY (`id_rt`) REFERENCES `trecon_task` (`id_rt`)
    ON DELETE CASCADE ON UPDATE CASCADE,
  FOREIGN KEY (`identifier`) REFERENCES `tcredential_store` (`identifier`)
    ON DELETE CASCADE ON UPDATE CASCADE
) ENGINE=InnoDB DEFAULT CHARSET=utf8;

CREATE TABLE `tdeployment_hosts` (
  `id` SERIAL,
  `id_cs` VARCHAR(100),
  `ip` VARCHAR(100) NOT NULL UNIQUE,
  `id_os` INT(10) UNSIGNED DEFAULT 0,
  `os_version` VARCHAR(100) DEFAULT '' COMMENT "OS version in STR format",
  `arch` ENUM('x64', 'x86') DEFAULT 'x64',
  `current_agent_version` VARCHAR(100) DEFAULT '',
  `desired_agent_version` VARCHAR(100) DEFAULT '',
  `deployed` bigint(20) NOT NULL DEFAULT 0 COMMENT "When it was deployed",
  `last_err` text,
  PRIMARY KEY (`id`),
  FOREIGN KEY (`id_cs`) REFERENCES `tcredential_store` (`identifier`)
    ON UPDATE CASCADE ON DELETE SET NULL,
  FOREIGN KEY (`id_os`) REFERENCES tconfig_os(`id_os`)
		ON UPDATE CASCADE ON DELETE CASCADE
) ENGINE=InnoDB DEFAULT CHARSET=utf8;
=======
ALTER TABLE `treport_content` MODIFY COLUMN `name` varchar(300) NULL;
>>>>>>> 8ce685a2

COMMIT;<|MERGE_RESOLUTION|>--- conflicted
+++ resolved
@@ -10,7 +10,8 @@
 
 ALTER TABLE `tmodule_relationship` ADD COLUMN `type` ENUM('direct', 'failover') DEFAULT 'direct';
 
-<<<<<<< HEAD
+ALTER TABLE `treport_content` MODIFY COLUMN `name` varchar(300) NULL;
+
 CREATE TABLE `ttask_credentials` (
   `id_rt` int(10) unsigned NOT NULL,
   `identifier` varchar(100) NOT NULL,
@@ -39,8 +40,5 @@
   FOREIGN KEY (`id_os`) REFERENCES tconfig_os(`id_os`)
 		ON UPDATE CASCADE ON DELETE CASCADE
 ) ENGINE=InnoDB DEFAULT CHARSET=utf8;
-=======
-ALTER TABLE `treport_content` MODIFY COLUMN `name` varchar(300) NULL;
->>>>>>> 8ce685a2
 
 COMMIT;