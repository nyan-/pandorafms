--- conflicted
+++ resolved
@@ -1,10 +1,9 @@
 START TRANSACTION;
 
-<<<<<<< HEAD
 ALTER TABLE `ttrap` ADD COLUMN `utimestamp` INT UNSIGNED NOT NULL DEFAULT 0;
 
 UPDATE ttrap SET utimestamp=UNIX_TIMESTAMP(timestamp);
-=======
+
 CREATE TABLE IF NOT EXISTS `tgraph_analytics_filter` (
 `id` INT NOT NULL auto_increment,
 `filter_name` VARCHAR(45) NULL,
@@ -13,7 +12,6 @@
 `interval` INT NULL,
 PRIMARY KEY (`id`)
 ) ENGINE=InnoDB DEFAULT CHARSET=UTF8MB4;
->>>>>>> 2caa7606
 
 UPDATE `twelcome_tip`
 	SET title = 'Scheduled&#x20;downtimes',
