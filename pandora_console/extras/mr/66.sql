START TRANSACTION;

ALTER TABLE `ttrap` ADD COLUMN `utimestamp` INT UNSIGNED NOT NULL DEFAULT 0;

UPDATE ttrap SET utimestamp=UNIX_TIMESTAMP(timestamp);

CREATE TABLE IF NOT EXISTS `tgraph_analytics_filter` (
`id` INT NOT NULL auto_increment,
`filter_name` VARCHAR(45) NULL,
`user_id` VARCHAR(255) NULL,
`graph_modules` TEXT NULL,
`interval` INT NULL,
PRIMARY KEY (`id`)
) ENGINE=InnoDB DEFAULT CHARSET=UTF8MB4;

UPDATE `twelcome_tip`
	SET title = 'Scheduled&#x20;downtimes',
         url = 'https://pandorafms.com/manual/en/documentation/04_using/11_managing_and_administration#scheduled_downtimes'
	WHERE title = 'planned&#x20;stops';

UPDATE tagente_modulo SET `tcp_send` = '2c' WHERE `tcp_send` = '2';
UPDATE tpolicy_modules SET `tcp_send` = '2c' WHERE `tcp_send` = '2';
UPDATE tnetwork_component SET `tcp_send` = '2c' WHERE `tcp_send` = '2';

<<<<<<< HEAD
ALTER TABLE `treport_content`  ADD COLUMN `cat_security_hardening` INT NOT NULL DEFAULT 0;
ALTER TABLE `treport_content`  ADD COLUMN `ignore_skipped` INT NOT NULL DEFAULT 0;
ALTER TABLE `treport_content`  ADD COLUMN `status_of_check` TINYTEXT;
=======
ALTER TABLE `tsesion_filter_log_viewer`
CHANGE COLUMN `date_range` `custom_date` INT NULL DEFAULT NULL ,
CHANGE COLUMN `start_date_defined` `date` VARCHAR(45) NULL DEFAULT NULL ,
CHANGE COLUMN `start_date_time` `date_text` VARCHAR(45) NULL DEFAULT NULL ,
CHANGE COLUMN `start_date_date` `date_units` VARCHAR(45) NULL DEFAULT NULL ,
CHANGE COLUMN `start_date_date_range` `date_init` VARCHAR(45) NULL DEFAULT NULL ,
CHANGE COLUMN `start_date_time_range` `time_init` VARCHAR(45) NULL DEFAULT NULL ,
CHANGE COLUMN `end_date_date_range` `date_end` VARCHAR(45) NULL DEFAULT NULL ,
CHANGE COLUMN `end_date_time_range` `time_end` VARCHAR(45) NULL DEFAULT NULL ;

ALTER TABLE `tsesion_filter`
CHANGE COLUMN `period` `date_text` VARCHAR(45) NULL DEFAULT NULL AFTER `user`;

ALTER TABLE `tsesion_filter`
ADD COLUMN `custom_date` INT NULL AFTER `user`,
ADD COLUMN `date` VARCHAR(45) NULL AFTER `custom_date`,
ADD COLUMN `date_units` VARCHAR(45) NULL AFTER `date_text`,
ADD COLUMN `date_init` VARCHAR(45) NULL AFTER `date_units`,
ADD COLUMN `time_init` VARCHAR(45) NULL AFTER `date_init`,
ADD COLUMN `date_end` VARCHAR(45) NULL AFTER `time_init`,
ADD COLUMN `time_end` VARCHAR(45) NULL AFTER `date_end`;
>>>>>>> b1518fb6

COMMIT;<|MERGE_RESOLUTION|>--- conflicted
+++ resolved
@@ -22,11 +22,6 @@
 UPDATE tpolicy_modules SET `tcp_send` = '2c' WHERE `tcp_send` = '2';
 UPDATE tnetwork_component SET `tcp_send` = '2c' WHERE `tcp_send` = '2';
 
-<<<<<<< HEAD
-ALTER TABLE `treport_content`  ADD COLUMN `cat_security_hardening` INT NOT NULL DEFAULT 0;
-ALTER TABLE `treport_content`  ADD COLUMN `ignore_skipped` INT NOT NULL DEFAULT 0;
-ALTER TABLE `treport_content`  ADD COLUMN `status_of_check` TINYTEXT;
-=======
 ALTER TABLE `tsesion_filter_log_viewer`
 CHANGE COLUMN `date_range` `custom_date` INT NULL DEFAULT NULL ,
 CHANGE COLUMN `start_date_defined` `date` VARCHAR(45) NULL DEFAULT NULL ,
@@ -48,6 +43,9 @@
 ADD COLUMN `time_init` VARCHAR(45) NULL AFTER `date_init`,
 ADD COLUMN `date_end` VARCHAR(45) NULL AFTER `time_init`,
 ADD COLUMN `time_end` VARCHAR(45) NULL AFTER `date_end`;
->>>>>>> b1518fb6
+
+ALTER TABLE `treport_content`  ADD COLUMN `cat_security_hardening` INT NOT NULL DEFAULT 0;
+ALTER TABLE `treport_content`  ADD COLUMN `ignore_skipped` INT NOT NULL DEFAULT 0;
+ALTER TABLE `treport_content`  ADD COLUMN `status_of_check` TINYTEXT;
 
 COMMIT;