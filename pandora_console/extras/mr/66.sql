--- conflicted
+++ resolved
@@ -72,10 +72,6 @@
 ALTER TABLE `treport_content`  ADD COLUMN `ignore_skipped` INT NOT NULL DEFAULT 0;
 ALTER TABLE `treport_content`  ADD COLUMN `status_of_check` TINYTEXT;
 
-<<<<<<< HEAD
 ALTER TABLE `tservice` ADD COLUMN `enable_horizontal_tree` TINYINT NOT NULL DEFAULT 0;
 
-=======
-  
->>>>>>> 56cb2c32
 COMMIT;