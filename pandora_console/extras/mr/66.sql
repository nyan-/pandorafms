--- conflicted
+++ resolved
@@ -53,11 +53,10 @@
 ADD COLUMN `date_end` VARCHAR(45) NULL AFTER `time_init`,
 ADD COLUMN `time_end` VARCHAR(45) NULL AFTER `date_end`;
 
-<<<<<<< HEAD
 INSERT INTO `tconfig_os_version` (`id_os_version`, `product`, `version`, `end_of_support`) VALUES (1,'Windows.*','7.*','2020/01/14');
 INSERT INTO `tconfig_os_version` (`id_os_version`, `product`, `version`, `end_of_support`) VALUES (2,'Cisco.*','IOS 3.4.3','2017/05/12');
 INSERT INTO `tconfig_os_version` (`id_os_version`, `product`, `version`, `end_of_support`) VALUES (3,'Linux.*','Centos 7.*','2022/01/01');
-=======
+
 UPDATE `tdiscovery_apps` SET `version` = '1.1' WHERE `short_name` = 'pandorafms.vmware';
 
 -- Insert new Proxmox APP
@@ -78,6 +77,5 @@
 ALTER TABLE `treport_content`  ADD COLUMN `cat_security_hardening` INT NOT NULL DEFAULT 0;
 ALTER TABLE `treport_content`  ADD COLUMN `ignore_skipped` INT NOT NULL DEFAULT 0;
 ALTER TABLE `treport_content`  ADD COLUMN `status_of_check` TINYTEXT;
->>>>>>> ff2cc62c
 
 COMMIT;