--- conflicted
+++ resolved
@@ -45,12 +45,10 @@
 ADD COLUMN `date_end` VARCHAR(45) NULL AFTER `time_init`,
 ADD COLUMN `time_end` VARCHAR(45) NULL AFTER `date_end`;
 
-<<<<<<< HEAD
+UPDATE `tdiscovery_apps` SET `version` = '1.1' WHERE `short_name` = 'pandorafms.vmware';
+
 ALTER TABLE `treport_content`  ADD COLUMN `cat_security_hardening` INT NOT NULL DEFAULT 0;
 ALTER TABLE `treport_content`  ADD COLUMN `ignore_skipped` INT NOT NULL DEFAULT 0;
 ALTER TABLE `treport_content`  ADD COLUMN `status_of_check` TINYTEXT;
-=======
-UPDATE `tdiscovery_apps` SET `version` = '1.1' WHERE `short_name` = 'pandorafms.vmware';
->>>>>>> 83732250
 
 COMMIT;