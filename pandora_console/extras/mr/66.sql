START TRANSACTION;

<<<<<<< HEAD
ALTER TABLE tevent_filter ADD private_filter_user text NULL;
=======
ALTER TABLE `ttrap` ADD COLUMN `utimestamp` INT UNSIGNED NOT NULL DEFAULT 0;

UPDATE ttrap SET utimestamp=UNIX_TIMESTAMP(timestamp);

CREATE TABLE IF NOT EXISTS `tgraph_analytics_filter` (
`id` INT NOT NULL auto_increment,
`filter_name` VARCHAR(45) NULL,
`user_id` VARCHAR(255) NULL,
`graph_modules` TEXT NULL,
`interval` INT NULL,
PRIMARY KEY (`id`)
) ENGINE=InnoDB DEFAULT CHARSET=UTF8MB4;
>>>>>>> 8a41aa7f

UPDATE `twelcome_tip`
	SET title = 'Scheduled&#x20;downtimes',
         url = 'https://pandorafms.com/manual/en/documentation/04_using/11_managing_and_administration#scheduled_downtimes'
	WHERE title = 'planned&#x20;stops';

UPDATE tagente_modulo SET `tcp_send` = '2c' WHERE `tcp_send` = '2';
UPDATE tpolicy_modules SET `tcp_send` = '2c' WHERE `tcp_send` = '2';
UPDATE tnetwork_component SET `tcp_send` = '2c' WHERE `tcp_send` = '2';

ALTER TABLE `tsesion_filter_log_viewer`
CHANGE COLUMN `date_range` `custom_date` INT NULL DEFAULT NULL ,
CHANGE COLUMN `start_date_defined` `date` VARCHAR(45) NULL DEFAULT NULL ,
CHANGE COLUMN `start_date_time` `date_text` VARCHAR(45) NULL DEFAULT NULL ,
CHANGE COLUMN `start_date_date` `date_units` VARCHAR(45) NULL DEFAULT NULL ,
CHANGE COLUMN `start_date_date_range` `date_init` VARCHAR(45) NULL DEFAULT NULL ,
CHANGE COLUMN `start_date_time_range` `time_init` VARCHAR(45) NULL DEFAULT NULL ,
CHANGE COLUMN `end_date_date_range` `date_end` VARCHAR(45) NULL DEFAULT NULL ,
CHANGE COLUMN `end_date_time_range` `time_end` VARCHAR(45) NULL DEFAULT NULL ;

ALTER TABLE `tsesion_filter`
CHANGE COLUMN `period` `date_text` VARCHAR(45) NULL DEFAULT NULL AFTER `user`;

ALTER TABLE `tsesion_filter`
ADD COLUMN `custom_date` INT NULL AFTER `user`,
ADD COLUMN `date` VARCHAR(45) NULL AFTER `custom_date`,
ADD COLUMN `date_units` VARCHAR(45) NULL AFTER `date_text`,
ADD COLUMN `date_init` VARCHAR(45) NULL AFTER `date_units`,
ADD COLUMN `time_init` VARCHAR(45) NULL AFTER `date_init`,
ADD COLUMN `date_end` VARCHAR(45) NULL AFTER `time_init`,
ADD COLUMN `time_end` VARCHAR(45) NULL AFTER `date_end`;

COMMIT;<|MERGE_RESOLUTION|>--- conflicted
+++ resolved
@@ -1,8 +1,6 @@
 START TRANSACTION;
 
-<<<<<<< HEAD
 ALTER TABLE tevent_filter ADD private_filter_user text NULL;
-=======
 ALTER TABLE `ttrap` ADD COLUMN `utimestamp` INT UNSIGNED NOT NULL DEFAULT 0;
 
 UPDATE ttrap SET utimestamp=UNIX_TIMESTAMP(timestamp);
@@ -15,7 +13,6 @@
 `interval` INT NULL,
 PRIMARY KEY (`id`)
 ) ENGINE=InnoDB DEFAULT CHARSET=UTF8MB4;
->>>>>>> 8a41aa7f
 
 UPDATE `twelcome_tip`
 	SET title = 'Scheduled&#x20;downtimes',
