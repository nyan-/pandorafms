START TRANSACTION;

ALTER TABLE tpolicy_group_agents CONVERT TO CHARACTER SET UTF8MB4;
ALTER TABLE tevent_sound CONVERT TO CHARACTER SET UTF8MB4;
ALTER TABLE tsesion_filter CONVERT TO CHARACTER SET UTF8MB4;
CREATE TABLE IF NOT EXISTS `tsesion_filter` (
    `id_filter` INT NOT NULL AUTO_INCREMENT,
    `id_name` TEXT NULL,
    `text` TEXT NULL,
    `period` TEXT NULL,
    `ip` TEXT NULL,
    `type` TEXT NULL,
    `user` TEXT NULL,
    PRIMARY KEY (`id_filter`)
) ENGINE=InnoDB DEFAULT CHARSET=UTF8MB4;

<<<<<<< HEAD
CREATE TABLE IF NOT EXISTS `tsesion_filter_log_viewer` (
    `id_filter` INT NOT NULL AUTO_INCREMENT,
    `id_name` TEXT NULL,
    `id_group_filter` TEXT NULL,
    `id_search_mode` INT NULL,
    `order` VARCHAR(45) NULL,
    `search` VARCHAR(255) NULL,
    `group_id` INT NULL,
    `date_range` TINYINT NULL,
    `start_date_defined` VARCHAR(45) NULL,
    `start_date_time` VARCHAR(45) NULL,
    `start_date_date` VARCHAR(45) NULL,
    `start_date_date_range` VARCHAR(45) NULL,
    `start_date_time_range` VARCHAR(45) NULL,
    `end_date_date_range` VARCHAR(45) NULL,
    `end_date_time_range` VARCHAR(45) NULL,
    `agent` VARCHAR(255) NULL,
    `source` VARCHAR(255) NULL,
    `display_mode` INT NULL,
    `capture_model` INT NULL,
    `graph_type` INT NULL,
    PRIMARY KEY (`id_filter`)
) ENGINE=InnoDB DEFAULT CHARSET=UTF8MB4;
=======
ALTER TABLE `talert_template_module_actions` ADD COLUMN `recovered` TINYINT NOT NULL DEFAULT 0;
>>>>>>> ebd5f6c0

COMMIT;<|MERGE_RESOLUTION|>--- conflicted
+++ resolved
@@ -14,7 +14,6 @@
     PRIMARY KEY (`id_filter`)
 ) ENGINE=InnoDB DEFAULT CHARSET=UTF8MB4;
 
-<<<<<<< HEAD
 CREATE TABLE IF NOT EXISTS `tsesion_filter_log_viewer` (
     `id_filter` INT NOT NULL AUTO_INCREMENT,
     `id_name` TEXT NULL,
@@ -38,8 +37,7 @@
     `graph_type` INT NULL,
     PRIMARY KEY (`id_filter`)
 ) ENGINE=InnoDB DEFAULT CHARSET=UTF8MB4;
-=======
+
 ALTER TABLE `talert_template_module_actions` ADD COLUMN `recovered` TINYINT NOT NULL DEFAULT 0;
->>>>>>> ebd5f6c0
 
 COMMIT;