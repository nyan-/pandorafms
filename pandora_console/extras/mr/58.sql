START TRANSACTION;

<<<<<<< HEAD
ALTER TABLE `tlayout` ADD COLUMN `maintenance_mode` TEXT;
=======
ALTER TABLE `tusuario` ADD COLUMN `auth_token_secret` VARCHAR(45) DEFAULT NULL;
>>>>>>> b1c35e73

ALTER TABLE `tmodule_inventory` ADD COLUMN `script_mode` INT NOT NULL DEFAULT 2;
ALTER TABLE `tmodule_inventory` ADD COLUMN `script_path` VARCHAR(1000) DEFAULT '';

ALTER TABLE `tevent_filter` ADD COLUMN `search_recursive_groups` INT NOT NULL DEFAULT 0;

COMMIT;<|MERGE_RESOLUTION|>--- conflicted
+++ resolved
@@ -1,10 +1,8 @@
 START TRANSACTION;
 
-<<<<<<< HEAD
 ALTER TABLE `tlayout` ADD COLUMN `maintenance_mode` TEXT;
-=======
+
 ALTER TABLE `tusuario` ADD COLUMN `auth_token_secret` VARCHAR(45) DEFAULT NULL;
->>>>>>> b1c35e73
 
 ALTER TABLE `tmodule_inventory` ADD COLUMN `script_mode` INT NOT NULL DEFAULT 2;
 ALTER TABLE `tmodule_inventory` ADD COLUMN `script_path` VARCHAR(1000) DEFAULT '';
