--- conflicted
+++ resolved
@@ -1,11 +1,9 @@
 START TRANSACTION;
 
-<<<<<<< HEAD
 ALTER TABLE `trecon_task` ADD COLUMN `snmp_skip_non_enabled_ifs` TINYINT UNSIGNED DEFAULT 1;
-=======
+
 ALTER TABLE `tlayout` ADD COLUMN `maintenance_mode` TEXT;
 
->>>>>>> 0be07d1b
 ALTER TABLE `tusuario` ADD COLUMN `auth_token_secret` VARCHAR(45) DEFAULT NULL;
 
 ALTER TABLE `tmodule_inventory` ADD COLUMN `script_mode` INT NOT NULL DEFAULT 2;
