--- conflicted
+++ resolved
@@ -8,7 +8,6 @@
 (36,'remote_cmd_string', 10, 'Remote execution, alphanumeric data', 'mod_remote_cmd_string.png'),
 (37,'remote_cmd_inc', 10, 'Remote execution, incremental data', 'mod_remote_cmd_inc.png');
 
-<<<<<<< HEAD
 CREATE TABLE `tremote_command` (
   `id` SERIAL,
   `name` varchar(150) NOT NULL,
@@ -36,8 +35,7 @@
 ) ENGINE=InnoDB DEFAULT CHARSET=utf8;
 
 INSERT INTO `tconfig`(`token`, `value`) VALUES ('welcome_state', -1);
-=======
+
 ALTER TABLE `tcredential_store` MODIFY COLUMN `product` enum('CUSTOM', 'AWS', 'AZURE', 'GOOGLE', 'SAP') default 'CUSTOM';
->>>>>>> f3483106
 
 COMMIT;