--- conflicted
+++ resolved
@@ -8,7 +8,6 @@
 (36,'remote_cmd_string', 10, 'Remote execution, alphanumeric data', 'mod_remote_cmd_string.png'),
 (37,'remote_cmd_inc', 10, 'Remote execution, incremental data', 'mod_remote_cmd_inc.png');
 
-<<<<<<< HEAD
 CREATE TABLE `tremote_command` (
   `id` SERIAL,
   `name` varchar(150) NOT NULL,
@@ -34,8 +33,7 @@
   FOREIGN KEY (`rcmd_id`) REFERENCES `tremote_command`(`id`)
     ON UPDATE CASCADE ON DELETE CASCADE
 ) ENGINE=InnoDB DEFAULT CHARSET=utf8;
-=======
+
 INSERT INTO `tconfig`(`token`, `value`) VALUES ('welcome_state', -1);
->>>>>>> 27bdf047
 
 COMMIT;