START TRANSACTION;
ALTER TABLE `tpolicy_queue` MODIFY COLUMN `progress` int(10) NOT NULL default '0';
CREATE INDEX `IDX_tservice_element` ON `tservice_element`(`id_service`,`id_agente_modulo`);
ALTER TABLE tevent_response ADD COLUMN display_command tinyint(1) default 0;

<<<<<<< HEAD
ALTER TABLE `tautoconfig` ADD COLUMN `disabled` TINYINT DEFAULT 0;
=======
ALTER TABLE `talert_templates` ADD COLUMN `schedule` TEXT;
ALTER TABLE `tevent_alert` ADD COLUMN `schedule` TEXT;

SOURCE procedures/alertTemplates.sql;
CALL `migrateRanges`();
DROP PROCEDURE `migrateRanges`;

SOURCE procedures/alertEvents.sql;
CALL `migrateEventRanges`();
DROP PROCEDURE `migrateEventRanges`;
>>>>>>> 6ac74c7a

COMMIT;<|MERGE_RESOLUTION|>--- conflicted
+++ resolved
@@ -3,9 +3,6 @@
 CREATE INDEX `IDX_tservice_element` ON `tservice_element`(`id_service`,`id_agente_modulo`);
 ALTER TABLE tevent_response ADD COLUMN display_command tinyint(1) default 0;
 
-<<<<<<< HEAD
-ALTER TABLE `tautoconfig` ADD COLUMN `disabled` TINYINT DEFAULT 0;
-=======
 ALTER TABLE `talert_templates` ADD COLUMN `schedule` TEXT;
 ALTER TABLE `tevent_alert` ADD COLUMN `schedule` TEXT;
 
@@ -16,6 +13,7 @@
 SOURCE procedures/alertEvents.sql;
 CALL `migrateEventRanges`();
 DROP PROCEDURE `migrateEventRanges`;
->>>>>>> 6ac74c7a
+
+ALTER TABLE `tautoconfig` ADD COLUMN `disabled` TINYINT DEFAULT 0;
 
 COMMIT;