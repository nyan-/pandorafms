--- conflicted
+++ resolved
@@ -2,10 +2,7 @@
 
 ALTER TABLE `tpolicy_queue` MODIFY COLUMN `progress` int(10) NOT NULL default '0';
 CREATE INDEX `IDX_tservice_element` ON `tservice_element`(`id_service`,`id_agente_modulo`);
-<<<<<<< HEAD
 ALTER TABLE `tusuario` ADD COLUMN `local_user` tinyint(1) unsigned NOT NULL DEFAULT 0;
-=======
 ALTER TABLE tevent_response ADD COLUMN display_command tinyint(1) default 0;
->>>>>>> 77289f17
 
 COMMIT;