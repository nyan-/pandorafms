START TRANSACTION;

ALTER TABLE trecon_task MODIFY COLUMN `id_network_profile` TEXT;
ALTER TABLE `trecon_task` CHANGE COLUMN `create_incident` `review_mode` TINYINT(1) UNSIGNED DEFAULT 0;
ALTER TABLE `trecon_task` ADD COLUMN `subnet_csv` TINYINT(1) UNSIGNED DEFAULT 1;

UPDATE `trecon_task` SET `review_mode` = 1;
ALTER TABLE trecon_task add column `auto_monitor` TINYINT(1) UNSIGNED DEFAULT 1 AFTER `auth_strings`;
UPDATE `trecon_task` SET `auto_monitor` = 0;

CREATE TABLE `tdiscovery_tmp_agents` (
  `id` int(10) unsigned NOT NULL AUTO_INCREMENT,
  `id_rt` int(10) unsigned NOT NULL,
  `label` varchar(600) CHARACTER SET utf8 COLLATE utf8_bin NOT NULL DEFAULT '',
  `data` MEDIUMTEXT,
  `review_date` datetime DEFAULT NULL,
  `created` datetime DEFAULT NULL,
  PRIMARY KEY (`id`),
  KEY `id_rt` (`id_rt`),
  INDEX `label` (`label`),
  CONSTRAINT `tdta_trt` FOREIGN KEY (`id_rt`) REFERENCES `trecon_task` (`id_rt`) ON DELETE CASCADE ON UPDATE CASCADE
) ENGINE=InnoDB DEFAULT CHARSET=utf8;

CREATE TABLE `tdiscovery_tmp_connections` (
  `id` int(10) unsigned NOT NULL AUTO_INCREMENT,
  `id_rt` int(10) unsigned NOT NULL,
  `dev_1` text,
  `dev_2` text,
  `if_1` text,
  `if_2` text,
  PRIMARY KEY (`id`)
) ENGINE=InnoDB DEFAULT CHARSET=utf8;

CREATE TABLE `tpen` (
  `pen` int(10) unsigned NOT NULL,
  `manufacturer` TEXT,
  `description` TEXT,
  PRIMARY KEY (`pen`)
) ENGINE=InnoDB DEFAULT CHARSET=utf8;

CREATE TABLE IF NOT EXISTS `tnetwork_profile_pen` (
  `pen` int(10) unsigned NOT NULL,
  `id_np` int(10) unsigned NOT NULL,
  CONSTRAINT `fk_network_profile_pen_pen` FOREIGN KEY (`pen`)
    REFERENCES `tpen` (`pen`) ON DELETE CASCADE ON UPDATE CASCADE,
  CONSTRAINT `fk_network_profile_pen_id_np` FOREIGN KEY (`id_np`)
    REFERENCES `tnetwork_profile` (`id_np`) ON DELETE CASCADE ON UPDATE CASCADE
) ENGINE=InnoDB DEFAULT CHARSET=utf8;

ALTER TABLE `twidget_dashboard` ADD COLUMN `position` TEXT NOT NULL default '';

ALTER TABLE `tagente_estado` ADD COLUMN `last_status_change` bigint(20) NOT NULL default '0';

UPDATE `tconfig` SET `value`='policy,agent,data_type,module_name,server_type,interval,status,last_status_change,graph,warn,data,timestamp' WHERE `token` = 'status_monitor_fields';

ALTER TABLE `talert_templates` ADD COLUMN `disable_event` tinyint(1) DEFAULT 0;
ALTER TABLE `tevent_alert` ADD COLUMN `disable_event` tinyint(1) DEFAULT 0;
ALTER TABLE `talert_snmp` ADD COLUMN `disable_event` tinyint(1) DEFAULT 0;

<<<<<<< HEAD
INSERT IGNORE INTO `tpen` VALUES (9,'cisco','Cisco&#x20;System'),(11,'hp','Hewlett&#x20;Packard'),(2021,'general_snmp','U.C.&#x20;Davis,&#x20;ECE&#x20;Dept.&#x20;Tom'),(2636,'juniper','Juniper&#x20;Networks'),(3375,'f5','F5&#x20;Labs'),(8072,'general_snmp','Net&#x20;SNMP'),(12356,'fortinet','Fortinet');

SET @template_name = 'Network&#x20;Management';
SET @template_description = 'Basic network monitoring template';

INSERT INTO tnetwork_profile (id_np, name, description) SELECT * FROM (SELECT '' id_np, @template_name name, @template_description description) AS tmp WHERE NOT EXISTS (SELECT id_np FROM tnetwork_profile WHERE name = @template_name);
INSERT INTO tnetwork_profile_component (id_nc, id_np) SELECT * FROM (SELECT c.id_nc id_nc, p.id_np id_np FROM tnetwork_profile p, tnetwork_component c, tnetwork_component_group g WHERE g.id_sg = c.id_group AND p.name = @template_name AND (g.name = 'Network Management')) AS tmp WHERE NOT EXISTS (SELECT pc.id_np FROM tnetwork_profile p, tnetwork_profile_component pc WHERE p.id_np = pc.id_np AND p.name = @template_name);

SET @template_name = 'Cisco&#x20;MIBS';
SET @template_description = 'Cisco devices monitoring template (SNMP)';

INSERT INTO tnetwork_profile (id_np, name, description) SELECT * FROM (SELECT '' id_np, @template_name name, @template_description description) AS tmp WHERE NOT EXISTS (SELECT id_np FROM tnetwork_profile WHERE name = @template_name);
INSERT INTO tnetwork_profile_component (id_nc, id_np) SELECT * FROM (SELECT c.id_nc id_nc, p.id_np id_np FROM tnetwork_profile p, tnetwork_component c, tnetwork_component_group g WHERE g.id_sg = c.id_group AND p.name = @template_name AND (g.name = 'Cisco MIBS' OR g.name = 'Catalyst 2900')) AS tmp WHERE NOT EXISTS (SELECT pc.id_np FROM tnetwork_profile p, tnetwork_profile_component pc WHERE p.id_np = pc.id_np AND p.name = @template_name);
INSERT INTO tnetwork_profile_pen (pen, id_np) SELECT * FROM (SELECT p.pen pen, np.id_np id_np FROM tnetwork_profile np, tpen p WHERE np.name = @template_name AND (p.pen = 9)) AS tmp WHERE NOT EXISTS (SELECT pp.id_np FROM tnetwork_profile p, tnetwork_profile_pen pp WHERE p.id_np = pp.id_np AND p.name = @template_name);

SET @template_name = 'Linux&#x20;System';
SET @template_description = 'Linux system monitoring template (SNMP)';

INSERT INTO tnetwork_profile (id_np, name, description) SELECT * FROM (SELECT '' id_np, @template_name name, @template_description description) AS tmp WHERE NOT EXISTS (SELECT id_np FROM tnetwork_profile WHERE name = @template_name);

SET @module_group = 'Linux';

INSERT INTO tnetwork_profile_component (id_nc, id_np) SELECT * FROM (SELECT c.id_nc id_nc, p.id_np id_np FROM tnetwork_profile p, tnetwork_component c, tnetwork_component_group g WHERE g.id_sg = c.id_group AND p.name = @template_name AND (g.name = 'Linux' OR g.name = 'UCD Mibs (Linux, UCD-SNMP)')) AS tmp WHERE NOT EXISTS (SELECT pc.id_np FROM tnetwork_profile p, tnetwork_profile_component pc WHERE p.id_np = pc.id_np AND p.name = @template_name);
INSERT INTO tnetwork_profile_pen (pen, id_np) SELECT * FROM (SELECT p.pen pen, np.id_np id_np FROM tnetwork_profile np, tpen p WHERE np.name = @template_name AND (p.pen = 2021 OR p.pen = 2636)) AS tmp WHERE NOT EXISTS (SELECT pp.id_np FROM tnetwork_profile p, tnetwork_profile_pen pp WHERE p.id_np = pp.id_np AND p.name = @template_name);

SET @template_name = 'Windows&#x20;System';
SET @template_description = 'Windows system monitoring template (WMI)';

INSERT INTO tnetwork_profile (id_np, name, description) SELECT * FROM (SELECT '' id_np, @template_name name, @template_description description) AS tmp WHERE NOT EXISTS (SELECT id_np FROM tnetwork_profile WHERE name = @template_name);
INSERT INTO tnetwork_profile_component (id_nc, id_np) SELECT * FROM (SELECT c.id_nc id_nc, p.id_np id_np FROM tnetwork_profile p, tnetwork_component c, tnetwork_component_group g WHERE g.id_sg = c.id_group AND p.name = @template_name AND (g.name = 'Microsoft&#x20;Windows' OR g.name = 'Windows System')) AS tmp WHERE NOT EXISTS (SELECT pc.id_np FROM tnetwork_profile p, tnetwork_profile_component pc WHERE p.id_np = pc.id_np AND p.name = @template_name);

SET @template_name = 'Windows&#x20;Hardware';
SET @template_description = 'Windows hardware monitoring templae (WMI)';

INSERT INTO tnetwork_profile (id_np, name, description) SELECT * FROM (SELECT '' id_np, @template_name name, @template_description description) AS tmp WHERE NOT EXISTS (SELECT id_np FROM tnetwork_profile WHERE name = @template_name);
INSERT INTO tnetwork_profile_component (id_nc, id_np) SELECT * FROM (SELECT c.id_nc id_nc, p.id_np id_np FROM tnetwork_profile p, tnetwork_component c, tnetwork_component_group g WHERE g.id_sg = c.id_group AND p.name = @template_name AND (g.name = 'Windows Hardware Layer')) AS tmp WHERE NOT EXISTS (SELECT pc.id_np FROM tnetwork_profile p, tnetwork_profile_component pc WHERE p.id_np = pc.id_np AND p.name = @template_name);

SET @template_name = 'Windows&#x20;Active&#x20;Directory';
SET @template_description = 'Active directory monitoring template (WMI)';

INSERT INTO tnetwork_profile (id_np, name, description) SELECT * FROM (SELECT '' id_np, @template_name name, @template_description description) AS tmp WHERE NOT EXISTS (SELECT id_np FROM tnetwork_profile WHERE name = @template_name);
INSERT INTO tnetwork_profile_component (id_nc, id_np) SELECT * FROM (SELECT c.id_nc id_nc, p.id_np id_np FROM tnetwork_profile p, tnetwork_component c, tnetwork_component_group g WHERE g.id_sg = c.id_group AND p.name = @template_name AND (g.name = 'Windows AD' OR g.name = 'AD&#x20;Counters')) AS tmp WHERE NOT EXISTS (SELECT pc.id_np FROM tnetwork_profile p, tnetwork_profile_component pc WHERE p.id_np = pc.id_np AND p.name = @template_name);

SET @template_name = 'Windows&#x20;IIS';
SET @template_description = 'IIS monitoring template (WMI)';

INSERT INTO tnetwork_profile (id_np, name, description) SELECT * FROM (SELECT '' id_np, @template_name name, @template_description description) AS tmp WHERE NOT EXISTS (SELECT id_np FROM tnetwork_profile WHERE name = @template_name);
INSERT INTO tnetwork_profile_component (id_nc, id_np) SELECT * FROM (SELECT c.id_nc id_nc, p.id_np id_np FROM tnetwork_profile p, tnetwork_component c, tnetwork_component_group g WHERE g.id_sg = c.id_group AND p.name = @template_name AND (g.name = 'Windows IIS' OR g.name = 'IIS&#x20;services')) AS tmp WHERE NOT EXISTS (SELECT pc.id_np FROM tnetwork_profile p, tnetwork_profile_component pc WHERE p.id_np = pc.id_np AND p.name = @template_name);

SET @template_name = 'Windows&#x20;Exchange';
SET @template_description = 'Exchange monitoring template (WMI)';

INSERT INTO tnetwork_profile (id_np, name, description) SELECT * FROM (SELECT '' id_np, @template_name name, @template_description description) AS tmp WHERE NOT EXISTS (SELECT id_np FROM tnetwork_profile WHERE name = @template_name);
INSERT INTO tnetwork_profile_component (id_nc, id_np) SELECT * FROM (SELECT c.id_nc id_nc, p.id_np id_np FROM tnetwork_profile p, tnetwork_component c, tnetwork_component_group g WHERE g.id_sg = c.id_group AND p.name = @template_name AND (g.name = 'Windows Exchange' OR g.name = 'Exchange&#x20;Services' OR g.name = 'Exchange&#x20;TCP&#x20;Ports')) AS tmp WHERE NOT EXISTS (SELECT pc.id_np FROM tnetwork_profile p, tnetwork_profile_component pc WHERE p.id_np = pc.id_np AND p.name = @template_name);

SET @template_name = 'Windows&#x20;LDAP';
SET @template_description = 'LDAP monitoring template (WMI)';

INSERT INTO tnetwork_profile (id_np, name, description) SELECT * FROM (SELECT '' id_np, @template_name name, @template_description description) AS tmp WHERE NOT EXISTS (SELECT id_np FROM tnetwork_profile WHERE name = @template_name);
INSERT INTO tnetwork_profile_component (id_nc, id_np) SELECT * FROM (SELECT c.id_nc id_nc, p.id_np id_np FROM tnetwork_profile p, tnetwork_component c, tnetwork_component_group g WHERE g.id_sg = c.id_group AND p.name = @template_name AND (g.name = 'Windows LDAP')) AS tmp WHERE NOT EXISTS (SELECT pc.id_np FROM tnetwork_profile p, tnetwork_profile_component pc WHERE p.id_np = pc.id_np AND p.name = @template_name);

SET @template_name = 'Windows&#x20;MDSTC';
SET @template_description = 'MDSTC monitoring template (WMI)';

INSERT INTO tnetwork_profile (id_np, name, description) SELECT * FROM (SELECT '' id_np, @template_name name, @template_description description) AS tmp WHERE NOT EXISTS (SELECT id_np FROM tnetwork_profile WHERE name = @template_name);
INSERT INTO tnetwork_profile_component (id_nc, id_np) SELECT * FROM (SELECT c.id_nc id_nc, p.id_np id_np FROM tnetwork_profile p, tnetwork_component c, tnetwork_component_group g WHERE g.id_sg = c.id_group AND p.name = @template_name AND (g.name = 'Windows MSDTC')) AS tmp WHERE NOT EXISTS (SELECT pc.id_np FROM tnetwork_profile p, tnetwork_profile_component pc WHERE p.id_np = pc.id_np AND p.name = @template_name);

SET @template_name = 'Windows&#x20;Printers';
SET @template_description = 'Windows printers monitoring template (WMI)';

INSERT INTO tnetwork_profile (id_np, name, description) SELECT * FROM (SELECT '' id_np, @template_name name, @template_description description) AS tmp WHERE NOT EXISTS (SELECT id_np FROM tnetwork_profile WHERE name = @template_name);
INSERT INTO tnetwork_profile_component (id_nc, id_np) SELECT * FROM (SELECT c.id_nc id_nc, p.id_np id_np FROM tnetwork_profile p, tnetwork_component c, tnetwork_component_group g WHERE g.id_sg = c.id_group AND p.name = @template_name AND (g.name = 'Windows Printers')) AS tmp WHERE NOT EXISTS (SELECT pc.id_np FROM tnetwork_profile p, tnetwork_profile_component pc WHERE p.id_np = pc.id_np AND p.name = @template_name);

SET @template_name = 'Windows&#x20;DNS';
SET @template_description = 'Windows DNS monitoring template (WMI)';

INSERT INTO tnetwork_profile (id_np, name, description) SELECT * FROM (SELECT '' id_np, @template_name name, @template_description description) AS tmp WHERE NOT EXISTS (SELECT id_np FROM tnetwork_profile WHERE name = @template_name);
INSERT INTO tnetwork_profile_component (id_nc, id_np) SELECT * FROM (SELECT c.id_nc id_nc, p.id_np id_np FROM tnetwork_profile p, tnetwork_component c, tnetwork_component_group g WHERE g.id_sg = c.id_group AND p.name = @template_name AND (g.name = 'Windows&#x20;DNS' OR g.name = 'DNS&#x20;Counters')) AS tmp WHERE NOT EXISTS (SELECT pc.id_np FROM tnetwork_profile p, tnetwork_profile_component pc WHERE p.id_np = pc.id_np AND p.name = @template_name);

SET @template_name = 'Windows&#x20;MS&#x20;SQL&#x20;Server';
SET @template_description = 'MS SQL Server monitoring template (WMI)';

INSERT INTO tnetwork_profile (id_np, name, description) SELECT * FROM (SELECT '' id_np, @template_name name, @template_description description) AS tmp WHERE NOT EXISTS (SELECT id_np FROM tnetwork_profile WHERE name = @template_name);
INSERT INTO tnetwork_profile_component (id_nc, id_np) SELECT * FROM (SELECT c.id_nc id_nc, p.id_np id_np FROM tnetwork_profile p, tnetwork_component c, tnetwork_component_group g WHERE g.id_sg = c.id_group AND p.name = @template_name AND (g.name = 'MS&#x20;SQL&#x20;Server')) AS tmp WHERE NOT EXISTS (SELECT pc.id_np FROM tnetwork_profile p, tnetwork_profile_component pc WHERE p.id_np = pc.id_np AND p.name = @template_name);

SET @template_name = 'Oracle';
SET @template_description = 'Oracle monitoring template';

INSERT INTO tnetwork_profile (id_np, name, description) SELECT * FROM (SELECT '' id_np, @template_name name, @template_description description) AS tmp WHERE NOT EXISTS (SELECT id_np FROM tnetwork_profile WHERE name = @template_name);
INSERT INTO tnetwork_profile_component (id_nc, id_np) SELECT * FROM (SELECT c.id_nc id_nc, p.id_np id_np FROM tnetwork_profile p, tnetwork_component c, tnetwork_component_group g WHERE g.id_sg = c.id_group AND p.name = @template_name AND (g.name = 'Oracle')) AS tmp WHERE NOT EXISTS (SELECT pc.id_np FROM tnetwork_profile p, tnetwork_profile_component pc WHERE p.id_np = pc.id_np AND p.name = @template_name);

SET @template_name = 'MySQL';
SET @template_description = 'MySQL monitoring template';

INSERT INTO tnetwork_profile (id_np, name, description) SELECT * FROM (SELECT '' id_np, @template_name name, @template_description description) AS tmp WHERE NOT EXISTS (SELECT id_np FROM tnetwork_profile WHERE name = @template_name);
INSERT INTO tnetwork_profile_component (id_nc, id_np) SELECT * FROM (SELECT c.id_nc id_nc, p.id_np id_np FROM tnetwork_profile p, tnetwork_component c, tnetwork_component_group g WHERE g.id_sg = c.id_group AND p.name = @template_name AND (g.name = 'MySQL')) AS tmp WHERE NOT EXISTS (SELECT pc.id_np FROM tnetwork_profile p, tnetwork_profile_component pc WHERE p.id_np = pc.id_np AND p.name = @template_name);

SET @template_name = 'Windows&#x20;Antivirus';
SET @template_description = 'Windows antivirus monitoring template (WMI)';

INSERT INTO tnetwork_profile (id_np, name, description) SELECT * FROM (SELECT '' id_np, @template_name name, @template_description description) AS tmp WHERE NOT EXISTS (SELECT id_np FROM tnetwork_profile WHERE name = @template_name);
INSERT INTO tnetwork_profile_component (id_nc, id_np) SELECT * FROM (SELECT c.id_nc id_nc, p.id_np id_np FROM tnetwork_profile p, tnetwork_component c, tnetwork_component_group g WHERE g.id_sg = c.id_group AND p.name = @template_name AND (g.name = 'Norton' OR g.name = 'Panda' OR g.name = 'McAfee' OR g.name = 'Bitdefender' OR g.name = 'BullGuard' OR g.name = 'AVG' OR g.name = 'Kaspersky')) AS tmp WHERE NOT EXISTS (SELECT pc.id_np FROM tnetwork_profile p, tnetwork_profile_component pc WHERE p.id_np = pc.id_np AND p.name = @template_name);
=======
UPDATE twidget SET description='Show a visual console' WHERE class_name='MapsMadeByUser';
UPDATE twidget SET description='Clock' WHERE class_name='ClockWidget';
UPDATE twidget SET description='Group status' WHERE class_name='SystemGroupStatusWidget';

COMMIT;
>>>>>>> 0e6b1ab7
<|MERGE_RESOLUTION|>--- conflicted
+++ resolved
@@ -57,7 +57,10 @@
 ALTER TABLE `tevent_alert` ADD COLUMN `disable_event` tinyint(1) DEFAULT 0;
 ALTER TABLE `talert_snmp` ADD COLUMN `disable_event` tinyint(1) DEFAULT 0;
 
-<<<<<<< HEAD
+UPDATE twidget SET description='Show a visual console' WHERE class_name='MapsMadeByUser';
+UPDATE twidget SET description='Clock' WHERE class_name='ClockWidget';
+UPDATE twidget SET description='Group status' WHERE class_name='SystemGroupStatusWidget';
+
 INSERT IGNORE INTO `tpen` VALUES (9,'cisco','Cisco&#x20;System'),(11,'hp','Hewlett&#x20;Packard'),(2021,'general_snmp','U.C.&#x20;Davis,&#x20;ECE&#x20;Dept.&#x20;Tom'),(2636,'juniper','Juniper&#x20;Networks'),(3375,'f5','F5&#x20;Labs'),(8072,'general_snmp','Net&#x20;SNMP'),(12356,'fortinet','Fortinet');
 
 SET @template_name = 'Network&#x20;Management';
@@ -160,10 +163,5 @@
 
 INSERT INTO tnetwork_profile (id_np, name, description) SELECT * FROM (SELECT '' id_np, @template_name name, @template_description description) AS tmp WHERE NOT EXISTS (SELECT id_np FROM tnetwork_profile WHERE name = @template_name);
 INSERT INTO tnetwork_profile_component (id_nc, id_np) SELECT * FROM (SELECT c.id_nc id_nc, p.id_np id_np FROM tnetwork_profile p, tnetwork_component c, tnetwork_component_group g WHERE g.id_sg = c.id_group AND p.name = @template_name AND (g.name = 'Norton' OR g.name = 'Panda' OR g.name = 'McAfee' OR g.name = 'Bitdefender' OR g.name = 'BullGuard' OR g.name = 'AVG' OR g.name = 'Kaspersky')) AS tmp WHERE NOT EXISTS (SELECT pc.id_np FROM tnetwork_profile p, tnetwork_profile_component pc WHERE p.id_np = pc.id_np AND p.name = @template_name);
-=======
-UPDATE twidget SET description='Show a visual console' WHERE class_name='MapsMadeByUser';
-UPDATE twidget SET description='Clock' WHERE class_name='ClockWidget';
-UPDATE twidget SET description='Group status' WHERE class_name='SystemGroupStatusWidget';
 
-COMMIT;
->>>>>>> 0e6b1ab7
+COMMIT;