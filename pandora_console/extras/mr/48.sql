START TRANSACTION;
CREATE TABLE IF NOT EXISTS `talert_execution_queue` (
	`id` int(10) unsigned NOT NULL auto_increment,
	`id_alert_template_module` int(10) unsigned NOT NULL,
	`alert_mode` tinyint(1) NOT NULL,
	`data` mediumtext NOT NULL,
	`extra_macros` text,
	`utimestamp` bigint(20) NOT NULL default '0',
	PRIMARY KEY (`id`)
) ENGINE=InnoDB DEFAULT CHARSET=utf8;

CREATE TABLE IF NOT EXISTS `tsync_queue` (
	`id` serial,
	`sql` MEDIUMTEXT,
	`target` bigint(20) unsigned NOT NULL,
	`utimestamp` bigint(20) default '0',
	`operation` text,
	`table` text,
	`error` MEDIUMTEXT,
	PRIMARY KEY (`id`)
) ENGINE=InnoDB DEFAULT CHARSET=utf8;

ALTER TABLE `tlayout` ADD COLUMN `auto_adjust` INTEGER UNSIGNED NOT NULL default 0;

SOURCE './procedures/updateSnmpAlerts.sql';

UPDATE `tlink` SET `link` = 'https://pandorafms.com/manual/' WHERE `id_link` = 0000000001;

UPDATE pandora.tuser_task
SET parameters='a:7:{i:0;a:7:{s:11:"description";s:30:"Template pending to be created";s:5:"table";s:16:"treport_template";s:8:"field_id";s:9:"id_report";s:10:"field_name";s:4:"name";s:8:"required";b:1;s:4:"type";s:3:"int";s:9:"acl_group";s:8:"id_group";}i:1;a:7:{s:11:"description";s:6:"Agents";s:5:"table";s:7:"tagente";s:8:"field_id";s:9:"id_agente";s:10:"field_name";s:6:"nombre";s:8:"multiple";b:1;s:4:"type";s:3:"int";s:9:"acl_group";s:8:"id_grupo";}i:2;a:2:{s:11:"description";s:16:"Report per agent";s:10:"select_two";b:1;}i:3;a:2:{s:11:"description";s:11:"Report name";s:4:"type";s:6:"string";}i:4;a:2:{s:11:"description";s:47:"Send to e-mail addresses (separated by a comma)";s:4:"type";s:4:"text";}i:5;a:2:{s:11:"description";s:7:"Subject";s:8:"optional";i:1;}i:6;a:3:{s:11:"description";s:7:"Message";s:4:"type";s:4:"text";s:8:"optional";i:1;}}i:7;a:2:{s:11:"description";s:11:"Report Type";s:4:"type";s:11:"report_type";}}'
WHERE id=2;

UPDATE `tuser_task_scheduled` SET 
    `args` = REPLACE (`args`, 'a:8', 'a:9'),
    `args`= REPLACE(`args`, 's:15:"first_execution"', 'i:2;s:0:"";i:7;s:3:"PDF";s:15:"first_execution"')
    WHERE `id_user_task` = 2;

<<<<<<< HEAD
UPDATE `tconfig` SET `centralized_management` = 0;
=======
ALTER TABLE `tlayout` ADD COLUMN `auto_adjust` INTEGER UNSIGNED NOT NULL default 0;
ALTER TABLE `tlayout_data` ADD COLUMN `title` TEXT default '';
>>>>>>> 925c9fce

DELETE ta FROM `tagente` ta LEFT JOIN `tgrupo` tg on ta.`id_grupo` = tg.`id_grupo` WHERE tg.`id_grupo` IS NULL;

COMMIT;<|MERGE_RESOLUTION|>--- conflicted
+++ resolved
@@ -1,4 +1,8 @@
 START TRANSACTION;
+
+ALTER TABLE `tlayout` ADD COLUMN `auto_adjust` INTEGER UNSIGNED NOT NULL default 0;
+ALTER TABLE `tlayout_data` ADD COLUMN `title` TEXT default '';
+
 CREATE TABLE IF NOT EXISTS `talert_execution_queue` (
 	`id` int(10) unsigned NOT NULL auto_increment,
 	`id_alert_template_module` int(10) unsigned NOT NULL,
@@ -35,12 +39,7 @@
     `args`= REPLACE(`args`, 's:15:"first_execution"', 'i:2;s:0:"";i:7;s:3:"PDF";s:15:"first_execution"')
     WHERE `id_user_task` = 2;
 
-<<<<<<< HEAD
 UPDATE `tconfig` SET `centralized_management` = 0;
-=======
-ALTER TABLE `tlayout` ADD COLUMN `auto_adjust` INTEGER UNSIGNED NOT NULL default 0;
-ALTER TABLE `tlayout_data` ADD COLUMN `title` TEXT default '';
->>>>>>> 925c9fce
 
 DELETE ta FROM `tagente` ta LEFT JOIN `tgrupo` tg on ta.`id_grupo` = tg.`id_grupo` WHERE tg.`id_grupo` IS NULL;
 
