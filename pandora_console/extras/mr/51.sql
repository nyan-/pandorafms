START TRANSACTION;

ALTER TABLE `tagente_modulo` ADD COLUMN `percentage_critical` tinyint(1) UNSIGNED DEFAULT 0;
ALTER TABLE `tagente_modulo` ADD COLUMN `percentage_warning` tinyint(1) UNSIGNED DEFAULT 0;
<<<<<<< HEAD
=======
ALTER TABLE `tnetwork_component` ADD COLUMN `percentage_critical` tinyint(1) UNSIGNED DEFAULT 0;
ALTER TABLE `tnetwork_component` ADD COLUMN `percentage_warning` tinyint(1) UNSIGNED DEFAULT 0;
ALTER TABLE `tlocal_component` ADD COLUMN `percentage_critical` tinyint(1) UNSIGNED DEFAULT 0;
ALTER TABLE `tlocal_component` ADD COLUMN `percentage_warning` tinyint(1) UNSIGNED DEFAULT 0;
ALTER TABLE `tpolicy_modules` ADD COLUMN `percentage_warning` tinyint(1) UNSIGNED DEFAULT 0;
ALTER TABLE `tpolicy_modules` ADD COLUMN `percentage_critical` tinyint(1) UNSIGNED DEFAULT 0;

>>>>>>> c2348fdc
ALTER TABLE tagente_modulo MODIFY debug_content TEXT;

CREATE TABLE IF NOT EXISTS `tncm_queue` (
	`id` SERIAL,
    `id_agent` INT(10) UNSIGNED NOT NULL,
    `id_script` BIGINT(20) UNSIGNED NOT NULL,
	`utimestamp` INT UNSIGNED NOT NULL,
	`scheduled` INT UNSIGNED DEFAULT NULL,
    FOREIGN KEY (`id_agent`) REFERENCES `tagente`(`id_agente`) ON UPDATE CASCADE ON DELETE CASCADE,
	FOREIGN KEY (`id_script`) REFERENCES `tncm_script`(`id`) ON UPDATE CASCADE ON DELETE CASCADE
) ENGINE=InnoDB DEFAULT CHARSET=utf8;

CREATE TABLE IF NOT EXISTS `tncm_snippet` (
    `id` SERIAL,
    `name` TEXT,
	`content` TEXT,
    PRIMARY KEY (`id`)
) ENGINE=InnoDB DEFAULT CHARSET=utf8;

CREATE TABLE IF NOT EXISTS `tncm_firmware` (
    `id` SERIAL,
    `name` varchar(255),
    `shortname` varchar(255) unique,
    `vendor` bigint(20) unsigned,
    `models` text,
    `path` text,
    PRIMARY KEY (`id`)
) ENGINE=InnoDB DEFAULT CHARSET=utf8;

CREATE TABLE IF NOT EXISTS `talert_calendar` (
	`id` int(10) unsigned NOT NULL AUTO_INCREMENT,
    `name` varchar(100) NOT NULL default '',
	`id_group` INT(10) NOT NULL DEFAULT 0,
	`description` text,
	PRIMARY KEY (`id`),
	UNIQUE (`name`)
) ENGINE=InnoDB DEFAULT CHARSET=utf8;

CREATE TABLE IF NOT EXISTS `tipam_network_location` (
	`id` int(10) unsigned NOT NULL AUTO_INCREMENT,
	`name` varchar(100) NOT NULL default '',
	PRIMARY KEY (`id`),
	UNIQUE (`name`)
) ENGINE=InnoDB DEFAULT CHARSET=utf8;

ALTER TABLE `tncm_agent` ADD COLUMN `cron_interval` varchar(100) default '' AFTER `execute`;
ALTER TABLE `tncm_agent` ADD COLUMN `event_on_change` int unsigned default null AFTER `cron_interval`;
ALTER TABLE `tipam_network` MODIFY `location` int(10) unsigned NULL;
ALTER TABLE `tipam_network` ADD FOREIGN KEY (`location`) REFERENCES `tipam_network_location`(`id`) ON DELETE CASCADE;
ALTER TABLE `tagent_repository` ADD COLUMN `deployment_timeout` INT UNSIGNED DEFAULT 600 AFTER `path`;
ALTER TABLE `talert_special_days` ADD COLUMN `id_calendar` int(10) unsigned NOT NULL DEFAULT 1;
ALTER TABLE `talert_special_days` ADD COLUMN `day_code` tinyint(2) unsigned NOT NULL DEFAULT 0;
ALTER TABLE `talert_special_days` DROP COLUMN `same_day`;
ALTER TABLE `talert_special_days` ADD FOREIGN KEY (`id_calendar`) REFERENCES `talert_calendar`(`id`) ON DELETE CASCADE ON UPDATE CASCADE;
ALTER TABLE `tncm_vendor` ADD COLUMN `icon` VARCHAR(255) DEFAULT '';
ALTER TABLE `tevento` MODIFY COLUMN `event_type` ENUM('going_unknown','unknown','alert_fired','alert_recovered','alert_ceased','alert_manual_validation','recon_host_detected','system','error','new_agent','going_up_warning','going_up_critical','going_down_warning','going_down_normal','going_down_critical','going_up_normal', 'configuration_change', 'ncm') DEFAULT 'unknown';

INSERT IGNORE INTO `talert_calendar` VALUES (1, 'Default', 0, 'Default calendar');
UPDATE `talert_special_days` set `day_code` = 1 WHERE `same_day` = 'monday';
UPDATE `talert_special_days` set `day_code` = 2 WHERE `same_day` = 'tuesday';
UPDATE `talert_special_days` set `day_code` = 3 WHERE `same_day` = 'wednesday';
UPDATE `talert_special_days` set `day_code` = 4 WHERE `same_day` = 'thursday';
UPDATE `talert_special_days` set `day_code` = 5 WHERE `same_day` = 'friday';
UPDATE `talert_special_days` set `day_code` = 6 WHERE `same_day` = 'saturday';
UPDATE `talert_special_days` set `day_code` = 7 WHERE `same_day` = 'sunday';

INSERT IGNORE INTO `tipam_network_location` (`name`) SELECT `location` FROM `tipam_network` WHERE `location` <> '';
UPDATE `tipam_network` INNER JOIN `tipam_network_location` ON tipam_network_location.name=tipam_network.location SET tipam_network.location=tipam_network_location.id;
UPDATE `tconfig` c1 JOIN (select count(*) as n FROM `tconfig` c2 WHERE (c2.`token` = "node_metaconsole" AND c2.`value` = 1) OR (c2.`token` = "centralized_management" AND c2.`value` = 1) ) v SET c1. `value` = 0 WHERE c1.token = "autocreate_remote_users" AND v.n = 2;

COMMIT;<|MERGE_RESOLUTION|>--- conflicted
+++ resolved
@@ -2,8 +2,6 @@
 
 ALTER TABLE `tagente_modulo` ADD COLUMN `percentage_critical` tinyint(1) UNSIGNED DEFAULT 0;
 ALTER TABLE `tagente_modulo` ADD COLUMN `percentage_warning` tinyint(1) UNSIGNED DEFAULT 0;
-<<<<<<< HEAD
-=======
 ALTER TABLE `tnetwork_component` ADD COLUMN `percentage_critical` tinyint(1) UNSIGNED DEFAULT 0;
 ALTER TABLE `tnetwork_component` ADD COLUMN `percentage_warning` tinyint(1) UNSIGNED DEFAULT 0;
 ALTER TABLE `tlocal_component` ADD COLUMN `percentage_critical` tinyint(1) UNSIGNED DEFAULT 0;
@@ -11,7 +9,6 @@
 ALTER TABLE `tpolicy_modules` ADD COLUMN `percentage_warning` tinyint(1) UNSIGNED DEFAULT 0;
 ALTER TABLE `tpolicy_modules` ADD COLUMN `percentage_critical` tinyint(1) UNSIGNED DEFAULT 0;
 
->>>>>>> c2348fdc
 ALTER TABLE tagente_modulo MODIFY debug_content TEXT;
 
 CREATE TABLE IF NOT EXISTS `tncm_queue` (
