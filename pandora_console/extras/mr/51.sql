START TRANSACTION;

CREATE TABLE IF NOT EXISTS `tncm_queue` (
	`id` SERIAL,
    `id_agent` INT(10) UNSIGNED NOT NULL,
    `id_script` BIGINT(20) UNSIGNED NOT NULL,
	`utimestamp` INT UNSIGNED NOT NULL,
	`scheduled` INT UNSIGNED DEFAULT NULL,
    FOREIGN KEY (`id_agent`) REFERENCES `tagente`(`id_agente`) ON UPDATE CASCADE ON DELETE CASCADE,
	FOREIGN KEY (`id_script`) REFERENCES `tncm_script`(`id`) ON UPDATE CASCADE ON DELETE CASCADE
) ENGINE=InnoDB DEFAULT CHARSET=utf8;

CREATE TABLE IF NOT EXISTS `tncm_snippet` (
    `id` SERIAL,
    `name` TEXT,
	`content` TEXT,
    PRIMARY KEY (`id`)
) ENGINE=InnoDB DEFAULT CHARSET=utf8;

CREATE TABLE IF NOT EXISTS `tncm_firmware` (
    `id` SERIAL,
    `name` varchar(255),
    `shortname` varchar(255) unique,
    `vendor` bigint(20) unsigned,
    `models` text,
    `path` text,
    PRIMARY KEY (`id`)
) ENGINE=InnoDB DEFAULT CHARSET=utf8;

CREATE TABLE IF NOT EXISTS `talert_calendar` (
	`id` int(10) unsigned NOT NULL AUTO_INCREMENT,
    `name` varchar(100) NOT NULL default '',
	`id_group` INT(10) NOT NULL DEFAULT 0,
	`description` text,
	PRIMARY KEY (`id`),
	UNIQUE (`name`)
) ENGINE=InnoDB DEFAULT CHARSET=utf8;

ALTER TABLE `tncm_agent` ADD COLUMN `cron_interval` varchar(100) default '' AFTER `execute`;
ALTER TABLE `tncm_agent` ADD COLUMN `event_on_change` int unsigned default null AFTER `cron_interval`;

CREATE TABLE IF NOT EXISTS `tipam_network_location` (
	`id` int(10) unsigned NOT NULL AUTO_INCREMENT,
	`name` varchar(100) NOT NULL default '',
	PRIMARY KEY (`id`),
	UNIQUE (`name`)
) ENGINE=InnoDB DEFAULT CHARSET=utf8;

INSERT IGNORE INTO `tipam_network_location` (`name`) SELECT `location` FROM `tipam_network` WHERE `location` <> '';
UPDATE `tipam_network` INNER JOIN `tipam_network_location` ON tipam_network_location.name=tipam_network.location SET tipam_network.location=tipam_network_location.id;
ALTER TABLE `tipam_network` MODIFY `location` int(10) unsigned NULL;
ALTER TABLE `tipam_network` ADD FOREIGN KEY (`location`) REFERENCES `tipam_network_location`(`id`) ON DELETE CASCADE;

ALTER TABLE `talert_special_days` ADD COLUMN `id_calendar` int(10) unsigned NOT NULL DEFAULT 1;
ALTER TABLE `talert_special_days` ADD COLUMN `day_code` tinyint(2) unsigned NOT NULL DEFAULT 0;
ALTER TABLE `talert_special_days` DROP COLUMN `same_day`;
ALTER TABLE `talert_special_days` ADD FOREIGN KEY (`id_calendar`) REFERENCES `talert_calendar`(`id`) ON DELETE CASCADE ON UPDATE CASCADE;
ALTER TABLE `tagent_repository` ADD COLUMN `deployment_timeout` INT UNSIGNED DEFAULT 600 AFTER `path`;
ALTER TABLE `tncm_vendor` ADD COLUMN `icon` VARCHAR(255) DEFAULT '';
ALTER TABLE `tevento` MODIFY COLUMN `event_type` ENUM('going_unknown','unknown','alert_fired','alert_recovered','alert_ceased','alert_manual_validation','recon_host_detected','system','error','new_agent','going_up_warning','going_up_critical','going_down_warning','going_down_normal','going_down_critical','going_up_normal', 'configuration_change', 'ncm') DEFAULT 'unknown';
ALTER TABLE `tagent_repository` ADD COLUMN `deployment_timeout` INT UNSIGNED DEFAULT 600 AFTER `path`;

INSERT IGNORE INTO `talert_calendar` VALUES (1, 'Default', 0, 'Default calendar');
UPDATE `talert_special_days` set `day_code` = 1 WHERE `same_day` = 'monday';
UPDATE `talert_special_days` set `day_code` = 2 WHERE `same_day` = 'tuesday';
UPDATE `talert_special_days` set `day_code` = 3 WHERE `same_day` = 'wednesday';
UPDATE `talert_special_days` set `day_code` = 4 WHERE `same_day` = 'thursday';
UPDATE `talert_special_days` set `day_code` = 5 WHERE `same_day` = 'friday';
UPDATE `talert_special_days` set `day_code` = 6 WHERE `same_day` = 'saturday';
UPDATE `talert_special_days` set `day_code` = 7 WHERE `same_day` = 'sunday';

<<<<<<< HEAD
=======
ALTER TABLE `talert_special_days` DROP COLUMN `same_day`;
ALTER TABLE `talert_special_days` ADD FOREIGN KEY (`id_calendar`) REFERENCES `talert_calendar`(`id`) ON DELETE CASCADE ON UPDATE CASCADE;

ALTER TABLE `tagent_repository` ADD COLUMN `deployment_timeout` INT UNSIGNED DEFAULT 600 AFTER `path`;

UPDATE `tconfig` c1 JOIN (select count(*) as n FROM `tconfig` c2 WHERE (c2.`token` = "node_metaconsole" AND c2.`value` = 1) OR (c2.`token` = "centralized_management" AND c2.`value` = 1) ) v SET c1. `value` = 0 WHERE c1.token = "autocreate_remote_users" AND v.n = 2;

>>>>>>> e693f7c3
COMMIT;<|MERGE_RESOLUTION|>--- conflicted
+++ resolved
@@ -1,4 +1,6 @@
 START TRANSACTION;
+
+ALTER TABLE tagente_modulo MODIFY debug_content TEXT;
 
 CREATE TABLE IF NOT EXISTS `tncm_queue` (
 	`id` SERIAL,
@@ -36,9 +38,6 @@
 	UNIQUE (`name`)
 ) ENGINE=InnoDB DEFAULT CHARSET=utf8;
 
-ALTER TABLE `tncm_agent` ADD COLUMN `cron_interval` varchar(100) default '' AFTER `execute`;
-ALTER TABLE `tncm_agent` ADD COLUMN `event_on_change` int unsigned default null AFTER `cron_interval`;
-
 CREATE TABLE IF NOT EXISTS `tipam_network_location` (
 	`id` int(10) unsigned NOT NULL AUTO_INCREMENT,
 	`name` varchar(100) NOT NULL default '',
@@ -46,19 +45,17 @@
 	UNIQUE (`name`)
 ) ENGINE=InnoDB DEFAULT CHARSET=utf8;
 
-INSERT IGNORE INTO `tipam_network_location` (`name`) SELECT `location` FROM `tipam_network` WHERE `location` <> '';
-UPDATE `tipam_network` INNER JOIN `tipam_network_location` ON tipam_network_location.name=tipam_network.location SET tipam_network.location=tipam_network_location.id;
+ALTER TABLE `tncm_agent` ADD COLUMN `cron_interval` varchar(100) default '' AFTER `execute`;
+ALTER TABLE `tncm_agent` ADD COLUMN `event_on_change` int unsigned default null AFTER `cron_interval`;
 ALTER TABLE `tipam_network` MODIFY `location` int(10) unsigned NULL;
 ALTER TABLE `tipam_network` ADD FOREIGN KEY (`location`) REFERENCES `tipam_network_location`(`id`) ON DELETE CASCADE;
-
+ALTER TABLE `tagent_repository` ADD COLUMN `deployment_timeout` INT UNSIGNED DEFAULT 600 AFTER `path`;
 ALTER TABLE `talert_special_days` ADD COLUMN `id_calendar` int(10) unsigned NOT NULL DEFAULT 1;
 ALTER TABLE `talert_special_days` ADD COLUMN `day_code` tinyint(2) unsigned NOT NULL DEFAULT 0;
 ALTER TABLE `talert_special_days` DROP COLUMN `same_day`;
 ALTER TABLE `talert_special_days` ADD FOREIGN KEY (`id_calendar`) REFERENCES `talert_calendar`(`id`) ON DELETE CASCADE ON UPDATE CASCADE;
-ALTER TABLE `tagent_repository` ADD COLUMN `deployment_timeout` INT UNSIGNED DEFAULT 600 AFTER `path`;
 ALTER TABLE `tncm_vendor` ADD COLUMN `icon` VARCHAR(255) DEFAULT '';
 ALTER TABLE `tevento` MODIFY COLUMN `event_type` ENUM('going_unknown','unknown','alert_fired','alert_recovered','alert_ceased','alert_manual_validation','recon_host_detected','system','error','new_agent','going_up_warning','going_up_critical','going_down_warning','going_down_normal','going_down_critical','going_up_normal', 'configuration_change', 'ncm') DEFAULT 'unknown';
-ALTER TABLE `tagent_repository` ADD COLUMN `deployment_timeout` INT UNSIGNED DEFAULT 600 AFTER `path`;
 
 INSERT IGNORE INTO `talert_calendar` VALUES (1, 'Default', 0, 'Default calendar');
 UPDATE `talert_special_days` set `day_code` = 1 WHERE `same_day` = 'monday';
@@ -69,14 +66,8 @@
 UPDATE `talert_special_days` set `day_code` = 6 WHERE `same_day` = 'saturday';
 UPDATE `talert_special_days` set `day_code` = 7 WHERE `same_day` = 'sunday';
 
-<<<<<<< HEAD
-=======
-ALTER TABLE `talert_special_days` DROP COLUMN `same_day`;
-ALTER TABLE `talert_special_days` ADD FOREIGN KEY (`id_calendar`) REFERENCES `talert_calendar`(`id`) ON DELETE CASCADE ON UPDATE CASCADE;
-
-ALTER TABLE `tagent_repository` ADD COLUMN `deployment_timeout` INT UNSIGNED DEFAULT 600 AFTER `path`;
-
+INSERT IGNORE INTO `tipam_network_location` (`name`) SELECT `location` FROM `tipam_network` WHERE `location` <> '';
+UPDATE `tipam_network` INNER JOIN `tipam_network_location` ON tipam_network_location.name=tipam_network.location SET tipam_network.location=tipam_network_location.id;
 UPDATE `tconfig` c1 JOIN (select count(*) as n FROM `tconfig` c2 WHERE (c2.`token` = "node_metaconsole" AND c2.`value` = 1) OR (c2.`token` = "centralized_management" AND c2.`value` = 1) ) v SET c1. `value` = 0 WHERE c1.token = "autocreate_remote_users" AND v.n = 2;
 
->>>>>>> e693f7c3
 COMMIT;