--- conflicted
+++ resolved
@@ -1,6 +1,5 @@
 START TRANSACTION;
 
-<<<<<<< HEAD
 CREATE TABLE IF NOT EXISTS `tncm_queue` (
 	`id` SERIAL,
     `id_agent` INT(10) UNSIGNED NOT NULL,
@@ -16,9 +15,6 @@
 	`content` TEXT,
     PRIMARY KEY (`id`)
 ) ENGINE=InnoDB DEFAULT CHARSET=utf8;
-=======
-ALTER TABLE tagente_modulo MODIFY debug_content TEXT;
->>>>>>> fee6b06a
 
 CREATE TABLE IF NOT EXISTS `talert_calendar` (
 	`id` int(10) unsigned NOT NULL AUTO_INCREMENT,
@@ -36,6 +32,7 @@
 ALTER TABLE `tagent_repository` ADD COLUMN `deployment_timeout` INT UNSIGNED DEFAULT 600 AFTER `path`;
 ALTER TABLE `tncm_vendor` ADD COLUMN `icon` VARCHAR(255) DEFAULT '';
 ALTER TABLE `tevento` MODIFY COLUMN `event_type` ENUM('going_unknown','unknown','alert_fired','alert_recovered','alert_ceased','alert_manual_validation','recon_host_detected','system','error','new_agent','going_up_warning','going_up_critical','going_down_warning','going_down_normal','going_down_critical','going_up_normal', 'configuration_change', 'ncm') DEFAULT 'unknown';
+ALTER TABLE `tagent_repository` ADD COLUMN `deployment_timeout` INT UNSIGNED DEFAULT 600 AFTER `path`;
 
 INSERT IGNORE INTO `talert_calendar` VALUES (1, 'Default', 0, 'Default calendar');
 UPDATE `talert_special_days` set `day_code` = 1 WHERE `same_day` = 'monday';
