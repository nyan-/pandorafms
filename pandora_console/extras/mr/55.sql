--- conflicted
+++ resolved
@@ -38,7 +38,6 @@
 ALTER TABLE `tservice` ADD COLUMN `enable_sunburst` tinyint(1) NOT NULL default 0;
 ALTER TABLE `tdashboard` MODIFY `name` TEXT NOT NULL DEFAULT '';
 
-<<<<<<< HEAD
 ALTER TABLE `tevent_alert` ADD COLUMN `field1_recovery` text DEFAULT '' AFTER `recovery_notify`;
 ALTER TABLE `tevent_alert` ADD COLUMN `field4_recovery` text DEFAULT '' AFTER `field3_recovery`;
 ALTER TABLE `tevent_alert` ADD COLUMN `field5_recovery` text DEFAULT '' AFTER `field4_recovery`;
@@ -47,7 +46,7 @@
 ALTER TABLE `tevent_alert` ADD COLUMN `field8_recovery` text DEFAULT '' AFTER `field7_recovery`;
 ALTER TABLE `tevent_alert` ADD COLUMN `field0_recovery` text DEFAULT '' AFTER `field8_recovery`;
 ALTER TABLE `tevent_alert` ADD COLUMN `field10_recovery` text DEFAULT '' AFTER `field9_recovery`;
-=======
+
 SET @st_oum763 = (SELECT IF(
     (SELECT COUNT(*) FROM INFORMATION_SCHEMA.COLUMNS WHERE table_name = 'tautoconfig' AND table_schema = DATABASE() AND column_name = 'disabled') > 0,
     "SELECT 1",
@@ -57,6 +56,5 @@
 PREPARE pr_oum763 FROM @st_oum763;
 EXECUTE pr_oum763;
 DEALLOCATE PREPARE pr_oum763;
->>>>>>> 52cfd6b7
 
 COMMIT;