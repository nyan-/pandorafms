--- conflicted
+++ resolved
@@ -1,6 +1,5 @@
 START TRANSACTION;
 
-<<<<<<< HEAD
 CREATE TABLE IF NOT EXISTS `tconsole` (
   `id` BIGINT UNSIGNED NOT NULL AUTO_INCREMENT,
   `id_console` BIGINT NOT NULL DEFAULT 0,
@@ -14,7 +13,7 @@
 ) ENGINE=InnoDB DEFAULT CHARSET=UTF8MB4;
 
 ALTER TABLE `tuser_task_scheduled` ADD COLUMN `id_console` BIGINT NOT NULL DEFAULT 0;
-=======
+
 ALTER TABLE `tdatabase` ADD COLUMN `ssh_status` TINYINT UNSIGNED DEFAULT 0;
 ALTER TABLE `tdatabase` ADD COLUMN `db_status` TINYINT UNSIGNED DEFAULT 0;
 ALTER TABLE `tdatabase` ADD COLUMN `replication_status` TINYINT UNSIGNED DEFAULT 0;
@@ -23,7 +22,6 @@
 ALTER TABLE `tdatabase` ADD COLUMN `utimestamp` BIGINT DEFAULT 0;
 ALTER TABLE `tdatabase` ADD COLUMN `mysql_version` VARCHAR(10) DEFAULT '';
 ALTER TABLE `tdatabase` ADD COLUMN `pandora_version` VARCHAR(10) DEFAULT '';
->>>>>>> 061c9f87
 
 UPDATE tconfig_os SET `icon_name` = 'linux@os.svg' WHERE `id_os` = 1;
 UPDATE tconfig_os SET `icon_name` = 'solaris@os.svg' WHERE `id_os` = 2;
