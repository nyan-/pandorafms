START TRANSACTION;

UPDATE tconfig_os SET `icon_name` = 'linux@os.svg' WHERE `id_os` = 1;
UPDATE tconfig_os SET `icon_name` = 'solaris@os.svg' WHERE `id_os` = 2;
UPDATE tconfig_os SET `icon_name` = 'aix@os.svg' WHERE `id_os` = 3;
UPDATE tconfig_os SET `icon_name` = 'freebsd@os.svg' WHERE `id_os` = 4;
UPDATE tconfig_os SET `icon_name` = 'HP@os.svg' WHERE `id_os` = 5;
UPDATE tconfig_os SET `icon_name` = 'cisco@os.svg' WHERE `id_os` = 7;
UPDATE tconfig_os SET `icon_name` = 'apple@os.svg' WHERE `id_os` = 8;
UPDATE tconfig_os SET `icon_name` = 'windows@os.svg' WHERE `id_os` = 9;
UPDATE tconfig_os SET `icon_name` = 'other-OS@os.svg' WHERE `id_os` = 10;
UPDATE tconfig_os SET `icon_name` = 'network-server@os.svg' WHERE `id_os` = 11;
UPDATE tconfig_os SET `icon_name` = 'network-server@os.svg' WHERE `id_os` = 12;
UPDATE tconfig_os SET `icon_name` = 'network-server@os.svg' WHERE `id_os` = 13;
UPDATE tconfig_os SET `icon_name` = 'embedded@os.svg' WHERE `id_os` = 14;
UPDATE tconfig_os SET `icon_name` = 'android@os.svg' WHERE `id_os` = 15;
UPDATE tconfig_os SET `icon_name` = 'vmware@os.svg' WHERE `id_os` = 16;
UPDATE tconfig_os SET `icon_name` = 'routers@os.svg' WHERE `id_os` = 17;
UPDATE tconfig_os SET `icon_name` = 'switch@os.svg' WHERE `id_os` = 18;
UPDATE tconfig_os SET `icon_name` = 'satellite@os.svg' WHERE `id_os` = 19;
UPDATE tconfig_os SET `icon_name` = 'mainframe@os.svg' WHERE `id_os` = 20;
UPDATE tconfig_os SET `icon_name` = 'cluster@os.svg' WHERE `id_os` = 100;

UPDATE tgrupo SET `icon` = 'servers@groups.svg' WHERE `id_grupo` = 2;
UPDATE tgrupo SET `icon` = 'firewall@groups.svg' WHERE `id_grupo` = 4;
UPDATE tgrupo SET `icon` = 'database@groups.svg' WHERE `id_grupo` = 8;
UPDATE tgrupo SET `icon` = 'network@groups.svg' WHERE `id_grupo` = 9;
UPDATE tgrupo SET `icon` = 'unknown@groups.svg' WHERE `id_grupo` = 10;
UPDATE tgrupo SET `icon` = 'workstation@groups.svg' WHERE `id_grupo` = 11;
UPDATE tgrupo SET `icon` = 'applications@groups.svg' WHERE `id_grupo` = 12;
UPDATE tgrupo SET `icon` = 'web@groups.svg' WHERE `id_grupo` = 13;

UPDATE `ttipo_modulo` SET `icon` = 'data-server@svg.svg' WHERE `id_tipo` = 1;
UPDATE `ttipo_modulo` SET `icon` = 'generic-boolean@svg.svg' WHERE `id_tipo` = 2;
UPDATE `ttipo_modulo` SET `icon` = 'generic-string@svg.svg' WHERE `id_tipo` = 3;
UPDATE `ttipo_modulo` SET `icon` = 'data-server@svg.svg' WHERE `id_tipo` = 4;
UPDATE `ttipo_modulo` SET `icon` = 'data-server@svg.svg' WHERE `id_tipo` = 5;
UPDATE `ttipo_modulo` SET `icon` = 'ICMP-network-boolean-data@svg.svg' WHERE `id_tipo` = 6;
UPDATE `ttipo_modulo` SET `icon` = 'ICMP-network-latency@svg.svg' WHERE `id_tipo` = 7;
UPDATE `ttipo_modulo` SET `icon` = 'TCP-network-numeric-data@svg.svg' WHERE `id_tipo` = 8;
UPDATE `ttipo_modulo` SET `icon` = 'TCP-network-boolean-data@svg.svg' WHERE `id_tipo` = 9;
UPDATE `ttipo_modulo` SET `icon` = 'TCP-network-alphanumeric-data@svg.svg' WHERE `id_tipo` = 10;
UPDATE `ttipo_modulo` SET `icon` = 'TCP-network-incremental-data@svg.svg' WHERE `id_tipo` = 11;
UPDATE `ttipo_modulo` SET `icon` = 'SNMP-network-numeric-data@svg.svg' WHERE `id_tipo` = 15;
UPDATE `ttipo_modulo` SET `icon` = 'SNMP-network-incremental-data@svg.svg' WHERE `id_tipo` = 16;
UPDATE `ttipo_modulo` SET `icon` = 'SNMP-network-alphanumeric-data@svg.svg' WHERE `id_tipo` = 17;
UPDATE `ttipo_modulo` SET `icon` = 'SNMP-network-incremental-data@svg.svg' WHERE `id_tipo` = 18;
UPDATE `ttipo_modulo` SET `icon` = 'asynchronus-data@svg.svg' WHERE `id_tipo` = 21;
UPDATE `ttipo_modulo` SET `icon` = 'asynchronus-data@svg.svg' WHERE `id_tipo` = 22;
UPDATE `ttipo_modulo` SET `icon` = 'asynchronus-data@svg.svg' WHERE `id_tipo` = 23;
UPDATE `ttipo_modulo` SET `icon` = 'wux@svg.svg' WHERE `id_tipo` = 25;
UPDATE `ttipo_modulo` SET `icon` = 'server-web@svg.svg' WHERE `id_tipo` = 30;
UPDATE `ttipo_modulo` SET `icon` = 'web-analisys-data@svg.svg' WHERE `id_tipo` = 31;
UPDATE `ttipo_modulo` SET `icon` = 'server-web@svg.svg' WHERE `id_tipo` = 32;
UPDATE `ttipo_modulo` SET `icon` = 'server-web@svg.svg' WHERE `id_tipo` = 33;
UPDATE `ttipo_modulo` SET `icon` = 'remote-execution-numeric-data@svg.svg' WHERE `id_tipo` = 34;
UPDATE `ttipo_modulo` SET `icon` = 'remote-execution-boolean-data@svg.svg' WHERE `id_tipo` = 35;
UPDATE `ttipo_modulo` SET `icon` = 'remote-execution-alphanumeric-data@svg.svg' WHERE `id_tipo` = 36;
UPDATE `ttipo_modulo` SET `icon` = 'remote-execution-incremental-data@svg.svg' WHERE `id_tipo` = 37;
UPDATE `ttipo_modulo` SET `icon` = 'server-web@svg.svg' WHERE `id_tipo` = 38;
UPDATE `ttipo_modulo` SET `icon` = 'keepalive@svg.svg' WHERE `id_tipo` = 100;

CREATE TABLE IF NOT EXISTS `tagent_filter` (
  `id_filter`  INT UNSIGNED NOT NULL AUTO_INCREMENT,
  `id_name` VARCHAR(600) NOT NULL,
  `id_group_filter` INT NOT NULL DEFAULT 0,
  `group_id` INT NOT NULL DEFAULT 0,
  `recursion` TEXT,
  `status` INT NOT NULL DEFAULT -1,
  `search` TEXT,
  `id_os` INT NOT NULL DEFAULT 0,
  `policies` TEXT,
  `search_custom` TEXT,
  `ag_custom_fields` TEXT,
  PRIMARY KEY  (`id_filter`)
) ENGINE=InnoDB DEFAULT CHARSET=UTF8MB4;

CREATE TABLE `tevent_sound` (
    `id` INT NOT NULL AUTO_INCREMENT,
    `name` TEXT NULL,
    `sound` TEXT NULL,
    `active` TINYINT NOT NULL DEFAULT '1',
PRIMARY KEY (`id`)) ENGINE=InnoDB DEFAULT CHARSET=utf8;

CREATE INDEX agente_modulo_estado ON tevento (estado, id_agentmodule);
CREATE INDEX idx_disabled ON talert_template_modules (disabled);

INSERT INTO `treport_custom_sql` (`name`, `sql`) VALUES ('Agent&#x20;safe&#x20;mode&#x20;not&#x20;enable', 'select&#x20;alias&#x20;from&#x20;tagente&#x20;where&#x20;safe_mode_module&#x20;=&#x20;0');

<<<<<<< HEAD
CREATE TABLE IF NOT EXISTS `tfavmenu_user` (
  `id` INT NOT NULL AUTO_INCREMENT,
  `id_user` VARCHAR(255) NOT NULL,
  `id_element` TEXT,
  `url` TEXT NOT NULL,
  `label` VARCHAR(255) NOT NULL,
  `section` VARCHAR(255) NOT NULL,
PRIMARY KEY (`id`));
=======
CREATE TABLE IF NOT EXISTS `twelcome_tip` (
  `id` INT NOT NULL AUTO_INCREMENT,
  `id_lang` VARCHAR(20) NULL,
  `id_profile` INT NOT NULL,
  `title` VARCHAR(255) NOT NULL,
  `text` TEXT NOT NULL,
  `url` VARCHAR(255) NULL,
  `enable` TINYINT NOT NULL,
  PRIMARY KEY (`id`)
) ENGINE=InnoDB DEFAULT CHARSET=UTF8MB4;

CREATE TABLE IF NOT EXISTS `twelcome_tip_file` (
  `id` INT NOT NULL AUTO_INCREMENT,
  `twelcome_tip_file` INT NOT NULL,
  `filename` VARCHAR(255) NOT NULL,
  `path` VARCHAR(255) NOT NULL,
  PRIMARY KEY (`id`),
  CONSTRAINT `twelcome_tip_file`
    FOREIGN KEY (`twelcome_tip_file`)
    REFERENCES `twelcome_tip` (`id`)
    ON DELETE CASCADE ON UPDATE CASCADE
) ENGINE=InnoDB DEFAULT CHARSET=UTF8MB4;

INSERT INTO `twelcome_tip` VALUES
(1,'es',0,'¿Sab&iacute;as&#x20;que&#x20;puedes&#x20;monitorizar&#x20;webs?','De&#x20;manera&#x20;sencilla&#x20;a&#x20;trav&eacute;s&#x20;de&#x20;chequeos&#x20;HTTP&#x20;est&aacute;ndar&#x20;o&#x20;transaccional&#x20;mediante&#x20;transacciones&#x20;centralizadas&#x20;WUX,&#x20;o&#x20;descentralizadas&#x20;con&#x20;el&#x20;plugin&#x20;UX&#x20;de&#x20;agente.','https://pandorafms.com/manual/es/documentation/03_monitoring/06_web_monitoring','1'),
(2,'es',0,'Monitorizaci&oacute;n&#x20;remota&#x20;de&#x20;dispositivos&#x20;SNMP','Los&#x20;dispositivos&#x20;de&#x20;red&#x20;como&#x20;switches,&#x20;AP,&#x20;routers&#x20;y&#x20;firewalls&#x20;se&#x20;pueden&#x20;monitorizar&#x20;remotamente&#x20;usando&#x20;el&#x20;protocolo&#x20;SNMP.&#x20;Basta&#x20;con&#x20;saber&#x20;su&#x20;IP,&#x20;la&#x20;comunidad&#x20;SNMP&#x20;y&#x20;lanzar&#x20;un&#x20;wizard&#x20;SNMP&#x20;desde&#x20;la&#x20;consola.','https://pandorafms.com/manual/es/documentation/03_monitoring/03_remote_monitoring#monitorizacion_snmp','1'),
(3,'es',0,'Monitorizar&#x20;rutas&#x20;desde&#x20;una&#x20;IP&#x20;a&#x20;otra','Existe&#x20;un&#x20;plugin&#x20;especial&#x20;que&#x20;sirve&#x20;para&#x20;monitorizar&#x20;visualmente&#x20;las&#x20;rutas&#x20;desde&#x20;una&#x20;IP&#x20;a&#x20;otra&#x20;de&#x20;manera&#x20;visual&#x20;y&#x20;din&aacute;mica,&#x20;seg&uacute;n&#x20;va&#x20;cambiando&#x20;con&#x20;el&#x20;tiempo.','https://pandorafms.com/manual/es/documentation/03_monitoring/03_remote_monitoring#monitorizacion_de_rutas','1'),
(4,'es',0,'¿Tu&#x20;red&#x20;pierde&#x20;paquetes?','Se&#x20;puede&#x20;medir&#x20;la&#x20;p&eacute;rdida&#x20;de&#x20;paquetes&#x20;en&#x20;tu&#x20;red&#x20;usando&#x20;un&#x20;agente&#x20;y&#x20;un&#x20;plugin&#x20;libre&#x20;llamado&#x20;&ldquo;Packet&#x20;Loss&rdquo;.&#x20;Esto&#x20;es&#x20;especialmente&#x20;&uacute;til&#x20;en&#x20;redes&#x20;Wifi&#x20;o&#x20;redes&#x20;compartidas&#x20;con&#x20;muchos&#x20;usuarios.&#x20;Escribimos&#x20;un&#x20;art&iacute;culo&#x20;en&#x20;nuestro&#x20;blog&#x20;hablando&#x20;de&#x20;ello,&#x20;echale&#x20;un&#x20;vistazo','https://pandorafms.com/blog/es/perdida-de-paquetes/','1'),
(5,'es',0,'Usar&#x20;Telegram&#x20;con&#x20;Pandora&#x20;FMS','Perfecto&#x20;para&#x20;recibir&#x20;alertas&#x20;con&#x20;gr&aacute;ficas&#x20;empotradas&#x20;y&#x20;personalizar&#x20;as&iacute;&#x20;la&#x20;recepci&oacute;n&#x20;de&#x20;avisos&#x20;de&#x20;manera&#x20;individual&#x20;o&#x20;en&#x20;un&#x20;canal&#x20;com&uacute;n&#x20;con&#x20;mas&#x20;personas.&#x20;','https://pandorafms.com/library/telegram-bot-cli/','1'),
(6,'es',0,'Monitorizar&#x20;JMX&#x20;&#40;Tomcat,&#x20;Websphere,&#x20;Weblogic,&#x20;Jboss,&#x20;Apache&#x20;Kafka,&#x20;Jetty,&#x20;GlassFish&hellip;&#41;','Existe&#x20;un&#x20;plugin&#x20;Enterprise&#x20;que&#x20;sirve&#x20;para&#x20;monitorizar&#x20;cualquier&#x20;tecnolog&iacute;a&#x20;JMX.&#x20;Se&#x20;puede&#x20;usar&#x20;de&#x20;manera&#x20;local&#x20;&#40;como&#x20;plugin&#x20;local&#41;&#x20;o&#x20;de&#x20;manera&#x20;remota&#x20;con&#x20;el&#x20;plugin&#x20;server.','https://pandorafms.com/library/jmx-monitoring/','1'),
(7,'es',0,'¿Sabes&#x20;que&#x20;cada&#x20;usuario&#x20;puede&#x20;tener&#x20;su&#x20;propia&#x20;Zona&#x20;Horaria?','Se&#x20;puede&#x20;establecer&#x20;zonas&#x20;horarias&#x20;diferentes&#x20;para&#x20;cada&#x20;usuario,&#x20;de&#x20;manera&#x20;que&#x20;interprete&#x20;los&#x20;datos&#x20;teniendo&#x20;en&#x20;cuenta&#x20;la&#x20;diferencia&#x20;horaria.&#x20;Pandora&#x20;FMS&#x20;tambi&eacute;n&#x20;puede&#x20;tener&#x20;servidores&#x20;y&#x20;agentes&#x20;en&#x20;diferentes&#x20;zonas&#x20;horarias.&#x20;¡Por&#x20;todo&#x20;el&#x20;mundo!','','1'),
(8,'es',0,'Paradas&#x20;planificadas','Se&#x20;puede&#x20;definir,&#x20;a&#x20;nivel&#x20;de&#x20;agente&#x20;y&#x20;a&#x20;nivel&#x20;de&#x20;m&oacute;dulo,&#x20;per&iacute;odos&#x20;en&#x20;los&#x20;cuales&#x20;se&#x20;ignoren&#x20;las&#x20;alertas&#x20;y/o&#x20;los&#x20;datos&#x20;recogidos.&#x20;Es&#x20;perfecto&#x20;para&#x20;planificar&#x20;paradas&#x20;de&#x20;servicio&#x20;o&#x20;desconexi&oacute;n&#x20;de&#x20;los&#x20;sistemas&#x20;monitorizados.&#x20;Tambi&eacute;n&#x20;afecta&#x20;a&#x20;los&#x20;informes&#x20;SLA,&#x20;evitando&#x20;que&#x20;se&#x20;tengan&#x20;en&#x20;cuenta&#x20;esos&#x20;intervalos&#x20;de&#x20;tiempo.&#x20;&#x20;&#x20;&#x20;','https://pandorafms.com/manual/es/documentation/04_using/11_managing_and_administration#paradas_de_servicio_planificadas','1'),
(9,'es',0,'Personalizar&#x20;los&#x20;emails&#x20;de&#x20;alerta&#x20;','¿Sab&iacute;as&#x20;que&#x20;se&#x20;pueden&#x20;personalizar&#x20;los&#x20;mails&#x20;de&#x20;alertas&#x20;de&#x20;Pandora?&#x20;Solo&#x20;tienes&#x20;que&#x20;editar&#x20;el&#x20;c&oacute;digo&#x20;HTML&#x20;por&#x20;defecto&#x20;de&#x20;las&#x20;acciones&#x20;de&#x20;alerta&#x20;de&#x20;tipo&#x20;email.&#x20;&#x20;','https://pandorafms.com/manual/en/documentation/04_using/01_alerts#editing_an_action','1'),
(10,'es',0,'Usando&#x20;iconos&#x20;personalizados&#x20;en&#x20;consolas&#x20;visuales&#x20;','Gracias&#x20;a&#x20;los&#x20;iconos&#x20;personalizados&#x20;se&#x20;pueden&#x20;crear&#x20;vistas&#x20;muy&#x20;personalizadas,&#x20;como&#x20;la&#x20;de&#x20;la&#x20;imagen,&#x20;que&#x20;representa&#x20;racks&#x20;con&#x20;los&#x20;tipos&#x20;de&#x20;servidores&#x20;en&#x20;el&#x20;orden&#x20;que&#x20;est&aacute;n&#x20;colocados&#x20;dentro&#x20;del&#x20;rack.&#x20;Perfecto&#x20;para&#x20;que&#x20;un&#x20;t&eacute;cnico&#x20;sepa&#x20;exactamente&#x20;qu&eacute;&#x20;m&aacute;quina&#x20;esta&#x20;fallando.&#x20;M&aacute;s&#x20;visual&#x20;no&#x20;puede&#x20;ser,&#x20;de&#x20;ahi&#x20;el&#x20;nombre.&#x20;&#x20;','https://pandorafms.com/manual/start?id=es/documentation/04_using/05_data_presentation_visual_maps','1'),
(11,'es',0,'Consolas&#x20;visuales:&#x20;mapas&#x20;de&#x20;calor&#x20;','La&#x20;consola&#x20;permite&#x20;integrar&#x20;en&#x20;un&#x20;fondo&#x20;personalizado&#x20;una&#x20;serie&#x20;de&#x20;datos,&#x20;que&#x20;en&#x20;funci&oacute;n&#x20;de&#x20;su&#x20;valor&#x20;se&#x20;representen&#x20;con&#x20;unos&#x20;colores&#x20;u&#x20;otros,&#x20;en&#x20;tiempo&#x20;real.&#x20;Las&#x20;aplicaciones&#x20;son&#x20;infinitas,&#x20;solo&#x20;depende&#x20;de&#x20;tu&#x20;imaginaci&oacute;n.&#x20;&#x20;&#x20;','https://pandorafms.com/manual/es/documentation/04_using/05_data_presentation_visual_maps#mapa_de_calor_o_nube_de_color','1'),
(12,'es',0,'Auditor&iacute;a&#x20;interna&#x20;de&#x20;la&#x20;consola&#x20;','La&#x20;consola&#x20;registra&#x20;todas&#x20;las&#x20;actividades&#x20;relevantes&#x20;de&#x20;cada&#x20;usuario&#x20;conectado&#x20;a&#x20;la&#x20;consola.&#x20;Esto&#x20;incluye&#x20;la&#x20;aplicaci&oacute;n&#x20;de&#x20;configuraciones,&#x20;validaciones&#x20;de&#x20;eventos&#x20;y&#x20;alertas,&#x20;conexi&oacute;n&#x20;y&#x20;desconexi&oacute;n&#x20;y&#x20;cientos&#x20;de&#x20;otras&#x20;operaciones.&#x20;La&#x20;seguridad&#x20;en&#x20;Pandora&#x20;FMS&#x20;ha&#x20;sido&#x20;siempre&#x20;una&#x20;de&#x20;las&#x20;caracter&iacute;sticas&#x20;del&#x20;dise&ntilde;o&#x20;de&#x20;su&#x20;arquitectura.&#x20;&#x20;','https://pandorafms.com/manual/es/documentation/04_using/11_managing_and_administration#log_de_auditoria','1'),
(13,'es',0,'Sistema&#x20;de&#x20;provisi&oacute;n&#x20;autom&aacute;tica&#x20;de&#x20;agentes&#x20;','El&#x20;sistema&#x20;de&#x20;autoprovisi&oacute;n&#x20;de&#x20;agentes,&#x20;permite&#x20;que&#x20;un&#x20;agente&#x20;reci&eacute;n&#x20;ingresado&#x20;en&#x20;el&#x20;sistema&#x20;aplique&#x20;autom&aacute;ticamente&#x20;cambios&#x20;en&#x20;su&#x20;configuraci&oacute;n&#x20;&#40;como&#x20;moverlo&#x20;de&#x20;grupo,&#x20;asignarle&#x20;ciertos&#x20;valores&#x20;en&#x20;campos&#x20;personalizados&#41;&#x20;y&#x20;por&#x20;supuesto&#x20;aplicarle&#x20;determinadas&#x20;politicas&#x20;de&#x20;monitorizaci&oacute;n.&#x20;Es&#x20;una&#x20;de&#x20;las&#x20;funcionalidades&#x20;m&aacute;s&#x20;potentes,&#x20;orientadas&#x20;a&#x20;gestionar&#x20;parques&#x20;de&#x20;sistemas&#x20;muy&#x20;extensos.&#x20;&#x20;','https://pandorafms.com/manual/start?id=es/documentation/02_installation/05_configuration_agents#configuracion_automatica_de_agentes','1'),
(14,'es',0,'Modo&#x20;oscuro&#x20;','¿Sabes&#x20;que&#x20;existe&#x20;un&#x20;modo&#x20;oscuro&#x20;en&#x20;Pandora&#x20;FMS?&#x20;Un&#x20;administrador&#x20;lo&#x20;puede&#x20;activar&#x20;a&#x20;nivel&#x20;global&#x20;desde&#x20;las&#x20;opciones&#x20;de&#x20;configuraci&oacute;n&#x20;visuales&#x20;o&#x20;cualquier&#x20;usuario&#x20;a&#x20;nivel&#x20;individual,&#x20;en&#x20;las&#x20;opciones&#x20;de&#x20;usuario.&#x20;','','1'),
(15,'es',0,'Google&#x20;Sheet&#x20;','¿Sabes&#x20;que&#x20;se&#x20;puede&#x20;coger&#x20;el&#x20;valor&#x20;de&#x20;una&#x20;celda&#x20;de&#x20;una&#x20;hoja&#x20;de&#x20;c&aacute;lculo&#x20;de&#x20;Google&#x20;Sheet?,&#x20;utilizamos&#x20;la&#x20;API&#x20;para&#x20;pedir&#x20;el&#x20;dato&#x20;a&#x20;trav&eacute;s&#x20;de&#x20;un&#x20;plugin&#x20;remoto.&#x20;Es&#x20;perfecto&#x20;para&#x20;construir&#x20;cuadros&#x20;de&#x20;mando&#x20;de&#x20;negocio,&#x20;obtener&#x20;alertas&#x20;en&#x20;tiempo&#x20;real&#x20;y&#x20;crear&#x20;tus&#x20;propios&#x20;informes&#x20;a&#x20;medida.&#x20;&#x20;','https://pandorafms.com/library/google-sheets-plugin/','1'),
(16,'es',0,'Tablas&#x20;de&#x20;ARP','¿Sabes&#x20;que&#x20;existe&#x20;un&#x20;m&oacute;dulo&#x20;de&#x20;inventario&#x20;para&#x20;sacar&#x20;las&#x20;tablas&#x20;ARP&#x20;de&#x20;tus&#x20;servidores&#x20;windows?&#x20;Es&#x20;f&aacute;cil&#x20;de&#x20;instalar&#x20;y&#x20;puede&#x20;darte&#x20;informaci&oacute;n&#x20;muy&#x20;detallada&#x20;de&#x20;tus&#x20;equipos.','https://pandorafms.com/library/arp-table-windows-local/','1'),
(17,'es',0,'Enlaces&#x20;de&#x20;red&#x20;en&#x20;la&#x20;consola&#x20;visual&#x20;','Existe&#x20;un&#x20;elemento&#x20;de&#x20;consola&#x20;visual&#x20;llamado&#x20;&ldquo;Network&#x20;link&rdquo;&#x20;que&#x20;permite&#x20;mostrar&#x20;visualmente&#x20;la&#x20;uni&oacute;n&#x20;de&#x20;dos&#x20;interfaces&#x20;de&#x20;red,&#x20;su&#x20;estado&#x20;y&#x20;el&#x20;tr&aacute;fico&#x20;de&#x20;subida/bajada,&#x20;de&#x20;una&#x20;manera&#x20;muy&#x20;visual.&#x20;&#x20;','https://pandorafms.com/manual/es/documentation/04_using/05_data_presentation_visual_maps#enlace_de_red','1'),
(18,'es',0,'¿Conoces&#x20;los&#x20;informes&#x20;de&#x20;disponibilidad?&#x20;','Son&#x20;muy&#x20;&uacute;tiles&#x20;ya&#x20;que&#x20;te&#x20;dicen&#x20;el&#x20;tiempo&#x20;&#40;%&#41;&#x20;que&#x20;un&#x20;chequeo&#x20;ha&#x20;estado&#x20;en&#x20;diferentes&#x20;estados&#x20;a&#x20;lo&#x20;largo&#x20;de&#x20;un&#x20;lapso&#x20;de&#x20;tiempo,&#x20;por&#x20;ejemplo,&#x20;una&#x20;semana.&#x20;Ofrece&#x20;datos&#x20;crudos&#x20;completos&#x20;de&#x20;lo&#x20;que&#x20;se&#x20;ha&#x20;hecho&#x20;con&#x20;el&#x20;detalle&#x20;suficiente&#x20;para&#x20;convencer&#x20;a&#x20;un&#x20;proveedor&#x20;o&#x20;un&#x20;cliente.&#x20;&#x20;','','1'),
(19,'es',0,'Gr&aacute;ficas&#x20;de&#x20;disponibilidad&#x20;','Parecidos&#x20;a&#x20;los&#x20;informes&#x20;de&#x20;disponibilidad,&#x20;pero&#x20;mucho&#x20;mas&#x20;visuales,&#x20;ofrecen&#x20;el&#x20;detalle&#x20;de&#x20;estado&#x20;de&#x20;un&#x20;monitor&#x20;a&#x20;lo&#x20;largo&#x20;del&#x20;tiempo.&#x20;Se&#x20;pueden&#x20;agrupar&#x20;con&#x20;otro&#x20;m&oacute;dulo&#x20;para&#x20;ofrecer&#x20;datos&#x20;finales&#x20;teniendo&#x20;en&#x20;cuenta&#x20;la&#x20;alta&#x20;disponibilidad&#x20;de&#x20;un&#x20;servicio.&#x20;Son&#x20;perfectos&#x20;para&#x20;su&#x20;uso&#x20;en&#x20;informes&#x20;a&#x20;proveedores&#x20;y/o&#x20;clientes.&#x20;&#x20;','https://pandorafms.com/manual/es/documentation/04_using/08_data_presentation_reports#grafico_de_disponibilidad','1'),
(20,'es',0,'Zoom&#x20;en&#x20;gr&aacute;ficas&#x20;de&#x20;datos&#x20;','¿Sabes&#x20;que&#x20;Pandora&#x20;FMS&#x20;permite&#x20;hacer&#x20;zoom&#x20;en&#x20;una&#x20;parte&#x20;de&#x20;la&#x20;gr&aacute;fica.&#x20;Con&#x20;eso&#x20;ampliar&aacute;s&#x20;la&#x20;informaci&oacute;n&#x20;de&#x20;la&#x20;gr&aacute;fica.&#x20;Si&#x20;est&aacute;s&#x20;viendo&#x20;una&#x20;gr&aacute;fica&#x20;de&#x20;un&#x20;mes&#x20;y&#x20;ampl&iacute;as,&#x20;podr&aacute;s&#x20;ver&#x20;los&#x20;datos&#x20;de&#x20;ese&#x20;intervalo.&#x20;Si&#x20;utilizas&#x20;una&#x20;gr&aacute;fica&#x20;con&#x20;datos&#x20;de&#x20;resoluci&oacute;n&#x20;completa&#x20;&#40;los&#x20;llamamos&#x20;gr&aacute;ficas&#x20;TIP&#41;&#x20;podr&aacute;s&#x20;ver&#x20;el&#x20;detalle&#x20;de&#x20;cada&#x20;dato,&#x20;aunque&#x20;tu&#x20;gr&aacute;fica&#x20;tenga&#x20;miles&#x20;de&#x20;muestras.&#x20;&#x20;','','1'),
(21,'es',0,'Gr&aacute;ficas&#x20;de&#x20;resoluci&oacute;n&#x20;completa&#x20;','Pandora&#x20;FMS&#x20;y&#x20;otras&#x20;herramientas&#x20;cuando&#x20;tienen&#x20;que&#x20;mostrar&#x20;una&#x20;gr&aacute;fica&#x20;obtienen&#x20;los&#x20;datos&#x20;de&#x20;la&#x20;fuente&#x20;de&#x20;datos&#x20;y&#x20;luego&#x20;&ldquo;simplifican&rdquo;&#x20;la&#x20;gr&aacute;fica,&#x20;ya&#x20;que&#x20;si&#x20;la&#x20;serie&#x20;de&#x20;datos&#x20;tiene&#x20;10,000&#x20;elementos&#x20;y&#x20;la&#x20;gr&aacute;fica&#x20;solo&#x20;tiene&#x20;300&#x20;pixeles&#x20;de&#x20;ancho&#x20;no&#x20;pueden&#x20;caber&#x20;todos,&#x20;asi&#x20;que&#x20;se&#x20;&ldquo;simplifican&rdquo;&#x20;esos&#x20;10,000&#x20;puntos&#x20;en&#x20;solo&#x20;300.&#x20;&#x20;&#x20;Sin&#x20;embargo&#x20;al&#x20;simplificar&#x20;se&#x20;pierde&#x20;&ldquo;detalle&rdquo;&#x20;en&#x20;la&#x20;gr&aacute;fica,&#x20;y&#x20;por&#x20;supuesto&#x20;no&#x20;podemos&#x20;&ldquo;hacer&#x20;zoom&rdquo;.&#x20;Las&#x20;gr&aacute;ficas&#x20;de&#x20;Pandora&#x20;FMS&#x20;permiten&#x20;mostrar&#x20;y&#x20;usar&#x20;todos&#x20;los&#x20;datos&#x20;en&#x20;una&#x20;gr&aacute;fica,&#x20;que&#x20;llamamos&#x20;&ldquo;TIP&rdquo;&#x20;que&#x20;muestra&#x20;todos&#x20;los&#x20;puntos&#x20;superpuestos&#x20;y&#x20;adem&aacute;s&#x20;permite&#x20;que&#x20;al&#x20;hacer&#x20;zoom&#x20;no&#x20;se&#x20;pierda&#x20;resoluci&oacute;n.&#x20;&#x20;&#x20;','','1'),
(22,'es',0,'Pol&iacute;tica&#x20;de&#x20;contrase&ntilde;as','La&#x20;consola&#x20;de&#x20;Pandora&#x20;FMS&#x20;tiene&#x20;un&#x20;sistema&#x20;de&#x20;gesti&oacute;n&#x20;de&#x20;pol&iacute;tica&#x20;de&#x20;credenciales,&#x20;para&#x20;reforzar&#x20;la&#x20;seguridad&#x20;local&#x20;&#40;adem&aacute;s&#x20;de&#x20;permitir&#x20;la&#x20;autenticaci&oacute;n&#x20;externa&#x20;contra&#x20;un&#x20;LDAP,&#x20;Active&#x20;Directory&#x20;o&#x20;SAML&#41;.&#x20;A&#x20;trav&eacute;s&#x20;de&#x20;este&#x20;sistema&#x20;podemos&#x20;forzar&#x20;cambios&#x20;de&#x20;password&#x20;cada&#x20;X&#x20;d&iacute;as,&#x20;guardar&#x20;un&#x20;hist&oacute;rico&#x20;de&#x20;passwords&#x20;usadas&#x20;o&#x20;evitar&#x20;el&#x20;uso&#x20;de&#x20;ciertas&#x20;contrase&ntilde;as&#x20;entre&#x20;otras&#x20;acciones.&#x20;&#x20;','https://pandorafms.com/manual/es/documentation/04_using/12_console_setup?s%5B%5D%3Dcontrase%25C3%25B1as#password_policy','1'),
(23,'es',0,'Autenticaci&oacute;n&#x20;de&#x20;doble&#x20;factor&#x20;','Es&#x20;posible&#x20;activar&#x20;&#40;y&#x20;forzar&#x20;su&#x20;uso&#x20;a&#x20;todos&#x20;los&#x20;usuarios&#41;&#x20;un&#x20;sistema&#x20;de&#x20;doble&#x20;autenticaci&oacute;n&#x20;&#40;usando&#x20;Google&#x20;Auth&#41;&#x20;para&#x20;que&#x20;cualquier&#x20;usuario&#x20;se&#x20;autentique&#x20;adem&aacute;s&#x20;de&#x20;con&#x20;una&#x20;contrase&ntilde;a,&#x20;con&#x20;un&#x20;sistema&#x20;de&#x20;token&#x20;de&#x20;un&#x20;solo&#x20;uso,&#x20;dando&#x20;al&#x20;sistema&#x20;mucha&#x20;m&aacute;s&#x20;seguridad.&#x20;&#x20;','https://pandorafms.com/manual/en/documentation/04_using/12_console_setup?s%5B%5D%3Dgoogle%26s%5B%5D%3Dauth#authentication','1');

INSERT INTO `twelcome_tip_file` (`twelcome_tip_file`, `filename`, `path`) VALUES
(1, 'monitorizar_web.png', 'images/tips/'),
(2, 'monitorizar_snmp.png', 'images/tips/'),
(3, 'monitorizar_desde_ip.png', 'images/tips/'),
(4, 'tu_red_pierde_paquetes.png', 'images/tips/'),
(5, 'telegram_con_pandora.png', 'images/tips/'),
(6, 'monitorizar_con_jmx.png', 'images/tips/'),
(7, 'usuario_zona_horaria.png', 'images/tips/'),
(8, 'paradas_planificadas.png', 'images/tips/'),
(9, 'personalizar_los_emails.png', 'images/tips/'),
(10, 'iconos_personalizados.png', 'images/tips/'),
(11, 'mapa_de_calor.png', 'images/tips/'),
(12, 'auditoria.png', 'images/tips/'),
(15, 'google_sheets.png', 'images/tips/'),
(17, 'enlaces_consola_visual.png', 'images/tips/'),
(18, 'informe_disponibiliad.png', 'images/tips/'),
(19, 'graficas_disponibilidad.png', 'images/tips/'),
(20, 'zoom_en_graficas.png', 'images/tips/'),
(22, 'politica_de_pass.png', 'images/tips/');
>>>>>>> ef04e540

COMMIT;<|MERGE_RESOLUTION|>--- conflicted
+++ resolved
@@ -87,16 +87,6 @@
 
 INSERT INTO `treport_custom_sql` (`name`, `sql`) VALUES ('Agent&#x20;safe&#x20;mode&#x20;not&#x20;enable', 'select&#x20;alias&#x20;from&#x20;tagente&#x20;where&#x20;safe_mode_module&#x20;=&#x20;0');
 
-<<<<<<< HEAD
-CREATE TABLE IF NOT EXISTS `tfavmenu_user` (
-  `id` INT NOT NULL AUTO_INCREMENT,
-  `id_user` VARCHAR(255) NOT NULL,
-  `id_element` TEXT,
-  `url` TEXT NOT NULL,
-  `label` VARCHAR(255) NOT NULL,
-  `section` VARCHAR(255) NOT NULL,
-PRIMARY KEY (`id`));
-=======
 CREATE TABLE IF NOT EXISTS `twelcome_tip` (
   `id` INT NOT NULL AUTO_INCREMENT,
   `id_lang` VARCHAR(20) NULL,
@@ -164,6 +154,14 @@
 (19, 'graficas_disponibilidad.png', 'images/tips/'),
 (20, 'zoom_en_graficas.png', 'images/tips/'),
 (22, 'politica_de_pass.png', 'images/tips/');
->>>>>>> ef04e540
+
+CREATE TABLE IF NOT EXISTS `tfavmenu_user` (
+  `id` INT NOT NULL AUTO_INCREMENT,
+  `id_user` VARCHAR(255) NOT NULL,
+  `id_element` TEXT,
+  `url` TEXT NOT NULL,
+  `label` VARCHAR(255) NOT NULL,
+  `section` VARCHAR(255) NOT NULL,
+PRIMARY KEY (`id`));
 
 COMMIT;