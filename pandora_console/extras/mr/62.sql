--- conflicted
+++ resolved
@@ -1,6 +1,5 @@
 START TRANSACTION;
 
-<<<<<<< HEAD
 CREATE TABLE IF NOT EXISTS `tconsole` (
   `id` BIGINT UNSIGNED NOT NULL AUTO_INCREMENT,
   `id_console` BIGINT NOT NULL DEFAULT 0,
@@ -14,7 +13,7 @@
 ) ENGINE=InnoDB DEFAULT CHARSET=UTF8MB4;
 
 ALTER TABLE `tuser_task_scheduled` ADD COLUMN `id_console` BIGINT NOT NULL DEFAULT 0;
-=======
+
 UPDATE tconfig_os SET `icon_name` = 'linux@os.svg' WHERE `id_os` = 1;
 UPDATE tconfig_os SET `icon_name` = 'solaris@os.svg' WHERE `id_os` = 2;
 UPDATE tconfig_os SET `icon_name` = 'aix@os.svg' WHERE `id_os` = 3;
@@ -74,7 +73,6 @@
 UPDATE `ttipo_modulo` SET `icon` = 'remote-execution-incremental-data@svg.svg' WHERE `id_tipo` = 37;
 UPDATE `ttipo_modulo` SET `icon` = 'server-web@svg.svg' WHERE `id_tipo` = 38;
 UPDATE `ttipo_modulo` SET `icon` = 'keepalive@svg.svg' WHERE `id_tipo` = 100;
->>>>>>> 7d645255
 
 CREATE TABLE IF NOT EXISTS `tagent_filter` (
   `id_filter`  INT UNSIGNED NOT NULL AUTO_INCREMENT,
