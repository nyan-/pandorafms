START TRANSACTION;

<<<<<<< HEAD
ALTER TABLE `tdatabase` ADD COLUMN `ssh_status` TINYINT UNSIGNED DEFAULT 0;
ALTER TABLE `tdatabase` ADD COLUMN `db_status` TINYINT UNSIGNED DEFAULT 0;
ALTER TABLE `tdatabase` ADD COLUMN `replication_status` TINYINT UNSIGNED DEFAULT 0;
ALTER TABLE `tdatabase` ADD COLUMN `replication_delay` BIGINT DEFAULT 0;
ALTER TABLE `tdatabase` ADD COLUMN `master` TINYINT UNSIGNED DEFAULT 0;
ALTER TABLE `tdatabase` ADD COLUMN `utimestamp` BIGINT DEFAULT 0;
ALTER TABLE `tdatabase` ADD COLUMN `mysql_version` VARCHAR(10) DEFAULT '';
ALTER TABLE `tdatabase` ADD COLUMN `pandora_version` VARCHAR(10) DEFAULT '';
=======
UPDATE tconfig_os SET `icon_name` = 'linux@os.svg' WHERE `id_os` = 1;
UPDATE tconfig_os SET `icon_name` = 'solaris@os.svg' WHERE `id_os` = 2;
UPDATE tconfig_os SET `icon_name` = 'aix@os.svg' WHERE `id_os` = 3;
UPDATE tconfig_os SET `icon_name` = 'freebsd@os.svg' WHERE `id_os` = 4;
UPDATE tconfig_os SET `icon_name` = 'HP@os.svg' WHERE `id_os` = 5;
UPDATE tconfig_os SET `icon_name` = 'cisco@os.svg' WHERE `id_os` = 7;
UPDATE tconfig_os SET `icon_name` = 'apple@os.svg' WHERE `id_os` = 8;
UPDATE tconfig_os SET `icon_name` = 'windows@os.svg' WHERE `id_os` = 9;
UPDATE tconfig_os SET `icon_name` = 'other-OS@os.svg' WHERE `id_os` = 10;
UPDATE tconfig_os SET `icon_name` = 'network-server@os.svg' WHERE `id_os` = 11;
UPDATE tconfig_os SET `icon_name` = 'network-server@os.svg' WHERE `id_os` = 12;
UPDATE tconfig_os SET `icon_name` = 'network-server@os.svg' WHERE `id_os` = 13;
UPDATE tconfig_os SET `icon_name` = 'embedded@os.svg' WHERE `id_os` = 14;
UPDATE tconfig_os SET `icon_name` = 'android@os.svg' WHERE `id_os` = 15;
UPDATE tconfig_os SET `icon_name` = 'vmware@os.svg' WHERE `id_os` = 16;
UPDATE tconfig_os SET `icon_name` = 'routers@os.svg' WHERE `id_os` = 17;
UPDATE tconfig_os SET `icon_name` = 'switch@os.svg' WHERE `id_os` = 18;
UPDATE tconfig_os SET `icon_name` = 'satellite@os.svg' WHERE `id_os` = 19;
UPDATE tconfig_os SET `icon_name` = 'mainframe@os.svg' WHERE `id_os` = 20;
UPDATE tconfig_os SET `icon_name` = 'cluster@os.svg' WHERE `id_os` = 100;

UPDATE tgrupo SET `icon` = 'servers@groups.svg' WHERE `id_grupo` = 2;
UPDATE tgrupo SET `icon` = 'firewall@groups.svg' WHERE `id_grupo` = 4;
UPDATE tgrupo SET `icon` = 'database@groups.svg' WHERE `id_grupo` = 8;
UPDATE tgrupo SET `icon` = 'network@groups.svg' WHERE `id_grupo` = 9;
UPDATE tgrupo SET `icon` = 'unknown@groups.svg' WHERE `id_grupo` = 10;
UPDATE tgrupo SET `icon` = 'workstation@groups.svg' WHERE `id_grupo` = 11;
UPDATE tgrupo SET `icon` = 'applications@groups.svg' WHERE `id_grupo` = 12;
UPDATE tgrupo SET `icon` = 'web@groups.svg' WHERE `id_grupo` = 13;

UPDATE `ttipo_modulo` SET `icon` = 'data-server@svg.svg' WHERE `id_tipo` = 1;
UPDATE `ttipo_modulo` SET `icon` = 'generic-boolean@svg.svg' WHERE `id_tipo` = 2;
UPDATE `ttipo_modulo` SET `icon` = 'generic-string@svg.svg' WHERE `id_tipo` = 3;
UPDATE `ttipo_modulo` SET `icon` = 'data-server@svg.svg' WHERE `id_tipo` = 4;
UPDATE `ttipo_modulo` SET `icon` = 'data-server@svg.svg' WHERE `id_tipo` = 5;
UPDATE `ttipo_modulo` SET `icon` = 'ICMP-network-boolean-data@svg.svg' WHERE `id_tipo` = 6;
UPDATE `ttipo_modulo` SET `icon` = 'ICMP-network-latency@svg.svg' WHERE `id_tipo` = 7;
UPDATE `ttipo_modulo` SET `icon` = 'TCP-network-numeric-data@svg.svg' WHERE `id_tipo` = 8;
UPDATE `ttipo_modulo` SET `icon` = 'TCP-network-boolean-data@svg.svg' WHERE `id_tipo` = 9;
UPDATE `ttipo_modulo` SET `icon` = 'TCP-network-alphanumeric-data@svg.svg' WHERE `id_tipo` = 10;
UPDATE `ttipo_modulo` SET `icon` = 'TCP-network-incremental-data@svg.svg' WHERE `id_tipo` = 11;
UPDATE `ttipo_modulo` SET `icon` = 'SNMP-network-numeric-data@svg.svg' WHERE `id_tipo` = 15;
UPDATE `ttipo_modulo` SET `icon` = 'SNMP-network-incremental-data@svg.svg' WHERE `id_tipo` = 16;
UPDATE `ttipo_modulo` SET `icon` = 'SNMP-network-alphanumeric-data@svg.svg' WHERE `id_tipo` = 17;
UPDATE `ttipo_modulo` SET `icon` = 'SNMP-network-incremental-data@svg.svg' WHERE `id_tipo` = 18;
UPDATE `ttipo_modulo` SET `icon` = 'asynchronus-data@svg.svg' WHERE `id_tipo` = 21;
UPDATE `ttipo_modulo` SET `icon` = 'asynchronus-data@svg.svg' WHERE `id_tipo` = 22;
UPDATE `ttipo_modulo` SET `icon` = 'asynchronus-data@svg.svg' WHERE `id_tipo` = 23;
UPDATE `ttipo_modulo` SET `icon` = 'wux@svg.svg' WHERE `id_tipo` = 25;
UPDATE `ttipo_modulo` SET `icon` = 'server-web@svg.svg' WHERE `id_tipo` = 30;
UPDATE `ttipo_modulo` SET `icon` = 'web-analisys-data@svg.svg' WHERE `id_tipo` = 31;
UPDATE `ttipo_modulo` SET `icon` = 'server-web@svg.svg' WHERE `id_tipo` = 32;
UPDATE `ttipo_modulo` SET `icon` = 'server-web@svg.svg' WHERE `id_tipo` = 33;
UPDATE `ttipo_modulo` SET `icon` = 'remote-execution-numeric-data@svg.svg' WHERE `id_tipo` = 34;
UPDATE `ttipo_modulo` SET `icon` = 'remote-execution-boolean-data@svg.svg' WHERE `id_tipo` = 35;
UPDATE `ttipo_modulo` SET `icon` = 'remote-execution-alphanumeric-data@svg.svg' WHERE `id_tipo` = 36;
UPDATE `ttipo_modulo` SET `icon` = 'remote-execution-incremental-data@svg.svg' WHERE `id_tipo` = 37;
UPDATE `ttipo_modulo` SET `icon` = 'server-web@svg.svg' WHERE `id_tipo` = 38;
UPDATE `ttipo_modulo` SET `icon` = 'keepalive@svg.svg' WHERE `id_tipo` = 100;
>>>>>>> c977188e

CREATE TABLE IF NOT EXISTS `tagent_filter` (
  `id_filter`  INT UNSIGNED NOT NULL AUTO_INCREMENT,
  `id_name` VARCHAR(600) NOT NULL,
  `id_group_filter` INT NOT NULL DEFAULT 0,
  `group_id` INT NOT NULL DEFAULT 0,
  `recursion` TEXT,
  `status` INT NOT NULL DEFAULT -1,
  `search` TEXT,
  `id_os` INT NOT NULL DEFAULT 0,
  `policies` TEXT,
  `search_custom` TEXT,
  `ag_custom_fields` TEXT,
  PRIMARY KEY  (`id_filter`)
) ENGINE=InnoDB DEFAULT CHARSET=UTF8MB4;

CREATE TABLE `tevent_sound` (
    `id` INT NOT NULL AUTO_INCREMENT,
    `name` TEXT NULL,
    `sound` TEXT NULL,
    `active` TINYINT NOT NULL DEFAULT '1',
PRIMARY KEY (`id`)) ENGINE=InnoDB DEFAULT CHARSET=utf8;

CREATE INDEX agente_modulo_estado ON tevento (estado, id_agentmodule);
CREATE INDEX idx_disabled ON talert_template_modules (disabled);

INSERT INTO `treport_custom_sql` (`name`, `sql`) VALUES ('Agent&#x20;safe&#x20;mode&#x20;not&#x20;enable', 'select&#x20;alias&#x20;from&#x20;tagente&#x20;where&#x20;safe_mode_module&#x20;=&#x20;0');

COMMIT;<|MERGE_RESOLUTION|>--- conflicted
+++ resolved
@@ -1,6 +1,5 @@
 START TRANSACTION;
 
-<<<<<<< HEAD
 ALTER TABLE `tdatabase` ADD COLUMN `ssh_status` TINYINT UNSIGNED DEFAULT 0;
 ALTER TABLE `tdatabase` ADD COLUMN `db_status` TINYINT UNSIGNED DEFAULT 0;
 ALTER TABLE `tdatabase` ADD COLUMN `replication_status` TINYINT UNSIGNED DEFAULT 0;
@@ -9,7 +8,7 @@
 ALTER TABLE `tdatabase` ADD COLUMN `utimestamp` BIGINT DEFAULT 0;
 ALTER TABLE `tdatabase` ADD COLUMN `mysql_version` VARCHAR(10) DEFAULT '';
 ALTER TABLE `tdatabase` ADD COLUMN `pandora_version` VARCHAR(10) DEFAULT '';
-=======
+
 UPDATE tconfig_os SET `icon_name` = 'linux@os.svg' WHERE `id_os` = 1;
 UPDATE tconfig_os SET `icon_name` = 'solaris@os.svg' WHERE `id_os` = 2;
 UPDATE tconfig_os SET `icon_name` = 'aix@os.svg' WHERE `id_os` = 3;
@@ -69,7 +68,6 @@
 UPDATE `ttipo_modulo` SET `icon` = 'remote-execution-incremental-data@svg.svg' WHERE `id_tipo` = 37;
 UPDATE `ttipo_modulo` SET `icon` = 'server-web@svg.svg' WHERE `id_tipo` = 38;
 UPDATE `ttipo_modulo` SET `icon` = 'keepalive@svg.svg' WHERE `id_tipo` = 100;
->>>>>>> c977188e
 
 CREATE TABLE IF NOT EXISTS `tagent_filter` (
   `id_filter`  INT UNSIGNED NOT NULL AUTO_INCREMENT,
