#
# Pandora FMS Console
#
%define name        pandorafms_console
<<<<<<< HEAD
%define version     7.0NG.758+alt
%define release     1
=======
%define version     7.0NG.759
%define release     211216
>>>>>>> 9b96f119

# User and Group under which Apache is running
%define httpd_name  httpd
%define httpd_user  apache
%define httpd_group apache

Summary:            Pandora FMS Console
Name:               %{name}
Version:            %{version}
Release:            %{release}
License:            GPL
Vendor:             Artica ST <info@artica.es>
#Source0:            %{name}-%{version}-%{revision}.tar.gz
Source0:            %{name}-%{version}.tar.gz
URL:                http://www.pandorafms.com
Group:              Productivity/Networking/Web/Utilities
Packager:           Sancho Lerena <slerena@artica.es>
Prefix:              /var/www/html
BuildRoot:          %{_tmppath}/%{name}
BuildArch:          noarch
AutoReq:            0
Requires:           %{httpd_name} >= 2.0.0
Requires:           mod_php >= 7.0
Requires:           php-gd, php-ldap, php-snmp, php-session, php-gettext
Requires:           php-mysqlnd, php-mbstring, php-zip, php-zlib, php-curl
Requires:           xorg-x11-fonts-75dpi, xorg-x11-fonts-misc, php-pecl-zip
Requires:           graphviz
Provides:           %{name}-%{version}


%description
The Web Console is a web application that allows to see graphical reports, state of every agent, also to access to the information sent by the agent, to see every monitored parameter and to see its evolution throughout the time, to form the different nodes, groups and users of the system. It is the part that interacts with the final user, and that will allows you to administer the system.

%prep
rm -rf $RPM_BUILD_ROOT

%setup -q -n pandora_console

%build

%install
rm -rf $RPM_BUILD_ROOT
mkdir -p $RPM_BUILD_ROOT%{prefix}/pandora_console
mkdir -p $RPM_BUILD_ROOT%{_sysconfdir}/logrotate.d/
cp -aRf . $RPM_BUILD_ROOT%{prefix}/pandora_console
rm $RPM_BUILD_ROOT%{prefix}/pandora_console/*.spec
rm $RPM_BUILD_ROOT%{prefix}/pandora_console/pandora_console_install
install -m 0644 pandora_console_logrotate_centos $RPM_BUILD_ROOT%{_sysconfdir}/logrotate.d/pandora_console

%clean
rm -rf $RPM_BUILD_ROOT

%post
# Upgrading.
if [ "$1" -eq "1" ]; then
	echo "Updating the database schema."
	/usr/bin/php %{prefix}/pandora_console/godmode/um_client/updateMR.php 2>/dev/null
fi

# Install pandora_websocket_engine service.
cp -pf %{prefix}/pandora_console/pandora_websocket_engine /etc/init.d/
chmod +x /etc/init.d/pandora_websocket_engine

echo "You can now start the Pandora FMS Websocket service by executing"
echo "   /etc/init.d/pandora_websocket_engine start"

# Has an install already been done, if so we only want to update the files
# push install.php aside so that the console works immediately using existing
# configuration.
#
if [ -f %{prefix}/pandora_console/include/config.php ] ; then
   mv %{prefix}/pandora_console/install.php %{prefix}/pandora_console/install.done
else
   echo "Please, now, point your browser to http://your_IP_address/pandora_console/install.php and follow all the steps described on it."
fi

%preun

# Upgrading
if [ "$1" -eq "1" ]; then
        exit 0
fi

%files
%defattr(0644,%{httpd_user},%{httpd_group},0755)
%docdir %{prefix}/pandora_console/docs
%{prefix}/pandora_console
%config(noreplace) %{_sysconfdir}/logrotate.d/pandora_console
%attr(0644, root, root) %{_sysconfdir}/logrotate.d/pandora_console<|MERGE_RESOLUTION|>--- conflicted
+++ resolved
@@ -2,13 +2,8 @@
 # Pandora FMS Console
 #
 %define name        pandorafms_console
-<<<<<<< HEAD
-%define version     7.0NG.758+alt
-%define release     1
-=======
 %define version     7.0NG.759
 %define release     211216
->>>>>>> 9b96f119
 
 # User and Group under which Apache is running
 %define httpd_name  httpd
