#
# Pandora FMS Console
#
%define name        pandorafms_console
%define version     7.0NG.732
<<<<<<< HEAD
%define release     190301
=======
%define release     190305
>>>>>>> 63cd5fe0

# User and Group under which Apache is running
%define httpd_name  httpd
%define httpd_user  apache
%define httpd_group apache

Summary:            Pandora FMS Console
Name:               %{name}
Version:            %{version}
Release:            %{release}
License:            GPL
Vendor:             Artica ST <info@artica.es>
#Source0:            %{name}-%{version}-%{revision}.tar.gz
Source0:            %{name}-%{version}.tar.gz
URL:                http://www.pandorafms.com
Group:              Productivity/Networking/Web/Utilities
Packager:           Sancho Lerena <slerena@artica.es>
Prefix:              /var/www/html
BuildRoot:          %{_tmppath}/%{name}
BuildArch:          noarch
AutoReq:            0
Requires:           %{httpd_name} >= 2.0.0
Requires:           mod_php >= 7.0
Requires:           php-gd, php-ldap, php-snmp, php-session, php-gettext
Requires:           php-mysqlnd, php-mbstring, php-zip, php-zlib, php-curl
Requires:           xorg-x11-fonts-75dpi, xorg-x11-fonts-misc, php-pecl-zip
Requires:           graphviz
Provides:           %{name}-%{version}


%description
The Web Console is a web application that allows to see graphical reports, state of every agent, also to access to the information sent by the agent, to see every monitored parameter and to see its evolution throughout the time, to form the different nodes, groups and users of the system. It is the part that interacts with the final user, and that will allows you to administer the system.

%prep
rm -rf $RPM_BUILD_ROOT

%setup -q -n pandora_console

%build

%install
rm -rf $RPM_BUILD_ROOT
mkdir -p $RPM_BUILD_ROOT%{prefix}/pandora_console
mkdir -p $RPM_BUILD_ROOT%{_sysconfdir}/logrotate.d/
cp -aRf * $RPM_BUILD_ROOT%{prefix}/pandora_console
rm $RPM_BUILD_ROOT%{prefix}/pandora_console/*.spec
rm $RPM_BUILD_ROOT%{prefix}/pandora_console/pandora_console_install
install -m 0644 pandora_console_logrotate_centos $RPM_BUILD_ROOT%{_sysconfdir}/logrotate.d/pandora_console

%clean
rm -rf $RPM_BUILD_ROOT

%post
# Has an install already been done, if so we only want to update the files
# push install.php aside so that the console works immediately using existing
# configuration.
#
if [ -f %{prefix}/pandora_console/include/config.php ] ; then
   mv %{prefix}/pandora_console/install.php %{prefix}/pandora_console/install.done
else
   echo "Please, now, point your browser to http://your_IP_address/pandora_console/install.php and follow all the steps described on it."
fi

%preun

# Upgrading
if [ "$1" = "1" ]; then
        exit 0
fi

%files
%defattr(0644,%{httpd_user},%{httpd_group},0755)
%docdir %{prefix}/pandora_console/docs
%{prefix}/pandora_console
%config(noreplace) %{_sysconfdir}/logrotate.d/pandora_console<|MERGE_RESOLUTION|>--- conflicted
+++ resolved
@@ -3,11 +3,7 @@
 #
 %define name        pandorafms_console
 %define version     7.0NG.732
-<<<<<<< HEAD
-%define release     190301
-=======
 %define release     190305
->>>>>>> 63cd5fe0
 
 # User and Group under which Apache is running
 %define httpd_name  httpd
