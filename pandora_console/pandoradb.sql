--- conflicted
+++ resolved
@@ -3338,8 +3338,6 @@
 	PRIMARY KEY(`id`),
 	FOREIGN KEY (`id_layout_template`) REFERENCES tlayout_template(`id`) ON DELETE CASCADE ON UPDATE CASCADE
 ) ENGINE = InnoDB DEFAULT CHARSET=utf8;
-<<<<<<< HEAD
-=======
 
 -- ---------------------------------------------------------------------
 -- Table `tlog_graph_models`
@@ -3351,5 +3349,4 @@
 	`fields` TEXT NOT NULL,
 	`average` tinyint(1) NOT NULL default '0',
 	PRIMARY KEY(`id`)
-) ENGINE = InnoDB DEFAULT CHARSET=utf8;
->>>>>>> 2f3be028
+) ENGINE = InnoDB DEFAULT CHARSET=utf8;