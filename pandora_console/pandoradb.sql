-- Pandora FMS - the Flexible Monitoring System
-- ============================================
-- Copyright (c) 2005-2021 Artica Soluciones Tecnológicas, http://www.artica.es
-- Please see http://pandora.sourceforge.net for full contribution list

-- This program is free software; you can redistribute it and/or
-- modify it under the terms of the GNU General Public License
-- as published by the Free Software Foundation for version 2.
-- This program is distributed in the hope that it will be useful,
-- but WITHOUT ANY WARRANTY; without even the implied warranty of
-- MERCHANTABILITY or FITNESS FOR A PARTICULAR PURPOSE.  See the
-- GNU General Public License for more details.
-- You should have received a copy of the GNU General Public License
-- along with this program; if not, write to the Free Software
-- Foundation, Inc., 51 Franklin Street, Fifth Floor, Boston, MA  02110-1301, USA.

-- PLEASE NO NOT USE MULTILINE COMMENTS
-- Because Pandora Installer don't understand them
-- and fails creating database !!!

-- Priority : 0 - Maintance (grey)
-- Priority : 1 - Low (green)
-- Priority : 2 - Normal (blue)
-- Priority : 3 - Warning (yellow)
-- Priority : 4 - Critical (red)

-- ---------------------------------------------------------------------
-- Table `taddress`
-- ---------------------------------------------------------------------
CREATE TABLE IF NOT EXISTS `taddress` (
  `id_a` INT UNSIGNED NOT NULL AUTO_INCREMENT,
  `ip` VARCHAR(60) NOT NULL DEFAULT '',
  `ip_pack` INT UNSIGNED NOT NULL DEFAULT 0,
  PRIMARY KEY  (`id_a`),
  KEY `ip` (`ip`)
) ENGINE=InnoDB  DEFAULT CHARSET=UTF8MB4;

-- ---------------------------------------------------------------------
-- Table `taddress_agent`
-- ---------------------------------------------------------------------
CREATE TABLE IF NOT EXISTS `taddress_agent` (
  `id_ag` BIGINT UNSIGNED NOT NULL AUTO_INCREMENT,
  `id_a` BIGINT UNSIGNED NOT NULL DEFAULT 0,
  `id_agent` MEDIUMINT UNSIGNED NOT NULL DEFAULT 0,
  PRIMARY KEY  (`id_ag`)
) ENGINE=InnoDB DEFAULT CHARSET=UTF8MB4;

-- ---------------------------------------------------------------------
-- Table `tagente`
-- ---------------------------------------------------------------------
CREATE TABLE IF NOT EXISTS `tagente` (
  `id_agente` INT UNSIGNED NOT NULL AUTO_INCREMENT,
  `nombre` VARCHAR(600) NOT NULL DEFAULT '',
  `direccion` VARCHAR(100) DEFAULT NULL,
  `comentarios` VARCHAR(255) DEFAULT '',
  `id_grupo` INT UNSIGNED NOT NULL DEFAULT 0,
  `ultimo_contacto` DATETIME NOT NULL DEFAULT '1970-01-01 00:00:00',
  `modo` TINYINT NOT NULL DEFAULT 0,
  `intervalo` INT UNSIGNED NOT NULL DEFAULT 300,
  `id_os` INT UNSIGNED DEFAULT 0,
  `os_version` VARCHAR(100) DEFAULT '',
  `agent_version` VARCHAR(100) DEFAULT '',
  `ultimo_contacto_remoto` DATETIME DEFAULT '1970-01-01 00:00:00',
  `disabled` TINYINT NOT NULL DEFAULT 0,
  `remote` TINYINT NOT NULL DEFAULT 0,
  `id_parent` INT UNSIGNED DEFAULT 0,
  `custom_id` VARCHAR(255) DEFAULT '',
  `server_name` VARCHAR(100) DEFAULT '',
  `cascade_protection` TINYINT NOT NULL DEFAULT 0,
  `cascade_protection_module` INT UNSIGNED NOT NULL DEFAULT 0,
  `timezone_offset` TINYINT NULL DEFAULT 0 COMMENT 'nuber of hours of diference with the server timezone',
  `icon_path` VARCHAR(127) NULL DEFAULT NULL COMMENT 'path in the server to the image of the icon representing the agent' ,
  `update_gis_data` TINYINT NOT NULL DEFAULT 1 COMMENT 'set it to one to update the position data (altitude, longitude, latitude) when getting information from the agent or to 0 to keep the last value and do not update it',
  `url_address` MEDIUMTEXT NULL,
  `quiet` TINYINT NOT NULL DEFAULT 0,
  `normal_count` BIGINT NOT NULL DEFAULT 0,
  `warning_count` BIGINT NOT NULL DEFAULT 0,
  `critical_count` BIGINT NOT NULL DEFAULT 0,
  `unknown_count` BIGINT NOT NULL DEFAULT 0,
  `notinit_count` BIGINT NOT NULL DEFAULT 0,
  `total_count` BIGINT NOT NULL DEFAULT 0,
  `fired_count` BIGINT NOT NULL DEFAULT 0,
  `update_module_count` TINYINT NOT NULL DEFAULT 0,
  `update_alert_count` TINYINT NOT NULL DEFAULT 0,
  `update_secondary_groups` TINYINT NOT NULL DEFAULT 0,
  `alias` VARCHAR(600) NOT NULL DEFAULT '',
  `transactional_agent` TINYINT NOT NULL DEFAULT 0,
  `alias_as_name` TINYINT NOT NULL DEFAULT 0,
  `safe_mode_module` INT UNSIGNED NOT NULL DEFAULT 0,
  `cps` INT NOT NULL DEFAULT 0,
  PRIMARY KEY  (`id_agente`),
  KEY `nombre` (`nombre`(255)),
  KEY `direccion` (`direccion`),
  KEY `disabled` (`disabled`),
  KEY `id_grupo` (`id_grupo`)
) ENGINE=InnoDB  DEFAULT CHARSET=UTF8MB4 ;

-- ---------------------------------------------------------------------
-- Table `tagente_datos`
-- ---------------------------------------------------------------------
CREATE TABLE IF NOT EXISTS `tagente_datos` (
  `id_agente_modulo` INT UNSIGNED NOT NULL DEFAULT 0,
  `datos` DOUBLE DEFAULT NULL,
  `utimestamp` BIGINT DEFAULT 0,
  KEY `data_index1` (`id_agente_modulo`, `utimestamp`),
  KEY `idx_utimestamp` USING BTREE (`utimestamp`)
) ENGINE=InnoDB  DEFAULT CHARSET=UTF8MB4 ;

-- ---------------------------------------------------------------------
-- Table `tagente_datos_inc`
-- ---------------------------------------------------------------------
CREATE TABLE IF NOT EXISTS `tagente_datos_inc` (
  `id_agente_modulo` INT UNSIGNED NOT NULL DEFAULT 0,
  `datos` DOUBLE DEFAULT NULL,
  `utimestamp` INT UNSIGNED DEFAULT 0,
  KEY `data_inc_index_1` (`id_agente_modulo`)
) ENGINE=InnoDB DEFAULT CHARSET=UTF8MB4;

-- ---------------------------------------------------------------------
-- Table `tagente_datos_string`
-- ---------------------------------------------------------------------
CREATE TABLE IF NOT EXISTS `tagente_datos_string` (
  `id_agente_modulo` INT UNSIGNED NOT NULL DEFAULT 0,
  `datos` MEDIUMTEXT,
  `utimestamp` INT UNSIGNED NOT NULL DEFAULT 0,
  KEY `data_string_index_1` (`id_agente_modulo`, `utimestamp`),
  KEY `idx_utimestamp` USING BTREE (`utimestamp`)
) ENGINE=InnoDB DEFAULT CHARSET=UTF8MB4;

-- -----------------------------------------------------
-- Table `tagente_datos_log4x`
-- -----------------------------------------------------
CREATE TABLE IF NOT EXISTS `tagente_datos_log4x` (
  `id_tagente_datos_log4x` BIGINT UNSIGNED NOT NULL AUTO_INCREMENT,
  `id_agente_modulo` INT UNSIGNED NOT NULL DEFAULT 0,
  
  `severity` TEXT,
  `message` TEXT,
  `stacktrace` TEXT,
  
  `utimestamp` INT UNSIGNED NOT NULL DEFAULT 0,
  PRIMARY KEY  (`id_tagente_datos_log4x`),
  KEY `data_log4x_index_1` (`id_agente_modulo`)
) ENGINE=InnoDB DEFAULT CHARSET=UTF8MB4;

-- -----------------------------------------------------
-- Table `tagente_estado`
-- -----------------------------------------------------
CREATE TABLE IF NOT EXISTS `tagente_estado` (
  `id_agente_estado` INT UNSIGNED NOT NULL AUTO_INCREMENT,
  `id_agente_modulo` INT NOT NULL DEFAULT 0,
  `datos` MEDIUMTEXT,
  `timestamp` DATETIME NOT NULL DEFAULT '1970-01-01 00:00:00',
  `estado` INT NOT NULL DEFAULT 0,
  `known_status` TINYINT DEFAULT 0,
  `id_agente` INT NOT NULL DEFAULT 0,
  `last_try` DATETIME DEFAULT NULL,
  `utimestamp` BIGINT NOT NULL DEFAULT 0,
  `current_interval` INT UNSIGNED NOT NULL DEFAULT 0,
  `running_by` SMALLINT UNSIGNED DEFAULT 0,
  `last_execution_try` BIGINT NOT NULL DEFAULT 0,
  `status_changes` TINYINT UNSIGNED DEFAULT 0,
  `last_status` TINYINT DEFAULT 0,
  `last_known_status` TINYINT DEFAULT 0,
  `last_error` INT NOT NULL DEFAULT 0,
  `ff_start_utimestamp` BIGINT DEFAULT 0,
  `ff_normal` INT UNSIGNED DEFAULT 0,
  `ff_warning` INT UNSIGNED DEFAULT 0,
  `ff_critical` INT UNSIGNED DEFAULT 0,
  `last_dynamic_update` BIGINT NOT NULL DEFAULT 0,
  `last_unknown_update` BIGINT NOT NULL DEFAULT 0,
  `last_status_change` BIGINT NOT NULL DEFAULT 0,
  PRIMARY KEY  (`id_agente_estado`),
  KEY `status_index_1` (`id_agente_modulo`),
  KEY `idx_agente` (`id_agente`),
  KEY `running_by` (`running_by`)
) ENGINE=InnoDB  DEFAULT CHARSET=UTF8MB4;
-- Probably last_execution_try index is not useful and loads more than benefits

-- -----------------------------------------------------
-- Table `tagente_modulo`
-- -----------------------------------------------------
-- id_modulo now uses tmodule 
-- ---------------------------
-- 1 - Data server modules (agent related modules)
-- 2 - Network server modules
-- 4 - Plugin server
-- 5 - Predictive server
-- 6 - WMI server
-- 7 - WEB Server (enteprise)

CREATE TABLE IF NOT EXISTS `tagente_modulo` (
  `id_agente_modulo` INT UNSIGNED NOT NULL AUTO_INCREMENT,
  `id_agente` INT UNSIGNED NOT NULL DEFAULT 0,
  `id_tipo_modulo` SMALLINT NOT NULL DEFAULT 0,
  `descripcion` TEXT,
  `extended_info` TEXT,
  `nombre` TEXT,
  `unit` TEXT,
  `id_policy_module` INT UNSIGNED NOT NULL DEFAULT 0,
  `max` BIGINT DEFAULT 0,
  `min` BIGINT DEFAULT 0,
  `module_interval` INT UNSIGNED DEFAULT 0,
  `cron_interval` VARCHAR(100) DEFAULT '',
  `module_ff_interval` INT UNSIGNED DEFAULT 0,
  `tcp_port` INT UNSIGNED DEFAULT 0,
  `tcp_send` TEXT,
  `tcp_rcv` TEXT,
  `snmp_community` VARCHAR(100) DEFAULT '',
  `snmp_oid` VARCHAR(255) DEFAULT '0',
  `ip_target` VARCHAR(100) DEFAULT '',
  `id_module_group` INT UNSIGNED DEFAULT 0,
  `flag` TINYINT UNSIGNED DEFAULT 1,
  `id_modulo` INT UNSIGNED DEFAULT 0,
  `disabled` TINYINT UNSIGNED NOT NULL DEFAULT 0,
  `id_export` SMALLINT UNSIGNED DEFAULT 0,
  `plugin_user` TEXT,
  `plugin_pass` TEXT,
  `plugin_parameter` TEXT,
  `id_plugin` INT DEFAULT 0,
  `post_process` DOUBLE DEFAULT 0,
  `prediction_module` BIGINT DEFAULT 0,
  `max_timeout` INT UNSIGNED DEFAULT 0,
  `max_retries` INT UNSIGNED DEFAULT 0,
  `custom_id` VARCHAR(255) DEFAULT '',
  `history_data` TINYINT UNSIGNED DEFAULT 1,
  `min_warning` DOUBLE DEFAULT 0,
  `max_warning` DOUBLE DEFAULT 0,
  `str_warning` TEXT,
  `min_critical` DOUBLE DEFAULT 0,
  `max_critical` DOUBLE DEFAULT 0,
  `str_critical` TEXT,
  `min_ff_event` INT UNSIGNED DEFAULT 0,
  `delete_pending` INT UNSIGNED DEFAULT 0,
  `policy_linked` TINYINT UNSIGNED NOT NULL DEFAULT 0,
  `policy_adopted` TINYINT UNSIGNED NOT NULL DEFAULT 0,
  `custom_string_1` MEDIUMTEXT,
  `custom_string_2` TEXT,
  `custom_string_3` TEXT,
  `custom_integer_1` INT DEFAULT 0,
  `custom_integer_2` INT DEFAULT 0,
  `wizard_level` ENUM('basic','advanced','nowizard') DEFAULT 'nowizard',
  `macros` TEXT,
  `critical_instructions` TEXT,
  `warning_instructions` TEXT,
  `unknown_instructions` TEXT,
  `quiet` TINYINT NOT NULL DEFAULT 0,
  `critical_inverse` TINYINT UNSIGNED DEFAULT 0,
  `warning_inverse` TINYINT UNSIGNED DEFAULT 0,
  `id_category` INT DEFAULT 0,
  `disabled_types_event` TEXT,
  `module_macros` TEXT,
  `min_ff_event_normal` INT UNSIGNED DEFAULT 0,
  `min_ff_event_warning` INT UNSIGNED DEFAULT 0,
  `min_ff_event_critical` INT UNSIGNED DEFAULT 0,
  `ff_type` TINYINT UNSIGNED DEFAULT 0,
  `each_ff` TINYINT UNSIGNED DEFAULT 0,
  `ff_timeout` INT UNSIGNED DEFAULT 0,
  `dynamic_interval` INT UNSIGNED DEFAULT 0,
  `dynamic_max` INT DEFAULT 0,
  `dynamic_min` INT DEFAULT 0,
  `dynamic_next` BIGINT NOT NULL DEFAULT 0,
  `dynamic_two_tailed` TINYINT UNSIGNED DEFAULT 0,
  `prediction_sample_window` INT DEFAULT 0,
  `prediction_samples` INT DEFAULT 0,
  `prediction_threshold` INT DEFAULT 0,
  `parent_module_id` INT UNSIGNED NOT NULL DEFAULT 0,
  `cps` INT NOT NULL DEFAULT 0,
  `debug_content` TEXT,
  `percentage_critical` TINYINT UNSIGNED DEFAULT 0,
  `percentage_warning` TINYINT UNSIGNED DEFAULT 0,
  PRIMARY KEY  (`id_agente_modulo`),
  KEY `main_idx` (`id_agente_modulo`,`id_agente`),
  KEY `tam_agente` (`id_agente`),
  KEY `id_tipo_modulo` (`id_tipo_modulo`),
  KEY `disabled` (`disabled`),
  KEY `module` (`id_modulo`),
  KEY `nombre` (`nombre` (255)),
  KEY `module_group` (`id_module_group`) using btree
) ENGINE=InnoDB  DEFAULT CHARSET=UTF8MB4;
-- snmp_oid is also used for WMI query

-- -----------------------------------------------------
-- Table `tagent_access`
-- -----------------------------------------------------
CREATE TABLE IF NOT EXISTS `tagent_access` (
  `id_agent` INT UNSIGNED NOT NULL DEFAULT 0,
  `utimestamp` BIGINT NOT NULL DEFAULT 0,
  KEY `agent_index` (`id_agent`),
  KEY `idx_utimestamp` USING BTREE (`utimestamp`)
) ENGINE=InnoDB DEFAULT CHARSET=UTF8MB4;

-- -----------------------------------------------------
-- Table `talert_snmp`
-- -----------------------------------------------------
CREATE TABLE  IF NOT EXISTS  `talert_snmp` (
  `id_as` INT UNSIGNED NOT NULL AUTO_INCREMENT,
  `id_alert` INT UNSIGNED NOT NULL DEFAULT 0,
  `al_field1` TEXT,
  `al_field2` TEXT,
  `al_field3` TEXT,
  `al_field4` TEXT,
  `al_field5` TEXT,
  `al_field6` TEXT,
  `al_field7` TEXT,
  `al_field8` TEXT,
  `al_field9` TEXT,
  `al_field10` TEXT,
  `al_field11` TEXT,
  `al_field12` TEXT,
  `al_field13` TEXT,
  `al_field14` TEXT,
  `al_field15` TEXT,
  `al_field16` TEXT,
  `al_field17` TEXT,
  `al_field18` TEXT,
  `al_field19` TEXT,
  `al_field20` TEXT,
  `description` VARCHAR(255) DEFAULT '',
  `alert_type` INT UNSIGNED NOT NULL DEFAULT 0,
  `agent` VARCHAR(100) DEFAULT '',
  `custom_oid` TEXT,
  `oid` VARCHAR(255) NOT NULL DEFAULT '',
  `time_threshold` INT NOT NULL DEFAULT 0,
  `times_fired` INT UNSIGNED NOT NULL DEFAULT 0,
  `last_fired` DATETIME NOT NULL DEFAULT '1970-01-01 00:00:00',
  `max_alerts` INT NOT NULL DEFAULT 1,
  `min_alerts` INT NOT NULL DEFAULT 1,
  `internal_counter` INT UNSIGNED NOT NULL DEFAULT 0,
  `priority` TINYINT DEFAULT 0,
  `_snmp_f1_` TEXT, 
  `_snmp_f2_` TEXT, 
  `_snmp_f3_` TEXT,
  `_snmp_f4_` TEXT, 
  `_snmp_f5_` TEXT, 
  `_snmp_f6_` TEXT,
  `_snmp_f7_` TEXT,
  `_snmp_f8_` TEXT,
  `_snmp_f9_` TEXT,
  `_snmp_f10_` TEXT,
  `_snmp_f11_` TEXT,
  `_snmp_f12_` TEXT,
  `_snmp_f13_` TEXT,
  `_snmp_f14_` TEXT,
  `_snmp_f15_` TEXT,
  `_snmp_f16_` TEXT,
  `_snmp_f17_` TEXT,
  `_snmp_f18_` TEXT,
  `_snmp_f19_` TEXT,
  `_snmp_f20_` TEXT,
  `trap_type` INT NOT NULL DEFAULT -1,
  `single_value` VARCHAR(255) DEFAULT '', 
  `position` INT UNSIGNED NOT NULL DEFAULT 0,
  `disable_event` TINYINT DEFAULT 0,
  `id_group` INT UNSIGNED NOT NULL DEFAULT 0,
  `order_1` INT UNSIGNED NOT NULL DEFAULT 1,
  `order_2` INT UNSIGNED NOT NULL DEFAULT 2,
  `order_3` INT UNSIGNED NOT NULL DEFAULT 3,
  `order_4` INT UNSIGNED NOT NULL DEFAULT 4,
  `order_5` INT UNSIGNED NOT NULL DEFAULT 5,
  `order_6` INT UNSIGNED NOT NULL DEFAULT 6,
  `order_7` INT UNSIGNED NOT NULL DEFAULT 7,
  `order_8` INT UNSIGNED NOT NULL DEFAULT 8,
  `order_9` INT UNSIGNED NOT NULL DEFAULT 9,
  `order_10` INT UNSIGNED NOT NULL DEFAULT 10,
  `order_11` INT UNSIGNED NOT NULL DEFAULT 11,
  `order_12` INT UNSIGNED NOT NULL DEFAULT 12,
  `order_13` INT UNSIGNED NOT NULL DEFAULT 13,
  `order_14` INT UNSIGNED NOT NULL DEFAULT 14,
  `order_15` INT UNSIGNED NOT NULL DEFAULT 15,
  `order_16` INT UNSIGNED NOT NULL DEFAULT 16,
  `order_17` INT UNSIGNED NOT NULL DEFAULT 17,
  `order_18` INT UNSIGNED NOT NULL DEFAULT 18,
  `order_19` INT UNSIGNED NOT NULL DEFAULT 19,
  `order_20` INT UNSIGNED NOT NULL DEFAULT 20,
  PRIMARY KEY  (`id_as`)
) ENGINE=InnoDB DEFAULT CHARSET=UTF8MB4;

-- -----------------------------------------------------
-- Table `talert_commands`
-- -----------------------------------------------------
CREATE TABLE  IF NOT EXISTS `talert_commands` (
  `id` INT UNSIGNED NOT NULL AUTO_INCREMENT,
  `name` VARCHAR(100) NOT NULL DEFAULT '',
  `command` TEXT,
  `id_group` MEDIUMINT UNSIGNED NULL DEFAULT 0,
  `description` TEXT,
  `internal` TINYINT DEFAULT 0,
  `fields_descriptions` TEXT,
  `fields_values` TEXT,
  `fields_hidden` TEXT,
  `previous_name` TEXT,
  PRIMARY KEY (`id`)
) ENGINE=InnoDB DEFAULT CHARSET=UTF8MB4;

-- -----------------------------------------------------
-- Table `talert_actions`
-- -----------------------------------------------------
CREATE TABLE  IF NOT EXISTS `talert_actions` (
  `id` INT UNSIGNED NOT NULL AUTO_INCREMENT,
  `name` TEXT,
  `id_alert_command` INT UNSIGNED NULL DEFAULT 0,
  `field1` TEXT,
  `field2` TEXT,
  `field3` TEXT,
  `field4` TEXT,
  `field5` TEXT,
  `field6` TEXT,
  `field7` TEXT,
  `field8` TEXT,
  `field9` TEXT,
  `field10` TEXT,
  `field11` TEXT,
  `field12` TEXT,
  `field13` TEXT,
  `field14` TEXT,
  `field15` TEXT,
  `field16` TEXT,
  `field17` TEXT,
  `field18` TEXT,
  `field19` TEXT,
  `field20` TEXT,
  `id_group` MEDIUMINT UNSIGNED NULL DEFAULT 0,
  `action_threshold` INT NOT NULL DEFAULT 0,
  `field1_recovery` TEXT,
  `field2_recovery` TEXT,
  `field3_recovery` TEXT,
  `field4_recovery` TEXT,
  `field5_recovery` TEXT,
  `field6_recovery` TEXT,
  `field7_recovery` TEXT,
  `field8_recovery` TEXT,
  `field9_recovery` TEXT,
  `field10_recovery` TEXT,
  `field11_recovery` TEXT,
  `field12_recovery` TEXT,
  `field13_recovery` TEXT,
  `field14_recovery` TEXT,
  `field15_recovery` TEXT,
  `field16_recovery` TEXT,
  `field17_recovery` TEXT,
  `field18_recovery` TEXT,
  `field19_recovery` TEXT,
  `field20_recovery` TEXT,
  `previous_name` TEXT,
  `create_wu_integria` TINYINT DEFAULT NULL,
  PRIMARY KEY  (`id`),
  FOREIGN KEY (`id_alert_command`) REFERENCES talert_commands(`id`)
    ON DELETE CASCADE ON UPDATE CASCADE
) ENGINE=InnoDB DEFAULT CHARSET=UTF8MB4;

-- -----------------------------------------------------
-- Table `talert_templates`
-- -----------------------------------------------------
CREATE TABLE IF NOT EXISTS `talert_templates` (
  `id` INT UNSIGNED NOT NULL AUTO_INCREMENT,
  `name` TEXT,
  `description` MEDIUMTEXT,
  `id_alert_action` INT UNSIGNED NULL,
  `field1` TEXT,
  `field2` TEXT,
  `field3` TEXT,
  `field4` TEXT,
  `field5` TEXT,
  `field6` TEXT,
  `field7` TEXT,
  `field8` TEXT,
  `field9` TEXT,
  `field10` TEXT,
  `field11` TEXT,
  `field12` TEXT,
  `field13` TEXT,
  `field14` TEXT,
  `field15` TEXT,
  `field16` TEXT,
  `field17` TEXT,
  `field18` TEXT,
  `field19` TEXT,
  `field20` TEXT,
  `type` ENUM ('regex', 'max_min', 'max', 'min', 'equal', 'not_equal', 'warning', 'critical', 'onchange', 'unknown', 'always', 'not_normal'),
  `value` VARCHAR(255) DEFAULT '',
  `matches_value` TINYINT DEFAULT 0,
  `max_value` DOUBLE DEFAULT NULL,
  `min_value` DOUBLE DEFAULT NULL,
  `time_threshold` INT NOT NULL DEFAULT 0,
  `max_alerts` INT UNSIGNED NOT NULL DEFAULT 1,
  `min_alerts` INT UNSIGNED NOT NULL DEFAULT 0,
  `time_from` time DEFAULT '00:00:00',
  `time_to` time DEFAULT '00:00:00',
  `monday` TINYINT DEFAULT 1,
  `tuesday` TINYINT DEFAULT 1,
  `wednesday` TINYINT DEFAULT 1,
  `thursday` TINYINT DEFAULT 1,
  `friday` TINYINT DEFAULT 1,
  `saturday` TINYINT DEFAULT 1,
  `sunday` TINYINT DEFAULT 1,
  `recovery_notify` TINYINT DEFAULT 0,
  `field1_recovery` TEXT,
  `field2_recovery` TEXT,
  `field3_recovery` TEXT,
  `field4_recovery` TEXT,
  `field5_recovery` TEXT,
  `field6_recovery` TEXT,
  `field7_recovery` TEXT,
  `field8_recovery` TEXT,
  `field9_recovery` TEXT,
  `field10_recovery` TEXT,
  `field11_recovery` TEXT,
  `field12_recovery` TEXT,
  `field13_recovery` TEXT,
  `field14_recovery` TEXT,
  `field15_recovery` TEXT,
  `field16_recovery` TEXT,
  `field17_recovery` TEXT,
  `field18_recovery` TEXT,
  `field19_recovery` TEXT,
  `field20_recovery` TEXT,
  `priority` TINYINT DEFAULT 0,
  `id_group` MEDIUMINT UNSIGNED NULL DEFAULT 0,
  `special_day` TINYINT DEFAULT 0,
  `wizard_level` ENUM('basic','advanced','nowizard') DEFAULT 'nowizard',
  `min_alerts_reset_counter` TINYINT DEFAULT 0,
  `disable_event` TINYINT DEFAULT 0,
  `previous_name` TEXT,
  `schedule` TEXT,
  PRIMARY KEY  (`id`),
  KEY `idx_template_action` (`id_alert_action`),
  FOREIGN KEY (`id_alert_action`) REFERENCES talert_actions(`id`)
    ON DELETE SET NULL ON UPDATE CASCADE
) ENGINE=InnoDB DEFAULT CHARSET=UTF8MB4;

-- -----------------------------------------------------
-- Table `talert_template_modules`
-- -----------------------------------------------------
CREATE TABLE IF NOT EXISTS `talert_template_modules` (
  `id` INT UNSIGNED NOT NULL AUTO_INCREMENT,
  `id_agent_module` INT UNSIGNED NOT NULL,
  `id_alert_template` INT UNSIGNED NOT NULL,
  `id_policy_alerts` INT UNSIGNED NOT NULL DEFAULT 0,
  `internal_counter` INT DEFAULT 0,
  `last_fired` BIGINT NOT NULL DEFAULT 0,
  `last_reference` BIGINT NOT NULL DEFAULT 0,
  `times_fired` INT NOT NULL DEFAULT 0,
  `disabled` TINYINT DEFAULT 0,
  `standby` TINYINT DEFAULT 0,
  `priority` TINYINT DEFAULT 0,
  `force_execution` TINYINT DEFAULT 0,
  PRIMARY KEY (`id`),
  KEY `idx_template_module` (`id_agent_module`),
  FOREIGN KEY (`id_agent_module`) REFERENCES tagente_modulo(`id_agente_modulo`)
    ON DELETE CASCADE ON UPDATE CASCADE,
  FOREIGN KEY (`id_alert_template`) REFERENCES talert_templates(`id`)
    ON DELETE CASCADE ON UPDATE CASCADE,
  UNIQUE (`id_agent_module`, `id_alert_template`),
  INDEX force_execution (`force_execution`)
) ENGINE=InnoDB DEFAULT CHARSET=UTF8MB4;

-- -----------------------------------------------------
-- Table `talert_template_module_actions`
-- -----------------------------------------------------
CREATE TABLE IF NOT EXISTS `talert_template_module_actions` (
  `id` INT UNSIGNED NOT NULL AUTO_INCREMENT,
  `id_alert_template_module` INT UNSIGNED NOT NULL,
  `id_alert_action` INT UNSIGNED NOT NULL,
  `fires_min` INT UNSIGNED DEFAULT 0,
  `fires_max` INT UNSIGNED DEFAULT 0,
  `module_action_threshold` INT NOT NULL DEFAULT 0,
  `last_execution` BIGINT NOT NULL DEFAULT 0,
  PRIMARY KEY (`id`),
  FOREIGN KEY (`id_alert_template_module`) REFERENCES talert_template_modules(`id`)
    ON DELETE CASCADE ON UPDATE CASCADE,
  FOREIGN KEY (`id_alert_action`) REFERENCES talert_actions(`id`)
    ON DELETE CASCADE ON UPDATE CASCADE
) ENGINE=InnoDB DEFAULT CHARSET=UTF8MB4;

-- -----------------------------------------------------
-- Table `talert_calendar`
-- -----------------------------------------------------
CREATE TABLE IF NOT EXISTS `talert_calendar` (
  `id` INT UNSIGNED NOT NULL AUTO_INCREMENT,
  `name` VARCHAR(100) NOT NULL DEFAULT '',
  `id_group` INT NOT NULL DEFAULT 0,
  `description` TEXT,
  PRIMARY KEY (`id`),
  UNIQUE (`name`)
) ENGINE=InnoDB DEFAULT CHARSET=UTF8MB4;

-- -----------------------------------------------------
-- Table `talert_special_days`
-- -----------------------------------------------------
CREATE TABLE IF NOT EXISTS `talert_special_days` (
  `id` INT UNSIGNED NOT NULL AUTO_INCREMENT,
  `id_calendar` INT UNSIGNED NOT NULL DEFAULT 1,
  `id_group` INT NOT NULL DEFAULT 0,
  `date` date NOT NULL DEFAULT '1970-01-01',
  `day_code` TINYINT NOT NULL,
  `description` TEXT,
  PRIMARY KEY (`id`),
  FOREIGN KEY (`id_calendar`) REFERENCES talert_calendar(`id`)
    ON DELETE CASCADE ON UPDATE CASCADE
) ENGINE=InnoDB DEFAULT CHARSET=UTF8MB4;

-- -----------------------------------------------------
-- Table `talert_execution_queue`
-- -----------------------------------------------------
CREATE TABLE IF NOT EXISTS `talert_execution_queue` (
  `id` INT UNSIGNED NOT NULL AUTO_INCREMENT,
  `data` LONGTEXT,
  `utimestamp` BIGINT NOT NULL DEFAULT 0,
  PRIMARY KEY (`id`)
) ENGINE=InnoDB DEFAULT CHARSET=UTF8MB4;

-- -----------------------------------------------------
-- Table `tattachment`
-- -----------------------------------------------------
CREATE TABLE IF NOT EXISTS `tattachment` (
  `id_attachment` INT UNSIGNED NOT NULL AUTO_INCREMENT,
  `id_incidencia` INT UNSIGNED NOT NULL DEFAULT 0,
  `id_usuario` VARCHAR(255) NOT NULL DEFAULT '',
  `filename` VARCHAR(255) NOT NULL DEFAULT '',
  `description` VARCHAR(150) DEFAULT '',
  `size` BIGINT UNSIGNED NOT NULL DEFAULT 0,
  PRIMARY KEY  (`id_attachment`)
) ENGINE=InnoDB DEFAULT CHARSET=UTF8MB4;

-- -----------------------------------------------------
-- Table `tconfig`
-- -----------------------------------------------------
CREATE TABLE IF NOT EXISTS `tconfig` (
  `id_config` INT UNSIGNED NOT NULL AUTO_INCREMENT,
  `token` VARCHAR(100) NOT NULL DEFAULT '',
  `value` TEXT,
  PRIMARY KEY  (`id_config`)
) ENGINE=InnoDB DEFAULT CHARSET=UTF8MB4;

-- -----------------------------------------------------
-- Table `tconfig_os`
-- -----------------------------------------------------
CREATE TABLE IF NOT EXISTS  `tconfig_os` (
  `id_os` INT UNSIGNED NOT NULL AUTO_INCREMENT,
  `name` VARCHAR(100) NOT NULL DEFAULT '',
  `description` VARCHAR(250) DEFAULT '',
  `icon_name` VARCHAR(100) DEFAULT '',
  `previous_name` TEXT NULL,
  PRIMARY KEY  (`id_os`)
) ENGINE=InnoDB DEFAULT CHARSET=UTF8MB4;

-- -----------------------------------------------------
-- Table `tcontainer`
-- -----------------------------------------------------
CREATE TABLE IF NOT EXISTS `tcontainer` (
  `id_container` MEDIUMINT UNSIGNED NOT NULL AUTO_INCREMENT,
  `name` VARCHAR(100) NOT NULL DEFAULT '',
  `parent` MEDIUMINT UNSIGNED NOT NULL DEFAULT 0,
  `disabled` TINYINT UNSIGNED NOT NULL DEFAULT 0,
  `id_group` MEDIUMINT UNSIGNED NULL DEFAULT 0, 
  `description` TEXT,
   PRIMARY KEY  (`id_container`),
   KEY `parent_index` (`parent`)
) ENGINE=InnoDB DEFAULT CHARSET=UTF8MB4;

-- ---------------------------------------------------------------------
-- Table `tcontainer_item`
-- ---------------------------------------------------------------------
CREATE TABLE IF NOT EXISTS `tcontainer_item` (
  `id_ci` INT UNSIGNED NOT NULL AUTO_INCREMENT,
  `id_container` MEDIUMINT UNSIGNED NOT NULL DEFAULT 0,
  `type` VARCHAR(30) DEFAULT 'simple_graph',
  `id_agent` INT UNSIGNED NOT NULL DEFAULT 0,
  `id_agent_module` BIGINT UNSIGNED NULL DEFAULT NULL,
  `time_lapse` INT NOT NULL DEFAULT 0,
  `id_graph` INT UNSIGNED DEFAULT 0,
  `only_average` TINYINT UNSIGNED DEFAULT 0 NOT NULL,
  `id_group` INT UNSIGNED NOT NULL DEFAULT 0,
  `id_module_group` INT UNSIGNED NOT NULL DEFAULT 0,
  `agent` VARCHAR(100) NOT NULL DEFAULT '',
  `module` VARCHAR(100) NOT NULL DEFAULT '',
  `id_tag` INT UNSIGNED NOT NULL DEFAULT 0,
  `type_graph` TINYINT UNSIGNED NOT NULL DEFAULT 0,
  `fullscale` TINYINT UNSIGNED NOT NULL DEFAULT 0,
  PRIMARY KEY(`id_ci`),
  FOREIGN KEY (`id_container`) REFERENCES `tcontainer`(`id_container`)
  ON DELETE CASCADE
) ENGINE=InnoDB DEFAULT CHARSET=UTF8MB4;

-- ---------------------------------------------------------------------
-- Table `tevento`
-- ---------------------------------------------------------------------
CREATE TABLE IF NOT EXISTS `tevento` (
  `id_evento` BIGINT UNSIGNED NOT NULL AUTO_INCREMENT,
  `id_agente` INT NOT NULL DEFAULT 0,
  `id_usuario` VARCHAR(255) NOT NULL DEFAULT '0',
  `id_grupo` MEDIUMINT NOT NULL DEFAULT 0,
  `estado` TINYINT UNSIGNED NOT NULL DEFAULT 0,
  `timestamp` DATETIME NOT NULL DEFAULT '1970-01-01 00:00:00',
  `evento` TEXT,
  `utimestamp` BIGINT NOT NULL DEFAULT 0,
  `event_type` ENUM('going_unknown','unknown','alert_fired','alert_recovered','alert_ceased','alert_manual_validation','recon_host_detected','system','error','new_agent','going_up_warning','going_up_critical','going_down_warning','going_down_normal','going_down_critical','going_up_normal', 'configuration_change', 'ncm') DEFAULT 'unknown',
  `id_agentmodule` INT NOT NULL DEFAULT 0,
  `id_alert_am` INT NOT NULL DEFAULT 0,
  `criticity` INT UNSIGNED NOT NULL DEFAULT 0,
  `user_comment` TEXT,
  `tags` TEXT,
  `source` TINYTEXT,
  `id_extra` TINYTEXT,
  `critical_instructions` TEXT,
  `warning_instructions` TEXT,
  `unknown_instructions` TEXT,
  `owner_user` VARCHAR(100) NOT NULL DEFAULT '',
  `ack_utimestamp` BIGINT NOT NULL DEFAULT 0,
  `custom_data` TEXT,
  `data` TINYTEXT,
  `module_status` INT NOT NULL DEFAULT 0,
  PRIMARY KEY  (`id_evento`),
  KEY `idx_agente` (`id_agente`),
  KEY `idx_agentmodule` (`id_agentmodule`),
  KEY `idx_utimestamp` USING BTREE (`utimestamp`)
) ENGINE=InnoDB DEFAULT CHARSET=UTF8MB4;
-- Criticity: 0 - Maintance (grey)
-- Criticity: 1 - Informational (blue)
-- Criticity: 2 - Normal (green) (status 0)
-- Criticity: 3 - Warning (yellow) (status 2)
-- Criticity: 4 - Critical (red) (status 1)

-- ---------------------------------------------------------------------
-- Table `tevent_extended`
-- ---------------------------------------------------------------------
CREATE TABLE IF NOT EXISTS `tevent_extended` (
  `id` serial PRIMARY KEY,
  `id_evento` BIGINT UNSIGNED NOT NULL,
  `external_id` BIGINT UNSIGNED,
  `utimestamp` BIGINT NOT NULL DEFAULT 0,
  `description` TEXT,
  FOREIGN KEY `tevent_ext_fk`(`id_evento`) REFERENCES `tevento`(`id_evento`)
  ON UPDATE CASCADE ON DELETE CASCADE
) ENGINE=InnoDB DEFAULT CHARSET=UTF8MB4;

-- ---------------------------------------------------------------------
-- Table `tgrupo`
-- ---------------------------------------------------------------------
CREATE TABLE IF NOT EXISTS `tgrupo` (
  `id_grupo` MEDIUMINT UNSIGNED NOT NULL AUTO_INCREMENT,
  `nombre` VARCHAR(100) NOT NULL DEFAULT '',
  `icon` VARCHAR(50) DEFAULT 'world',
  `parent` MEDIUMINT UNSIGNED NOT NULL DEFAULT 0,
  `propagate` TINYINT UNSIGNED NOT NULL DEFAULT 0,
  `disabled` TINYINT UNSIGNED NOT NULL DEFAULT 0,
  `custom_id` VARCHAR(255) DEFAULT '',
  `id_skin` INT UNSIGNED NOT NULL DEFAULT 0,
  `description` TEXT,
  `contact` TEXT,
  `other` TEXT,
  `password` VARCHAR(45) DEFAULT '',
  `max_agents` INT UNSIGNED NOT NULL DEFAULT 0,
   PRIMARY KEY  (`id_grupo`),
   KEY `parent_index` (`parent`)
) ENGINE=InnoDB DEFAULT CHARSET=UTF8MB4;

-- ---------------------------------------------------------------------
-- Table `tcredential_store`
-- ---------------------------------------------------------------------
CREATE TABLE IF NOT EXISTS `tcredential_store` (
  `identifier` VARCHAR(100) NOT NULL,
  `id_group` MEDIUMINT UNSIGNED NOT NULL DEFAULT 0,
  `product` ENUM('CUSTOM', 'AWS', 'AZURE', 'GOOGLE', 'SAP') DEFAULT 'CUSTOM',
  `username` TEXT,
  `password` TEXT,
  `extra_1` TEXT,
  `extra_2` TEXT,
  PRIMARY KEY (`identifier`)
) ENGINE=InnoDB DEFAULT CHARSET=UTF8MB4;

-- ---------------------------------------------------------------------
-- Table `tincidencia`
-- ---------------------------------------------------------------------
CREATE TABLE IF NOT EXISTS `tincidencia` (
  `id_incidencia` BIGINT UNSIGNED NOT NULL AUTO_INCREMENT,
  `inicio` DATETIME NOT NULL DEFAULT '1970-01-01 00:00:00',
  `cierre` DATETIME NOT NULL DEFAULT '1970-01-01 00:00:00',
  `titulo` TEXT,
  `descripcion` TEXT,
  `id_usuario` VARCHAR(255) NOT NULL DEFAULT '',
  `origen` VARCHAR(100) NOT NULL DEFAULT '',
  `estado` INT NOT NULL DEFAULT 0,
  `prioridad` INT NOT NULL DEFAULT 0,
  `id_grupo` MEDIUMINT UNSIGNED NOT NULL DEFAULT 0,
  `actualizacion` timestamp NOT NULL DEFAULT CURRENT_TIMESTAMP on update CURRENT_TIMESTAMP,
  `id_creator` VARCHAR(60) DEFAULT NULL,
  `id_lastupdate` VARCHAR(60) DEFAULT NULL,
  `id_agente_modulo` BIGINT NOT NULL,
  `notify_email` TINYINT UNSIGNED NOT NULL DEFAULT 0,
  `id_agent` INT UNSIGNED NULL DEFAULT 0, 
  PRIMARY KEY  (`id_incidencia`),
  KEY `incident_index_1` (`id_usuario`,`id_incidencia`),
  KEY `id_agente_modulo` (`id_agente_modulo`)
) ENGINE=InnoDB DEFAULT CHARSET=UTF8MB4;

-- ---------------------------------------------------------------------
-- Table `tlanguage`
-- ---------------------------------------------------------------------
CREATE TABLE IF NOT EXISTS `tlanguage` (
  `id_language` VARCHAR(6) NOT NULL DEFAULT '',
  `name` VARCHAR(100) NOT NULL DEFAULT '',
  PRIMARY KEY  (`id_language`)
) ENGINE=InnoDB DEFAULT CHARSET=UTF8MB4;

-- -----------------------------------------------------
-- Table `tlink`
-- -----------------------------------------------------
CREATE TABLE IF NOT EXISTS `tlink` (
  `id_link` INT UNSIGNED NOT NULL AUTO_INCREMENT,
  `name` VARCHAR(100) NOT NULL DEFAULT '',
  `link` VARCHAR(255) NOT NULL DEFAULT '',
  PRIMARY KEY  (`id_link`)
) ENGINE=InnoDB DEFAULT CHARSET=UTF8MB4;

-- ----------------------------------------------------------------------
-- Table `tmodule_group`
-- ----------------------------------------------------------------------
CREATE TABLE IF NOT EXISTS `tmodule_group` (
  `id_mg` TINYINT UNSIGNED NOT NULL AUTO_INCREMENT,
  `name` VARCHAR(150) NOT NULL DEFAULT '',
  PRIMARY KEY  (`id_mg`)
) ENGINE=InnoDB DEFAULT CHARSET=UTF8MB4;

-- This table was moved cause the `tmodule_relationship` will add
-- a foreign key for the trecon_task(id_rt)
-- ----------------------------------------------------------------------
-- Table `trecon_task`
-- ----------------------------------------------------------------------
CREATE TABLE IF NOT EXISTS `trecon_task` (
  `id_rt` INT UNSIGNED NOT NULL AUTO_INCREMENT,
  `name` VARCHAR(100) NOT NULL DEFAULT '',
  `description` VARCHAR(250) NOT NULL DEFAULT '',
  `subnet` TEXT,
  `id_network_profile` TEXT,
  `review_mode` TINYINT UNSIGNED NOT NULL DEFAULT 1,
  `id_group` INT UNSIGNED NOT NULL DEFAULT 1,
  `utimestamp` BIGINT UNSIGNED NOT NULL DEFAULT 0,
  `status` TINYINT NOT NULL DEFAULT 0,
  `interval_sweep` INT UNSIGNED NOT NULL DEFAULT 0,
  `id_recon_server` INT UNSIGNED NOT NULL DEFAULT 0,
  `id_os` TINYINT NOT NULL DEFAULT 0,
  `recon_ports` VARCHAR(250) NOT NULL DEFAULT '',
  `snmp_community` VARCHAR(64) NOT NULL DEFAULT 'public',
  `id_recon_script` INT,
  `field1` TEXT,
  `field2` VARCHAR(250) NOT NULL DEFAULT '',
  `field3` VARCHAR(250) NOT NULL DEFAULT '',
  `field4` VARCHAR(250) NOT NULL DEFAULT '',
  `os_detect` TINYINT UNSIGNED DEFAULT 0,
  `resolve_names` TINYINT UNSIGNED DEFAULT 0,
  `parent_detection` TINYINT UNSIGNED DEFAULT 0,
  `parent_recursion` TINYINT UNSIGNED DEFAULT 0,
  `disabled` TINYINT UNSIGNED NOT NULL DEFAULT 0,
  `macros` TEXT,
  `alias_as_name` TINYINT NOT NULL DEFAULT 0,
  `snmp_enabled` TINYINT UNSIGNED DEFAULT 0,
  `vlan_enabled` TINYINT UNSIGNED DEFAULT 0,
  `snmp_version` VARCHAR(5) NOT NULL DEFAULT 1,
  `snmp_auth_user` VARCHAR(255) NOT NULL DEFAULT '',
  `snmp_auth_pass` VARCHAR(255) NOT NULL DEFAULT '',
  `snmp_auth_method` VARCHAR(25) NOT NULL DEFAULT '',
  `snmp_privacy_method` VARCHAR(25) NOT NULL DEFAULT '',
  `snmp_privacy_pass` VARCHAR(255) NOT NULL DEFAULT '',
  `snmp_security_level` VARCHAR(25) NOT NULL DEFAULT '',
  `wmi_enabled` TINYINT UNSIGNED DEFAULT 0,
  `rcmd_enabled` TINYINT UNSIGNED DEFAULT 0,
  `auth_strings` TEXT,
  `auto_monitor` TINYINT UNSIGNED DEFAULT 1,
  `autoconfiguration_enabled` TINYINT UNSIGNED DEFAULT 0,
  `summary` TEXT,
  `type` INT NOT NULL DEFAULT 0,
  `subnet_csv` TINYINT UNSIGNED DEFAULT 0,
  PRIMARY KEY  (`id_rt`),
  KEY `recon_task_daemon` (`id_recon_server`)
) ENGINE=InnoDB  DEFAULT CHARSET=UTF8MB4;

-- ----------------------------------------------------------------------
-- Table `tdiscovery_tmp`
-- ----------------------------------------------------------------------
CREATE TABLE IF NOT EXISTS `tdiscovery_tmp_agents` (
  `id` INT UNSIGNED NOT NULL AUTO_INCREMENT,
  `id_rt` INT UNSIGNED NOT NULL,
  `label` VARCHAR(600) NOT NULL DEFAULT '',
  `data` MEDIUMTEXT,
  `review_date` DATETIME DEFAULT NULL,
  `created` DATETIME DEFAULT NULL,
  PRIMARY KEY (`id`),
  KEY `id_rt` (`id_rt`),
  INDEX `label` (`label`),
  CONSTRAINT `tdta_trt` FOREIGN KEY (`id_rt`) REFERENCES `trecon_task` (`id_rt`) ON DELETE CASCADE ON UPDATE CASCADE
) ENGINE=InnoDB DEFAULT CHARSET=UTF8MB4;

CREATE TABLE IF NOT EXISTS `tdiscovery_tmp_connections` (
  `id` INT UNSIGNED NOT NULL AUTO_INCREMENT,
  `id_rt` INT UNSIGNED NOT NULL,
  `dev_1` TEXT,
  `dev_2` TEXT,
  `if_1` TEXT,
  `if_2` TEXT,
  PRIMARY KEY (`id`)
) ENGINE=InnoDB DEFAULT CHARSET=UTF8MB4;

-- ----------------------------------------------------------------------
-- Table `tmodule_relationship`
-- ----------------------------------------------------------------------
CREATE TABLE IF NOT EXISTS `tmodule_relationship` (
  `id` INT UNSIGNED NOT NULL AUTO_INCREMENT,
  `id_rt` INT UNSIGNED DEFAULT NULL,
  `id_server` VARCHAR(100) NOT NULL DEFAULT '',
  `module_a` INT UNSIGNED NOT NULL,
  `module_b` INT UNSIGNED NOT NULL,
  `disable_update` TINYINT UNSIGNED NOT NULL DEFAULT 0,
  `type` ENUM('direct', 'failover') DEFAULT 'direct',
  PRIMARY KEY (`id`),
  FOREIGN KEY (`module_a`) REFERENCES tagente_modulo(`id_agente_modulo`)
    ON DELETE CASCADE,
  FOREIGN KEY (`module_b`) REFERENCES tagente_modulo(`id_agente_modulo`)
    ON DELETE CASCADE,
  FOREIGN KEY (`id_rt`) REFERENCES trecon_task(`id_rt`)
    ON DELETE CASCADE
) ENGINE=InnoDB DEFAULT CHARSET=UTF8MB4;

-- ----------------------------------------------------------------------
-- Table `tnetwork_component`
-- ----------------------------------------------------------------------
CREATE TABLE IF NOT EXISTS `tnetwork_component` (
  `id_nc` INT UNSIGNED NOT NULL AUTO_INCREMENT,
  `name` TEXT,
  `description` TEXT,
  `id_group` INT NOT NULL DEFAULT 1,
  `type` SMALLINT NOT NULL DEFAULT 6,
  `max` BIGINT NOT NULL DEFAULT 0,
  `min` BIGINT NOT NULL DEFAULT 0,
  `module_interval` MEDIUMINT UNSIGNED NOT NULL DEFAULT 0,
  `tcp_port` INT UNSIGNED NOT NULL DEFAULT 0,
  `tcp_send` TEXT,
  `tcp_rcv` TEXT,
  `snmp_community` VARCHAR(255) NOT NULL DEFAULT 'NULL',
  `snmp_oid` VARCHAR(400) NOT NULL,
  `id_module_group` TINYINT UNSIGNED NOT NULL DEFAULT 0,
  `id_modulo` INT UNSIGNED DEFAULT 0,
  `id_plugin` INT unsigned DEFAULT 0,
  `plugin_user` TEXT,
  `plugin_pass` TEXT,
  `plugin_parameter` TEXT,
  `max_timeout` INT UNSIGNED DEFAULT 0,
  `max_retries` INT UNSIGNED DEFAULT 0,
  `history_data` TINYINT UNSIGNED DEFAULT 1,
  `min_warning` DOUBLE DEFAULT 0,
  `max_warning` DOUBLE DEFAULT 0,
  `str_warning` TEXT,
  `min_critical` DOUBLE DEFAULT 0,
  `max_critical` DOUBLE DEFAULT 0,
  `str_critical` TEXT,
  `min_ff_event` INT UNSIGNED DEFAULT 0,
  `custom_string_1` TEXT,
  `custom_string_2` TEXT,
  `custom_string_3` TEXT,
  `custom_integer_1` INT DEFAULT 0,
  `custom_integer_2` INT DEFAULT 0,
  `post_process` DOUBLE DEFAULT 0,
  `unit` TEXT,
  `wizard_level` ENUM('basic','advanced','nowizard') DEFAULT 'nowizard',
  `macros` TEXT,
  `critical_instructions` TEXT,
  `warning_instructions` TEXT,
  `unknown_instructions` TEXT,
  `critical_inverse` TINYINT UNSIGNED DEFAULT 0,
  `warning_inverse` TINYINT UNSIGNED DEFAULT 0,
  `id_category` INT DEFAULT 0,
  `tags` TEXT,
  `disabled_types_event` TEXT,
  `module_macros` TEXT,
  `min_ff_event_normal` INT UNSIGNED DEFAULT 0,
  `min_ff_event_warning` INT UNSIGNED DEFAULT 0,
  `min_ff_event_critical` INT UNSIGNED DEFAULT 0,
  `ff_type` TINYINT UNSIGNED DEFAULT 0,
  `each_ff` TINYINT UNSIGNED DEFAULT 0,
  `dynamic_interval` INT UNSIGNED DEFAULT 0,
  `dynamic_max` INT DEFAULT 0,
  `dynamic_min` INT DEFAULT 0,
  `dynamic_next` BIGINT NOT NULL DEFAULT 0,
  `dynamic_two_tailed` TINYINT UNSIGNED DEFAULT 0,
  `module_type` TINYINT UNSIGNED NOT NULL DEFAULT 1,
  `protocol` TINYTEXT,
  `manufacturer_id` VARCHAR(200),
  `execution_type` TINYINT UNSIGNED NOT NULL DEFAULT 1,
  `scan_type` TINYINT UNSIGNED NOT NULL DEFAULT 1,
  `value` TEXT,
  `value_operations` TEXT,
  `module_enabled` TINYINT UNSIGNED DEFAULT 0,
  `name_oid` VARCHAR(255) DEFAULT '',
  `query_class` VARCHAR(200) DEFAULT '',
  `query_key_field` VARCHAR(200) DEFAULT '',
  `scan_filters` TEXT,
  `query_filters` TEXT,
  `enabled` TINYINT UNSIGNED DEFAULT 1,
  `percentage_critical` TINYINT UNSIGNED DEFAULT 0,
  `percentage_warning` TINYINT UNSIGNED DEFAULT 0,
  PRIMARY KEY  (`id_nc`)
) ENGINE=InnoDB DEFAULT CHARSET=UTF8MB4;

-- ----------------------------------------------------------------------
-- Table `tnetwork_component_group`
-- ----------------------------------------------------------------------
CREATE TABLE IF NOT EXISTS `tnetwork_component_group` (
  `id_sg`  INT UNSIGNED NOT NULL AUTO_INCREMENT,
  `name` VARCHAR(200) NOT NULL DEFAULT '',
  `parent` MEDIUMINT UNSIGNED NOT NULL DEFAULT 0,
  PRIMARY KEY  (`id_sg`)
) ENGINE=InnoDB DEFAULT CHARSET=UTF8MB4;

-- ----------------------------------------------------------------------
-- Table `tnetwork_profile`
-- ----------------------------------------------------------------------
CREATE TABLE IF NOT EXISTS `tnetwork_profile` (
  `id_np`  INT UNSIGNED NOT NULL AUTO_INCREMENT,
  `name` VARCHAR(100) NOT NULL DEFAULT '',
  `description` VARCHAR(250) DEFAULT '',
  PRIMARY KEY  (`id_np`)
) ENGINE=InnoDB DEFAULT CHARSET=UTF8MB4;

-- ----------------------------------------------------------------------
-- Table `tnetwork_profile_component`
-- ----------------------------------------------------------------------
CREATE TABLE IF NOT EXISTS `tnetwork_profile_component` (
  `id_nc` MEDIUMINT UNSIGNED NOT NULL DEFAULT 0,
  `id_np` MEDIUMINT UNSIGNED NOT NULL DEFAULT 0,
  KEY `id_np` (`id_np`)
) ENGINE=InnoDB DEFAULT CHARSET=UTF8MB4;

-- ----------------------------------------------------------------------
-- Table `tpen`
-- ----------------------------------------------------------------------
CREATE TABLE IF NOT EXISTS `tpen` (
  `pen` INT UNSIGNED NOT NULL,
  `manufacturer` TEXT,
  `description` TEXT,
  PRIMARY KEY (`pen`)
) ENGINE=InnoDB DEFAULT CHARSET=UTF8MB4;

-- ----------------------------------------------------------------------
-- Table `tnetwork_profile_pen`
-- ----------------------------------------------------------------------
CREATE TABLE IF NOT EXISTS `tnetwork_profile_pen` (
  `pen` INT UNSIGNED NOT NULL,
  `id_np` INT UNSIGNED NOT NULL,
  CONSTRAINT `fk_network_profile_pen_pen` FOREIGN KEY (`pen`)
  REFERENCES `tpen` (`pen`) ON DELETE CASCADE ON UPDATE CASCADE,
  CONSTRAINT `fk_network_profile_pen_id_np` FOREIGN KEY (`id_np`)
  REFERENCES `tnetwork_profile` (`id_np`) ON DELETE CASCADE ON UPDATE CASCADE
) ENGINE=InnoDB DEFAULT CHARSET=UTF8MB4;

-- ----------------------------------------------------------------------
-- Table `tnota`
-- ----------------------------------------------------------------------
CREATE TABLE IF NOT EXISTS `tnota` (
  `id_nota` BIGINT UNSIGNED NOT NULL AUTO_INCREMENT,
  `id_incident` BIGINT UNSIGNED NOT NULL,
  `id_usuario` VARCHAR(255) NOT NULL DEFAULT '0',
  `timestamp` timestamp NOT NULL DEFAULT CURRENT_TIMESTAMP,
  `nota` MEDIUMTEXT,
  PRIMARY KEY  (`id_nota`),
  KEY `id_incident` (`id_incident`)
) ENGINE=InnoDB  DEFAULT CHARSET=UTF8MB4;

-- ----------------------------------------------------------------------
-- Table `torigen`
-- ----------------------------------------------------------------------
CREATE TABLE IF NOT EXISTS `torigen` (
  `origen` VARCHAR(100) NOT NULL DEFAULT ''
) ENGINE=InnoDB DEFAULT CHARSET=UTF8MB4;

-- ----------------------------------------------------------------------
-- Table `tperfil`
-- ----------------------------------------------------------------------
CREATE TABLE IF NOT EXISTS `tperfil` (
  `id_perfil` INT UNSIGNED NOT NULL AUTO_INCREMENT,
  `name` TEXT,
  `agent_view` TINYINT NOT NULL DEFAULT 0,
  `agent_edit` TINYINT NOT NULL DEFAULT 0,
  `alert_edit` TINYINT NOT NULL DEFAULT 0,
  `user_management` TINYINT NOT NULL DEFAULT 0,
  `db_management` TINYINT NOT NULL DEFAULT 0,
  `alert_management` TINYINT NOT NULL DEFAULT 0,
  `pandora_management` TINYINT NOT NULL DEFAULT 0,
  `report_view` TINYINT NOT NULL DEFAULT 0,
  `report_edit` TINYINT NOT NULL DEFAULT 0,
  `report_management` TINYINT NOT NULL DEFAULT 0,
  `event_view` TINYINT NOT NULL DEFAULT 0,
  `event_edit` TINYINT NOT NULL DEFAULT 0,
  `event_management` TINYINT NOT NULL DEFAULT 0,
  `agent_disable` TINYINT NOT NULL DEFAULT 0,
  `map_view` TINYINT NOT NULL DEFAULT 0,
  `map_edit` TINYINT NOT NULL DEFAULT 0,
  `map_management` TINYINT NOT NULL DEFAULT 0,
  `vconsole_view` TINYINT NOT NULL DEFAULT 0,
  `vconsole_edit` TINYINT NOT NULL DEFAULT 0,
  `vconsole_management` TINYINT NOT NULL DEFAULT 0,
  `network_config_view`TINYINT NOT NULL DEFAULT 0,
  `network_config_edit`TINYINT NOT NULL DEFAULT 0,
  `network_config_management`TINYINT NOT NULL DEFAULT 0,
  PRIMARY KEY  (`id_perfil`)
) ENGINE=InnoDB DEFAULT CHARSET=UTF8MB4;

-- ----------------------------------------------------------------------
-- Table `trecon_script`
-- ----------------------------------------------------------------------
CREATE TABLE IF NOT EXISTS `trecon_script` (
  `id_recon_script` INT NOT NULL AUTO_INCREMENT,
  `name` VARCHAR(100) DEFAULT '',
  `description` TEXT,
  `script` VARCHAR(250) DEFAULT '',
  `macros` TEXT,
  `type` INT NOT NULL DEFAULT 0,
  PRIMARY KEY  (`id_recon_script`)
) ENGINE=InnoDB DEFAULT CHARSET=UTF8MB4;

-- ----------------------------------------------------------------------
-- Table `tserver`
-- ----------------------------------------------------------------------
CREATE TABLE IF NOT EXISTS `tserver` (
  `id_server` INT UNSIGNED NOT NULL AUTO_INCREMENT,
  `name` VARCHAR(100) NOT NULL DEFAULT '',
  `ip_address` VARCHAR(100) NOT NULL DEFAULT '',
  `status` INT NOT NULL DEFAULT 0,
  `laststart` DATETIME NOT NULL DEFAULT '1970-01-01 00:00:00',
  `keepalive` DATETIME NOT NULL DEFAULT '1970-01-01 00:00:00',
  `snmp_server` TINYINT UNSIGNED NOT NULL DEFAULT 0,
  `network_server` TINYINT UNSIGNED NOT NULL DEFAULT 0,
  `data_server` TINYINT UNSIGNED NOT NULL DEFAULT 0,
  `master` TINYINT UNSIGNED NOT NULL DEFAULT 0,
  `checksum` TINYINT UNSIGNED NOT NULL DEFAULT 0,
  `description` VARCHAR(255) DEFAULT NULL,
  `recon_server` TINYINT UNSIGNED NOT NULL DEFAULT 0,
  `version` VARCHAR(25) NOT NULL DEFAULT '',
  `plugin_server` TINYINT UNSIGNED NOT NULL DEFAULT 0,
  `prediction_server` TINYINT UNSIGNED NOT NULL DEFAULT 0,
  `wmi_server` TINYINT UNSIGNED NOT NULL DEFAULT 0,
  `export_server` TINYINT UNSIGNED NOT NULL DEFAULT 0,
  `server_type` TINYINT UNSIGNED NOT NULL DEFAULT 0,
  `queued_modules` INT UNSIGNED NOT NULL DEFAULT 0,
  `threads` INT UNSIGNED NOT NULL DEFAULT 0,
  `lag_time` INT NOT NULL DEFAULT 0,
  `lag_modules` INT NOT NULL DEFAULT 0,
  `total_modules_running` INT NOT NULL DEFAULT 0,
  `my_modules` INT NOT NULL DEFAULT 0,
  `server_keepalive` INT NOT NULL DEFAULT 0,
  `stat_utimestamp` BIGINT NOT NULL DEFAULT 0,
  `exec_proxy` TINYINT UNSIGNED NOT NULL DEFAULT 0,
  `port` INT UNSIGNED NOT NULL DEFAULT 0,
  PRIMARY KEY  (`id_server`),
  KEY `name` (`name`)
) ENGINE=InnoDB DEFAULT CHARSET=UTF8MB4;
-- server types:
-- 0 data
-- 1 network
-- 2 snmp trap console
-- 3 recon
-- 4 plugin
-- 5 prediction
-- 6 wmi
-- 7 export
-- 8 inventory
-- 9 web
-- TODO: drop 2.x xxxx_server fields, unused since server_type exists.

-- ----------------------------------------------------------------------
-- Table `tsesion`
-- ----------------------------------------------------------------------
CREATE TABLE IF NOT EXISTS `tsesion` (
  `id_sesion` BIGINT UNSIGNED NOT NULL AUTO_INCREMENT,
  `id_usuario` VARCHAR(255) NOT NULL DEFAULT '0',
  `ip_origen` VARCHAR(100) NOT NULL DEFAULT '',
  `accion` VARCHAR(100) NOT NULL DEFAULT '',
  `descripcion` TEXT,
  `fecha` DATETIME NOT NULL DEFAULT '1970-01-01 00:00:00',
  `utimestamp` BIGINT UNSIGNED NOT NULL DEFAULT 0,
  PRIMARY KEY  (`id_sesion`),
  KEY `idx_user` (`id_usuario`)
) ENGINE=InnoDB DEFAULT CHARSET=UTF8MB4;

-- ----------------------------------------------------------------------
-- Table `ttipo_modulo`
-- ----------------------------------------------------------------------
CREATE TABLE IF NOT EXISTS `ttipo_modulo` (
  `id_tipo` SMALLINT UNSIGNED NOT NULL AUTO_INCREMENT,
  `nombre` VARCHAR(100) NOT NULL DEFAULT '',
  `categoria` INT NOT NULL DEFAULT 0,
  `descripcion` VARCHAR(100) NOT NULL DEFAULT '',
  `icon` VARCHAR(100) DEFAULT NULL,
  PRIMARY KEY  (`id_tipo`)
) ENGINE=InnoDB DEFAULT CHARSET=UTF8MB4;

-- ----------------------------------------------------------------------
-- Table `ttrap`
-- ----------------------------------------------------------------------
CREATE TABLE IF NOT EXISTS `ttrap` (
  `id_trap` BIGINT UNSIGNED NOT NULL AUTO_INCREMENT,
  `source` VARCHAR(50) NOT NULL DEFAULT '',
  `oid` TEXT,
  `oid_custom` TEXT,
  `type` INT NOT NULL DEFAULT 0,
  `type_custom` VARCHAR(100) DEFAULT '',
  `value` TEXT,
  `value_custom` TEXT,
  `alerted` SMALLINT NOT NULL DEFAULT 0,
  `status` SMALLINT NOT NULL DEFAULT 0,
  `id_usuario` VARCHAR(255) DEFAULT '',
  `timestamp` DATETIME NOT NULL DEFAULT '1970-01-01 00:00:00',
  `priority` TINYINT UNSIGNED NOT NULL DEFAULT 2,
  `text` VARCHAR(255) DEFAULT '',
  `description` VARCHAR(255) DEFAULT '',
  `severity` TINYINT UNSIGNED NOT NULL DEFAULT 2,
  PRIMARY KEY  (`id_trap`),
  INDEX timestamp (`timestamp`),
  INDEX status (`status`),
  INDEX source (`source`)
) ENGINE=InnoDB DEFAULT CHARSET=UTF8MB4;

-- ---------------------------------------------------------------------
-- Table `tevent_filter`
-- ---------------------------------------------------------------------
CREATE TABLE IF NOT EXISTS `tevent_filter` (
  `id_filter`  INT UNSIGNED NOT NULL AUTO_INCREMENT,
  `id_group_filter` INT NOT NULL DEFAULT 0,
  `id_name` VARCHAR(600) NOT NULL,
  `id_group` INT NOT NULL DEFAULT 0,
  `event_type` TEXT,
  `severity` TEXT,
  `status` INT NOT NULL DEFAULT -1,
  `search` TEXT,
  `text_agent` TEXT,
  `id_agent` INT DEFAULT 0,
  `id_agent_module` INT DEFAULT 0,
  `pagination` INT NOT NULL DEFAULT 25,
  `event_view_hr` INT NOT NULL DEFAULT 8,
  `id_user_ack` TEXT,
  `group_rep` INT NOT NULL DEFAULT 0,
  `tag_with` TEXT,
  `tag_without` TEXT,
  `filter_only_alert` INT NOT NULL DEFAULT -1,
  `date_from` date DEFAULT NULL,
  `date_to` date DEFAULT NULL,
  `source` TINYTEXT,
  `id_extra` TINYTEXT,
  `user_comment` TEXT,
  `id_source_event` INT  NULL DEFAULT 0,
  `server_id` INT NOT NULL DEFAULT 0,
  `time_from` TIME NULL,
  `time_to` TIME NULL,
  `custom_data` VARCHAR(500) DEFAULT '',
  `custom_data_filter_type` TINYINT UNSIGNED DEFAULT 0,
  PRIMARY KEY  (`id_filter`)
) ENGINE=InnoDB DEFAULT CHARSET=UTF8MB4;

-- ----------------------------------------------------------------------
-- Table `tusuario`
-- ----------------------------------------------------------------------
CREATE TABLE IF NOT EXISTS `tusuario` (
  `id_user` VARCHAR(255) NOT NULL DEFAULT '0',
  `fullname` VARCHAR(255) NOT NULL,
  `firstname` VARCHAR(255) NOT NULL,
  `lastname` VARCHAR(255) NOT NULL,
  `middlename` VARCHAR(255) NOT NULL,
  `password` VARCHAR(45) DEFAULT NULL,
  `comments` VARCHAR(200) DEFAULT NULL,
  `last_connect` BIGINT NOT NULL DEFAULT 0,
  `registered` BIGINT NOT NULL DEFAULT 0,
  `email` VARCHAR(100) DEFAULT NULL,
  `phone` VARCHAR(100) DEFAULT NULL,
  `is_admin` TINYINT UNSIGNED NOT NULL DEFAULT 0,
  `language` VARCHAR(10) DEFAULT NULL,
  `timezone` VARCHAR(50) DEFAULT '',
  `block_size` INT NOT NULL DEFAULT 20,
  `id_skin` INT UNSIGNED NOT NULL DEFAULT 0,
  `disabled` INT NOT NULL DEFAULT 0,
  `shortcut` TINYINT DEFAULT 0,
  `shortcut_data` TEXT,
  `section` TEXT,
  `data_section` TEXT,
  `force_change_pass` TINYINT UNSIGNED NOT NULL DEFAULT 0,
  `last_pass_change` DATETIME,
  `last_failed_login` DATETIME,
  `failed_attempt` INT NOT NULL DEFAULT 0,
  `login_blocked` TINYINT UNSIGNED NOT NULL DEFAULT 0,
  `metaconsole_access` ENUM('basic','advanced') DEFAULT 'basic',
  `not_login` TINYINT UNSIGNED NOT NULL DEFAULT 0,
  `local_user` TINYINT UNSIGNED NOT NULL DEFAULT 0,
  `metaconsole_agents_manager` TINYINT UNSIGNED NOT NULL DEFAULT 0,
  `metaconsole_assigned_server` INT UNSIGNED NOT NULL DEFAULT 0,
  `metaconsole_access_node` TINYINT UNSIGNED NOT NULL DEFAULT 0,
  `strict_acl` TINYINT UNSIGNED NOT NULL DEFAULT 0,
  `id_filter`  INT UNSIGNED NULL DEFAULT NULL,
  `session_time` INT signed NOT NULL DEFAULT 0,
  `default_event_filter` INT UNSIGNED NOT NULL DEFAULT 0,
  `autorefresh_white_list` TEXT ,
  `time_autorefresh` INT UNSIGNED NOT NULL DEFAULT 30,
  `default_custom_view` INT UNSIGNED NULL DEFAULT 0,
  `ehorus_user_level_user` VARCHAR(60),
  `ehorus_user_level_pass` VARCHAR(45),
  `ehorus_user_level_enabled` TINYINT,
  `integria_user_level_user` VARCHAR(60),
  `integria_user_level_pass` VARCHAR(45),
  CONSTRAINT `fk_filter_id` FOREIGN KEY (`id_filter`) REFERENCES tevent_filter (`id_filter`) ON DELETE SET NULL,
  UNIQUE KEY `id_user` (`id_user`)
) ENGINE=InnoDB DEFAULT CHARSET=UTF8MB4;

-- ----------------------------------------------------------------------
-- Table `tusuario_perfil`
-- ----------------------------------------------------------------------
CREATE TABLE IF NOT EXISTS `tusuario_perfil` (
  `id_up` BIGINT UNSIGNED NOT NULL AUTO_INCREMENT,
  `id_usuario` VARCHAR(255) NOT NULL DEFAULT '',
  `id_perfil` INT UNSIGNED NOT NULL DEFAULT 0,
  `id_grupo` INT NOT NULL DEFAULT 0,
  `no_hierarchy` TINYINT NOT NULL DEFAULT 0,
  `assigned_by` VARCHAR(100) NOT NULL DEFAULT '',
  `id_policy` INT UNSIGNED NOT NULL DEFAULT 0,
  `tags` TEXT,
  PRIMARY KEY  (`id_up`)
) ENGINE=InnoDB DEFAULT CHARSET=UTF8MB4;

-- ----------------------------------------------------------------------
-- Table `tuser_double_auth`
-- ----------------------------------------------------------------------
CREATE TABLE IF NOT EXISTS `tuser_double_auth` (
  `id` INT UNSIGNED NOT NULL AUTO_INCREMENT,
  `id_user` VARCHAR(255) NOT NULL,
  `secret` VARCHAR(20) NOT NULL,
  PRIMARY KEY (`id`),
  UNIQUE (`id_user`),
  FOREIGN KEY (`id_user`) REFERENCES tusuario(`id_user`) ON DELETE CASCADE
) ENGINE=InnoDB DEFAULT CHARSET=UTF8MB4;

-- ----------------------------------------------------------------------
-- Table `treset_pass_history`
-- ----------------------------------------------------------------------
CREATE TABLE IF NOT EXISTS `treset_pass_history` (
  `id` INT UNSIGNED NOT NULL AUTO_INCREMENT,
  `id_user` VARCHAR(255) NOT NULL,
  `reset_moment` DATETIME NOT NULL,
  `success` TINYINT NOT NULL,
  PRIMARY KEY (`id`)
) ENGINE=InnoDB DEFAULT CHARSET=UTF8MB4;

-- -----------------------------------------------------
-- Table `tnotification_source`
-- -----------------------------------------------------
CREATE TABLE IF NOT EXISTS `tnotification_source` (
  `id` SERIAL,
  `description` VARCHAR(255) DEFAULT NULL,
  `icon` TEXT,
  `max_postpone_time` INT DEFAULT NULL,
  `enabled` INT DEFAULT NULL,
  `user_editable` INT DEFAULT NULL,
  `also_mail` INT DEFAULT NULL,
  `subtype_blacklist` TEXT,
  PRIMARY KEY (`id`)
) ENGINE=InnoDB DEFAULT CHARSET=UTF8MB4;

-- -----------------------------------------------------
-- Table `tmensajes`
-- -----------------------------------------------------
CREATE TABLE IF NOT EXISTS `tmensajes` (
  `id_mensaje` INT UNSIGNED NOT NULL AUTO_INCREMENT,
  `id_usuario_origen` VARCHAR(255) NOT NULL DEFAULT '',
  `mensaje` TEXT,
  `timestamp` BIGINT UNSIGNED NOT NULL DEFAULT 0,
  `subject` VARCHAR(255) NOT NULL DEFAULT '',
  `estado` INT UNSIGNED NOT NULL DEFAULT 0,
  `url` TEXT,
  `response_mode` VARCHAR(200) DEFAULT NULL,
  `citicity` INT UNSIGNED DEFAULT 0,
  `id_source` BIGINT UNSIGNED NOT NULL,
  `subtype` VARCHAR(255) DEFAULT '',
  `hidden_sent` TINYINT UNSIGNED DEFAULT 0,
  PRIMARY KEY (`id_mensaje`),
  UNIQUE KEY `id_mensaje` (`id_mensaje`),
  KEY `tsource_fk` (`id_source`),
  CONSTRAINT `tsource_fk` FOREIGN KEY (`id_source`) REFERENCES `tnotification_source` (`id`) ON DELETE CASCADE ON UPDATE CASCADE
) ENGINE=InnoDB AUTO_INCREMENT=11 DEFAULT CHARSET=UTF8MB4;

-- ----------------------------------------------------------------------
-- Table `tnotification_user`
-- ----------------------------------------------------------------------
CREATE TABLE IF NOT EXISTS `tnotification_user` (
  `id_mensaje` INT UNSIGNED NOT NULL,
  `id_user` VARCHAR(255) NOT NULL,
  `utimestamp_read` BIGINT,
  `utimestamp_erased` BIGINT,
  `postpone` INT,
  PRIMARY KEY (`id_mensaje`,`id_user`),
  FOREIGN KEY (`id_mensaje`) REFERENCES `tmensajes`(`id_mensaje`)
    ON UPDATE CASCADE ON DELETE CASCADE,
  FOREIGN KEY (`id_user`) REFERENCES `tusuario`(`id_user`)
    ON UPDATE CASCADE ON DELETE CASCADE
) ENGINE=InnoDB DEFAULT CHARSET=UTF8MB4;

-- ----------------------------------------------------------------------
-- Table `tnotification_group`
-- ----------------------------------------------------------------------
CREATE TABLE IF NOT EXISTS `tnotification_group` (
  `id_mensaje` INT UNSIGNED NOT NULL,
  `id_group` MEDIUMINT UNSIGNED NOT NULL,
  PRIMARY KEY (`id_mensaje`,`id_group`),
  FOREIGN KEY (`id_mensaje`) REFERENCES `tmensajes`(`id_mensaje`)
    ON UPDATE CASCADE ON DELETE CASCADE
) ENGINE=InnoDB DEFAULT CHARSET=UTF8MB4;

-- ----------------------------------------------------------------------
-- Table `tnotification_source_user`
-- ----------------------------------------------------------------------
CREATE TABLE IF NOT EXISTS `tnotification_source_user` (
  `id_source` BIGINT UNSIGNED NOT NULL,
  `id_user` VARCHAR(255),
  `enabled` INT DEFAULT NULL,
  `also_mail` INT DEFAULT NULL,
  PRIMARY KEY (`id_source`,`id_user`),
  FOREIGN KEY (`id_source`) REFERENCES `tnotification_source`(`id`)
    ON UPDATE CASCADE ON DELETE CASCADE,
  FOREIGN KEY (`id_user`) REFERENCES `tusuario`(`id_user`)
    ON UPDATE CASCADE ON DELETE CASCADE
) ENGINE=InnoDB DEFAULT CHARSET=UTF8MB4;

-- ----------------------------------------------------------------------
-- Table `tnotification_source_group`
-- ----------------------------------------------------------------------
CREATE TABLE IF NOT EXISTS `tnotification_source_group` (
  `id_source` BIGINT UNSIGNED NOT NULL,
  `id_group` MEDIUMINT UNSIGNED NOT NULL,
  PRIMARY KEY (`id_source`,`id_group`),
  INDEX (`id_group`),
  FOREIGN KEY (`id_source`) REFERENCES `tnotification_source`(`id`)
    ON UPDATE CASCADE ON DELETE CASCADE
) ENGINE=InnoDB DEFAULT CHARSET=UTF8MB4;

-- ----------------------------------------------------------------------
-- Table `tnotification_source_user`
-- ----------------------------------------------------------------------
CREATE TABLE IF NOT EXISTS `tnotification_source_group_user` (
  `id_source` BIGINT UNSIGNED NOT NULL,
  `id_group` MEDIUMINT UNSIGNED NOT NULL,
  `id_user` VARCHAR(255),
  `enabled` INT DEFAULT NULL,
  `also_mail` INT DEFAULT NULL,
  PRIMARY KEY (`id_source`,`id_user`),
  FOREIGN KEY (`id_source`) REFERENCES `tnotification_source`(`id`)
    ON UPDATE CASCADE ON DELETE CASCADE,
  FOREIGN KEY (`id_user`) REFERENCES `tusuario`(`id_user`)
    ON UPDATE CASCADE ON DELETE CASCADE,
  FOREIGN KEY (`id_group`) REFERENCES `tnotification_source_group`(`id_group`)
    ON UPDATE CASCADE ON DELETE CASCADE
) ENGINE=InnoDB DEFAULT CHARSET=UTF8MB4;

-- ----------------------------------------------------------------------
-- Table `tnews`
-- ----------------------------------------------------------------------
CREATE TABLE IF NOT EXISTS `tnews` (
  `id_news` INT UNSIGNED NOT NULL  AUTO_INCREMENT,
  `author` VARCHAR(255)  NOT NULL DEFAULT '',
  `subject` VARCHAR(255)  NOT NULL DEFAULT '',
  `text` TEXT,
  `timestamp` DATETIME,
  `id_group` INT NOT NULL DEFAULT 0,
  `modal` TINYINT DEFAULT 0,
  `expire` TINYINT DEFAULT 0,
  `expire_timestamp` DATETIME,
  PRIMARY KEY(`id_news`)
) ENGINE=InnoDB DEFAULT CHARSET=UTF8MB4;

-- ----------------------------------------------------------------------
-- Table `tgraph`
-- ----------------------------------------------------------------------
CREATE TABLE IF NOT EXISTS `tgraph` (
  `id_graph` INT UNSIGNED NOT NULL  AUTO_INCREMENT,
  `id_user` VARCHAR(255) NOT NULL DEFAULT '',
  `name` VARCHAR(150) NOT NULL DEFAULT '',
  `description` TEXT,
  `period` INT NOT NULL DEFAULT 0,
  `width` SMALLINT UNSIGNED NOT NULL DEFAULT 0,
  `height` SMALLINT UNSIGNED NOT NULL DEFAULT 0,
  `private` TINYINT UNSIGNED NOT NULL DEFAULT 0,
  `events` TINYINT UNSIGNED NOT NULL DEFAULT 0,
  `stacked` TINYINT UNSIGNED NOT NULL DEFAULT 0,
  `id_group` MEDIUMINT UNSIGNED NULL DEFAULT 0,
  `id_graph_template` INT NOT NULL DEFAULT 0,
  `percentil` TINYINT UNSIGNED NOT NULL DEFAULT 0,
  `summatory_series` TINYINT UNSIGNED NOT NULL DEFAULT 0,
  `average_series` TINYINT UNSIGNED NOT NULL DEFAULT 0,
  `modules_series` TINYINT UNSIGNED NOT NULL DEFAULT 0,
  `fullscale` TINYINT UNSIGNED NOT NULL DEFAULT 0,
  PRIMARY KEY(`id_graph`)
) ENGINE=InnoDB DEFAULT CHARSET=UTF8MB4;

-- ----------------------------------------------------------------------
-- Table `tgraph_source`
-- ----------------------------------------------------------------------
CREATE TABLE IF NOT EXISTS `tgraph_source` (
  `id_gs` INT UNSIGNED NOT NULL  AUTO_INCREMENT,
  `id_graph` INT NOT NULL DEFAULT 0,
  `id_server` INT NOT NULL DEFAULT 0,
  `id_agent_module` INT NOT NULL DEFAULT 0,
  `weight` DOUBLE NOT NULL DEFAULT 0,
  `label` VARCHAR(150) DEFAULT '',
  `field_order` INT DEFAULT 0,
  PRIMARY KEY(`id_gs`)
) ENGINE=InnoDB DEFAULT CHARSET=UTF8MB4;

-- ----------------------------------------------------------------------
-- Table `treport`
-- ----------------------------------------------------------------------
CREATE TABLE IF NOT EXISTS `treport` (
  `id_report` INT UNSIGNED NOT NULL  AUTO_INCREMENT,
  `id_user` VARCHAR(255) NOT NULL DEFAULT '',
  `name` VARCHAR(150) NOT NULL DEFAULT '',
  `description` TEXT,
  `private` TINYINT UNSIGNED NOT NULL DEFAULT 0,
  `id_group` MEDIUMINT UNSIGNED NULL DEFAULT NULL,
  `custom_logo` VARCHAR(200)  DEFAULT NULL,
  `header` MEDIUMTEXT,
  `first_page` MEDIUMTEXT,
  `footer` MEDIUMTEXT,
  `custom_font` VARCHAR(200) DEFAULT NULL,
  `id_template` INT UNSIGNED DEFAULT 0,
  `id_group_edit` MEDIUMINT UNSIGNED NULL DEFAULT 0,
  `metaconsole` TINYINT DEFAULT 0,
  `non_interactive` TINYINT UNSIGNED NOT NULL DEFAULT 0,
  `hidden` TINYINT DEFAULT 0,
  `orientation` VARCHAR(25) NOT NULL DEFAULT 'vertical',
  `cover_page_render` TINYINT NOT NULL DEFAULT 1,
  `index_render` TINYINT NOT NULL DEFAULT 1,
  PRIMARY KEY(`id_report`)
) ENGINE=InnoDB DEFAULT CHARSET=UTF8MB4;

-- ----------------------------------------------------------------------
-- Table `treport_content`
-- ----------------------------------------------------------------------
CREATE TABLE IF NOT EXISTS `treport_content` (
  `id_rc` INT UNSIGNED NOT NULL AUTO_INCREMENT,
  `id_report` INT UNSIGNED NOT NULL DEFAULT 0,
  `id_gs` INT UNSIGNED NULL DEFAULT NULL,
  `id_agent_module` BIGINT UNSIGNED NULL DEFAULT NULL,
  `type` VARCHAR(30) DEFAULT 'simple_graph',
  `period` INT NOT NULL DEFAULT 0,
  `order` INT NOT NULL DEFAULT 0,
  `name` VARCHAR(300) NULL,
  `description` MEDIUMTEXT,
  `id_agent` INT UNSIGNED NOT NULL DEFAULT 0,
  `text` TEXT,
  `external_source` MEDIUMTEXT,
  `treport_custom_sql_id` INT UNSIGNED DEFAULT 0,
  `header_definition` TINYTEXT,
  `column_separator` TINYTEXT,
  `line_separator` TINYTEXT,
  `time_from` time DEFAULT '00:00:00',
  `time_to` time DEFAULT '00:00:00',
  `monday` TINYINT DEFAULT 1,
  `tuesday` TINYINT DEFAULT 1,
  `wednesday` TINYINT DEFAULT 1,
  `thursday` TINYINT DEFAULT 1,
  `friday` TINYINT DEFAULT 1,
  `saturday` TINYINT DEFAULT 1,
  `sunday` TINYINT DEFAULT 1,
  `only_display_wrong` TINYINT unsigned DEFAULT 0 NOT NULL,
  `top_n` INT NOT NULL DEFAULT 0,
  `top_n_value` INT NOT NULL DEFAULT 10,
  `exception_condition` INT NOT NULL DEFAULT 0,
  `exception_condition_value` DOUBLE NOT NULL DEFAULT 0,
  `show_resume` INT NOT NULL DEFAULT 0,
  `order_uptodown` INT NOT NULL DEFAULT 0,
  `show_graph` INT NOT NULL DEFAULT 0,
  `group_by_agent` INT NOT NULL DEFAULT 0,
  `style` TEXT,
  `id_group` INT unsigned NOT NULL DEFAULT 0,
  `id_module_group` INT unsigned NOT NULL DEFAULT 0,
  `server_name` TEXT,
  `historical_db` TINYINT UNSIGNED NOT NULL DEFAULT 0,
  `lapse_calc` TINYINT UNSIGNED NOT NULL DEFAULT 0,
  `lapse` INT UNSIGNED NOT NULL DEFAULT 300,
  `visual_format` TINYINT UNSIGNED NOT NULL DEFAULT 0,
  `hide_no_data` TINYINT DEFAULT 0,
  `recursion` TINYINT DEFAULT NULL,
  `show_extended_events` TINYINT DEFAULT 0,
  `total_time` TINYINT DEFAULT 1,
  `time_failed` TINYINT DEFAULT 1,
  `time_in_ok_status` TINYINT DEFAULT 1,
  `time_in_warning_status` TINYINT DEFAULT 0,
  `time_in_unknown_status` TINYINT DEFAULT 1,
  `time_of_not_initialized_module` TINYINT DEFAULT 1,
  `time_of_downtime` TINYINT DEFAULT 1,
  `total_checks` TINYINT DEFAULT 1,
  `checks_failed` TINYINT DEFAULT 1,
  `checks_in_ok_status` TINYINT DEFAULT 1,
  `checks_in_warning_status` TINYINT DEFAULT 0,
  `unknown_checks` TINYINT DEFAULT 1,
  `agent_max_value` TINYINT DEFAULT 1,
  `agent_min_value` TINYINT DEFAULT 1,
  `current_month` TINYINT DEFAULT 1,
  `failover_mode` TINYINT DEFAULT 1,
  `failover_type` TINYINT DEFAULT 1,
  `uncompressed_module` TINYINT DEFAULT 0,
  `summary` TINYINT DEFAULT 0,
  `landscape` TINYINT UNSIGNED NOT NULL DEFAULT 0,
  `pagebreak` TINYINT UNSIGNED NOT NULL DEFAULT 0,
  `compare_work_time` TINYINT UNSIGNED NOT NULL DEFAULT 0,
  `graph_render` TINYINT UNSIGNED NOT NULL DEFAULT 0,
  `ipam_network_filter` INT UNSIGNED DEFAULT 0,
  `ipam_alive_ips` TINYINT UNSIGNED NOT NULL DEFAULT 0,
  `ipam_ip_not_assigned_to_agent` TINYINT UNSIGNED NOT NULL DEFAULT 0,
  `macros_definition` TEXT,
  `render_definition` TEXT,
  PRIMARY KEY(`id_rc`),
  FOREIGN KEY (`id_report`) REFERENCES treport(`id_report`)
    ON UPDATE CASCADE ON DELETE CASCADE
) ENGINE=InnoDB DEFAULT CHARSET=UTF8MB4;

-- ----------------------------------------------------------------------
-- Table `treport_content_sla_combined`
-- ----------------------------------------------------------------------
CREATE TABLE IF NOT EXISTS `treport_content_sla_combined` (
  `id` INT UNSIGNED NOT NULL AUTO_INCREMENT,
  `id_report_content` INT UNSIGNED NOT NULL,
  `id_agent_module` INT UNSIGNED NOT NULL,
  `id_agent_module_failover` INT UNSIGNED NOT NULL,
  `sla_max` DOUBLE NOT NULL DEFAULT 0,
  `sla_min` DOUBLE NOT NULL DEFAULT 0,
  `sla_limit` DOUBLE NOT NULL DEFAULT 0,
  `server_name` TEXT,
  PRIMARY KEY(`id`),
  FOREIGN KEY (`id_report_content`) REFERENCES treport_content(`id_rc`)
    ON UPDATE CASCADE ON DELETE CASCADE
) ENGINE=InnoDB DEFAULT CHARSET=UTF8MB4;

-- ----------------------------------------------------------------------
-- Table `treport_content_item`
-- ----------------------------------------------------------------------
CREATE TABLE IF NOT EXISTS `treport_content_item` (
  `id` INT UNSIGNED NOT NULL AUTO_INCREMENT,
  `id_report_content` INT UNSIGNED NOT NULL,
  `id_agent_module` INT UNSIGNED NOT NULL,
  `id_agent_module_failover` INT UNSIGNED NOT NULL DEFAULT 0,
  `server_name` TEXT,
  `operation` TEXT,
  PRIMARY KEY(`id`),
  FOREIGN KEY (`id_report_content`) REFERENCES treport_content(`id_rc`)
    ON UPDATE CASCADE ON DELETE CASCADE
) ENGINE=InnoDB DEFAULT CHARSET=UTF8MB4;

-- ---------------------------------------------------------------------
-- Table `treport_custom_sql`
-- ---------------------------------------------------------------------
CREATE TABLE IF NOT EXISTS `treport_custom_sql` (
  `id` INT UNSIGNED NOT NULL AUTO_INCREMENT,
  `name` VARCHAR(150) NOT NULL DEFAULT '',
  `sql` TEXT,
  PRIMARY KEY(`id`)
) ENGINE=InnoDB DEFAULT CHARSET=UTF8MB4;

-- ---------------------------------------------------------------------
-- Table `tlayout`
-- ---------------------------------------------------------------------
CREATE TABLE IF NOT EXISTS `tlayout` (
  `id` INT UNSIGNED NOT NULL AUTO_INCREMENT,
  `name` VARCHAR(600)  NOT NULL,
  `id_group` INT UNSIGNED NOT NULL,
  `background` VARCHAR(200)  NOT NULL,
  `height` INT UNSIGNED NOT NULL DEFAULT 0,
  `width` INT UNSIGNED NOT NULL DEFAULT 0,
  `background_color` VARCHAR(50) NOT NULL DEFAULT '#FFF',
  `is_favourite` INT UNSIGNED NOT NULL DEFAULT 0,
  `auto_adjust` INT UNSIGNED NOT NULL DEFAULT 0,
  PRIMARY KEY(`id`)
) ENGINE=InnoDB DEFAULT CHARSET=UTF8MB4;

-- ---------------------------------------------------------------------
-- Table `tlayout_data`
-- ---------------------------------------------------------------------
CREATE TABLE IF NOT EXISTS `tlayout_data` (
  `id` INT UNSIGNED NOT NULL AUTO_INCREMENT,
  `id_layout` INT UNSIGNED NOT NULL DEFAULT 0,
  `pos_x` INT UNSIGNED NOT NULL DEFAULT 0,
  `pos_y` INT UNSIGNED NOT NULL DEFAULT 0,
  `height` INT UNSIGNED NOT NULL DEFAULT 0,
  `width` INT UNSIGNED NOT NULL DEFAULT 0,
  `label` TEXT,
  `image` VARCHAR(200) DEFAULT '',
  `type` TINYINT UNSIGNED NOT NULL DEFAULT 0,
  `period` INT UNSIGNED NOT NULL DEFAULT 3600,
  `id_agente_modulo` MEDIUMINT UNSIGNED NOT NULL DEFAULT 0,
  `id_agent` INT UNSIGNED NOT NULL DEFAULT 0,
  `id_layout_linked` INT unsigned NOT NULL DEFAULT 0,
  `parent_item` INT UNSIGNED NOT NULL DEFAULT 0,
  `enable_link` TINYINT UNSIGNED NOT NULL DEFAULT 1,
  `id_metaconsole` INT NOT NULL DEFAULT 0,
  `id_group` INT UNSIGNED NOT NULL DEFAULT 0,
  `id_custom_graph` INT UNSIGNED NOT NULL DEFAULT 0,
  `border_width` INT UNSIGNED NOT NULL DEFAULT 0,
  `type_graph` VARCHAR(50) NOT NULL DEFAULT 'area',
  `label_position` VARCHAR(50) NOT NULL DEFAULT 'down',
  `border_color` VARCHAR(200) DEFAULT '',
  `fill_color` VARCHAR(200) DEFAULT '',
  `show_statistics` TINYINT NOT NULL DEFAULT 0,
  `linked_layout_node_id` INT NOT NULL DEFAULT 0,
  `linked_layout_status_type` ENUM ('default', 'weight', 'service') DEFAULT 'default',
  `id_layout_linked_weight` INT NOT NULL DEFAULT 0,
  `linked_layout_status_as_service_warning` DOUBLE NOT NULL DEFAULT 0,
  `linked_layout_status_as_service_critical` DOUBLE NOT NULL DEFAULT 0,
  `element_group` INT NOT NULL DEFAULT 0,
  `show_on_top` TINYINT NOT NULL DEFAULT 0,
  `clock_animation` VARCHAR(60) NOT NULL DEFAULT 'analogic_1',
  `time_format` VARCHAR(60) NOT NULL DEFAULT 'time',
  `timezone` VARCHAR(60) NOT NULL DEFAULT 'Europe/Madrid',
  `show_last_value` TINYINT UNSIGNED NULL DEFAULT 0,
  `cache_expiration` INT UNSIGNED NOT NULL DEFAULT 0,
  `title` TEXT ,
  PRIMARY KEY(`id`)
) ENGINE=InnoDB DEFAULT CHARSET=UTF8MB4;

-- ---------------------------------------------------------------------
-- Table `tplugin`
-- ---------------------------------------------------------------------
-- The fields 'net_dst_opt', 'net_port_opt', 'user_opt' and
-- 'pass_opt' are deprecated for the 5.1.
CREATE TABLE IF NOT EXISTS `tplugin` (
  `id` INT UNSIGNED NOT NULL AUTO_INCREMENT,
  `name` VARCHAR(200) NOT NULL,
  `description` MEDIUMTEXT,
  `max_timeout` INT UNSIGNED NOT NULL DEFAULT 0,
  `max_retries` INT UNSIGNED NOT NULL DEFAULT 0,
  `execute` VARCHAR(250) NOT NULL,
  `net_dst_opt` VARCHAR(50) DEFAULT '',
  `net_port_opt` VARCHAR(50) DEFAULT '',
  `user_opt` VARCHAR(50) DEFAULT '',
  `pass_opt` VARCHAR(50) DEFAULT '',
  `plugin_type` INT UNSIGNED NOT NULL DEFAULT 0,
  `macros` TEXT,
  `parameters` TEXT,
  PRIMARY KEY(`id`)
) ENGINE=InnoDB DEFAULT CHARSET=UTF8MB4; 

-- ---------------------------------------------------------------------
-- Table `tmodule`
-- ---------------------------------------------------------------------
CREATE TABLE IF NOT EXISTS `tmodule` (
  `id_module` INT UNSIGNED NOT NULL AUTO_INCREMENT,
  `name` VARCHAR(100) NOT NULL DEFAULT '',
  PRIMARY KEY (`id_module`)
) ENGINE=InnoDB DEFAULT CHARSET=UTF8MB4;

-- ---------------------------------------------------------------------
-- Table `tserver_export`
-- ---------------------------------------------------------------------
CREATE TABLE IF NOT EXISTS `tserver_export` (
  `id` INT UNSIGNED NOT NULL AUTO_INCREMENT,
  `name` VARCHAR(600) NOT NULL DEFAULT '',
  `preffix` VARCHAR(100) NOT NULL DEFAULT '',
  `interval` INT UNSIGNED NOT NULL DEFAULT 300,
  `ip_server` VARCHAR(100) NOT NULL DEFAULT '',
  `connect_mode` enum ('tentacle', 'ssh', 'local') DEFAULT 'local',
  `id_export_server` INT UNSIGNED DEFAULT NULL,
  `user` VARCHAR(100) NOT NULL DEFAULT '',
  `pass` VARCHAR(100) NOT NULL DEFAULT '',
  `port` INT UNSIGNED DEFAULT 0,
  `directory` VARCHAR(100) NOT NULL DEFAULT '',
  `options` VARCHAR(100) NOT NULL DEFAULT '',
  `timezone_offset` TINYINT NULL DEFAULT 0 COMMENT 'Number of hours of difference with the server timezone',
  PRIMARY KEY  (`id`),
  INDEX id_export_server (`id_export_server`)
) ENGINE=InnoDB DEFAULT CHARSET=UTF8MB4;

-- ---------------------------------------------------------------------
-- Table `tserver_export_data`
-- ---------------------------------------------------------------------
-- id_export_server is real pandora fms export server process that manages this server
-- id is the 'destination' server to export
CREATE TABLE IF NOT EXISTS `tserver_export_data` (
  `id` INT UNSIGNED NOT NULL AUTO_INCREMENT,
  `id_export_server` INT UNSIGNED DEFAULT NULL,
  `agent_name` VARCHAR(100) NOT NULL DEFAULT '',
  `module_name` VARCHAR(600) NOT NULL DEFAULT '',
  `module_type` VARCHAR(100) NOT NULL DEFAULT '',
  `data` VARCHAR(255) DEFAULT NULL, 
  `timestamp` DATETIME NOT NULL DEFAULT '1970-01-01 00:00:00',
  PRIMARY KEY  (`id`)
) ENGINE=InnoDB DEFAULT CHARSET=UTF8MB4;

-- ---------------------------------------------------------------------
-- Table `tplanned_downtime`
-- ---------------------------------------------------------------------
CREATE TABLE IF NOT EXISTS `tplanned_downtime` (
  `id` MEDIUMINT NOT NULL AUTO_INCREMENT,
  `name` VARCHAR( 100 ) NOT NULL,
  `description` TEXT,
  `date_from` BIGINT NOT NULL DEFAULT 0,
  `date_to` BIGINT NOT NULL DEFAULT 0,
  `executed` TINYINT UNSIGNED NOT NULL DEFAULT 0,
  `id_group` MEDIUMINT UNSIGNED NULL DEFAULT 0,
  `only_alerts` TINYINT UNSIGNED NOT NULL DEFAULT 0,
  `monday` TINYINT DEFAULT 0,
  `tuesday` TINYINT DEFAULT 0,
  `wednesday` TINYINT DEFAULT 0,
  `thursday` TINYINT DEFAULT 0,
  `friday` TINYINT DEFAULT 0,
  `saturday` TINYINT DEFAULT 0,
  `sunday` TINYINT DEFAULT 0,
  `periodically_time_from` time NULL DEFAULT NULL,
  `periodically_time_to` time NULL DEFAULT NULL,
  `periodically_day_from` INT UNSIGNED DEFAULT NULL,
  `periodically_day_to` INT UNSIGNED DEFAULT NULL,
  `type_downtime` VARCHAR(100) NOT NULL DEFAULT 'disabled_agents_alerts',
  `type_execution` VARCHAR(100) NOT NULL DEFAULT 'once',
  `type_periodicity` VARCHAR(100) NOT NULL DEFAULT 'weekly',
  `id_user` VARCHAR(255) NOT NULL DEFAULT '0',
  PRIMARY KEY (  `id` ) 
) ENGINE=InnoDB DEFAULT CHARSET=UTF8MB4;

-- ---------------------------------------------------------------------
-- Table `tplanned_downtime_agents`
-- ---------------------------------------------------------------------
CREATE TABLE IF NOT EXISTS `tplanned_downtime_agents` (
  `id` INT UNSIGNED NOT NULL AUTO_INCREMENT,
  `id_agent` MEDIUMINT UNSIGNED NOT NULL DEFAULT 0,
  `id_downtime` MEDIUMINT NOT NULL DEFAULT 0,
  `all_modules` TINYINT DEFAULT 1,
  `manually_disabled` TINYINT DEFAULT 0,
  PRIMARY KEY  (`id`),
  FOREIGN KEY (`id_downtime`) REFERENCES tplanned_downtime(`id`)
    ON DELETE CASCADE
) ENGINE=InnoDB DEFAULT CHARSET=UTF8MB4;

-- ---------------------------------------------------------------------
-- Table `tplanned_downtime_modules`
-- ---------------------------------------------------------------------
CREATE TABLE IF NOT EXISTS `tplanned_downtime_modules` (
  `id` INT UNSIGNED NOT NULL AUTO_INCREMENT,
  `id_agent` MEDIUMINT UNSIGNED NOT NULL DEFAULT 0,
  `id_agent_module` INT NOT NULL, 
  `id_downtime` MEDIUMINT NOT NULL DEFAULT 0,
  PRIMARY KEY  (`id`),
  FOREIGN KEY (`id_downtime`) REFERENCES tplanned_downtime(`id`)
    ON DELETE CASCADE
) ENGINE=InnoDB DEFAULT CHARSET=UTF8MB4;

-- GIS extension Tables
-- ----------------------------------------------------------------------
-- Table `tgis_data_history`
-- ----------------------------------------------------------------------
CREATE  TABLE IF NOT EXISTS `tgis_data_history` (
  `id_tgis_data` INT NOT NULL AUTO_INCREMENT COMMENT 'key of the table' ,
  `longitude` DOUBLE NOT NULL ,
  `latitude` DOUBLE NOT NULL ,
  `altitude` DOUBLE NULL ,
  `start_timestamp` TIMESTAMP NOT NULL DEFAULT CURRENT_TIMESTAMP COMMENT 'timestamp on wich the agente started to be in this position' ,
  `end_timestamp` TIMESTAMP NULL COMMENT 'timestamp on wich the agent was placed for last time on this position' ,
  `description` TEXT NULL COMMENT 'description of the region correoponding to this placemnt' ,
  `manual_placement` TINYINT NOT NULL DEFAULT 0 COMMENT '0 to show that the position cames from the agent, 1 to show that the position was established manualy' ,
  `number_of_packages` INT NOT NULL DEFAULT 1 COMMENT 'Number of data packages received with this position from the start_timestampa to the_end_timestamp' ,
  `tagente_id_agente` INT UNSIGNED NOT NULL COMMENT 'reference to the agent' ,
  PRIMARY KEY (`id_tgis_data`) ,
  INDEX `start_timestamp_index` USING BTREE (`start_timestamp` ASC),
  INDEX `end_timestamp_index` USING BTREE (`end_timestamp` ASC)
) ENGINE=InnoDB DEFAULT CHARSET=UTF8MB4 COMMENT='Table to store historical GIS information of the agents';


-- ----------------------------------------------------------------------
-- Table `tgis_data_status`
-- ----------------------------------------------------------------------
CREATE  TABLE IF NOT EXISTS `tgis_data_status` (
  `tagente_id_agente` INT UNSIGNED NOT NULL COMMENT 'Reference to the agent' ,
  `current_longitude` DOUBLE NOT NULL COMMENT 'Last received longitude',
  `current_latitude` DOUBLE NOT NULL COMMENT 'Last received latitude',
  `current_altitude` DOUBLE NULL COMMENT 'Last received altitude',
  `stored_longitude` DOUBLE NOT NULL COMMENT 'Reference longitude to see if the agent has moved',
  `stored_latitude` DOUBLE NOT NULL COMMENT 'Reference latitude to see if the agent has moved',
  `stored_altitude` DOUBLE NULL COMMENT 'Reference altitude to see if the agent has moved',
  `number_of_packages` INT NOT NULL DEFAULT 1 COMMENT 'Number of data packages received with this position since start_timestampa' ,
  `start_timestamp` TIMESTAMP NOT NULL DEFAULT CURRENT_TIMESTAMP COMMENT 'Timestamp on wich the agente started to be in this position' ,
  `manual_placement` TINYINT NOT NULL DEFAULT 0 COMMENT '0 to show that the position cames from the agent, 1 to show that the position was established manualy' ,
  `description` TEXT NULL COMMENT 'description of the region correoponding to this placemnt' ,
  PRIMARY KEY (`tagente_id_agente`) ,
  INDEX `start_timestamp_index` USING BTREE (`start_timestamp` ASC),
  INDEX `fk_tgisdata_tagente1` (`tagente_id_agente` ASC) ,
  CONSTRAINT `fk_tgisdata_tagente1`
    FOREIGN KEY (`tagente_id_agente` )
    REFERENCES `tagente` (`id_agente` )
    ON DELETE CASCADE
    ON UPDATE NO ACTION
) ENGINE=InnoDB DEFAULT CHARSET=UTF8MB4 COMMENT='Table to store last GIS information of the agents';

-- ----------------------------------------------------------------------
-- Table `tgis_map`
-- ----------------------------------------------------------------------
CREATE  TABLE IF NOT EXISTS `tgis_map` (
  `id_tgis_map` INT NOT NULL AUTO_INCREMENT COMMENT 'table identifier' ,
  `map_name` VARCHAR(63) NOT NULL COMMENT 'Name of the map' ,
  `initial_longitude` DOUBLE NULL COMMENT "longitude of the center of the map when it\'s loaded",
  `initial_latitude` DOUBLE NULL COMMENT "latitude of the center of the map when it\'s loaded",
  `initial_altitude` DOUBLE NULL COMMENT "altitude of the center of the map when it\'s loaded",
  `zoom_level` TINYINT NULL DEFAULT 1 COMMENT 'Zoom level to show when the map is loaded.',
  `map_background` VARCHAR(127) NULL COMMENT 'path on the server to the background image of the map',
  `default_longitude` DOUBLE NULL COMMENT 'DEFAULT longitude for the agents placed on the map',
  `default_latitude` DOUBLE NULL COMMENT 'DEFAULT latitude for the agents placed on the map',
  `default_altitude` DOUBLE NULL COMMENT 'DEFAULT altitude for the agents placed on the map',
  `group_id` INT NOT NULL DEFAULT 0 COMMENT 'Group that owns the map' ,
  `default_map` TINYINT NULL DEFAULT 0 COMMENT '1 if this is the DEFAULT map, 0 in other case',
  PRIMARY KEY (`id_tgis_map`),
  INDEX `map_name_index` (`map_name` ASC)
) ENGINE=InnoDB DEFAULT CHARSET=UTF8MB4 COMMENT='Table containing information about a gis map';

-- ---------------------------------------------------------------------
-- Table `tgis_map_connection`
-- ---------------------------------------------------------------------
CREATE  TABLE IF NOT EXISTS `tgis_map_connection` (
  `id_tmap_connection` INT NOT NULL AUTO_INCREMENT COMMENT 'table id',
  `conection_name` VARCHAR(45) NULL COMMENT 'Name of the connection (name of the base layer)',
  `connection_type` VARCHAR(45) NULL COMMENT 'Type of map server to connect',
  `conection_data` TEXT NULL COMMENT 'connection information (this can probably change to fit better the possible connection parameters)',
  `num_zoom_levels` TINYINT NULL COMMENT 'Number of zoom levels available',
  `default_zoom_level` TINYINT NOT NULL DEFAULT 16 COMMENT 'DEFAULT Zoom Level for the connection',
  `default_longitude` DOUBLE NULL COMMENT 'DEFAULT longitude for the agents placed on the map',
  `default_latitude` DOUBLE NULL COMMENT 'DEFAULT latitude for the agents placed on the map',
  `default_altitude` DOUBLE NULL COMMENT 'DEFAULT altitude for the agents placed on the map',
  `initial_longitude` DOUBLE NULL COMMENT "longitude of the center of the map when it\'s loaded",
  `initial_latitude` DOUBLE NULL COMMENT "latitude of the center of the map when it\'s loaded",
  `initial_altitude` DOUBLE NULL COMMENT "altitude of the center of the map when it\'s loaded",
  `group_id` INT NOT NULL DEFAULT 0 COMMENT 'Group that owns the map',
  PRIMARY KEY (`id_tmap_connection`)
) ENGINE=InnoDB DEFAULT CHARSET=UTF8MB4 COMMENT='Table to store the map connection information';

-- -----------------------------------------------------
-- Table `tgis_map_has_tgis_map_con` (tgis_map_has_tgis_map_connection)
-- -----------------------------------------------------
CREATE  TABLE IF NOT EXISTS `tgis_map_has_tgis_map_con` (
  `tgis_map_id_tgis_map` INT NOT NULL COMMENT 'reference to tgis_map',
  `tgis_map_con_id_tmap_con` INT NOT NULL COMMENT 'reference to tgis_map_connection',
  `modification_time` TIMESTAMP NOT NULL DEFAULT CURRENT_TIMESTAMP ON UPDATE CURRENT_TIMESTAMP COMMENT 'Last Modification Time of the Connection',
  `default_map_connection` TINYINT NULL DEFAULT FALSE COMMENT 'Flag to mark the DEFAULT map connection of a map',
  PRIMARY KEY (`tgis_map_id_tgis_map`, `tgis_map_con_id_tmap_con`),
  INDEX `fk_tgis_map_has_tgis_map_connection_tgis_map1` (`tgis_map_id_tgis_map` ASC),
  INDEX `fk_tgis_map_has_tgis_map_connection_tgis_map_connection1` (`tgis_map_con_id_tmap_con` ASC),
  CONSTRAINT `fk_tgis_map_has_tgis_map_connection_tgis_map1`
    FOREIGN KEY (`tgis_map_id_tgis_map`)
    REFERENCES `tgis_map` (`id_tgis_map`)
    ON DELETE CASCADE
    ON UPDATE NO ACTION,
  CONSTRAINT `fk_tgis_map_has_tgis_map_connection_tgis_map_connection1`
    FOREIGN KEY (`tgis_map_con_id_tmap_con`)
    REFERENCES `tgis_map_connection` (`id_tmap_connection`)
    ON DELETE CASCADE
    ON UPDATE NO ACTION
) ENGINE=InnoDB DEFAULT CHARSET=UTF8MB4 COMMENT='Table to asociate a connection to a gis map';

-- -----------------------------------------------------
-- Table `tgis_map_layer`
-- -----------------------------------------------------
CREATE  TABLE IF NOT EXISTS `tgis_map_layer` (
  `id_tmap_layer` INT NOT NULL AUTO_INCREMENT COMMENT 'table id',
  `layer_name` VARCHAR(45) NOT NULL COMMENT 'Name of the layer ',
  `view_layer` TINYINT NOT NULL DEFAULT TRUE COMMENT 'True if the layer must be shown',
  `layer_stack_order` TINYINT NULL DEFAULT 0 COMMENT 'Number of order of the layer in the layer stack, bigger means upper on the stack.',
  `tgis_map_id_tgis_map` INT NOT NULL COMMENT 'reference to the map containing the layer',
  `tgrupo_id_grupo` MEDIUMINT NOT NULL COMMENT 'reference to the group shown in the layer',
  PRIMARY KEY (`id_tmap_layer`),
  INDEX `fk_tmap_layer_tgis_map1` (`tgis_map_id_tgis_map` ASC),
  CONSTRAINT `fk_tmap_layer_tgis_map1`
    FOREIGN KEY (`tgis_map_id_tgis_map` )
    REFERENCES `tgis_map` (`id_tgis_map` )
    ON DELETE CASCADE
    ON UPDATE NO ACTION
) ENGINE=InnoDB DEFAULT CHARSET=UTF8MB4 COMMENT='Table containing information about the map layers';

-- -----------------------------------------------------
-- Table `tgis_map_layer_has_tagente`
-- -----------------------------------------------------
CREATE  TABLE IF NOT EXISTS `tgis_map_layer_has_tagente` (
  `tgis_map_layer_id_tmap_layer` INT NOT NULL,
  `tagente_id_agente` INT UNSIGNED NOT NULL,
  PRIMARY KEY (`tgis_map_layer_id_tmap_layer`, `tagente_id_agente`),
  INDEX `fk_tgis_map_layer_has_tagente_tgis_map_layer1` (`tgis_map_layer_id_tmap_layer` ASC),
  INDEX `fk_tgis_map_layer_has_tagente_tagente1` (`tagente_id_agente` ASC),
  CONSTRAINT `fk_tgis_map_layer_has_tagente_tgis_map_layer1`
    FOREIGN KEY (`tgis_map_layer_id_tmap_layer` )
    REFERENCES `tgis_map_layer` (`id_tmap_layer` )
    ON DELETE CASCADE
    ON UPDATE NO ACTION,
  CONSTRAINT `fk_tgis_map_layer_has_tagente_tagente1`
    FOREIGN KEY (`tagente_id_agente` )
    REFERENCES `tagente` (`id_agente` )
    ON DELETE CASCADE
    ON UPDATE NO ACTION
) ENGINE=InnoDB DEFAULT CHARSET=UTF8MB4 COMMENT='Table to define wich agents are shown in a layer';

-- -----------------------------------------------------
-- Table `tgis_map_layer_groups`
-- -----------------------------------------------------
CREATE TABLE IF NOT EXISTS `tgis_map_layer_groups` (
  `layer_id` INT NOT NULL,
  `group_id` MEDIUMINT UNSIGNED NOT NULL,
  `agent_id` INT UNSIGNED NOT NULL COMMENT 'Used to link the position to the group',
  PRIMARY KEY (`layer_id`, `group_id`),
  FOREIGN KEY (`layer_id`)
    REFERENCES `tgis_map_layer` (`id_tmap_layer`)
    ON DELETE CASCADE,
  FOREIGN KEY (`group_id`)
    REFERENCES `tgrupo` (`id_grupo`)
    ON DELETE CASCADE,
  FOREIGN KEY (`agent_id`)
    REFERENCES `tagente` (`id_agente`)
    ON DELETE CASCADE
) ENGINE=InnoDB DEFAULT CHARSET=UTF8MB4;

-- ----------------------------------------------------------------------
-- Table `tgroup_stat`
-- ----------------------------------------------------------------------
CREATE TABLE IF NOT EXISTS `tgroup_stat` (
  `id_group` INT UNSIGNED NOT NULL DEFAULT 0,
  `modules` INT UNSIGNED NOT NULL DEFAULT 0,
  `normal` INT UNSIGNED NOT NULL DEFAULT 0,
  `critical` INT UNSIGNED NOT NULL DEFAULT 0,
  `warning` INT UNSIGNED NOT NULL DEFAULT 0,
  `unknown` INT UNSIGNED NOT NULL DEFAULT 0,
  `non-init` INT UNSIGNED NOT NULL DEFAULT 0,
  `alerts` INT UNSIGNED NOT NULL DEFAULT 0,
  `alerts_fired` INT UNSIGNED NOT NULL DEFAULT 0,
  `agents` INT UNSIGNED NOT NULL DEFAULT 0,
  `agents_unknown` INT UNSIGNED NOT NULL DEFAULT 0,
  `utimestamp` INT UNSIGNED NOT NULL DEFAULT 0,
  PRIMARY KEY  (`id_group`)
) ENGINE=InnoDB DEFAULT CHARSET=UTF8MB4 COMMENT = 'Table to store global system stats per group';

-- ----------------------------------------------------------------------
-- Table `tnetwork_map`
-- ----------------------------------------------------------------------
CREATE TABLE IF NOT EXISTS `tnetwork_map` (
  `id_networkmap` INT UNSIGNED NOT NULL AUTO_INCREMENT,
  `id_user` VARCHAR(255)  NOT NULL,
  `name` VARCHAR(100)  NOT NULL,
  `type` VARCHAR(20)  NOT NULL,
  `layout` VARCHAR(20)  NOT NULL,
  `nooverlap` TINYINT UNSIGNED NOT NULL DEFAULT 0,
  `simple` TINYINT UNSIGNED NOT NULL DEFAULT 0,
  `regenerate` TINYINT UNSIGNED NOT NULL DEFAULT 1,
  `font_size` INT UNSIGNED NOT NULL DEFAULT 12,
  `id_group` INT  NOT NULL DEFAULT 0,
  `id_module_group` INT  NOT NULL DEFAULT 0,  
  `id_policy` INT  NOT NULL DEFAULT 0,
  `depth` VARCHAR(20)  NOT NULL,
  `only_modules_with_alerts` TINYINT UNSIGNED NOT NULL DEFAULT 0,
  `hide_policy_modules` TINYINT UNSIGNED NOT NULL DEFAULT 0,
  `zoom` DOUBLE NOT NULL DEFAULT 1,
  `distance_nodes` DOUBLE NOT NULL DEFAULT 2.5,
  `center` INT UNSIGNED NOT NULL DEFAULT 0,
  `contracted_nodes` TEXT,
  `show_snmp_modules` TINYINT UNSIGNED NOT NULL DEFAULT 0,
  `text_filter` VARCHAR(100)  NOT NULL DEFAULT '',
  `dont_show_subgroups` TINYINT UNSIGNED NOT NULL DEFAULT 0,
  `pandoras_children` TINYINT UNSIGNED NOT NULL DEFAULT 0,
  `show_groups` TINYINT UNSIGNED NOT NULL DEFAULT 0,
  `show_modules` TINYINT UNSIGNED NOT NULL DEFAULT 0,
  `id_agent` INT  NOT NULL DEFAULT 0,
  `server_name` VARCHAR(100)  NOT NULL,
  `show_modulegroup` TINYINT UNSIGNED NOT NULL DEFAULT 0,
  `l2_network` TINYINT UNSIGNED NOT NULL DEFAULT 0,
  `id_tag` INT DEFAULT 0,
  `store_group` INT DEFAULT 0,
  PRIMARY KEY  (`id_networkmap`)
) ENGINE=InnoDB DEFAULT CHARSET=UTF8MB4;

-- ----------------------------------------------------------------------
-- Table `tsnmp_filter`
-- ----------------------------------------------------------------------
CREATE TABLE IF NOT EXISTS `tsnmp_filter` (
  `id_snmp_filter` INT UNSIGNED NOT NULL AUTO_INCREMENT,
  `description` VARCHAR(255) DEFAULT '',
  `filter` VARCHAR(255) DEFAULT '',
  `unified_filters_id` INT NOT NULL DEFAULT 0,
  PRIMARY KEY  (`id_snmp_filter`)
) ENGINE=InnoDB DEFAULT CHARSET=UTF8MB4;

-- ----------------------------------------------------------------------
-- Table `tagent_custom_fields`
-- ----------------------------------------------------------------------
CREATE TABLE IF NOT EXISTS `tagent_custom_fields` (
  `id_field` INT UNSIGNED NOT NULL AUTO_INCREMENT,
  `name` VARCHAR(45) NOT NULL DEFAULT '',
  `display_on_front` TINYINT NOT NULL DEFAULT 0,
  `is_password_type` TINYINT NOT NULL DEFAULT 0,
  `combo_values` TEXT ,
  PRIMARY KEY  (`id_field`)
) ENGINE=InnoDB DEFAULT CHARSET=UTF8MB4;

-- ----------------------------------------------------------------------
-- Table `tagent_custom_data`
-- ----------------------------------------------------------------------
CREATE TABLE IF NOT EXISTS `tagent_custom_data` (
  `id_field` INT UNSIGNED NOT NULL,
  `id_agent` INT UNSIGNED NOT NULL,
  `description` TEXT,
  FOREIGN KEY (`id_field`) REFERENCES tagent_custom_fields(`id_field`)
    ON UPDATE CASCADE ON DELETE CASCADE,
  FOREIGN KEY (`id_agent`) REFERENCES tagente(`id_agente`)
    ON UPDATE CASCADE ON DELETE CASCADE,
  PRIMARY KEY  (`id_field`, `id_agent`)
) ENGINE=InnoDB DEFAULT CHARSET=UTF8MB4;

-- ----------------------------------------------------------------------
-- Table `ttag`
-- ----------------------------------------------------------------------
CREATE TABLE IF NOT EXISTS `ttag` ( 
  `id_tag` INT unsigned NOT NULL AUTO_INCREMENT, 
  `name` TEXT , 
  `description` TEXT, 
  `url` MEDIUMTEXT,
  `email` TEXT NULL,
  `phone` TEXT NULL,
  `previous_name` TEXT NULL,
  PRIMARY KEY  (`id_tag`)
) ENGINE=InnoDB DEFAULT CHARSET=UTF8MB4; 

-- -----------------------------------------------------
-- Table `ttag_module`
-- -----------------------------------------------------
CREATE TABLE IF NOT EXISTS `ttag_module` (
  `id_tag` INT NOT NULL,
  `id_agente_modulo` INT NOT NULL DEFAULT 0,
  `id_policy_module` INT NOT NULL DEFAULT 0,
  PRIMARY KEY  (id_tag, id_agente_modulo),
  KEY `idx_id_agente_modulo` (`id_agente_modulo`)
) ENGINE=InnoDB DEFAULT CHARSET=UTF8MB4; 

-- ---------------------------------------------------------------------
-- Table `ttag_policy_module`
-- ---------------------------------------------------------------------
CREATE TABLE IF NOT EXISTS `ttag_policy_module` ( 
  `id_tag` INT NOT NULL, 
  `id_policy_module` INT NOT NULL DEFAULT 0, 
  PRIMARY KEY  (id_tag, id_policy_module),
  KEY `idx_id_policy_module` (`id_policy_module`)
) ENGINE=InnoDB DEFAULT CHARSET=UTF8MB4; 

-- ---------------------------------------------------------------------
-- Table `tnetflow_filter`
-- ---------------------------------------------------------------------
CREATE TABLE IF NOT EXISTS `tnetflow_filter` (
  `id_sg`  INT UNSIGNED NOT NULL AUTO_INCREMENT,
  `id_name` VARCHAR(600) NOT NULL DEFAULT '0',
  `id_group` INT,
  `ip_dst` TEXT,
  `ip_src` TEXT,
  `dst_port` TEXT,
  `src_port` TEXT,
  `router_ip` TEXT,
  `advanced_filter` TEXT,
  `filter_args` TEXT,
  `aggregate` VARCHAR(60),
  PRIMARY KEY  (`id_sg`)
) ENGINE=InnoDB DEFAULT CHARSET=UTF8MB4;

-- ---------------------------------------------------------------------
-- Table `tnetflow_report`
-- ---------------------------------------------------------------------
CREATE TABLE IF NOT EXISTS `tnetflow_report` (
  `id_report` INT UNSIGNED NOT NULL  AUTO_INCREMENT,
  `id_name` VARCHAR(150) NOT NULL DEFAULT '',
  `description` TEXT,
  `id_group` INT,
  `server_name` TEXT,
  PRIMARY KEY(`id_report`)  
) ENGINE=InnoDB DEFAULT CHARSET=UTF8MB4;

-- ---------------------------------------------------------------------
-- Table `tnetflow_report_content`
-- ---------------------------------------------------------------------
CREATE TABLE IF NOT EXISTS `tnetflow_report_content` (
  `id_rc` INT UNSIGNED NOT NULL AUTO_INCREMENT,
  `id_report` INT UNSIGNED NOT NULL DEFAULT 0,
  `id_filter` INT UNSIGNED NOT NULL DEFAULT 0,
  `description` TEXT,
  `date` BIGINT NOT NULL DEFAULT 0,
  `period` INT NOT NULL DEFAULT 0,
  `max` INT NOT NULL DEFAULT 0,
  `show_graph` VARCHAR(60),
  `order` INT NOT NULL DEFAULT 0,
  PRIMARY KEY(`id_rc`),
  FOREIGN KEY (`id_report`) REFERENCES tnetflow_report(`id_report`)
  ON DELETE CASCADE,
  FOREIGN KEY (`id_filter`) REFERENCES tnetflow_filter(`id_sg`)
  ON DELETE CASCADE
) ENGINE=InnoDB DEFAULT CHARSET=UTF8MB4;

-- ---------------------------------------------------------------------
-- Table `tpassword_history`
-- ---------------------------------------------------------------------
CREATE TABLE IF NOT EXISTS `tpassword_history` (
  `id_pass`  INT UNSIGNED NOT NULL AUTO_INCREMENT,
  `id_user` VARCHAR(255) NOT NULL,
  `password` VARCHAR(45) DEFAULT NULL,
  `date_begin` DATETIME,
  `date_end` DATETIME,
  PRIMARY KEY  (`id_pass`)
) ENGINE=InnoDB  DEFAULT CHARSET=UTF8MB4;

-- ---------------------------------------------------------------------
-- Table `tevent_response`
-- ---------------------------------------------------------------------
CREATE TABLE IF NOT EXISTS `tevent_response` (
  `id`  INT UNSIGNED NOT NULL AUTO_INCREMENT,
  `name` VARCHAR(600) NOT NULL DEFAULT '',
  `description` TEXT,
  `target` TEXT,
  `type` VARCHAR(60) NOT NULL,
  `id_group` MEDIUMINT NOT NULL DEFAULT 0,
  `modal_width` INT  NOT NULL DEFAULT 0,
  `modal_height` INT  NOT NULL DEFAULT 0,
  `new_window` TINYINT  NOT NULL DEFAULT 0,
  `params` TEXT  NOT NULL,
  `server_to_exec` INT UNSIGNED NOT NULL DEFAULT 0,
  `command_timeout` INT UNSIGNED NOT NULL DEFAULT 90,
  `display_command` TINYINT DEFAULT 0,
  PRIMARY KEY  (`id`)
) ENGINE=InnoDB DEFAULT CHARSET=UTF8MB4;

-- ----------------------------------------------------------------------
-- Table `tcategory`
-- ----------------------------------------------------------------------
CREATE TABLE IF NOT EXISTS `tcategory` ( 
  `id` INT UNSIGNED NOT NULL AUTO_INCREMENT, 
  `name` VARCHAR(600) NOT NULL DEFAULT '', 
  PRIMARY KEY  (`id`)
) ENGINE=InnoDB DEFAULT CHARSET=UTF8MB4; 

-- ---------------------------------------------------------------------
-- Table `tupdate_settings`
-- ---------------------------------------------------------------------
CREATE TABLE IF NOT EXISTS `tupdate_settings` ( 
  `key` VARCHAR(255) DEFAULT '', 
  `value` VARCHAR(255) DEFAULT '', PRIMARY KEY (`key`) 
) ENGINE=InnoDB DEFAULT CHARSET=UTF8MB4;

-- ---------------------------------------------------------------------
-- Table `tupdate_journal`
-- ---------------------------------------------------------------------
CREATE TABLE `tupdate_journal` (
  `id` SERIAL,
  `utimestamp` BIGINT DEFAULT 0,
  `version` VARCHAR(25) DEFAULT '',
  `type` VARCHAR(25) DEFAULT '',
  `origin` VARCHAR(25) DEFAULT '',
  `id_user` VARCHAR(255) NOT NULL DEFAULT ''
) ENGINE=InnoDB DEFAULT CHARSET=UTF8MB4;

-- ---------------------------------------------------------------------
-- Table `talert_snmp_action`
-- ---------------------------------------------------------------------
CREATE TABLE IF NOT EXISTS  `talert_snmp_action` (
  `id` INT UNSIGNED NOT NULL AUTO_INCREMENT,
  `id_alert_snmp` INT UNSIGNED NOT NULL DEFAULT 0,
  `alert_type` INT UNSIGNED NOT NULL DEFAULT 0,
  `al_field1` TEXT,
  `al_field2` TEXT,
  `al_field3` TEXT,
  `al_field4` TEXT,
  `al_field5` TEXT,
  `al_field6` TEXT,
  `al_field7` TEXT,
  `al_field8` TEXT,
  `al_field9` TEXT,
  `al_field10` TEXT,
  `al_field11` TEXT,
  `al_field12` TEXT,
  `al_field13` TEXT,
  `al_field14` TEXT,
  `al_field15` TEXT,
  `al_field16` TEXT,
  `al_field17` TEXT,
  `al_field18` TEXT,
  `al_field19` TEXT,
  `al_field20` TEXT,
  PRIMARY KEY  (`id`)
) ENGINE=InnoDB DEFAULT CHARSET=UTF8MB4;

-- ---------------------------------------------------------------------
-- Table `tsessions_php`
-- ---------------------------------------------------------------------
CREATE TABLE IF NOT EXISTS `tsessions_php` (
  `id_session` CHAR(52) NOT NULL,
  `last_active` INT NOT NULL,
  `data` TEXT,
  PRIMARY KEY (`id_session`)
)ENGINE=InnoDB DEFAULT CHARSET=UTF8MB4;

-- ---------------------------------------------------------------------
-- Table `tmap`
-- ---------------------------------------------------------------------
CREATE TABLE IF NOT EXISTS `tmap` (
  `id` INT UNSIGNED NOT NULL AUTO_INCREMENT,
  `id_group` INT UNSIGNED NOT NULL DEFAULT 0,
  `id_user` VARCHAR(255) NOT NULL DEFAULT '',
  `type` INT UNSIGNED NOT NULL DEFAULT 0,
  `subtype` INT UNSIGNED NOT NULL DEFAULT 0,
  `name` VARCHAR(250) DEFAULT '',
  `description` TEXT,
  `height` INT UNSIGNED NOT NULL DEFAULT 0,
  `width` INT UNSIGNED NOT NULL DEFAULT 0,
  `center_x` INT NOT NULL DEFAULT 0,
  `center_y` INT NOT NULL DEFAULT 0,
  `background` VARCHAR(250) DEFAULT '',
  `background_options` INT UNSIGNED NOT NULL DEFAULT 0,
  `source_period` INT UNSIGNED NOT NULL DEFAULT 0,
  `source` INT UNSIGNED NOT NULL DEFAULT 0,
  `source_data`  VARCHAR(250) DEFAULT '',
  `generation_method` INT UNSIGNED NOT NULL DEFAULT 0,
  `generated` INT UNSIGNED NOT NULL DEFAULT 0,
  `filter` TEXT,
  `id_group_map` INT UNSIGNED NOT NULL DEFAULT 0,
  PRIMARY KEY(`id`)
) ENGINE=InnoDB DEFAULT CHARSET=UTF8MB4;

-- ---------------------------------------------------------------------
-- Table `titem`
-- ---------------------------------------------------------------------
CREATE TABLE IF NOT EXISTS `titem` (
  `id` INT UNSIGNED NOT NULL AUTO_INCREMENT,
  `id_map` INT UNSIGNED NOT NULL DEFAULT 0,
  `x` INT NOT NULL DEFAULT 0,
  `y` INT NOT NULL DEFAULT 0,
  `z` INT NOT NULL DEFAULT 0,
  `deleted` INT unsigned NOT NULL DEFAULT 0,
  `type` INT UNSIGNED NOT NULL DEFAULT 0,
  `refresh` INT UNSIGNED NOT NULL DEFAULT 0,
  `source` INT UNSIGNED NOT NULL DEFAULT 0,
  `source_data` VARCHAR(250) DEFAULT '',
  `options` TEXT,
  `style` TEXT,
  PRIMARY KEY(`id`)
) ENGINE=InnoDB DEFAULT CHARSET=UTF8MB4;

-- ---------------------------------------------------------------------
-- Table `trel_item`
-- ---------------------------------------------------------------------
CREATE TABLE IF NOT EXISTS `trel_item` (
  `id` INT UNSIGNED NOT NULL AUTO_INCREMENT,
  `id_parent` INT UNSIGNED NOT NULL DEFAULT 0,
  `id_child` INT UNSIGNED NOT NULL DEFAULT 0,
  `id_map` INT UNSIGNED NOT NULL DEFAULT 0,
  `id_parent_source_data` INT UNSIGNED NOT NULL DEFAULT 0,
  `id_child_source_data` INT UNSIGNED NOT NULL DEFAULT 0,
  `parent_type` INT UNSIGNED NOT NULL DEFAULT 0,
  `child_type` INT UNSIGNED NOT NULL DEFAULT 0,
  `id_item` INT UNSIGNED NOT NULL DEFAULT 0,
  `deleted` INT UNSIGNED NOT NULL DEFAULT 0,
  PRIMARY KEY(`id`)
) ENGINE=InnoDB DEFAULT CHARSET=UTF8MB4;

-- -----------------------------------------------------
-- Table `tlocal_component`
-- -----------------------------------------------------
-- tlocal_component is a repository of local modules for
-- physical agents on Windows / Unix physical agents
CREATE TABLE IF NOT EXISTS `tlocal_component` (
  `id` INT UNSIGNED NOT NULL AUTO_INCREMENT,
  `name` TEXT,
  `data` MEDIUMTEXT,
  `description` VARCHAR(1024) DEFAULT NULL,
  `id_os` INT UNSIGNED DEFAULT 0,
  `os_version` VARCHAR(100) DEFAULT '',
  `id_network_component_group` INT UNSIGNED NOT NULL DEFAULT 0,
  `type` SMALLINT NOT NULL DEFAULT 6,
  `max` BIGINT NOT NULL DEFAULT 0,
  `min` BIGINT NOT NULL DEFAULT 0,
  `module_interval` MEDIUMINT UNSIGNED NOT NULL DEFAULT 0,
  `id_module_group` TINYINT UNSIGNED NOT NULL DEFAULT 0,
  `history_data` TINYINT UNSIGNED DEFAULT 1,
  `min_warning` DOUBLE DEFAULT 0,
  `max_warning` DOUBLE DEFAULT 0,
  `str_warning` TEXT,
  `min_critical` DOUBLE DEFAULT 0,
  `max_critical` DOUBLE DEFAULT 0,
  `str_critical` TEXT,
  `min_ff_event` INT UNSIGNED DEFAULT 0,
  `post_process` DOUBLE DEFAULT 0,
  `unit` TEXT,
  `wizard_level` ENUM('basic','advanced','nowizard') DEFAULT 'nowizard',
  `macros` TEXT,
  `critical_instructions` TEXT ,
  `warning_instructions` TEXT ,
  `unknown_instructions` TEXT ,
  `critical_inverse` TINYINT UNSIGNED DEFAULT 0,
  `warning_inverse` TINYINT UNSIGNED DEFAULT 0,
  `id_category` INT DEFAULT 0,
  `tags` TEXT ,
  `disabled_types_event` TEXT ,
  `min_ff_event_normal` INT UNSIGNED DEFAULT 0,
  `min_ff_event_warning` INT UNSIGNED DEFAULT 0,
  `min_ff_event_critical` INT UNSIGNED DEFAULT 0,
  `ff_type` TINYINT UNSIGNED DEFAULT 0,
  `each_ff` TINYINT UNSIGNED DEFAULT 0,
  `ff_timeout` INT UNSIGNED DEFAULT 0,
  `dynamic_interval` INT UNSIGNED DEFAULT 0,
  `dynamic_max` INT DEFAULT 0,
  `dynamic_min` INT DEFAULT 0,
  `dynamic_next` BIGINT NOT NULL DEFAULT 0,
  `dynamic_two_tailed` TINYINT UNSIGNED DEFAULT 0,
  `prediction_sample_window` INT DEFAULT 0,
  `prediction_samples` INT DEFAULT 0,
  `prediction_threshold` INT DEFAULT 0,
  `percentage_critical` TINYINT UNSIGNED DEFAULT 0,
  `percentage_warning` TINYINT UNSIGNED DEFAULT 0,
  PRIMARY KEY (`id`),
  FOREIGN KEY (`id_network_component_group`) REFERENCES tnetwork_component_group(`id_sg`)
    ON DELETE CASCADE ON UPDATE CASCADE
) ENGINE=InnoDB DEFAULT CHARSET=UTF8MB4;

-- -----------------------------------------------------
-- Table `tpolicy_modules`
-- -----------------------------------------------------
CREATE TABLE IF NOT EXISTS `tpolicy_modules` (
  `id` INT UNSIGNED NOT NULL AUTO_INCREMENT,
  `id_policy` INT UNSIGNED NOT NULL DEFAULT 0,
  `configuration_data` MEDIUMTEXT,
  `id_tipo_modulo` SMALLINT NOT NULL DEFAULT 0,
  `description` VARCHAR(1024) NOT NULL DEFAULT '',
  `name` VARCHAR(200) NOT NULL DEFAULT '',
  `unit` TEXT ,
  `max` BIGINT DEFAULT 0,
  `min` BIGINT DEFAULT 0,
  `module_interval` INT UNSIGNED DEFAULT 0,
  `ip_target` VARCHAR(100) DEFAULT '',
  `tcp_port` INT UNSIGNED DEFAULT 0,
  `tcp_send` TEXT ,
  `tcp_rcv` TEXT ,
  `snmp_community` VARCHAR(100) DEFAULT '',
  `snmp_oid` VARCHAR(255) DEFAULT '0',
  `id_module_group` INT UNSIGNED DEFAULT 0,
  `flag` TINYINT UNSIGNED DEFAULT 1,
  `id_module` INT DEFAULT 0,
  `disabled` TINYINT UNSIGNED NOT NULL DEFAULT 0,
  `id_export` SMALLINT UNSIGNED DEFAULT 0,
  `plugin_user` TEXT ,
  `plugin_pass` TEXT ,
  `plugin_parameter` TEXT,
  `id_plugin` INT DEFAULT 0,
  `post_process` DOUBLE DEFAULT 0,
  `prediction_module` BIGINT DEFAULT 0,
  `max_timeout` INT UNSIGNED DEFAULT 0,
  `max_retries` INT UNSIGNED DEFAULT 0,
  `custom_id` VARCHAR(255) DEFAULT '',
  `history_data` TINYINT UNSIGNED DEFAULT 1,
  `min_warning` DOUBLE DEFAULT 0,
  `max_warning` DOUBLE DEFAULT 0,
  `str_warning` TEXT ,
  `min_critical` DOUBLE DEFAULT 0,
  `max_critical` DOUBLE DEFAULT 0,
  `str_critical` TEXT ,
  `min_ff_event` INT UNSIGNED DEFAULT 0,
  `custom_string_1` TEXT ,
  `custom_string_2` TEXT ,
  `custom_string_3` TEXT ,
  `custom_integer_1` INT DEFAULT 0,
  `custom_integer_2` INT DEFAULT 0,
  `pending_delete` TINYINT DEFAULT 0,
  `critical_instructions` TEXT ,
  `warning_instructions` TEXT ,
  `unknown_instructions` TEXT ,
  `critical_inverse` TINYINT UNSIGNED DEFAULT 0,
  `warning_inverse` TINYINT UNSIGNED DEFAULT 0,
  `id_category` INT DEFAULT 0,
  `module_ff_interval` INT UNSIGNED DEFAULT 0,
  `quiet` TINYINT NOT NULL DEFAULT 0,
  `cron_interval` VARCHAR(100) DEFAULT '',
  `macros` TEXT,
  `disabled_types_event` TEXT ,
  `module_macros` TEXT ,
  `min_ff_event_normal` INT UNSIGNED DEFAULT 0,
  `min_ff_event_warning` INT UNSIGNED DEFAULT 0,
  `min_ff_event_critical` INT UNSIGNED DEFAULT 0,
  `ff_type` TINYINT UNSIGNED DEFAULT 0,
  `each_ff` TINYINT UNSIGNED DEFAULT 0,
  `ff_timeout` INT UNSIGNED DEFAULT 0,
  `dynamic_interval` INT UNSIGNED DEFAULT 0,
  `dynamic_max` INT DEFAULT 0,
  `dynamic_min` INT DEFAULT 0,
  `dynamic_next` BIGINT NOT NULL DEFAULT 0,
  `dynamic_two_tailed` TINYINT UNSIGNED DEFAULT 0,
  `prediction_sample_window` INT DEFAULT 0,
  `prediction_samples` INT DEFAULT 0,
  `prediction_threshold` INT DEFAULT 0,
  `cps` INT NOT NULL DEFAULT 0,
  `percentage_warning` TINYINT UNSIGNED DEFAULT 0,
  `percentage_critical` TINYINT UNSIGNED DEFAULT 0,
  PRIMARY KEY  (`id`),
  KEY `main_idx` (`id_policy`),
  UNIQUE (`id_policy`, `name`)
) ENGINE=InnoDB  DEFAULT CHARSET=UTF8MB4;

-- ---------------------------------------------------------------------
-- Table `tpolicies`
-- ---------------------------------------------------------------------
-- 'status' could be 0 (without changes, updated), 1 (needy update only database) or 2 (needy update database and conf files)
CREATE TABLE IF NOT EXISTS `tpolicies` (
  `id` INT UNSIGNED NOT NULL AUTO_INCREMENT,
  `name` TEXT ,
  `description` VARCHAR(255) NOT NULL DEFAULT '',
  `id_group` INT UNSIGNED DEFAULT 0,
  `status` INT UNSIGNED NOT NULL DEFAULT 0,
  `force_apply` TINYINT DEFAULT 0,
  PRIMARY KEY  (`id`)
) ENGINE=InnoDB  DEFAULT CHARSET=UTF8MB4;

-- -----------------------------------------------------
-- Table `tpolicy_alerts`
-- -----------------------------------------------------
CREATE TABLE IF NOT EXISTS `tpolicy_alerts` (
  `id` INT UNSIGNED NOT NULL AUTO_INCREMENT,
  `id_policy` INT UNSIGNED NOT NULL DEFAULT 0,
  `id_policy_module` INT UNSIGNED DEFAULT 0,
  `id_alert_template` INT UNSIGNED DEFAULT 0,
  `name_extern_module` TEXT ,
  `disabled` TINYINT DEFAULT 0,
  `standby` TINYINT DEFAULT 0,
  `pending_delete` TINYINT DEFAULT 0,
  PRIMARY KEY  (`id`),
  FOREIGN KEY (`id_alert_template`) REFERENCES talert_templates(`id`)
    ON DELETE CASCADE ON UPDATE CASCADE,
  FOREIGN KEY (`id_policy`) REFERENCES tpolicies(`id`)
    ON DELETE CASCADE ON UPDATE CASCADE
) ENGINE=InnoDB  DEFAULT CHARSET=UTF8MB4;

-- -----------------------------------------------------
-- Table `tpolicy_agents`
-- -----------------------------------------------------
CREATE TABLE IF NOT EXISTS `tpolicy_agents` (
  `id` INT UNSIGNED NOT NULL AUTO_INCREMENT,
  `id_policy` INT UNSIGNED DEFAULT 0,
  `id_agent` INT UNSIGNED DEFAULT 0,
  `policy_applied` TINYINT UNSIGNED DEFAULT 0,
  `pending_delete` TINYINT UNSIGNED DEFAULT 0,
  `last_apply_utimestamp` INT UNSIGNED NOT NULL DEFAULT 0,
  `id_node` INT NOT NULL DEFAULT 0,
  PRIMARY KEY  (`id`),
  UNIQUE (`id_policy`, `id_agent`, `id_node`)
) ENGINE=InnoDB  DEFAULT CHARSET=UTF8MB4;

-- -----------------------------------------------------
-- Table `tpolicy_groups`
-- -----------------------------------------------------
CREATE TABLE IF NOT EXISTS `tpolicy_groups` (
  `id` INT UNSIGNED NOT NULL AUTO_INCREMENT,
  `id_policy` INT UNSIGNED DEFAULT 0,
  `id_group` INT UNSIGNED DEFAULT 0,
  `policy_applied` TINYINT UNSIGNED DEFAULT 0,
  `pending_delete` TINYINT UNSIGNED DEFAULT 0,
  `last_apply_utimestamp` INT UNSIGNED NOT NULL DEFAULT 0,
  PRIMARY KEY  (`id`),
  UNIQUE (`id_policy`, `id_group`)
) ENGINE=InnoDB  DEFAULT CHARSET=UTF8MB4;


-- -----------------------------------------------------
-- Table `tpolicy_group_agents`
-- -----------------------------------------------------
CREATE TABLE IF NOT EXISTS `tpolicy_group_agents` (
    `id` SERIAL,
    `id_policy` INT UNSIGNED,
    `id_agent` INT UNSIGNED,
	`direct` TINYINT UNSIGNED DEFAULT 0,
    FOREIGN KEY (`id_policy`) REFERENCES `tpolicies`(`id`)
        ON DELETE CASCADE ON UPDATE CASCADE,
    FOREIGN KEY (`id_agent`) REFERENCES `tagente`(`id_agente`)
        ON DELETE CASCADE ON UPDATE CASCADE		
) ENGINE=InnoDB  DEFAULT CHARSET=utf8;

-- ---------------------------------------------------------------------
-- Table `tdashboard`
-- ---------------------------------------------------------------------
CREATE TABLE IF NOT EXISTS `tdashboard` (
  `id` INT UNSIGNED NOT NULL AUTO_INCREMENT,
<<<<<<< HEAD
  `name` VARCHAR(60) NOT NULL DEFAULT '',
  `id_user` VARCHAR(255) NOT NULL DEFAULT '',
=======
  `name` TEXT NOT NULL DEFAULT '',
  `id_user` VARCHAR(60) NOT NULL DEFAULT '',
>>>>>>> 8a5847a2
  `id_group` INT NOT NULL DEFAULT 0,
  `active` TINYINT NOT NULL DEFAULT 0,
  `cells` INT UNSIGNED DEFAULT 0,
  `cells_slideshow` TINYINT NOT NULL DEFAULT 0,
  PRIMARY KEY (`id`)
) ENGINE=InnoDB DEFAULT CHARSET=UTF8MB4;

-- ---------------------------------------------------------------------
-- Table `tdatabase`
-- ---------------------------------------------------------------------
CREATE TABLE IF NOT EXISTS `tdatabase` (
  `id` INT UNSIGNED NOT NULL AUTO_INCREMENT,
  `host` VARCHAR(255) DEFAULT '',
  `label` VARCHAR(255) DEFAULT '',
  `os_port` INT UNSIGNED NOT NULL DEFAULT 22,
  `os_user` VARCHAR(255) DEFAULT '',
  `db_port` INT UNSIGNED NOT NULL DEFAULT 3306,
  `status` TINYINT UNSIGNED DEFAULT 0,
  `action` TINYINT UNSIGNED DEFAULT 0,
  `ssh_key` TEXT,
  `ssh_pubkey` TEXT,
  `last_error` TEXT,
  PRIMARY KEY (`id`)
) ENGINE=InnoDB DEFAULT CHARSET=UTF8MB4 ;

-- -----------------------------------------------------
-- Table `twidget`
-- -----------------------------------------------------
CREATE TABLE IF NOT EXISTS `twidget` (
  `id` INT UNSIGNED NOT NULL AUTO_INCREMENT,
  `class_name` VARCHAR(60) NOT NULL DEFAULT '',
  `unique_name` VARCHAR(60) NOT NULL DEFAULT '',
  `description` TEXT ,
  `options` TEXT ,
  `page` VARCHAR(120) NOT NULL DEFAULT '',
  PRIMARY KEY (`id`)
) ENGINE=InnoDB DEFAULT CHARSET=UTF8MB4;

-- -----------------------------------------------------
-- Table `twidget_dashboard`
-- -----------------------------------------------------
CREATE TABLE IF NOT EXISTS `twidget_dashboard` (
  `id` INT UNSIGNED NOT NULL AUTO_INCREMENT,
  `position` TEXT ,
  `options` LONGTEXT ,
  `order` INT NOT NULL DEFAULT 0,
  `id_dashboard` INT UNSIGNED NOT NULL DEFAULT 0,
  `id_widget` INT UNSIGNED NOT NULL DEFAULT 0,
  `prop_width` DOUBLE NOT NULL DEFAULT 0.32,
  `prop_height` DOUBLE NOT NULL DEFAULT 0.32,
  PRIMARY KEY (`id`),
  FOREIGN KEY (`id_dashboard`) REFERENCES tdashboard(`id`)
    ON DELETE CASCADE ON UPDATE CASCADE
) ENGINE=InnoDB DEFAULT CHARSET=UTF8MB4;

-- -----------------------------------------------------
-- Table `tmodule_inventory`
-- -----------------------------------------------------
CREATE TABLE IF NOT EXISTS `tmodule_inventory` (
  `id_module_inventory` INT NOT NULL AUTO_INCREMENT,
  `id_os` INT UNSIGNED DEFAULT NULL,
  `name` TEXT ,
  `description` TEXT ,
  `interpreter` VARCHAR(100) DEFAULT '',
  `data_format` TEXT ,
  `code` BLOB NOT NULL,
  `block_mode` INT NOT NULL DEFAULT 0,
  PRIMARY KEY  (`id_module_inventory`),
  FOREIGN KEY (`id_os`) REFERENCES tconfig_os(`id_os`)
    ON UPDATE CASCADE ON DELETE CASCADE
) ENGINE=InnoDB DEFAULT CHARSET=UTF8MB4;

-- ---------------------------------------------------------------------
-- Table `tagent_module_inventory`
-- ---------------------------------------------------------------------
CREATE TABLE IF NOT EXISTS `tagent_module_inventory` (
  `id_agent_module_inventory` INT NOT NULL AUTO_INCREMENT,
  `id_agente` INT UNSIGNED NOT NULL,
  `id_module_inventory` INT NOT NULL,
  `target` VARCHAR(100) DEFAULT '',
  `interval` INT UNSIGNED NOT NULL DEFAULT 3600,
  `username` VARCHAR(100) DEFAULT '',
  `password` VARCHAR(100) DEFAULT '',
  `data` MEDIUMBLOB NOT NULL,
  `timestamp` DATETIME DEFAULT '1970-01-01 00:00:00',
  `utimestamp` BIGINT DEFAULT 0,
  `flag` TINYINT UNSIGNED DEFAULT 1,
  `id_policy_module_inventory` INT NOT NULL DEFAULT 0,
  `custom_fields` MEDIUMBLOB NOT NULL,
  PRIMARY KEY  (`id_agent_module_inventory`),
  FOREIGN KEY (`id_agente`) REFERENCES tagente(`id_agente`)
    ON UPDATE CASCADE ON DELETE CASCADE,
  FOREIGN KEY (`id_module_inventory`) REFERENCES tmodule_inventory(`id_module_inventory`)
    ON UPDATE CASCADE ON DELETE CASCADE
) ENGINE=InnoDB DEFAULT CHARSET=UTF8MB4;

-- ---------------------------------------------------------------------
-- Table `tinventory_alert`
-- ---------------------------------------------------------------------
CREATE TABLE IF NOT EXISTS `tinventory_alert`(
  `id` INT UNSIGNED NOT NULL AUTO_INCREMENT,
  `id_module_inventory` INT NOT NULL,
  `actions` TEXT ,
  `id_group` MEDIUMINT UNSIGNED NULL DEFAULT 0,
  `condition` ENUM('WHITE_LIST', 'BLACK_LIST', 'MATCH') NOT NULL DEFAULT 'WHITE_LIST',
  `value` TEXT ,
  `name` TINYTEXT ,
  `description` TEXT ,
  `time_threshold` INT NOT NULL DEFAULT 0,
  `last_fired` TEXT ,
  `disable_event` TINYINT UNSIGNED DEFAULT 0,
  `enabled` TINYINT UNSIGNED DEFAULT 1,
  `alert_groups` TEXT ,
  PRIMARY KEY (`id`),
  FOREIGN KEY (`id_module_inventory`) REFERENCES tmodule_inventory(`id_module_inventory`)
    ON DELETE CASCADE ON UPDATE CASCADE
) engine=InnoDB DEFAULT CHARSET=UTF8MB4;

-- ---------------------------------------------------------------------
-- Table `tpolicy_modules_inventory`
-- ---------------------------------------------------------------------
CREATE TABLE IF NOT EXISTS `tpolicy_modules_inventory` (
  `id` INT NOT NULL AUTO_INCREMENT,
  `id_policy` INT UNSIGNED NOT NULL,
  `id_module_inventory` INT NOT NULL,
  `interval` INT UNSIGNED NOT NULL DEFAULT 3600,
  `username` VARCHAR(100) DEFAULT '',
  `password` VARCHAR(100) DEFAULT '',
  `pending_delete` TINYINT DEFAULT 0,
  `custom_fields` MEDIUMBLOB NOT NULL,
  PRIMARY KEY  (`id`),
  FOREIGN KEY (`id_policy`) REFERENCES tpolicies(`id`)
    ON UPDATE CASCADE ON DELETE CASCADE,
  FOREIGN KEY (`id_module_inventory`) REFERENCES tmodule_inventory(`id_module_inventory`)
    ON UPDATE CASCADE ON DELETE CASCADE
) ENGINE=InnoDB DEFAULT CHARSET=UTF8MB4;

-- -----------------------------------------------------
-- Table `tagente_datos_inventory`
-- -----------------------------------------------------
CREATE TABLE IF NOT EXISTS `tagente_datos_inventory` (
  `id_agent_module_inventory` INT NOT NULL,
  `data` MEDIUMBLOB NOT NULL,
  `utimestamp` BIGINT DEFAULT 0,
  `timestamp` DATETIME DEFAULT '1970-01-01 00:00:00',
  KEY `idx_id_agent_module` (`id_agent_module_inventory`),
  KEY `idx_utimestamp` USING BTREE (`utimestamp`)
) ENGINE=InnoDB DEFAULT CHARSET=UTF8MB4;

-- -----------------------------------------------------
-- Table `ttrap_custom_values`
-- -----------------------------------------------------
CREATE TABLE IF NOT EXISTS `ttrap_custom_values` (
  `id` INT NOT NULL AUTO_INCREMENT,
  `oid` VARCHAR(255) NOT NULL DEFAULT '',
  `custom_oid` VARCHAR(255) NOT NULL DEFAULT '',
  `text` VARCHAR(255) DEFAULT '',
  `description` VARCHAR(255) DEFAULT '',
  `severity` TINYINT UNSIGNED NOT NULL DEFAULT 2,
  CONSTRAINT oid_custom_oid UNIQUE(oid, custom_oid),
  PRIMARY KEY  (`id`)
) ENGINE=InnoDB DEFAULT CHARSET=UTF8MB4;

-- -----------------------------------------------------
-- Table `tmetaconsole_setup`
-- -----------------------------------------------------
CREATE TABLE IF NOT EXISTS `tmetaconsole_setup` (
  `id` INT NOT NULL AUTO_INCREMENT,
  `server_name` TEXT,
  `server_url` TEXT,
  `dbuser` TEXT,
  `dbpass` TEXT,
  `dbhost` TEXT,
  `dbport` TEXT,
  `dbname` TEXT,
  `meta_dbuser` TEXT,
  `meta_dbpass` TEXT,
  `meta_dbhost` TEXT,
  `meta_dbport` TEXT,
  `meta_dbname` TEXT,
  `auth_token` TEXT,
  `id_group` INT UNSIGNED NOT NULL DEFAULT 0,
  `api_password` TEXT,
  `disabled` TINYINT UNSIGNED NOT NULL DEFAULT 0,
  `unified` TINYINT UNSIGNED NOT NULL DEFAULT 0,
  `last_event_replication` BIGINT DEFAULT 0,
  `server_uid` TEXT ,
  PRIMARY KEY  (`id`)
) ENGINE=InnoDB
COMMENT = 'Table to store metaconsole sources'
DEFAULT CHARSET=UTF8MB4;

-- ---------------------------------------------------------------------
-- Table `tprofile_view`
-- ---------------------------------------------------------------------
CREATE TABLE IF NOT EXISTS `tprofile_view` (
  `id` INT UNSIGNED NOT NULL AUTO_INCREMENT,
  `id_profile` INT UNSIGNED NOT NULL DEFAULT 0,
  `sec` TEXT ,
  `sec2` TEXT ,
  `sec3` TEXT ,
  PRIMARY KEY  (`id`)
) ENGINE=InnoDB 
COMMENT = 'Table to define by each profile defined in Pandora, to which sec/page has access independently of its ACL (for showing in the console or not). By DEFAULT have access to all pages allowed by ACL, if forbidden here, then pages are not shown.' 
DEFAULT CHARSET=UTF8MB4;


-- ---------------------------------------------------------------------
-- Table `tservice`
-- ---------------------------------------------------------------------
CREATE TABLE IF NOT EXISTS `tservice` (
  `id` INT UNSIGNED NOT NULL AUTO_INCREMENT,
  `name` VARCHAR(100) NOT NULL DEFAULT '',
  `description` TEXT ,
  `id_group` INT UNSIGNED NOT NULL DEFAULT 0,
  `critical` DOUBLE NOT NULL DEFAULT 0,
  `warning` DOUBLE NOT NULL DEFAULT 0,
  `unknown_as_critical` TINYINT NOT NULL DEFAULT 0,
  `service_interval` DOUBLE NOT NULL DEFAULT 0,
  `service_value` DOUBLE NOT NULL DEFAULT 0,
  `status` TINYINT NOT NULL DEFAULT -1,
  `utimestamp` INT UNSIGNED NOT NULL DEFAULT 0,
  `auto_calculate` TINYINT UNSIGNED NOT NULL DEFAULT 1,
  `id_agent_module` INT UNSIGNED NOT NULL DEFAULT 0,
  `sla_interval` DOUBLE NOT NULL DEFAULT 0,
  `sla_id_module` INT UNSIGNED NOT NULL DEFAULT 0,
  `sla_value_id_module` INT UNSIGNED NOT NULL DEFAULT 0,
  `sla_limit` DOUBLE NOT NULL DEFAULT 100,
  `id_template_alert_warning` INT UNSIGNED NOT NULL DEFAULT 0,
  `id_template_alert_critical` INT UNSIGNED NOT NULL DEFAULT 0,
  `id_template_alert_unknown` INT UNSIGNED NOT NULL DEFAULT 0,
  `id_template_alert_critical_sla` INT UNSIGNED NOT NULL DEFAULT 0,
  `quiet` TINYINT NOT NULL DEFAULT 0,
  `cps` INT NOT NULL DEFAULT 0,
  `cascade_protection` TINYINT NOT NULL DEFAULT 0,
  `evaluate_sla` INT NOT NULL DEFAULT 0,
  `is_favourite` TINYINT NOT NULL DEFAULT 0,
  `enable_sunburst` TINYINT NOT NULL DEFAULT 0,
  PRIMARY KEY  (`id`)
) ENGINE=InnoDB 
COMMENT = 'Table to define services to monitor' 
DEFAULT CHARSET=UTF8MB4;


-- ---------------------------------------------------------------------
-- Table `tservice_element`
-- ---------------------------------------------------------------------
CREATE TABLE IF NOT EXISTS `tservice_element` (
  `id` INT UNSIGNED NOT NULL AUTO_INCREMENT,
  `id_service` INT UNSIGNED NOT NULL,
  `weight_ok` DOUBLE NOT NULL DEFAULT 0,
  `weight_warning` DOUBLE NOT NULL DEFAULT 0,
  `weight_critical` DOUBLE NOT NULL DEFAULT 0,
  `weight_unknown` DOUBLE NOT NULL DEFAULT 0,
  `description` TEXT ,
  `id_agente_modulo` INT UNSIGNED NOT NULL DEFAULT 0,
  `id_agent` INT UNSIGNED NOT NULL DEFAULT 0,
  `id_service_child` INT UNSIGNED NOT NULL DEFAULT 0,
  `id_server_meta` INT  unsigned NOT NULL DEFAULT 0,
  `rules` TEXT,
  PRIMARY KEY  (`id`),
  INDEX `IDX_tservice_element` (`id_service`,`id_agente_modulo`)
) ENGINE=InnoDB 
COMMENT = 'Table to define the modules and the weights of the modules that define a service' 
DEFAULT CHARSET=UTF8MB4;


-- ---------------------------------------------------------------------
-- Table `tcollection`
-- ---------------------------------------------------------------------
CREATE TABLE IF NOT EXISTS `tcollection` (
  `id` INT UNSIGNED NOT NULL AUTO_INCREMENT,
  `name` VARCHAR(100) NOT NULL DEFAULT '',
  `short_name` VARCHAR(100) NOT NULL DEFAULT '',
  `id_group` INT UNSIGNED NOT NULL DEFAULT 0,
  `description` MEDIUMTEXT,
  `status` INT UNSIGNED NOT NULL DEFAULT 0,
  PRIMARY KEY  (`id`)
) ENGINE=InnoDB DEFAULT CHARSET=UTF8MB4;
-- status: 0 - Not apply
-- status: 1 - Applied

-- ---------------------------------------------------------------------
-- Table `tpolicy_collections`
-- ---------------------------------------------------------------------
CREATE TABLE IF NOT EXISTS `tpolicy_collections` (
  `id` INT UNSIGNED NOT NULL AUTO_INCREMENT,
  `id_policy` INT UNSIGNED NOT NULL DEFAULT 0,
  `id_collection` INT UNSIGNED DEFAULT 0,
  `pending_delete` TINYINT DEFAULT 0,
  PRIMARY KEY  (`id`),
  FOREIGN KEY (`id_policy`) REFERENCES `tpolicies` (`id`)
    ON DELETE CASCADE ON UPDATE CASCADE,
  FOREIGN KEY (`id_collection`) REFERENCES `tcollection` (`id`)
    ON DELETE CASCADE ON UPDATE CASCADE
) ENGINE=InnoDB  DEFAULT CHARSET=UTF8MB4;

-- -----------------------------------------------------
-- Table `tpolicy_alerts_actions`
-- -----------------------------------------------------
CREATE TABLE IF NOT EXISTS `tpolicy_alerts_actions` (
  `id` INT UNSIGNED NOT NULL AUTO_INCREMENT,
  `id_policy_alert` INT UNSIGNED NOT NULL,
  `id_alert_action` INT UNSIGNED NOT NULL,
  `fires_min` INT UNSIGNED DEFAULT 0,
  `fires_max` INT UNSIGNED DEFAULT 0,
  PRIMARY KEY (`id`),
  FOREIGN KEY (`id_policy_alert`) REFERENCES `tpolicy_alerts` (`id`)
    ON DELETE CASCADE ON UPDATE CASCADE,
  FOREIGN KEY (`id_alert_action`) REFERENCES `talert_actions` (`id`)
    ON DELETE CASCADE ON UPDATE CASCADE
) ENGINE=InnoDB DEFAULT CHARSET=UTF8MB4;

-- -----------------------------------------------------
-- Table `tpolicy_plugins`
-- -----------------------------------------------------
CREATE TABLE IF NOT EXISTS `tpolicy_plugins` (
  `id` INT UNSIGNED NOT NULL AUTO_INCREMENT,
  `id_policy` INT UNSIGNED DEFAULT 0,
  `plugin_exec` TEXT,
  `pending_delete` TINYINT DEFAULT 0,
  PRIMARY KEY  (`id`)
) ENGINE=InnoDB  DEFAULT CHARSET=UTF8MB4;

-- -----------------------------------------------------
-- Table `tsesion_extended`
-- -----------------------------------------------------
CREATE TABLE IF NOT EXISTS `tsesion_extended` (
  `id` INT UNSIGNED NOT NULL AUTO_INCREMENT,
  `id_sesion` INT UNSIGNED NOT NULL,
  `extended_info` TEXT ,
  `hash` VARCHAR(255) DEFAULT '',
  PRIMARY KEY (`id`),
  KEY idx_session (id_sesion)
) ENGINE=InnoDB DEFAULT CHARSET=UTF8MB4;

-- -----------------------------------------------------
-- Table `tskin`
-- -----------------------------------------------------
CREATE TABLE IF NOT EXISTS `tskin` ( 
  `id` INT UNSIGNED NOT NULL AUTO_INCREMENT, 
  `name` TEXT ,
  `relative_path` TEXT , 
  `description` TEXT ,
  `disabled` TINYINT NOT NULL DEFAULT 0, 
  PRIMARY KEY  (id)
) ENGINE=InnoDB DEFAULT CHARSET=UTF8MB4;

-- ---------------------------------------------------------------------
-- Table `tpolicy_queue`
-- ---------------------------------------------------------------------
CREATE TABLE IF NOT EXISTS `tpolicy_queue` (
  `id` INT UNSIGNED NOT NULL AUTO_INCREMENT,
  `id_policy` INT UNSIGNED NOT NULL DEFAULT 0,
  `id_agent` INT UNSIGNED NOT NULL DEFAULT 0,
  `operation` VARCHAR(15) DEFAULT '',
  `progress` INT NOT NULL DEFAULT 0,
  `end_utimestamp` INT UNSIGNED NOT NULL DEFAULT 0,
  `priority` INT UNSIGNED NOT NULL DEFAULT 0,
  PRIMARY KEY  (`id`)
) ENGINE=InnoDB DEFAULT CHARSET=UTF8MB4;

-- -----------------------------------------------------
-- Table `tevent_rule`
-- -----------------------------------------------------
CREATE TABLE IF NOT EXISTS `tevent_rule` (
  `id_event_rule` INT UNSIGNED NOT NULL AUTO_INCREMENT,
  `id_event_alert` INT UNSIGNED NOT NULL,
  `operation` ENUM('NOP', 'AND','OR','XOR','NAND','NOR','NXOR'),
  `order` INT UNSIGNED DEFAULT 0,
  `window` INT NOT NULL DEFAULT 0,
  `count` INT NOT NULL DEFAULT 1,
  `agent` TEXT,
  `id_usuario` TEXT,
  `id_grupo` TEXT,
  `evento` TEXT,
  `event_type` TEXT,
  `module` TEXT,
  `alert` TEXT,
  `criticity` TEXT,
  `user_comment` TEXT,
  `id_tag` TEXT,
  `name` TEXT,
  `group_recursion` TEXT,
  `log_content` TEXT,
  `log_source` TEXT,
  `log_agent` TEXT,
  `operator_agent` TEXT COMMENT 'Operator for agent',
  `operator_id_usuario` TEXT COMMENT 'Operator for id_usuario',
  `operator_id_grupo` TEXT COMMENT 'Operator for id_grupo',
  `operator_evento` TEXT COMMENT 'Operator for evento',
  `operator_event_type` TEXT COMMENT 'Operator for event_type',
  `operator_module` TEXT COMMENT 'Operator for module',
  `operator_alert` TEXT COMMENT 'Operator for alert',
  `operator_criticity` TEXT COMMENT 'Operator for criticity',
  `operator_user_comment` TEXT COMMENT 'Operator for user_comment',
  `operator_id_tag` TEXT COMMENT 'Operator for id_tag',
  `operator_log_content` TEXT COMMENT 'Operator for log_content',
  `operator_log_source` TEXT COMMENT 'Operator for log_source',
  `operator_log_agent` TEXT COMMENT 'Operator for log_agent',
  PRIMARY KEY  (`id_event_rule`),
  KEY `idx_id_event_alert` (`id_event_alert`)
) ENGINE=InnoDB DEFAULT CHARSET=UTF8MB4;

-- -----------------------------------------------------
-- Table `tevent_alert`
-- -----------------------------------------------------
CREATE TABLE IF NOT EXISTS `tevent_alert` (
  `id` INT UNSIGNED NOT NULL AUTO_INCREMENT,
  `name` TEXT ,
  `description` MEDIUMTEXT,
  `order` INT UNSIGNED DEFAULT 0,
  `mode` ENUM('PASS','DROP'),
  `field1` TEXT ,
  `field2` TEXT ,
  `field3` TEXT ,
  `field4` TEXT ,
  `field5` TEXT ,
  `field6` TEXT ,
  `field7` TEXT ,
  `field8` TEXT ,
  `field9` TEXT ,
  `field10` TEXT ,
  `time_threshold` INT NOT NULL DEFAULT 86400,
  `max_alerts` INT UNSIGNED NOT NULL DEFAULT 1,
  `min_alerts` INT UNSIGNED NOT NULL DEFAULT 0,
  `time_from` time DEFAULT '00:00:00',
  `time_to` time DEFAULT '00:00:00',
  `monday` TINYINT DEFAULT 1,
  `tuesday` TINYINT DEFAULT 1,
  `wednesday` TINYINT DEFAULT 1,
  `thursday` TINYINT DEFAULT 1,
  `friday` TINYINT DEFAULT 1,
  `saturday` TINYINT DEFAULT 1,
  `sunday` TINYINT DEFAULT 1,
  `recovery_notify` TINYINT DEFAULT 0,
  `field2_recovery` TEXT ,
  `field3_recovery` TEXT,
  `id_group` MEDIUMINT UNSIGNED NULL DEFAULT 0,
  `internal_counter` INT DEFAULT 0,
  `last_fired` BIGINT NOT NULL DEFAULT 0,
  `last_reference` BIGINT NOT NULL DEFAULT 0,
  `times_fired` INT NOT NULL DEFAULT 0,
  `disabled` TINYINT DEFAULT 0,
  `standby` TINYINT DEFAULT 0,
  `priority` TINYINT DEFAULT 0,
  `force_execution` TINYINT DEFAULT 0,
  `group_by` enum ('','id_agente','id_agentmodule','id_alert_am','id_grupo') DEFAULT '',
  `special_days` TINYINT DEFAULT 0,
  `disable_event` TINYINT DEFAULT 0,
  `id_template_conditions` INT UNSIGNED NOT NULL DEFAULT 0,
  `id_template_fields` INT UNSIGNED NOT NULL DEFAULT 0,
  `last_evaluation` BIGINT NOT NULL DEFAULT 0,
  `pool_occurrences` INT UNSIGNED NOT NULL DEFAULT 0,
  `schedule` TEXT,
  PRIMARY KEY  (`id`)
) ENGINE=InnoDB DEFAULT CHARSET=UTF8MB4;

-- -----------------------------------------------------
-- Table `tevent_alert_action`
-- -----------------------------------------------------
CREATE TABLE IF NOT EXISTS `tevent_alert_action` (
  `id` INT UNSIGNED NOT NULL AUTO_INCREMENT,
  `id_event_alert` INT UNSIGNED NOT NULL,
  `id_alert_action` INT UNSIGNED NOT NULL,
  `fires_min` INT UNSIGNED DEFAULT 0,
  `fires_max` INT UNSIGNED DEFAULT 0,
  `module_action_threshold` INT NOT NULL DEFAULT 0,
  `last_execution` BIGINT NOT NULL DEFAULT 0,
  PRIMARY KEY (`id`),
  FOREIGN KEY (`id_event_alert`) REFERENCES tevent_alert(`id`)
    ON DELETE CASCADE ON UPDATE CASCADE,
  FOREIGN KEY (`id_alert_action`) REFERENCES talert_actions(`id`)
    ON DELETE CASCADE ON UPDATE CASCADE
) ENGINE=InnoDB DEFAULT CHARSET=UTF8MB4;


-- -----------------------------------------------------
-- Table `tmodule_synth`
-- -----------------------------------------------------
CREATE TABLE IF NOT EXISTS `tmodule_synth` (
  `id` INT UNSIGNED NOT NULL AUTO_INCREMENT,
  `id_agent_module_source` INT UNSIGNED NOT NULL DEFAULT 0,
  `id_agent_module_target` INT UNSIGNED NOT NULL DEFAULT 0,
  `fixed_value` DOUBLE NOT NULL DEFAULT 0,
  `operation` enum ('ADD', 'SUB', 'DIV', 'MUL', 'AVG', 'NOP') NOT NULL DEFAULT 'NOP',
  `order` INT NOT NULL DEFAULT 0,
  FOREIGN KEY (`id_agent_module_target`) REFERENCES tagente_modulo(`id_agente_modulo`)
    ON DELETE CASCADE ON UPDATE CASCADE,
  PRIMARY KEY (id)
) ENGINE=InnoDB DEFAULT CHARSET=UTF8MB4;


-- -----------------------------------------------------
-- Table `tnetworkmap_enterprise`
-- -----------------------------------------------------
CREATE TABLE IF NOT EXISTS `tnetworkmap_enterprise` (
  `id` INT UNSIGNED NOT NULL AUTO_INCREMENT,
  `name` VARCHAR(500) DEFAULT '',
  `id_group` INT UNSIGNED NOT NULL DEFAULT 0,
  `options` TEXT ,
  PRIMARY KEY (id)
) ENGINE=InnoDB DEFAULT CHARSET=UTF8MB4;


-- -----------------------------------------------------
-- Table `tnetworkmap_enterprise_nodes`
-- -----------------------------------------------------
CREATE TABLE IF NOT EXISTS `tnetworkmap_enterprise_nodes` (
  `id` INT UNSIGNED NOT NULL AUTO_INCREMENT,
  `id_networkmap_enterprise` INT UNSIGNED NOT NULL,
  `x` INT DEFAULT 0,
  `y` INT DEFAULT 0,
  `z` INT DEFAULT 0,
  `id_agent` INT DEFAULT 0,
  `id_module` INT DEFAULT 0,
  `id_agent_module` INT DEFAULT 0,
  `parent` INT DEFAULT 0,
  `options` TEXT ,
  `deleted` INT DEFAULT 0,
  `state` VARCHAR(150) NOT NULL DEFAULT '',
  PRIMARY KEY (id),
  FOREIGN KEY (`id_networkmap_enterprise`) REFERENCES tnetworkmap_enterprise(`id`)
    ON DELETE CASCADE ON UPDATE CASCADE
) ENGINE=InnoDB DEFAULT CHARSET=UTF8MB4;


-- -----------------------------------------------------
-- Table `tnetworkmap_ent_rel_nodes` (Before `tnetworkmap_enterprise_relation_nodes`)
-- -----------------------------------------------------
CREATE TABLE IF NOT EXISTS `tnetworkmap_ent_rel_nodes` (
  `id` INT UNSIGNED NOT NULL AUTO_INCREMENT,
  `id_networkmap_enterprise` INT UNSIGNED NOT NULL,
  `parent` INT DEFAULT 0,
  `parent_type` VARCHAR(30) DEFAULT 'node',
  `child` INT DEFAULT 0,
  `child_type` VARCHAR(30) DEFAULT 'node',
  `deleted` INT DEFAULT 0,
  PRIMARY KEY (id, id_networkmap_enterprise),
  FOREIGN KEY (`id_networkmap_enterprise`) REFERENCES tnetworkmap_enterprise(`id`)
    ON DELETE CASCADE ON UPDATE CASCADE
) ENGINE=InnoDB DEFAULT CHARSET=UTF8MB4;

-- -----------------------------------------------------
-- Table `treport_template`
-- -----------------------------------------------------
CREATE TABLE IF NOT EXISTS `treport_template` (
  `id_report` INT UNSIGNED NOT NULL  AUTO_INCREMENT,
  `id_user` VARCHAR(255) NOT NULL DEFAULT '',
  `name` VARCHAR(150) NOT NULL DEFAULT '',
  `description` TEXT,
  `private` TINYINT UNSIGNED NOT NULL DEFAULT 0,
  `id_group` MEDIUMINT UNSIGNED NULL DEFAULT NULL,
  `custom_logo` VARCHAR(200)  DEFAULT NULL,
  `header` MEDIUMTEXT  ,
  `first_page` MEDIUMTEXT ,
  `footer` MEDIUMTEXT ,
  `custom_font` VARCHAR(200) DEFAULT NULL,
  `metaconsole` TINYINT DEFAULT 0,
  `agent_regex` VARCHAR(600) NOT NULL DEFAULT '',
  `cover_page_render` TINYINT NOT NULL DEFAULT 1,
  `index_render` TINYINT NOT NULL DEFAULT 1,
  PRIMARY KEY(`id_report`)
) ENGINE=InnoDB DEFAULT CHARSET=UTF8MB4;

-- -----------------------------------------------------
-- Table `treport_content_template`
-- -----------------------------------------------------
CREATE TABLE IF NOT EXISTS `treport_content_template` (
  `id_rc` INT UNSIGNED NOT NULL AUTO_INCREMENT,
  `id_report` INT UNSIGNED NOT NULL DEFAULT 0,
  `id_gs` INT UNSIGNED NULL DEFAULT NULL,
  `text_agent_module` TEXT,
  `type` VARCHAR(30) DEFAULT 'simple_graph',
  `period` INT NOT NULL DEFAULT 0,
  `order` INT NOT NULL DEFAULT 0,
  `description` MEDIUMTEXT, 
  `text_agent` TEXT,
  `text` TEXT,
  `external_source` MEDIUMTEXT,
  `treport_custom_sql_id` INT UNSIGNED DEFAULT 0,
  `header_definition` TINYTEXT ,
  `column_separator` TINYTEXT ,
  `line_separator` TINYTEXT ,
  `time_from` time DEFAULT '00:00:00',
  `time_to` time DEFAULT '00:00:00',
  `monday` TINYINT DEFAULT 1,
  `tuesday` TINYINT DEFAULT 1,
  `wednesday` TINYINT DEFAULT 1,
  `thursday` TINYINT DEFAULT 1,
  `friday` TINYINT DEFAULT 1,
  `saturday` TINYINT DEFAULT 1,
  `sunday` TINYINT DEFAULT 1,
  `only_display_wrong` TINYINT unsigned DEFAULT 0 NOT NULL,
  `top_n` INT NOT NULL DEFAULT 0,
  `top_n_value` INT NOT NULL DEFAULT 10,
  `exception_condition` INT NOT NULL DEFAULT 0,
  `exception_condition_value` DOUBLE NOT NULL DEFAULT 0,
  `show_resume` INT NOT NULL DEFAULT 0,
  `order_uptodown` INT NOT NULL DEFAULT 0,
  `show_graph` INT NOT NULL DEFAULT 0,
  `group_by_agent` INT NOT NULL DEFAULT 0,
  `style` TEXT,
  `id_group` INT unsigned NOT NULL DEFAULT 0,
  `id_module_group` INT unsigned NOT NULL DEFAULT 0,
  `server_name` TEXT,
  `exact_match` TINYINT DEFAULT 0,
  `module_names` TEXT,
  `module_free_text` TEXT,
  `each_agent` TINYINT DEFAULT 1,
  `historical_db` TINYINT UNSIGNED NOT NULL DEFAULT 0,
  `lapse_calc` TINYINT UNSIGNED NOT NULL DEFAULT 0,
  `lapse` INT UNSIGNED NOT NULL DEFAULT 300,
  `visual_format` TINYINT UNSIGNED NOT NULL DEFAULT 0,
  `hide_no_data` TINYINT DEFAULT 0,
  `total_time` TINYINT DEFAULT 1,
  `time_failed` TINYINT DEFAULT 1,
  `time_in_ok_status` TINYINT DEFAULT 1,
  `time_in_warning_status` TINYINT DEFAULT 0,
  `time_in_unknown_status` TINYINT DEFAULT 1,
  `time_of_not_initialized_module` TINYINT DEFAULT 1,
  `time_of_downtime` TINYINT DEFAULT 1,
  `total_checks` TINYINT DEFAULT 1,
  `checks_failed` TINYINT DEFAULT 1,
  `checks_in_ok_status` TINYINT DEFAULT 1,
  `checks_in_warning_status` TINYINT DEFAULT 0,
  `unknown_checks` TINYINT DEFAULT 1,
  `agent_max_value` TINYINT DEFAULT 1,
  `agent_min_value` TINYINT DEFAULT 1,
  `current_month` TINYINT DEFAULT 1,
  `failover_mode` TINYINT DEFAULT 1,
  `failover_type` TINYINT DEFAULT 1,
  `summary` TINYINT DEFAULT 0,
  `uncompressed_module` TINYINT DEFAULT 0,
  `landscape` TINYINT UNSIGNED NOT NULL DEFAULT 0,
  `pagebreak` TINYINT UNSIGNED NOT NULL DEFAULT 0,
  `compare_work_time` TINYINT UNSIGNED NOT NULL DEFAULT 0,
  `graph_render` TINYINT UNSIGNED NOT NULL DEFAULT 0,
  `ipam_network_filter` INT UNSIGNED DEFAULT 0,
  `ipam_alive_ips` TINYINT UNSIGNED NOT NULL DEFAULT 0,
  `ipam_ip_not_assigned_to_agent` TINYINT UNSIGNED NOT NULL DEFAULT 0,
  `macros_definition` TEXT,
  `render_definition` TEXT,
  PRIMARY KEY(`id_rc`)
) ENGINE=InnoDB DEFAULT CHARSET=UTF8MB4;

-- -----------------------------------------------------
-- Table `treport_content_sla_com_temp` (treport_content_sla_combined_template)
-- -----------------------------------------------------
CREATE TABLE IF NOT EXISTS `treport_content_sla_com_temp` (
  `id` INT UNSIGNED NOT NULL AUTO_INCREMENT,
  `id_report_content` INT UNSIGNED NOT NULL,
  `text_agent` TEXT,
  `text_agent_module` TEXT,
  `sla_max` DOUBLE NOT NULL DEFAULT 0,
  `sla_min` DOUBLE NOT NULL DEFAULT 0,
  `sla_limit` DOUBLE NOT NULL DEFAULT 0,
  `server_name` TEXT,
  `exact_match` TINYINT DEFAULT 0,
  PRIMARY KEY(`id`),
  FOREIGN KEY (`id_report_content`) REFERENCES treport_content_template(`id_rc`)
    ON UPDATE CASCADE ON DELETE CASCADE
) ENGINE=InnoDB DEFAULT CHARSET=UTF8MB4;

-- -----------------------------------------------------
-- Table `treport_content_item_temp` (treport_content_item_template)
-- -----------------------------------------------------
CREATE TABLE IF NOT EXISTS `treport_content_item_temp` (
  `id` INT UNSIGNED NOT NULL AUTO_INCREMENT, 
  `id_report_content` INT UNSIGNED NOT NULL, 
  `text_agent` TEXT,
  `text_agent_module` TEXT,
  `server_name` TEXT,
  `exact_match` TINYINT DEFAULT 0,
  `operation` TEXT,  
  PRIMARY KEY(`id`)
) ENGINE=InnoDB DEFAULT CHARSET=UTF8MB4;

-- -----------------------------------------------------
-- Table `tgraph_template`
-- -----------------------------------------------------
CREATE TABLE IF NOT EXISTS `tgraph_template` (
  `id_graph_template` INT UNSIGNED NOT NULL  AUTO_INCREMENT,
  `id_user` TEXT,
  `name` TEXT,
  `description` TEXT,
  `period` INT NOT NULL DEFAULT 0,
  `width` SMALLINT UNSIGNED NOT NULL DEFAULT 0,
  `height` SMALLINT UNSIGNED NOT NULL DEFAULT 0,
  `private` TINYINT UNSIGNED NOT NULL DEFAULT 0,
  `events` TINYINT UNSIGNED NOT NULL DEFAULT 0,
  `stacked` TINYINT UNSIGNED NOT NULL DEFAULT 0,
  `id_group` MEDIUMINT UNSIGNED NULL DEFAULT 0,
  PRIMARY KEY(`id_graph_template`)
) ENGINE=InnoDB DEFAULT CHARSET=UTF8MB4;

-- ---------------------------------------------------------------------
-- Table `tgraph_source_template`
-- ---------------------------------------------------------------------
CREATE TABLE IF NOT EXISTS `tgraph_source_template` (
  `id_gs_template` INT UNSIGNED NOT NULL AUTO_INCREMENT,
  `id_template` INT NOT NULL DEFAULT 0,
  `agent` TEXT, 
  `module` TEXT,
  `weight` DOUBLE NOT NULL DEFAULT 2,
  `exact_match` TINYINT DEFAULT 0, 
  PRIMARY KEY(`id_gs_template`)
) ENGINE=InnoDB DEFAULT CHARSET=UTF8MB4;

-- ---------------------------------------------------------------------
-- Table `tmetaconsole_event`
-- ---------------------------------------------------------------------
CREATE TABLE IF NOT EXISTS `tmetaconsole_event` (
  `id_evento` BIGINT UNSIGNED NOT NULL AUTO_INCREMENT,
  `id_source_event` BIGINT UNSIGNED NOT NULL,
  `id_agente` INT NOT NULL DEFAULT 0,
  `agent_name` VARCHAR(600) NOT NULL DEFAULT '',
  `id_usuario` VARCHAR(255) NOT NULL DEFAULT '0',
  `id_grupo` MEDIUMINT NOT NULL DEFAULT 0,
  `group_name` VARCHAR(100) NOT NULL DEFAULT '',
  `estado` TINYINT UNSIGNED NOT NULL DEFAULT 0,
  `timestamp` DATETIME NOT NULL DEFAULT '1970-01-01 00:00:00',
  `evento` TEXT,
  `utimestamp` BIGINT NOT NULL DEFAULT 0,
  `event_type` ENUM('going_unknown','unknown','alert_fired','alert_recovered','alert_ceased','alert_manual_validation','recon_host_detected','system','error','new_agent','going_up_warning','going_up_critical','going_down_warning','going_down_normal','going_down_critical','going_up_normal', 'configuration_change') DEFAULT 'unknown',
  `id_agentmodule` INT NOT NULL DEFAULT 0,
  `module_name` VARCHAR(600) NOT NULL,
  `id_alert_am` INT NOT NULL DEFAULT 0,
  `alert_template_name` TEXT,
  `criticity` INT UNSIGNED NOT NULL DEFAULT 0,
  `user_comment` TEXT,
  `tags` TEXT,
  `source` TINYTEXT,
  `id_extra` TINYTEXT,
  `critical_instructions` TEXT ,
  `warning_instructions` TEXT ,
  `unknown_instructions` TEXT ,
  `owner_user` VARCHAR(100) NOT NULL DEFAULT '',
  `ack_utimestamp` BIGINT NOT NULL DEFAULT 0,
  `server_id` INT NOT NULL,
  `custom_data` TEXT ,
  `data` TINYTEXT ,
  `module_status` INT NOT NULL DEFAULT 0,
  PRIMARY KEY  (`id_evento`),
  KEY `idx_agente` (`id_agente`),
  KEY `idx_agentmodule` (`id_agentmodule`),
  KEY `server_id` (`server_id`),
  KEY `idx_utimestamp` USING BTREE (`utimestamp`),
  KEY `tme_timestamp_idx` (`timestamp`),
  KEY `tme_module_status_idx` (`module_status`),
  KEY `tme_criticity_idx` (`criticity`),
  KEY `tme_agent_name_idx` (`agent_name`)
) ENGINE=InnoDB DEFAULT CHARSET=UTF8MB4;
-- Criticity: 0 - Maintance (grey)
-- Criticity: 1 - Informational (blue)
-- Criticity: 2 - Normal (green) (status 0)
-- Criticity: 3 - Warning (yellow) (status 2)
-- Criticity: 4 - Critical (red) (status 1)
-- Criticity: 5 - Minor
-- Criticity: 6 - Major

-- ---------------------------------------------------------------------
-- Table `tmetaconsole_event_history`
-- ---------------------------------------------------------------------
CREATE TABLE IF NOT EXISTS `tmetaconsole_event_history` (
  `id_evento` BIGINT UNSIGNED NOT NULL AUTO_INCREMENT,
  `id_source_event` BIGINT UNSIGNED NOT NULL,
  `id_agente` INT NOT NULL DEFAULT 0,
  `agent_name` VARCHAR(600) NOT NULL DEFAULT '',
  `id_usuario` VARCHAR(255) NOT NULL DEFAULT '0',
  `id_grupo` MEDIUMINT NOT NULL DEFAULT 0,
  `group_name` VARCHAR(100) NOT NULL DEFAULT '',
  `estado` TINYINT UNSIGNED NOT NULL DEFAULT 0,
  `timestamp` DATETIME NOT NULL DEFAULT '1970-01-01 00:00:00',
  `evento` TEXT,
  `utimestamp` BIGINT NOT NULL DEFAULT 0,
  `event_type` ENUM('going_unknown','unknown','alert_fired','alert_recovered','alert_ceased','alert_manual_validation','recon_host_detected','system','error','new_agent','going_up_warning','going_up_critical','going_down_warning','going_down_normal','going_down_critical','going_up_normal', 'configuration_change') DEFAULT 'unknown',
  `id_agentmodule` INT NOT NULL DEFAULT 0,
  `module_name` VARCHAR(600) NOT NULL,
  `id_alert_am` INT NOT NULL DEFAULT 0,
  `alert_template_name` TEXT,
  `criticity` INT UNSIGNED NOT NULL DEFAULT 0,
  `user_comment` TEXT,
  `tags` TEXT,
  `source` TINYTEXT,
  `id_extra` TINYTEXT,
  `critical_instructions` TEXT ,
  `warning_instructions` TEXT ,
  `unknown_instructions` TEXT ,
  `owner_user` VARCHAR(100) NOT NULL DEFAULT '',
  `ack_utimestamp` BIGINT NOT NULL DEFAULT 0,
  `server_id` INT NOT NULL,
  `custom_data` TEXT ,
  `data` DOUBLE DEFAULT NULL,
  `module_status` INT NOT NULL DEFAULT 0,
  PRIMARY KEY  (`id_evento`),
  KEY `idx_agente` (`id_agente`),
  KEY `idx_agentmodule` (`id_agentmodule`),
  KEY `idx_utimestamp` USING BTREE (`utimestamp`),
  KEY `tmeh_estado_idx` (`estado`),
  KEY `tmeh_timestamp_idx` (`timestamp`)
) ENGINE=InnoDB DEFAULT CHARSET=UTF8MB4;
-- Criticity: 0 - Maintance (grey)
-- Criticity: 1 - Informational (blue)
-- Criticity: 2 - Normal (green) (status 0)
-- Criticity: 3 - Warning (yellow) (status 2)
-- Criticity: 4 - Critical (red) (status 1)
-- Criticity: 5 - Minor
-- Criticity: 6 - Major

-- ---------------------------------------------------------------------
-- Table `textension_translate_string`
-- ---------------------------------------------------------------------
CREATE TABLE IF NOT EXISTS `textension_translate_string` (
  `id` INT UNSIGNED NOT NULL AUTO_INCREMENT,
  `lang` VARCHAR(10) NOT NULL ,
  `string` TEXT ,
  `translation` TEXT ,
  PRIMARY KEY (`id`),
  KEY `lang_index` (`lang`)
) ENGINE=InnoDB DEFAULT CHARSET=UTF8MB4;

-- ---------------------------------------------------------------------
-- Table `tagent_module_log`
-- ---------------------------------------------------------------------
CREATE TABLE IF NOT EXISTS `tagent_module_log` (
  `id_agent_module_log` INT NOT NULL AUTO_INCREMENT,
  `id_agent` INT UNSIGNED NOT NULL,
  `source` TEXT,
  `timestamp` DATETIME DEFAULT '1970-01-01 00:00:00',
  `utimestamp` BIGINT DEFAULT 0,
  PRIMARY KEY (`id_agent_module_log`)
) ENGINE=InnoDB DEFAULT CHARSET=UTF8MB4;

-- ---------------------------------------------------------------------
-- Table `tevent_custom_field`
-- ---------------------------------------------------------------------
CREATE TABLE IF NOT EXISTS `tevent_custom_field` (
  `id_group` MEDIUMINT UNSIGNED NOT NULL,
  `value` TEXT,
  PRIMARY KEY  (`id_group`)
) ENGINE=InnoDB DEFAULT CHARSET=UTF8MB4;

-- ---------------------------------------------------------------------
-- Table `tmetaconsole_agent`
-- ---------------------------------------------------------------------
CREATE TABLE IF NOT EXISTS `tmetaconsole_agent` (
  `id_agente` INT UNSIGNED NOT NULL AUTO_INCREMENT,
  `id_tagente` INT UNSIGNED NOT NULL,
  `id_tmetaconsole_setup` INT NOT NULL,
  `nombre` VARCHAR(600) NOT NULL DEFAULT '',
  `direccion` VARCHAR(100) DEFAULT NULL,
  `comentarios` VARCHAR(255) DEFAULT '',
  `id_grupo` INT UNSIGNED NOT NULL DEFAULT 0,
  `ultimo_contacto` DATETIME NOT NULL DEFAULT '1970-01-01 00:00:00',
  `modo` TINYINT NOT NULL DEFAULT 0,
  `intervalo` INT UNSIGNED NOT NULL DEFAULT 300,
  `id_os` INT UNSIGNED DEFAULT 0,
  `os_version` VARCHAR(100) DEFAULT '',
  `agent_version` VARCHAR(100) DEFAULT '',
  `ultimo_contacto_remoto` DATETIME DEFAULT '1970-01-01 00:00:00',
  `disabled` TINYINT NOT NULL DEFAULT 0,
  `remote` TINYINT NOT NULL DEFAULT 0,
  `id_parent` INT UNSIGNED DEFAULT 0,
  `custom_id` VARCHAR(255) DEFAULT '',
  `server_name` VARCHAR(100) DEFAULT '',
  `cascade_protection` TINYINT NOT NULL DEFAULT 0,
  `cascade_protection_module` INT UNSIGNED DEFAULT 0,
  `timezone_offset` TINYINT NULL DEFAULT 0 COMMENT 'number of hours of diference with the server timezone',
  `icon_path` VARCHAR(127) NULL DEFAULT NULL COMMENT 'path in the server to the image of the icon representing the agent' ,
  `update_gis_data` TINYINT NOT NULL DEFAULT 1 COMMENT 'set it to one to update the position data (altitude, longitude, latitude) when getting information from the agent or to 0 to keep the last value and do not update it',
  `url_address` MEDIUMTEXT NULL,
  `quiet` TINYINT NOT NULL DEFAULT 0,
  `normal_count` BIGINT NOT NULL DEFAULT 0,
  `warning_count` BIGINT NOT NULL DEFAULT 0,
  `critical_count` BIGINT NOT NULL DEFAULT 0,
  `unknown_count` BIGINT NOT NULL DEFAULT 0,
  `notinit_count` BIGINT NOT NULL DEFAULT 0,
  `total_count` BIGINT NOT NULL DEFAULT 0,
  `fired_count` BIGINT NOT NULL DEFAULT 0,
  `update_module_count` TINYINT NOT NULL DEFAULT 0,
  `update_alert_count` TINYINT NOT NULL DEFAULT 0,
  `update_secondary_groups` TINYINT NOT NULL DEFAULT 0,
  `transactional_agent` TINYINT NOT NULL DEFAULT 0,
  `alias` VARCHAR(600) NOT NULL DEFAULT '',
  `alias_as_name` TINYINT NOT NULL DEFAULT 0,
  `safe_mode_module` INT UNSIGNED NOT NULL DEFAULT 0,
  `cps` INT NOT NULL DEFAULT 0,
  PRIMARY KEY  (`id_agente`),
  KEY `nombre` (`nombre`(255)),
  KEY `direccion` (`direccion`),
  KEY `id_tagente_idx` (`id_tagente`),
  KEY `disabled` (`disabled`),
  KEY `id_grupo` (`id_grupo`),
  KEY `tma_id_os_idx` (`id_os`),
  KEY `tma_server_name_idx` (`server_name`),
  FOREIGN KEY (`id_tmetaconsole_setup`) REFERENCES tmetaconsole_setup(`id`) ON DELETE CASCADE ON UPDATE CASCADE
) ENGINE=InnoDB  DEFAULT CHARSET=UTF8MB4;

-- ---------------------------------------------------------------------
-- Table `ttransaction`
-- ---------------------------------------------------------------------
CREATE TABLE IF NOT EXISTS `ttransaction` (
  `transaction_id` INT UNSIGNED NOT NULL AUTO_INCREMENT,
  `agent_id` INT UNSIGNED NOT NULL,
  `group_id` INT UNSIGNED NOT NULL DEFAULT 0,
  `description` TEXT,
  `name` VARCHAR(250) NOT NULL,
  `loop_interval` INT UNSIGNED NOT NULL DEFAULT 40,
  `ready` INT UNSIGNED NOT NULL DEFAULT 0,
  `running` INT UNSIGNED NOT NULL DEFAULT 0,
  PRIMARY KEY (`transaction_id`)
) engine=InnoDB DEFAULT CHARSET=UTF8MB4;

-- ---------------------------------------------------------------------
-- Table `tphase`
-- ---------------------------------------------------------------------
CREATE TABLE IF NOT EXISTS `tphase`(
  `phase_id` INT UNSIGNED NOT NULL AUTO_INCREMENT,
  `transaction_id` INT UNSIGNED NOT NULL,
  `agent_id` INT UNSIGNED NOT NULL,
  `name` VARCHAR(250) NOT NULL,
  `idx` INT UNSIGNED NOT NULL,
  `dependencies` TEXT,
  `enables` TEXT,
  `launch` TEXT,
  `retries` INT UNSIGNED DEFAULT null,
  `timeout` INT UNSIGNED DEFAULT null,
  PRIMARY KEY (`phase_id`,`transaction_id`)
) engine=InnoDB DEFAULT CHARSET=UTF8MB4;

CREATE TABLE IF NOT EXISTS `treset_pass` (
  `id` BIGINT UNSIGNED NOT NULL AUTO_INCREMENT,
  `id_user` VARCHAR(255) NOT NULL DEFAULT '',
  `cod_hash` VARCHAR(100) NOT NULL DEFAULT '',
  `reset_time` INT UNSIGNED NOT NULL DEFAULT 0,
  PRIMARY KEY (`id`)
) ENGINE=InnoDB DEFAULT CHARSET=UTF8MB4;

-- ---------------------------------------------------------------------
-- Table `tcluster`
-- ---------------------------------------------------------------------

CREATE TABLE IF NOT EXISTS `tcluster`(
  `id` INT UNSIGNED NOT NULL AUTO_INCREMENT,
  `name` TINYTEXT ,
  `cluster_type` ENUM('AA','AP') NOT NULL DEFAULT 'AA',
    `description` TEXT ,
    `group` INT UNSIGNED NOT NULL DEFAULT 0,
    `id_agent` INT UNSIGNED NOT NULL,
    PRIMARY KEY (`id`)
) engine=InnoDB DEFAULT CHARSET=UTF8MB4;

-- ---------------------------------------------------------------------
-- Table `tcluster_item`
-- ---------------------------------------------------------------------

CREATE TABLE IF NOT EXISTS `tcluster_item`(
    `id` INT UNSIGNED NOT NULL AUTO_INCREMENT,
  `name` TINYTEXT ,
  `item_type` ENUM('AA','AP')  NOT NULL DEFAULT 'AA',
    `critical_limit` INT UNSIGNED NOT NULL DEFAULT 0,
    `warning_limit` INT UNSIGNED NOT NULL DEFAULT 0,
    `is_critical` TINYINT UNSIGNED NOT NULL DEFAULT 0,
    `id_cluster` INT UNSIGNED,
    PRIMARY KEY (`id`),
    FOREIGN KEY (`id_cluster`) REFERENCES tcluster(`id`)
      ON DELETE SET NULL ON UPDATE CASCADE
) engine=InnoDB DEFAULT CHARSET=UTF8MB4;

-- ---------------------------------------------------------------------
-- Table `tcluster_agent`
-- ---------------------------------------------------------------------

CREATE TABLE IF NOT EXISTS `tcluster_agent`(
  `id_cluster` INT UNSIGNED NOT NULL,
  `id_agent` INT UNSIGNED NOT NULL,
    PRIMARY KEY (`id_cluster`,`id_agent`),
    FOREIGN KEY (`id_cluster`) REFERENCES tcluster(`id`)
      ON UPDATE CASCADE
) engine=InnoDB DEFAULT CHARSET=UTF8MB4;

-- ---------------------------------------------------------------------
-- Table `tprovisioning`
-- ---------------------------------------------------------------------
CREATE TABLE IF NOT EXISTS `tprovisioning`(
  `id` INT UNSIGNED NOT NULL AUTO_INCREMENT,
  `name` VARCHAR(100) NOT NULL,
  `description` TEXT ,
  `order` INT NOT NULL DEFAULT 0,
  `config` TEXT ,
    PRIMARY KEY (`id`)
) engine=InnoDB DEFAULT CHARSET=UTF8MB4;

-- ---------------------------------------------------------------------
-- Table `tprovisioning_rules`
-- ---------------------------------------------------------------------
CREATE TABLE IF NOT EXISTS `tprovisioning_rules`(
  `id` INT UNSIGNED NOT NULL AUTO_INCREMENT,
  `id_provisioning` INT UNSIGNED NOT NULL,
  `order` INT NOT NULL DEFAULT 0,
  `operator` ENUM('AND','OR') DEFAULT 'OR',
  `type` ENUM('alias','ip-range') DEFAULT 'alias',
  `value` VARCHAR(100) NOT NULL DEFAULT '',
    PRIMARY KEY (`id`),
    FOREIGN KEY (`id_provisioning`) REFERENCES tprovisioning(`id`)
      ON DELETE CASCADE
) engine=InnoDB DEFAULT CHARSET=UTF8MB4;

-- ---------------------------------------------------------------------
-- Table `tmigration_queue`
-- ---------------------------------------------------------------------

CREATE TABLE IF NOT EXISTS `tmigration_queue`(
  `id` INT UNSIGNED NOT NULL AUTO_INCREMENT,
  `id_source_agent` INT UNSIGNED NOT NULL,
  `id_target_agent` INT UNSIGNED NOT NULL,
  `id_source_node` INT UNSIGNED NOT NULL,
  `id_target_node` INT UNSIGNED NOT NULL,
  `priority` INT UNSIGNED DEFAULT 0,
  `step` INT DEFAULT 0,
  `running` TINYINT DEFAULT 0,
  `active_db_only` TINYINT DEFAULT 0,
  PRIMARY KEY(`id`)
) engine=InnoDB DEFAULT CHARSET=UTF8MB4;

-- ---------------------------------------------------------------------
-- Table `tmigration_module_queue`
-- ---------------------------------------------------------------------

CREATE TABLE IF NOT EXISTS `tmigration_module_queue`(
  `id` INT UNSIGNED NOT NULL AUTO_INCREMENT,
  `id_migration` INT UNSIGNED NOT NULL,
  `id_source_agentmodule` INT UNSIGNED NOT NULL,
  `id_target_agentmodule` INT UNSIGNED NOT NULL,
  `last_replication_timestamp` BIGINT NOT NULL DEFAULT 0,
  PRIMARY KEY(`id`),
  FOREIGN KEY(`id_migration`) REFERENCES tmigration_queue(`id`)
    ON DELETE CASCADE
    ON UPDATE CASCADE
) engine=InnoDB DEFAULT CHARSET=UTF8MB4;

-- ---------------------------------------------------------------------
-- Table `tagent_secondary_group`
-- ---------------------------------------------------------------------

CREATE TABLE IF NOT EXISTS `tagent_secondary_group`(
  `id` INT UNSIGNED NOT NULL AUTO_INCREMENT,
  `id_agent` INT UNSIGNED NOT NULL,
  `id_group` MEDIUMINT UNSIGNED NOT NULL,
  PRIMARY KEY(`id`),
  FOREIGN KEY(`id_agent`) REFERENCES tagente(`id_agente`)
    ON DELETE CASCADE,
  FOREIGN KEY(`id_group`) REFERENCES tgrupo(`id_grupo`)
    ON DELETE CASCADE
) engine=InnoDB DEFAULT CHARSET=UTF8MB4;

-- ---------------------------------------------------------------------
-- Table `tmetaconsole_agent_secondary_group`
-- ---------------------------------------------------------------------
CREATE TABLE IF NOT EXISTS `tmetaconsole_agent_secondary_group`(
  `id` INT UNSIGNED NOT NULL AUTO_INCREMENT,
  `id_agent` INT UNSIGNED NOT NULL,
  `id_tagente` INT UNSIGNED NOT NULL,
  `id_tmetaconsole_setup` INT NOT NULL,
  `id_group` MEDIUMINT UNSIGNED NOT NULL,
  PRIMARY KEY(`id`),
  KEY `id_tagente` (`id_tagente`),
  FOREIGN KEY(`id_agent`) REFERENCES tmetaconsole_agent(`id_agente`)
    ON DELETE CASCADE,
  FOREIGN KEY(`id_group`) REFERENCES tgrupo(`id_grupo`)
    ON DELETE CASCADE,
  FOREIGN KEY (`id_tmetaconsole_setup`) REFERENCES tmetaconsole_setup(`id`)
    ON DELETE CASCADE
) engine=InnoDB DEFAULT CHARSET=UTF8MB4;

-- ---------------------------------------------------------------------
-- Table `tautoconfig`
-- ---------------------------------------------------------------------
CREATE TABLE IF NOT EXISTS `tautoconfig` (
  `id` INT UNSIGNED NOT NULL AUTO_INCREMENT,
  `name` VARCHAR(100) NOT NULL,
  `order` INT NOT NULL DEFAULT 0,
  `description` TEXT,

  PRIMARY KEY (`id`)
) ENGINE=InnoDB DEFAULT CHARSET=UTF8MB4;

-- ---------------------------------------------------------------------
-- Table `tautoconfig_rules`
-- ---------------------------------------------------------------------
CREATE TABLE IF NOT EXISTS `tautoconfig_rules` (
  `id` INT UNSIGNED NOT NULL AUTO_INCREMENT,
  `id_autoconfig` INT UNSIGNED NOT NULL,
  `order` INT NOT NULL DEFAULT 0,
  `operator` ENUM('AND','OR') DEFAULT 'OR',
  `type` ENUM('alias','ip-range','group','os','custom-field','script','server-name') DEFAULT 'alias',
  `value` TEXT,
  `custom` TEXT,
  PRIMARY KEY (`id`),
  KEY `id_autoconfig` (`id_autoconfig`),
  CONSTRAINT `tautoconfig_rules_ibfk_1` FOREIGN KEY (`id_autoconfig`) REFERENCES `tautoconfig` (`id`) ON DELETE CASCADE
) ENGINE=InnoDB DEFAULT CHARSET=UTF8MB4;

-- ---------------------------------------------------------------------
-- Table `tautoconfig_actions`
-- ---------------------------------------------------------------------
CREATE TABLE IF NOT EXISTS `tautoconfig_actions` (
  `id` INT UNSIGNED NOT NULL AUTO_INCREMENT,
  `id_autoconfig` INT UNSIGNED NOT NULL,
  `order` INT NOT NULL DEFAULT 0,
  `action_type` ENUM('set-group', 'set-secondary-group', 'apply-policy', 'launch-script', 'launch-event', 'launch-alert-action', 'raw-config') DEFAULT 'launch-event',
  `value` TEXT,
  `custom` TEXT,
  PRIMARY KEY (`id`),
  KEY `id_autoconfig` (`id_autoconfig`),
  CONSTRAINT `tautoconfig_action_ibfk_1` FOREIGN KEY (`id_autoconfig`) REFERENCES `tautoconfig` (`id`) ON DELETE CASCADE
) ENGINE=InnoDB DEFAULT CHARSET=UTF8MB4;

-- ---------------------------------------------------------------------
-- Table `tlayout_template`
-- ---------------------------------------------------------------------
CREATE TABLE IF NOT EXISTS `tlayout_template` (
  `id` INT UNSIGNED NOT NULL AUTO_INCREMENT,
  `name` VARCHAR(600)  NOT NULL,
  `id_group` INT UNSIGNED NOT NULL,
  `background` VARCHAR(200)  NOT NULL,
  `height` INT UNSIGNED NOT NULL DEFAULT 0,
  `width` INT UNSIGNED NOT NULL DEFAULT 0,
  `background_color` VARCHAR(50) NOT NULL DEFAULT '#FFF',
  `is_favourite` INT UNSIGNED NOT NULL DEFAULT 0,
  `auto_adjust` INT UNSIGNED NOT NULL DEFAULT 0,
  PRIMARY KEY(`id`)
) ENGINE=InnoDB DEFAULT CHARSET=UTF8MB4;

-- ---------------------------------------------------------------------
-- Table `tlayout_template_data`
-- ---------------------------------------------------------------------
CREATE TABLE IF NOT EXISTS `tlayout_template_data` (
  `id` INT UNSIGNED NOT NULL AUTO_INCREMENT,
  `id_layout_template` INT UNSIGNED NOT NULL,
  `pos_x` INT UNSIGNED NOT NULL DEFAULT 0,
  `pos_y` INT UNSIGNED NOT NULL DEFAULT 0,
  `height` INT UNSIGNED NOT NULL DEFAULT 0,
  `width` INT UNSIGNED NOT NULL DEFAULT 0,
  `label` TEXT,
  `image` VARCHAR(200) DEFAULT '',
  `type` TINYINT UNSIGNED NOT NULL DEFAULT 0,
  `period` INT UNSIGNED NOT NULL DEFAULT 3600,
  `module_name` TEXT,
  `agent_name` VARCHAR(600) NOT NULL DEFAULT '',
  `id_layout_linked` INT unsigned NOT NULL DEFAULT 0,
  `parent_item` INT UNSIGNED NOT NULL DEFAULT 0,
  `enable_link` TINYINT UNSIGNED NOT NULL DEFAULT 1,
  `id_metaconsole` INT NOT NULL DEFAULT 0,
  `id_group` INT UNSIGNED NOT NULL DEFAULT 0,
  `id_custom_graph` INT UNSIGNED NOT NULL DEFAULT 0,
  `border_width` INT UNSIGNED NOT NULL DEFAULT 0,
  `type_graph` VARCHAR(50) NOT NULL DEFAULT 'area',
  `label_position` VARCHAR(50) NOT NULL DEFAULT 'down',
  `border_color` VARCHAR(200) DEFAULT '',
  `fill_color` VARCHAR(200) DEFAULT '',
  `show_statistics` TINYINT NOT NULL DEFAULT 0,
  `linked_layout_node_id` INT NOT NULL DEFAULT 0,
  `linked_layout_status_type` ENUM ('default', 'weight', 'service') DEFAULT 'default',
  `id_layout_linked_weight` INT NOT NULL DEFAULT 0,
  `linked_layout_status_as_service_warning` DOUBLE NOT NULL DEFAULT 0,
  `linked_layout_status_as_service_critical` DOUBLE NOT NULL DEFAULT 0,
  `element_group` INT NOT NULL DEFAULT 0,
  `show_on_top` TINYINT NOT NULL DEFAULT 0,
  `clock_animation` VARCHAR(60) NOT NULL DEFAULT 'analogic_1',
  `time_format` VARCHAR(60) NOT NULL DEFAULT 'time',
  `timezone` VARCHAR(60) NOT NULL DEFAULT 'Europe/Madrid',
  `show_last_value` TINYINT UNSIGNED NULL DEFAULT 0,
  `cache_expiration` INT UNSIGNED NOT NULL DEFAULT 0,
  PRIMARY KEY(`id`),
  FOREIGN KEY (`id_layout_template`) REFERENCES tlayout_template(`id`) ON DELETE CASCADE ON UPDATE CASCADE
) ENGINE=InnoDB DEFAULT CHARSET=UTF8MB4;

-- ---------------------------------------------------------------------
-- Table `tlog_graph_models`
-- ---------------------------------------------------------------------
CREATE TABLE IF NOT EXISTS `tlog_graph_models` (
  `id` INT UNSIGNED NOT NULL AUTO_INCREMENT,
  `title` TEXT,
  `regexp` TEXT,
  `fields` TEXT,
  `average` TINYINT NOT NULL DEFAULT 0,
  PRIMARY KEY(`id`)
) ENGINE=InnoDB DEFAULT CHARSET=UTF8MB4;

-- ---------------------------------------------------------------------
-- Table `tagent_custom_fields_filter`
-- ---------------------------------------------------------------------
CREATE TABLE IF NOT EXISTS `tagent_custom_fields_filter` (
  `id` INT UNSIGNED NOT NULL AUTO_INCREMENT,
  `name` VARCHAR(600) NOT NULL,
  `id_group` INT UNSIGNED DEFAULT 0,
  `id_custom_field` VARCHAR(600) DEFAULT '',
  `id_custom_fields_data` VARCHAR(600) DEFAULT '',
  `id_status` VARCHAR(600) DEFAULT '',
  `module_search` VARCHAR(600) DEFAULT '',
  `module_status` VARCHAR(600) DEFAULT '',
  `recursion` INT UNSIGNED DEFAULT 0,
  `group_search` INT UNSIGNED DEFAULT 0,
  PRIMARY KEY(`id`)
) ENGINE=InnoDB DEFAULT CHARSET=UTF8MB4;

-- -----------------------------------------------------
-- Table `tnetwork_matrix`
-- -----------------------------------------------------
CREATE TABLE IF NOT EXISTS `tnetwork_matrix` (
  `id` INT UNSIGNED NOT NULL AUTO_INCREMENT,
  `source` VARCHAR(60) DEFAULT '',
  `destination` VARCHAR(60) DEFAULT '',
  `utimestamp` BIGINT DEFAULT 0,
  `bytes` INT UNSIGNED DEFAULT 0,
  `pkts` INT UNSIGNED DEFAULT 0,
  PRIMARY KEY (`id`),
  UNIQUE (`source`, `destination`, `utimestamp`)
) ENGINE=InnoDB DEFAULT CHARSET=UTF8MB4 ;

-- ---------------------------------------------------------------------
-- Table `user_task`
-- ---------------------------------------------------------------------
CREATE TABLE IF NOT EXISTS `tuser_task` (
  `id` INT UNSIGNED NOT NULL AUTO_INCREMENT,
  `function_name` VARCHAR(80) NOT NULL DEFAULT '',
  `parameters` TEXT ,
  `name` VARCHAR(60) NOT NULL DEFAULT '',
  PRIMARY KEY (`id`)
) ENGINE=InnoDB DEFAULT CHARSET=UTF8MB4;

-- ---------------------------------------------------------------------
-- Table `user_task_scheduled`
-- ---------------------------------------------------------------------
CREATE TABLE IF NOT EXISTS `tuser_task_scheduled` (
  `id` INT UNSIGNED NOT NULL AUTO_INCREMENT,
  `id_usuario` VARCHAR(255) NOT NULL DEFAULT '0',
  `id_user_task` INT UNSIGNED NOT NULL DEFAULT 0,
  `args` TEXT,
  `scheduled` ENUM('no','hourly','daily','weekly','monthly','yearly','custom') DEFAULT 'no',
  `last_run` INT UNSIGNED DEFAULT 0,
  `custom_data` INT NULL DEFAULT 0,
  `flag_delete` TINYINT UNSIGNED NOT NULL DEFAULT 0,
  `id_grupo` INT UNSIGNED NOT NULL DEFAULT 0,
  `enabled` TINYINT UNSIGNED NOT NULL DEFAULT 1,
  PRIMARY KEY (`id`)
) ENGINE=InnoDB DEFAULT CHARSET=UTF8MB4;

-- ---------------------------------------------------------------------
-- Table `tvisual_console_items_cache`
-- ---------------------------------------------------------------------
CREATE TABLE IF NOT EXISTS `tvisual_console_elements_cache` (
  `id` INT UNSIGNED NOT NULL AUTO_INCREMENT,
  `vc_id` INT UNSIGNED NOT NULL,
  `vc_item_id` INT UNSIGNED NOT NULL,
  `user_id` VARCHAR(255) DEFAULT NULL,
  `data` TEXT,
  `created_at` TIMESTAMP NOT NULL DEFAULT CURRENT_TIMESTAMP,
  `expiration` INT UNSIGNED NOT NULL COMMENT 'Seconds to expire',
  PRIMARY KEY(`id`),
  FOREIGN KEY(`vc_id`) REFERENCES `tlayout`(`id`)
    ON DELETE CASCADE,
  FOREIGN KEY(`vc_item_id`) REFERENCES `tlayout_data`(`id`)
    ON DELETE CASCADE,
  FOREIGN KEY (`user_id`) REFERENCES `tusuario`(`id_user`)
    ON DELETE CASCADE
    ON UPDATE CASCADE
) engine=InnoDB DEFAULT CHARSET=UTF8MB4;

-- ---------------------------------------------------------------------
-- Table `tagent_repository`
-- ---------------------------------------------------------------------
CREATE TABLE IF NOT EXISTS `tagent_repository` (
  `id` SERIAL,
  `id_os` INT UNSIGNED DEFAULT 0,
  `arch` ENUM('x64', 'x86') DEFAULT 'x64',
  `version` VARCHAR(10) DEFAULT '',
  `path` TEXT,
  `deployment_timeout` INT UNSIGNED DEFAULT 600,
  `uploaded_by` VARCHAR(100) DEFAULT '',
  `uploaded` BIGINT NOT NULL DEFAULT 0 COMMENT 'When it was uploaded',
  `last_err` TEXT,
  PRIMARY KEY (`id`),
  FOREIGN KEY (`id_os`) REFERENCES `tconfig_os`(`id_os`)
  ON UPDATE CASCADE ON DELETE CASCADE
) ENGINE=InnoDB DEFAULT CHARSET=UTF8MB4;

-- ----------------------------------------------------------------------
-- Table `tdeployment_hosts`
-- ----------------------------------------------------------------------
CREATE TABLE IF NOT EXISTS `tdeployment_hosts` (
  `id` SERIAL,
  `id_cs` VARCHAR(100),
  `ip` VARCHAR(100) NOT NULL UNIQUE,
  `id_os` INT UNSIGNED DEFAULT 0,
  `os_version` VARCHAR(100) DEFAULT '' COMMENT 'OS version in STR format',
  `arch` ENUM('x64', 'x86') DEFAULT 'x64',
  `current_agent_version` VARCHAR(100) DEFAULT '' COMMENT 'String latest installed agent',
  `target_agent_version_id` BIGINT UNSIGNED,
  `deployed` BIGINT NOT NULL DEFAULT 0 COMMENT 'When it was deployed',
  `server_ip` VARCHAR(100) DEFAULT NULL COMMENT 'Where to point target agent',
  `last_err` TEXT,
  PRIMARY KEY (`id`),
  FOREIGN KEY (`id_cs`) REFERENCES `tcredential_store`(`identifier`)
  ON UPDATE CASCADE ON DELETE SET NULL,
  FOREIGN KEY (`id_os`) REFERENCES `tconfig_os`(`id_os`)
  ON UPDATE CASCADE ON DELETE CASCADE,
  FOREIGN KEY (`target_agent_version_id`) REFERENCES  `tagent_repository`(`id`)
  ON UPDATE CASCADE ON DELETE SET NULL
) ENGINE=InnoDB DEFAULT CHARSET=UTF8MB4;

-- ----------------------------------------------------------------------
-- Table `tremote_command`
-- ----------------------------------------------------------------------
CREATE TABLE IF NOT EXISTS `tremote_command` (
  `id` SERIAL,
  `name` VARCHAR(150) NOT NULL,
  `timeout` INT UNSIGNED NOT NULL DEFAULT 30,
  `retries` INT UNSIGNED NOT NULL DEFAULT 3,
  `preconditions` TEXT,
  `script` TEXT,
  `postconditions` TEXT,
  `utimestamp` INT UNSIGNED NOT NULL DEFAULT 0,
  `id_group` INT UNSIGNED NOT NULL DEFAULT 0,
  PRIMARY KEY (`id`)
) ENGINE=InnoDB DEFAULT CHARSET=UTF8MB4;

-- ----------------------------------------------------------------------
-- Table `tremote_command_target`
-- ----------------------------------------------------------------------
CREATE TABLE IF NOT EXISTS `tremote_command_target` (
  `id` SERIAL,
  `rcmd_id` BIGINT UNSIGNED NOT NULL,
  `id_agent` INT UNSIGNED NOT NULL,
  `utimestamp` INT UNSIGNED NOT NULL DEFAULT 0,
  `stdout` MEDIUMTEXT,
  `stderr` MEDIUMTEXT,
  `errorlevel` INT UNSIGNED NOT NULL DEFAULT 0,
  PRIMARY KEY (`id`),
  FOREIGN KEY (`rcmd_id`) REFERENCES `tremote_command`(`id`)
  ON UPDATE CASCADE ON DELETE CASCADE
) ENGINE=InnoDB DEFAULT CHARSET=UTF8MB4;

-- ----------------------------------------------------------------------
-- Table `tnode_relations`
-- ----------------------------------------------------------------------
CREATE TABLE IF NOT EXISTS `tnode_relations` (
  `id` INT UNSIGNED NOT NULL AUTO_INCREMENT,
  `gateway` VARCHAR(100) NOT NULL,
  `imei` VARCHAR(100) NOT NULL,
  `node_address` VARCHAR(60) NOT NULL,
  PRIMARY KEY (`id`)
) ENGINE=InnoDB DEFAULT CHARSET=UTF8MB4;

-- ----------------------------------------------------------------------
-- Table `tipam_network_location`
-- ----------------------------------------------------------------------
CREATE TABLE IF NOT EXISTS `tipam_network_location` (
  `id` INT UNSIGNED NOT NULL AUTO_INCREMENT,
  `name` VARCHAR(100) NOT NULL DEFAULT '',
  PRIMARY KEY (`id`),
  UNIQUE (`name`)
) ENGINE=InnoDB DEFAULT CHARSET=UTF8MB4;

-- ----------------------------------------------------------------------
-- Table `tipam_sites`
-- ----------------------------------------------------------------------
CREATE TABLE IF NOT EXISTS `tipam_sites` (
  `id` SERIAL,
  `name` VARCHAR(100) UNIQUE NOT NULL DEFAULT '',
  `description` TEXT,
  `parent` BIGINT UNSIGNED null,
  PRIMARY KEY (`id`),
  FOREIGN KEY (`parent`) REFERENCES `tipam_sites`(`id`) ON UPDATE CASCADE ON DELETE SET NULL
) ENGINE=InnoDB DEFAULT CHARSET=UTF8MB4;

-- ----------------------------------------------------------------------
-- Table `tipam_network`
-- ----------------------------------------------------------------------
CREATE TABLE IF NOT EXISTS `tipam_network` (
  `id` BIGINT UNSIGNED NOT NULL AUTO_INCREMENT,
  `network` VARCHAR(100) NOT NULL DEFAULT '',
  `name_network` VARCHAR(255) DEFAULT '',
  `description` TEXT,
  `location` INT UNSIGNED NULL,
  `id_recon_task` INT UNSIGNED NOT NULL,
  `scan_interval` TINYINT DEFAULT 1,
  `monitoring` TINYINT DEFAULT 0,
  `id_group` MEDIUMINT UNSIGNED NULL DEFAULT 0,
  `lightweight_mode` TINYINT DEFAULT 0,
  `users_operator` TEXT,
  `id_site` BIGINT UNSIGNED,
  `vrf` INT UNSIGNED,
  PRIMARY KEY (`id`),
  FOREIGN KEY (`id_recon_task`) REFERENCES trecon_task(`id_rt`) ON DELETE CASCADE,
  FOREIGN KEY (`location`) REFERENCES `tipam_network_location`(`id`) ON DELETE CASCADE,
  FOREIGN KEY (`id_site`) REFERENCES `tipam_sites`(`id`) ON DELETE SET NULL ON UPDATE CASCADE,
  FOREIGN KEY (`vrf`) REFERENCES `tagente`(`id_agente`) ON DELETE SET NULL ON UPDATE CASCADE
) ENGINE=InnoDB DEFAULT CHARSET=UTF8MB4;

-- ----------------------------------------------------------------------
-- Table `tipam_ip`
-- ----------------------------------------------------------------------
CREATE TABLE IF NOT EXISTS `tipam_ip` (
  `id` BIGINT UNSIGNED NOT NULL AUTO_INCREMENT,
  `id_network` BIGINT UNSIGNED NOT NULL DEFAULT 0,
  `id_agent` INT UNSIGNED NOT NULL,
  `forced_agent` TINYINT NOT NULL DEFAULT 0,
  `ip` VARCHAR(100) NOT NULL DEFAULT '',
  `ip_dec` INT UNSIGNED NOT NULL,
  `id_os` INT UNSIGNED NOT NULL,
  `forced_os` TINYINT NOT NULL DEFAULT 0,
  `hostname` TINYTEXT,
  `forced_hostname` TINYINT NOT NULL DEFAULT 0,
  `comments` TEXT,
  `alive` TINYINT NOT NULL DEFAULT 0,
  `managed` TINYINT NOT NULL DEFAULT 0,
  `reserved` TINYINT NOT NULL DEFAULT 0,
  `time_last_check` DATETIME NOT NULL DEFAULT '1970-01-01 00:00:00',
  `time_create` DATETIME NOT NULL DEFAULT '1970-01-01 00:00:00',
  `users_operator` TEXT,
  `time_last_edit` DATETIME NOT NULL DEFAULT '1970-01-01 00:00:00',
  `enabled` TINYINT NOT NULL DEFAULT 1,
  `generate_events` TINYINT NOT NULL DEFAULT 0,
  `leased` TINYINT DEFAULT 0,
  `leased_expiration` BIGINT DEFAULT 0,
  `mac_address` VARCHAR(20) DEFAULT NULL,
  `leased_mode` TINYINT DEFAULT 0,
  PRIMARY KEY (`id`),
  FOREIGN KEY (`id_network`) REFERENCES tipam_network(`id`) ON DELETE CASCADE
) ENGINE=InnoDB DEFAULT CHARSET=UTF8MB4;

-- ----------------------------------------------------------------------
-- Table `tipam_vlan`
-- ----------------------------------------------------------------------
CREATE TABLE IF NOT EXISTS `tipam_vlan` (
  `id` BIGINT UNSIGNED NOT NULL AUTO_INCREMENT,
  `name` VARCHAR(250) NOT NULL,
  `description` TEXT,
  `custom_id` bigint(20) UNSIGNED DEFAULT NULL,
  PRIMARY KEY (`id`)
) ENGINE=InnoDB DEFAULT CHARSET=UTF8MB4;

-- ----------------------------------------------------------------------
-- Table `tipam_vlan_network`
-- ----------------------------------------------------------------------
CREATE TABLE IF NOT EXISTS `tipam_vlan_network` (
  `id` BIGINT UNSIGNED NOT NULL AUTO_INCREMENT,
  `id_vlan` BIGINT UNSIGNED NOT NULL,
  `id_network` BIGINT UNSIGNED NOT NULL,
  PRIMARY KEY (`id`),
  FOREIGN KEY (`id_vlan`) REFERENCES `tipam_vlan`(`id`) ON UPDATE CASCADE ON DELETE CASCADE,
  FOREIGN KEY (`id_network`) REFERENCES `tipam_network`(`id`) ON UPDATE CASCADE ON DELETE CASCADE
) ENGINE=InnoDB DEFAULT CHARSET=UTF8MB4;

-- ----------------------------------------------------------------------
-- Table `tipam_supernet`
-- ----------------------------------------------------------------------
CREATE TABLE IF NOT EXISTS `tipam_supernet` (
  `id` BIGINT UNSIGNED NOT NULL AUTO_INCREMENT,
  `name` VARCHAR(250) NOT NULL,
  `description` TEXT ,
  `address` VARCHAR(250) NOT NULL,
  `mask` VARCHAR(250) NOT NULL,
  `subneting_mask` VARCHAR(250) DEFAULT '',
  `id_site` BIGINT UNSIGNED,
  PRIMARY KEY (`id`),
  FOREIGN KEY (`id_site`) REFERENCES `tipam_sites`(`id`) ON DELETE SET NULL ON UPDATE CASCADE
) ENGINE=InnoDB DEFAULT CHARSET=UTF8MB4;

-- ----------------------------------------------------------------------
-- Table `tipam_supernet_network`
-- ----------------------------------------------------------------------
CREATE TABLE IF NOT EXISTS `tipam_supernet_network` (
  `id` BIGINT UNSIGNED NOT NULL AUTO_INCREMENT,
  `id_supernet` BIGINT UNSIGNED NOT NULL,
  `id_network` BIGINT UNSIGNED NOT NULL,
  PRIMARY KEY (`id`),
  FOREIGN KEY (`id_supernet`) REFERENCES `tipam_supernet`(`id`) ON UPDATE CASCADE ON DELETE CASCADE,
  FOREIGN KEY (`id_network`) REFERENCES `tipam_network`(`id`) ON UPDATE CASCADE ON DELETE CASCADE
) ENGINE=InnoDB DEFAULT CHARSET=UTF8MB4;

-- ----------------------------------------------------------------------
-- Table `tsync_queue`
-- ----------------------------------------------------------------------
CREATE TABLE IF NOT EXISTS `tsync_queue` (
  `id` SERIAL,
  `sql` MEDIUMTEXT,
  `target` BIGINT UNSIGNED NOT NULL,
  `utimestamp` BIGINT DEFAULT 0,
  `operation` TEXT,
  `table` TEXT,
  `error` MEDIUMTEXT,
  `result` TEXT,
  PRIMARY KEY (`id`)
) ENGINE=InnoDB DEFAULT CHARSET=UTF8MB4;

-- ----------------------------------------------------------------------
-- Table `tncm_vendor`
-- ----------------------------------------------------------------------
CREATE TABLE IF NOT EXISTS `tncm_vendor` (
  `id` SERIAL,
  `name` VARCHAR(255) UNIQUE,
  `icon` VARCHAR(255) DEFAULT '',
  PRIMARY KEY (`id`)
) ENGINE=InnoDB DEFAULT CHARSET=UTF8MB4;

-- ----------------------------------------------------------------------
-- Table `tncm_model`
-- ----------------------------------------------------------------------
CREATE TABLE IF NOT EXISTS `tncm_model` (
  `id` SERIAL,
  `id_vendor` BIGINT UNSIGNED NOT NULL,
  `name` VARCHAR(255) UNIQUE,
  PRIMARY KEY (`id`),
  FOREIGN KEY (`id_vendor`) REFERENCES `tncm_vendor`(`id`) ON UPDATE CASCADE ON DELETE CASCADE
) ENGINE=InnoDB DEFAULT CHARSET=UTF8MB4;

-- ----------------------------------------------------------------------
-- Table `tncm_template`
-- ----------------------------------------------------------------------
CREATE TABLE IF NOT EXISTS `tncm_template` (
  `id` SERIAL,
  `name` TEXT,
  `vendors` TEXT,
  `models` TEXT,
  PRIMARY KEY (`id`)
) ENGINE=InnoDB DEFAULT CHARSET=UTF8MB4;

-- ----------------------------------------------------------------------
-- Table `tncm_script`
-- ----------------------------------------------------------------------
CREATE TABLE IF NOT EXISTS `tncm_script` (
  `id` SERIAL,
  `type` INT UNSIGNED NOT NULL DEFAULT 0,
  `content` TEXT,
  PRIMARY KEY (`id`)
) ENGINE=InnoDB DEFAULT CHARSET=UTF8MB4;

-- ----------------------------------------------------------------------
-- Table `tncm_template_scripts`
-- ----------------------------------------------------------------------
CREATE TABLE IF NOT EXISTS `tncm_template_scripts` (
  `id` SERIAL,
  `id_template` BIGINT UNSIGNED NOT NULL,
  `id_script` BIGINT UNSIGNED NOT NULL,
  PRIMARY KEY (`id`),
  FOREIGN KEY (`id_template`) REFERENCES `tncm_template`(`id`) ON UPDATE CASCADE ON DELETE CASCADE,
  FOREIGN KEY (`id_script`) REFERENCES `tncm_script`(`id`) ON UPDATE CASCADE ON DELETE CASCADE
) ENGINE=InnoDB DEFAULT CHARSET=UTF8MB4;

-- ----------------------------------------------------------------------
-- Table `tncm_agent`
-- ----------------------------------------------------------------------
CREATE TABLE IF NOT EXISTS `tncm_agent` (
  `id_agent` INT UNSIGNED NOT NULL,
  `id_vendor` BIGINT UNSIGNED,
  `id_model` BIGINT UNSIGNED,
  `protocol` INT UNSIGNED NOT NULL DEFAULT 0,
  `cred_key` VARCHAR(100),
  `adv_key` VARCHAR(100),
  `port` INT UNSIGNED DEFAULT 22,
  `status` INT NOT NULL DEFAULT 5,
  `updated_at` BIGINT NOT NULL DEFAULT 0,
  `config_backup_id` BIGINT UNSIGNED DEFAULT NULL,
  `id_template` BIGINT UNSIGNED,
  `execute_type` INT UNSIGNED NOT NULL DEFAULT 0,
  `execute` INT UNSIGNED NOT NULL DEFAULT 0,
  `cron_interval` VARCHAR(100) DEFAULT '',
  `event_on_change` INT UNSIGNED DEFAULT null,
  `last_error` TEXT,
  PRIMARY KEY (`id_agent`),
  FOREIGN KEY (`id_agent`) REFERENCES `tagente`(`id_agente`) ON UPDATE CASCADE ON DELETE CASCADE,
  FOREIGN KEY (`cred_key`) REFERENCES `tcredential_store`(`identifier`) ON UPDATE CASCADE ON DELETE SET NULL,
  FOREIGN KEY (`id_template`) REFERENCES `tncm_template`(`id`) ON UPDATE CASCADE ON DELETE CASCADE,
  FOREIGN KEY (`id_vendor`) REFERENCES `tncm_vendor`(`id`) ON UPDATE CASCADE ON DELETE SET NULL,
  FOREIGN KEY (`id_model`) REFERENCES `tncm_model`(`id`) ON UPDATE CASCADE ON DELETE SET NULL
) ENGINE=InnoDB DEFAULT CHARSET=UTF8MB4;

-- ----------------------------------------------------------------------
-- Table `tncm_agent_data`
-- ----------------------------------------------------------------------
CREATE TABLE IF NOT EXISTS `tncm_agent_data` (
  `id` SERIAL,
  `id_agent` INT UNSIGNED NOT NULL,
  `script_type` INT UNSIGNED NOT NULL,
  `data` LONGBLOB,
  `status` INT NOT NULL DEFAULT 5,
  `updated_at` BIGINT NOT NULL DEFAULT 0,
  FOREIGN KEY (`id_agent`) REFERENCES `tagente`(`id_agente`) ON UPDATE CASCADE ON DELETE CASCADE
) ENGINE=InnoDB DEFAULT CHARSET=UTF8MB4;

-- ----------------------------------------------------------------------
-- Table `tncm_queue`
-- ----------------------------------------------------------------------
CREATE TABLE IF NOT EXISTS `tncm_queue` (
  `id` SERIAL,
  `id_agent` INT UNSIGNED NOT NULL,
  `id_script` BIGINT UNSIGNED NOT NULL,
  `utimestamp` INT UNSIGNED NOT NULL,
  `scheduled` INT UNSIGNED DEFAULT NULL,
  FOREIGN KEY (`id_agent`) REFERENCES `tagente`(`id_agente`) ON UPDATE CASCADE ON DELETE CASCADE,
  FOREIGN KEY (`id_script`) REFERENCES `tncm_script`(`id`) ON UPDATE CASCADE ON DELETE CASCADE
) ENGINE=InnoDB DEFAULT CHARSET=UTF8MB4;

-- ----------------------------------------------------------------------
-- Table `tncm_snippet`
-- ----------------------------------------------------------------------
CREATE TABLE IF NOT EXISTS `tncm_snippet` (
  `id` SERIAL,
  `name` TEXT,
  `content` TEXT,
  PRIMARY KEY (`id`)
) ENGINE=InnoDB DEFAULT CHARSET=UTF8MB4;

-- ----------------------------------------------------------------------
-- Table `tncm_firmware`
-- ----------------------------------------------------------------------
CREATE TABLE IF NOT EXISTS `tncm_firmware` (
  `id` SERIAL,
  `name` VARCHAR(255),
  `shortname` VARCHAR(255) unique,
  `vendor` BIGINT UNSIGNED,
  `models` TEXT,
  `path` TEXT,
  PRIMARY KEY (`id`)
) ENGINE=InnoDB DEFAULT CHARSET=UTF8MB4;

-- ----------------------------------------------------------------------
-- Table `tbackup`
-- ----------------------------------------------------------------------
CREATE TABLE IF NOT EXISTS `tbackup` (
  `id` SERIAL,
  `utimestamp` BIGINT DEFAULT 0,
  `filename` VARCHAR(512) DEFAULT '',
  `id_user` VARCHAR(255) DEFAULT '',
  `description` MEDIUMTEXT,
  `pid` INT UNSIGNED DEFAULT 0,
  `filepath` VARCHAR(512) DEFAULT '',
  PRIMARY KEY (`id`)
) ENGINE=InnoDB DEFAULT CHARSET=UTF8MB4;<|MERGE_RESOLUTION|>--- conflicted
+++ resolved
@@ -2578,13 +2578,8 @@
 -- ---------------------------------------------------------------------
 CREATE TABLE IF NOT EXISTS `tdashboard` (
   `id` INT UNSIGNED NOT NULL AUTO_INCREMENT,
-<<<<<<< HEAD
-  `name` VARCHAR(60) NOT NULL DEFAULT '',
+  `name` TEXT NOT NULL DEFAULT '',
   `id_user` VARCHAR(255) NOT NULL DEFAULT '',
-=======
-  `name` TEXT NOT NULL DEFAULT '',
-  `id_user` VARCHAR(60) NOT NULL DEFAULT '',
->>>>>>> 8a5847a2
   `id_group` INT NOT NULL DEFAULT 0,
   `active` TINYINT NOT NULL DEFAULT 0,
   `cells` INT UNSIGNED DEFAULT 0,
