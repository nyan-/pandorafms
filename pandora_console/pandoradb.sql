-- Pandora FMS - the Flexible Monitoring System
-- ============================================
-- Copyright (c) 2005-2021 Artica Soluciones Tecnológicas, http://www.artica.es
-- Please see http://pandora.sourceforge.net for full contribution list

-- This program is free software; you can redistribute it and/or
-- modify it under the terms of the GNU General Public License
-- as published by the Free Software Foundation for version 2.
-- This program is distributed in the hope that it will be useful,
-- but WITHOUT ANY WARRANTY; without even the implied warranty of
-- MERCHANTABILITY or FITNESS FOR A PARTICULAR PURPOSE.  See the
-- GNU General Public License for more details.
-- You should have received a copy of the GNU General Public License
-- along with this program; if not, write to the Free Software
-- Foundation, Inc., 51 Franklin Street, Fifth Floor, Boston, MA  02110-1301, USA.

-- PLEASE NO NOT USE MULTILINE COMMENTS
-- Because Pandora Installer don't understand them
-- and fails creating database !!!

-- Priority : 0 - Maintance (grey)
-- Priority : 1 - Low (green)
-- Priority : 2 - Normal (blue)
-- Priority : 3 - Warning (yellow)
-- Priority : 4 - Critical (red)

-- ---------------------------------------------------------------------
-- Table `taddress`
-- ---------------------------------------------------------------------
CREATE TABLE IF NOT EXISTS `taddress` (
  `id_a` INT UNSIGNED NOT NULL AUTO_INCREMENT,
  `ip` VARCHAR(60) NOT NULL DEFAULT '',
  `ip_pack` INT UNSIGNED NOT NULL DEFAULT 0,
  PRIMARY KEY  (`id_a`),
  KEY `ip` (`ip`)
) ENGINE=InnoDB  DEFAULT CHARSET=UTF8MB4;

-- ---------------------------------------------------------------------
-- Table `taddress_agent`
-- ---------------------------------------------------------------------
CREATE TABLE IF NOT EXISTS `taddress_agent` (
  `id_ag` BIGINT UNSIGNED NOT NULL AUTO_INCREMENT,
  `id_a` BIGINT UNSIGNED NOT NULL DEFAULT 0,
  `id_agent` MEDIUMINT UNSIGNED NOT NULL DEFAULT 0,
  PRIMARY KEY  (`id_ag`),
  INDEX `taddress_agent_agent` (`id_agent`)
) ENGINE=InnoDB DEFAULT CHARSET=UTF8MB4;

-- ---------------------------------------------------------------------
-- Table `tagente`
-- ---------------------------------------------------------------------
CREATE TABLE IF NOT EXISTS `tagente` (
  `id_agente` INT UNSIGNED NOT NULL AUTO_INCREMENT,
  `nombre` VARCHAR(600) NOT NULL DEFAULT '',
  `direccion` VARCHAR(100) DEFAULT NULL,
  `comentarios` VARCHAR(255) DEFAULT '',
  `id_grupo` INT UNSIGNED NOT NULL DEFAULT 0,
  `ultimo_contacto` DATETIME NOT NULL DEFAULT '1970-01-01 00:00:00',
  `modo` TINYINT NOT NULL DEFAULT 0,
  `intervalo` INT UNSIGNED NOT NULL DEFAULT 300,
  `id_os` INT UNSIGNED DEFAULT 0,
  `os_version` VARCHAR(100) DEFAULT '',
  `agent_version` VARCHAR(100) DEFAULT '',
  `ultimo_contacto_remoto` DATETIME DEFAULT '1970-01-01 00:00:00',
  `disabled` TINYINT NOT NULL DEFAULT 0,
  `remote` TINYINT NOT NULL DEFAULT 0,
  `id_parent` INT UNSIGNED DEFAULT 0,
  `custom_id` VARCHAR(255) DEFAULT '',
  `server_name` VARCHAR(100) DEFAULT '',
  `cascade_protection` TINYINT NOT NULL DEFAULT 0,
  `cascade_protection_module` INT UNSIGNED NOT NULL DEFAULT 0,
  `timezone_offset` TINYINT NULL DEFAULT 0 COMMENT 'nuber of hours of diference with the server timezone',
  `icon_path` VARCHAR(127) NULL DEFAULT NULL COMMENT 'path in the server to the image of the icon representing the agent' ,
  `update_gis_data` TINYINT NOT NULL DEFAULT 1 COMMENT 'set it to one to update the position data (altitude, longitude, latitude) when getting information from the agent or to 0 to keep the last value and do not update it',
  `url_address` MEDIUMTEXT NULL,
  `quiet` TINYINT NOT NULL DEFAULT 0,
  `normal_count` BIGINT NOT NULL DEFAULT 0,
  `warning_count` BIGINT NOT NULL DEFAULT 0,
  `critical_count` BIGINT NOT NULL DEFAULT 0,
  `unknown_count` BIGINT NOT NULL DEFAULT 0,
  `notinit_count` BIGINT NOT NULL DEFAULT 0,
  `total_count` BIGINT NOT NULL DEFAULT 0,
  `fired_count` BIGINT NOT NULL DEFAULT 0,
  `update_module_count` TINYINT NOT NULL DEFAULT 0,
  `update_alert_count` TINYINT NOT NULL DEFAULT 0,
  `update_secondary_groups` TINYINT NOT NULL DEFAULT 0,
  `alias` VARCHAR(600) NOT NULL DEFAULT '',
  `transactional_agent` TINYINT NOT NULL DEFAULT 0,
  `alias_as_name` TINYINT NOT NULL DEFAULT 0,
  `safe_mode_module` INT UNSIGNED NOT NULL DEFAULT 0,
  `cps` INT NOT NULL DEFAULT 0,
  `satellite_server` INT NOT NULL DEFAULT 0,
  `fixed_ip` TINYINT NOT NULL DEFAULT 0,
  PRIMARY KEY  (`id_agente`),
  KEY `nombre` (`nombre`(255)),
  KEY `direccion` (`direccion`),
  KEY `disabled` (`disabled`),
  KEY `id_grupo` (`id_grupo`)
) ENGINE=InnoDB  DEFAULT CHARSET=UTF8MB4 ;

-- ---------------------------------------------------------------------
-- Table `tagente_datos`
-- ---------------------------------------------------------------------
CREATE TABLE IF NOT EXISTS `tagente_datos` (
  `id_agente_modulo` INT UNSIGNED NOT NULL DEFAULT 0,
  `datos` DOUBLE DEFAULT NULL,
  `utimestamp` BIGINT DEFAULT 0,
  KEY `data_index1` (`id_agente_modulo`, `utimestamp`),
  KEY `idx_utimestamp` USING BTREE (`utimestamp`)
) ENGINE=InnoDB  DEFAULT CHARSET=UTF8MB4 ;

-- ---------------------------------------------------------------------
-- Table `tagente_datos_inc`
-- ---------------------------------------------------------------------
CREATE TABLE IF NOT EXISTS `tagente_datos_inc` (
  `id_agente_modulo` INT UNSIGNED NOT NULL DEFAULT 0,
  `datos` DOUBLE DEFAULT NULL,
  `utimestamp` INT UNSIGNED DEFAULT 0,
  KEY `data_inc_index_1` (`id_agente_modulo`)
) ENGINE=InnoDB DEFAULT CHARSET=UTF8MB4;

-- ---------------------------------------------------------------------
-- Table `tagente_datos_string`
-- ---------------------------------------------------------------------
CREATE TABLE IF NOT EXISTS `tagente_datos_string` (
  `id_agente_modulo` INT UNSIGNED NOT NULL DEFAULT 0,
  `datos` MEDIUMTEXT,
  `utimestamp` INT UNSIGNED NOT NULL DEFAULT 0,
  KEY `data_string_index_1` (`id_agente_modulo`, `utimestamp`),
  KEY `idx_utimestamp` USING BTREE (`utimestamp`)
) ENGINE=InnoDB DEFAULT CHARSET=UTF8MB4;

-- -----------------------------------------------------
-- Table `tagente_datos_log4x`
-- -----------------------------------------------------
CREATE TABLE IF NOT EXISTS `tagente_datos_log4x` (
  `id_tagente_datos_log4x` BIGINT UNSIGNED NOT NULL AUTO_INCREMENT,
  `id_agente_modulo` INT UNSIGNED NOT NULL DEFAULT 0,
  
  `severity` TEXT,
  `message` TEXT,
  `stacktrace` TEXT,
  
  `utimestamp` INT UNSIGNED NOT NULL DEFAULT 0,
  PRIMARY KEY  (`id_tagente_datos_log4x`),
  KEY `data_log4x_index_1` (`id_agente_modulo`)
) ENGINE=InnoDB DEFAULT CHARSET=UTF8MB4;

-- -----------------------------------------------------
-- Table `tagente_estado`
-- -----------------------------------------------------
CREATE TABLE IF NOT EXISTS `tagente_estado` (
  `id_agente_estado` INT UNSIGNED NOT NULL AUTO_INCREMENT,
  `id_agente_modulo` INT NOT NULL DEFAULT 0,
  `datos` MEDIUMTEXT,
  `timestamp` DATETIME NOT NULL DEFAULT '1970-01-01 00:00:00',
  `estado` INT NOT NULL DEFAULT 0,
  `known_status` TINYINT DEFAULT 0,
  `id_agente` INT NOT NULL DEFAULT 0,
  `last_try` DATETIME DEFAULT NULL,
  `utimestamp` BIGINT NOT NULL DEFAULT 0,
  `current_interval` INT UNSIGNED NOT NULL DEFAULT 0,
  `running_by` SMALLINT UNSIGNED DEFAULT 0,
  `last_execution_try` BIGINT NOT NULL DEFAULT 0,
  `status_changes` TINYINT UNSIGNED DEFAULT 0,
  `last_status` TINYINT DEFAULT 0,
  `last_known_status` TINYINT DEFAULT 0,
  `last_error` INT NOT NULL DEFAULT 0,
  `ff_start_utimestamp` BIGINT DEFAULT 0,
  `ff_normal` INT UNSIGNED DEFAULT 0,
  `ff_warning` INT UNSIGNED DEFAULT 0,
  `ff_critical` INT UNSIGNED DEFAULT 0,
  `last_dynamic_update` BIGINT NOT NULL DEFAULT 0,
  `last_unknown_update` BIGINT NOT NULL DEFAULT 0,
  `last_status_change` BIGINT NOT NULL DEFAULT 0,
  `warning_count` INT UNSIGNED DEFAULT 0,
  PRIMARY KEY  (`id_agente_estado`),
  KEY `status_index_1` (`id_agente_modulo`),
  KEY `idx_agente` (`id_agente`),
  KEY `running_by` (`running_by`)
) ENGINE=InnoDB  DEFAULT CHARSET=UTF8MB4;
-- Probably last_execution_try index is not useful and loads more than benefits

-- -----------------------------------------------------
-- Table `tagente_modulo`
-- -----------------------------------------------------
-- id_modulo now uses tmodule 
-- ---------------------------
-- 1 - Data server modules (agent related modules)
-- 2 - Network server modules
-- 4 - Plugin server
-- 5 - Predictive server
-- 6 - WMI server
-- 7 - WEB Server (enteprise)

CREATE TABLE IF NOT EXISTS `tagente_modulo` (
  `id_agente_modulo` INT UNSIGNED NOT NULL AUTO_INCREMENT,
  `id_agente` INT UNSIGNED NOT NULL DEFAULT 0,
  `id_tipo_modulo` SMALLINT NOT NULL DEFAULT 0,
  `descripcion` TEXT,
  `extended_info` TEXT,
  `nombre` TEXT,
  `unit` TEXT,
  `id_policy_module` INT UNSIGNED NOT NULL DEFAULT 0,
  `max` BIGINT DEFAULT 0,
  `min` BIGINT DEFAULT 0,
  `module_interval` INT UNSIGNED DEFAULT 0,
  `cron_interval` VARCHAR(100) DEFAULT '',
  `module_ff_interval` INT UNSIGNED DEFAULT 0,
  `tcp_port` INT UNSIGNED DEFAULT 0,
  `tcp_send` TEXT,
  `tcp_rcv` TEXT,
  `snmp_community` VARCHAR(100) DEFAULT '',
  `snmp_oid` VARCHAR(255) DEFAULT '0',
  `ip_target` VARCHAR(100) DEFAULT '',
  `id_module_group` INT UNSIGNED DEFAULT 0,
  `flag` TINYINT UNSIGNED DEFAULT 1,
  `id_modulo` INT UNSIGNED DEFAULT 0,
  `disabled` TINYINT UNSIGNED NOT NULL DEFAULT 0,
  `id_export` SMALLINT UNSIGNED DEFAULT 0,
  `plugin_user` TEXT,
  `plugin_pass` TEXT,
  `plugin_parameter` TEXT,
  `id_plugin` INT DEFAULT 0,
  `post_process` DOUBLE DEFAULT 0,
  `prediction_module` BIGINT DEFAULT 0,
  `max_timeout` INT UNSIGNED DEFAULT 0,
  `max_retries` INT UNSIGNED DEFAULT 0,
  `custom_id` VARCHAR(255) DEFAULT '',
  `history_data` TINYINT UNSIGNED DEFAULT 1,
  `min_warning` DOUBLE DEFAULT 0,
  `max_warning` DOUBLE DEFAULT 0,
  `str_warning` TEXT,
  `min_critical` DOUBLE DEFAULT 0,
  `max_critical` DOUBLE DEFAULT 0,
  `str_critical` TEXT,
  `min_ff_event` INT UNSIGNED DEFAULT 0,
  `delete_pending` INT UNSIGNED DEFAULT 0,
  `policy_linked` TINYINT UNSIGNED NOT NULL DEFAULT 0,
  `policy_adopted` TINYINT UNSIGNED NOT NULL DEFAULT 0,
  `custom_string_1` MEDIUMTEXT,
  `custom_string_2` TEXT,
  `custom_string_3` TEXT,
  `custom_integer_1` INT DEFAULT 0,
  `custom_integer_2` INT DEFAULT 0,
  `wizard_level` ENUM('basic','advanced','nowizard') DEFAULT 'nowizard',
  `macros` TEXT,
  `critical_instructions` TEXT,
  `warning_instructions` TEXT,
  `unknown_instructions` TEXT,
  `quiet` TINYINT NOT NULL DEFAULT 0,
  `critical_inverse` TINYINT UNSIGNED DEFAULT 0,
  `warning_inverse` TINYINT UNSIGNED DEFAULT 0,
  `id_category` INT DEFAULT 0,
  `disabled_types_event` TEXT,
  `module_macros` TEXT,
  `min_ff_event_normal` INT UNSIGNED DEFAULT 0,
  `min_ff_event_warning` INT UNSIGNED DEFAULT 0,
  `min_ff_event_critical` INT UNSIGNED DEFAULT 0,
  `ff_type` TINYINT UNSIGNED DEFAULT 0,
  `each_ff` TINYINT UNSIGNED DEFAULT 0,
  `ff_timeout` INT UNSIGNED DEFAULT 0,
  `dynamic_interval` INT UNSIGNED DEFAULT 0,
  `dynamic_max` INT DEFAULT 0,
  `dynamic_min` INT DEFAULT 0,
  `dynamic_next` BIGINT NOT NULL DEFAULT 0,
  `dynamic_two_tailed` TINYINT UNSIGNED DEFAULT 0,
  `prediction_sample_window` INT DEFAULT 0,
  `prediction_samples` INT DEFAULT 0,
  `prediction_threshold` INT DEFAULT 0,
  `parent_module_id` INT UNSIGNED NOT NULL DEFAULT 0,
  `cps` INT NOT NULL DEFAULT 0,
  `debug_content` TEXT,
  `percentage_critical` TINYINT UNSIGNED DEFAULT 0,
  `percentage_warning` TINYINT UNSIGNED DEFAULT 0,
  `warning_time` INT UNSIGNED DEFAULT 0,
  PRIMARY KEY  (`id_agente_modulo`),
  KEY `main_idx` (`id_agente_modulo`,`id_agente`),
  KEY `tam_agente` (`id_agente`),
  KEY `id_tipo_modulo` (`id_tipo_modulo`),
  KEY `disabled` (`disabled`),
  KEY `module` (`id_modulo`),
  KEY `nombre` (`nombre` (255)),
  KEY `module_group` (`id_module_group`) using btree
) ENGINE=InnoDB  DEFAULT CHARSET=UTF8MB4;
-- snmp_oid is also used for WMI query

-- -----------------------------------------------------
-- Table `tagent_access`
-- -----------------------------------------------------
CREATE TABLE IF NOT EXISTS `tagent_access` (
  `id_agent` INT UNSIGNED NOT NULL DEFAULT 0,
  `utimestamp` BIGINT NOT NULL DEFAULT 0,
  KEY `agent_index` (`id_agent`),
  KEY `idx_utimestamp` USING BTREE (`utimestamp`)
) ENGINE=InnoDB DEFAULT CHARSET=UTF8MB4;

-- -----------------------------------------------------
-- Table `talert_snmp`
-- -----------------------------------------------------
CREATE TABLE  IF NOT EXISTS  `talert_snmp` (
  `id_as` INT UNSIGNED NOT NULL AUTO_INCREMENT,
  `id_alert` INT UNSIGNED NOT NULL DEFAULT 0,
  `al_field1` TEXT,
  `al_field2` TEXT,
  `al_field3` TEXT,
  `al_field4` TEXT,
  `al_field5` TEXT,
  `al_field6` TEXT,
  `al_field7` TEXT,
  `al_field8` TEXT,
  `al_field9` TEXT,
  `al_field10` TEXT,
  `al_field11` TEXT,
  `al_field12` TEXT,
  `al_field13` TEXT,
  `al_field14` TEXT,
  `al_field15` TEXT,
  `al_field16` TEXT,
  `al_field17` TEXT,
  `al_field18` TEXT,
  `al_field19` TEXT,
  `al_field20` TEXT,
  `description` VARCHAR(255) DEFAULT '',
  `alert_type` INT UNSIGNED NOT NULL DEFAULT 0,
  `agent` VARCHAR(100) DEFAULT '',
  `custom_oid` TEXT,
  `oid` VARCHAR(255) NOT NULL DEFAULT '',
  `time_threshold` INT NOT NULL DEFAULT 0,
  `times_fired` INT UNSIGNED NOT NULL DEFAULT 0,
  `last_fired` DATETIME NOT NULL DEFAULT '1970-01-01 00:00:00',
  `max_alerts` INT NOT NULL DEFAULT 1,
  `min_alerts` INT NOT NULL DEFAULT 1,
  `internal_counter` INT UNSIGNED NOT NULL DEFAULT 0,
  `priority` TINYINT DEFAULT 0,
  `_snmp_f1_` TEXT, 
  `_snmp_f2_` TEXT, 
  `_snmp_f3_` TEXT,
  `_snmp_f4_` TEXT, 
  `_snmp_f5_` TEXT, 
  `_snmp_f6_` TEXT,
  `_snmp_f7_` TEXT,
  `_snmp_f8_` TEXT,
  `_snmp_f9_` TEXT,
  `_snmp_f10_` TEXT,
  `_snmp_f11_` TEXT,
  `_snmp_f12_` TEXT,
  `_snmp_f13_` TEXT,
  `_snmp_f14_` TEXT,
  `_snmp_f15_` TEXT,
  `_snmp_f16_` TEXT,
  `_snmp_f17_` TEXT,
  `_snmp_f18_` TEXT,
  `_snmp_f19_` TEXT,
  `_snmp_f20_` TEXT,
  `trap_type` INT NOT NULL DEFAULT -1,
  `single_value` VARCHAR(255) DEFAULT '', 
  `position` INT UNSIGNED NOT NULL DEFAULT 0,
  `disable_event` TINYINT DEFAULT 0,
  `id_group` INT UNSIGNED NOT NULL DEFAULT 0,
  `order_1` INT UNSIGNED NOT NULL DEFAULT 1,
  `order_2` INT UNSIGNED NOT NULL DEFAULT 2,
  `order_3` INT UNSIGNED NOT NULL DEFAULT 3,
  `order_4` INT UNSIGNED NOT NULL DEFAULT 4,
  `order_5` INT UNSIGNED NOT NULL DEFAULT 5,
  `order_6` INT UNSIGNED NOT NULL DEFAULT 6,
  `order_7` INT UNSIGNED NOT NULL DEFAULT 7,
  `order_8` INT UNSIGNED NOT NULL DEFAULT 8,
  `order_9` INT UNSIGNED NOT NULL DEFAULT 9,
  `order_10` INT UNSIGNED NOT NULL DEFAULT 10,
  `order_11` INT UNSIGNED NOT NULL DEFAULT 11,
  `order_12` INT UNSIGNED NOT NULL DEFAULT 12,
  `order_13` INT UNSIGNED NOT NULL DEFAULT 13,
  `order_14` INT UNSIGNED NOT NULL DEFAULT 14,
  `order_15` INT UNSIGNED NOT NULL DEFAULT 15,
  `order_16` INT UNSIGNED NOT NULL DEFAULT 16,
  `order_17` INT UNSIGNED NOT NULL DEFAULT 17,
  `order_18` INT UNSIGNED NOT NULL DEFAULT 18,
  `order_19` INT UNSIGNED NOT NULL DEFAULT 19,
  `order_20` INT UNSIGNED NOT NULL DEFAULT 20,
  PRIMARY KEY  (`id_as`)
) ENGINE=InnoDB DEFAULT CHARSET=UTF8MB4;

-- -----------------------------------------------------
-- Table `talert_commands`
-- -----------------------------------------------------
CREATE TABLE  IF NOT EXISTS `talert_commands` (
  `id` INT UNSIGNED NOT NULL AUTO_INCREMENT,
  `name` VARCHAR(100) NOT NULL DEFAULT '',
  `command` TEXT,
  `id_group` MEDIUMINT UNSIGNED NULL DEFAULT 0,
  `description` TEXT,
  `internal` TINYINT DEFAULT 0,
  `fields_descriptions` TEXT,
  `fields_values` TEXT,
  `fields_hidden` TEXT,
  `previous_name` TEXT,
  PRIMARY KEY (`id`)
) ENGINE=InnoDB DEFAULT CHARSET=UTF8MB4;

-- -----------------------------------------------------
-- Table `talert_actions`
-- -----------------------------------------------------
CREATE TABLE  IF NOT EXISTS `talert_actions` (
  `id` INT UNSIGNED NOT NULL AUTO_INCREMENT,
  `name` TEXT,
  `id_alert_command` INT UNSIGNED NULL DEFAULT 0,
  `field1` TEXT,
  `field2` TEXT,
  `field3` TEXT,
  `field4` TEXT,
  `field5` TEXT,
  `field6` TEXT,
  `field7` TEXT,
  `field8` TEXT,
  `field9` TEXT,
  `field10` TEXT,
  `field11` TEXT,
  `field12` TEXT,
  `field13` TEXT,
  `field14` TEXT,
  `field15` TEXT,
  `field16` TEXT,
  `field17` TEXT,
  `field18` TEXT,
  `field19` TEXT,
  `field20` TEXT,
  `id_group` MEDIUMINT UNSIGNED NULL DEFAULT 0,
  `action_threshold` INT NOT NULL DEFAULT 0,
  `field1_recovery` TEXT,
  `field2_recovery` TEXT,
  `field3_recovery` TEXT,
  `field4_recovery` TEXT,
  `field5_recovery` TEXT,
  `field6_recovery` TEXT,
  `field7_recovery` TEXT,
  `field8_recovery` TEXT,
  `field9_recovery` TEXT,
  `field10_recovery` TEXT,
  `field11_recovery` TEXT,
  `field12_recovery` TEXT,
  `field13_recovery` TEXT,
  `field14_recovery` TEXT,
  `field15_recovery` TEXT,
  `field16_recovery` TEXT,
  `field17_recovery` TEXT,
  `field18_recovery` TEXT,
  `field19_recovery` TEXT,
  `field20_recovery` TEXT,
  `previous_name` TEXT,
  `create_wu_integria` TINYINT DEFAULT NULL,
  PRIMARY KEY  (`id`),
  FOREIGN KEY (`id_alert_command`) REFERENCES talert_commands(`id`)
    ON DELETE CASCADE ON UPDATE CASCADE
) ENGINE=InnoDB DEFAULT CHARSET=UTF8MB4;

-- -----------------------------------------------------
-- Table `talert_templates`
-- -----------------------------------------------------
CREATE TABLE IF NOT EXISTS `talert_templates` (
  `id` INT UNSIGNED NOT NULL AUTO_INCREMENT,
  `name` TEXT,
  `description` MEDIUMTEXT,
  `id_alert_action` INT UNSIGNED NULL,
  `field1` TEXT,
  `field2` TEXT,
  `field3` TEXT,
  `field4` TEXT,
  `field5` TEXT,
  `field6` TEXT,
  `field7` TEXT,
  `field8` TEXT,
  `field9` TEXT,
  `field10` TEXT,
  `field11` TEXT,
  `field12` TEXT,
  `field13` TEXT,
  `field14` TEXT,
  `field15` TEXT,
  `field16` TEXT,
  `field17` TEXT,
  `field18` TEXT,
  `field19` TEXT,
  `field20` TEXT,
  `type` ENUM ('regex', 'max_min', 'max', 'min', 'equal', 'not_equal', 'warning', 'critical', 'onchange', 'unknown', 'always', 'not_normal'),
  `value` VARCHAR(255) DEFAULT '',
  `matches_value` TINYINT DEFAULT 0,
  `max_value` DOUBLE DEFAULT NULL,
  `min_value` DOUBLE DEFAULT NULL,
  `time_threshold` INT NOT NULL DEFAULT 0,
  `max_alerts` INT UNSIGNED NOT NULL DEFAULT 1,
  `min_alerts` INT UNSIGNED NOT NULL DEFAULT 0,
  `time_from` time DEFAULT '00:00:00',
  `time_to` time DEFAULT '00:00:00',
  `monday` TINYINT DEFAULT 1,
  `tuesday` TINYINT DEFAULT 1,
  `wednesday` TINYINT DEFAULT 1,
  `thursday` TINYINT DEFAULT 1,
  `friday` TINYINT DEFAULT 1,
  `saturday` TINYINT DEFAULT 1,
  `sunday` TINYINT DEFAULT 1,
  `recovery_notify` TINYINT DEFAULT 0,
  `field1_recovery` TEXT,
  `field2_recovery` TEXT,
  `field3_recovery` TEXT,
  `field4_recovery` TEXT,
  `field5_recovery` TEXT,
  `field6_recovery` TEXT,
  `field7_recovery` TEXT,
  `field8_recovery` TEXT,
  `field9_recovery` TEXT,
  `field10_recovery` TEXT,
  `field11_recovery` TEXT,
  `field12_recovery` TEXT,
  `field13_recovery` TEXT,
  `field14_recovery` TEXT,
  `field15_recovery` TEXT,
  `field16_recovery` TEXT,
  `field17_recovery` TEXT,
  `field18_recovery` TEXT,
  `field19_recovery` TEXT,
  `field20_recovery` TEXT,
  `priority` TINYINT DEFAULT 0,
  `id_group` MEDIUMINT UNSIGNED NULL DEFAULT 0,
  `special_day` TINYINT DEFAULT 0,
  `wizard_level` ENUM('basic','advanced','nowizard') DEFAULT 'nowizard',
  `min_alerts_reset_counter` TINYINT DEFAULT 0,
  `disable_event` TINYINT DEFAULT 0,
  `previous_name` TEXT,
  `schedule` TEXT,
  PRIMARY KEY  (`id`),
  KEY `idx_template_action` (`id_alert_action`),
  FOREIGN KEY (`id_alert_action`) REFERENCES talert_actions(`id`)
    ON DELETE SET NULL ON UPDATE CASCADE
) ENGINE=InnoDB DEFAULT CHARSET=UTF8MB4;

-- -----------------------------------------------------
-- Table `talert_template_modules`
-- -----------------------------------------------------
CREATE TABLE IF NOT EXISTS `talert_template_modules` (
  `id` INT UNSIGNED NOT NULL AUTO_INCREMENT,
  `id_agent_module` INT UNSIGNED NOT NULL,
  `id_alert_template` INT UNSIGNED NOT NULL,
  `id_policy_alerts` INT UNSIGNED NOT NULL DEFAULT 0,
  `internal_counter` INT DEFAULT 0,
  `last_fired` BIGINT NOT NULL DEFAULT 0,
  `last_reference` BIGINT NOT NULL DEFAULT 0,
  `times_fired` INT NOT NULL DEFAULT 0,
  `disabled` TINYINT DEFAULT 0,
  `standby` TINYINT DEFAULT 0,
  `priority` TINYINT DEFAULT 0,
  `force_execution` TINYINT DEFAULT 0,
  PRIMARY KEY (`id`),
  KEY `idx_template_module` (`id_agent_module`),
  FOREIGN KEY (`id_agent_module`) REFERENCES tagente_modulo(`id_agente_modulo`)
    ON DELETE CASCADE ON UPDATE CASCADE,
  FOREIGN KEY (`id_alert_template`) REFERENCES talert_templates(`id`)
    ON DELETE CASCADE ON UPDATE CASCADE,
  UNIQUE (`id_agent_module`, `id_alert_template`, `id_policy_alerts`),
  INDEX force_execution (`force_execution`),
  INDEX idx_disabled (disabled)
) ENGINE=InnoDB DEFAULT CHARSET=UTF8MB4;

-- -----------------------------------------------------
-- Table `talert_template_module_actions`
-- -----------------------------------------------------
CREATE TABLE IF NOT EXISTS `talert_template_module_actions` (
  `id` INT UNSIGNED NOT NULL AUTO_INCREMENT,
  `id_alert_template_module` INT UNSIGNED NOT NULL,
  `id_alert_action` INT UNSIGNED NOT NULL,
  `fires_min` INT UNSIGNED DEFAULT 0,
  `fires_max` INT UNSIGNED DEFAULT 0,
  `module_action_threshold` INT NOT NULL DEFAULT 0,
  `last_execution` BIGINT NOT NULL DEFAULT 0,
  PRIMARY KEY (`id`),
  FOREIGN KEY (`id_alert_template_module`) REFERENCES talert_template_modules(`id`)
    ON DELETE CASCADE ON UPDATE CASCADE,
  FOREIGN KEY (`id_alert_action`) REFERENCES talert_actions(`id`)
    ON DELETE CASCADE ON UPDATE CASCADE
) ENGINE=InnoDB DEFAULT CHARSET=UTF8MB4;

-- -----------------------------------------------------
-- Table `talert_calendar`
-- -----------------------------------------------------
CREATE TABLE IF NOT EXISTS `talert_calendar` (
  `id` INT UNSIGNED NOT NULL AUTO_INCREMENT,
  `name` VARCHAR(100) NOT NULL DEFAULT '',
  `id_group` INT NOT NULL DEFAULT 0,
  `description` TEXT,
  PRIMARY KEY (`id`),
  UNIQUE (`name`)
) ENGINE=InnoDB DEFAULT CHARSET=UTF8MB4;

-- -----------------------------------------------------
-- Table `talert_special_days`
-- -----------------------------------------------------
CREATE TABLE IF NOT EXISTS `talert_special_days` (
  `id` INT UNSIGNED NOT NULL AUTO_INCREMENT,
  `id_calendar` INT UNSIGNED NOT NULL DEFAULT 1,
  `id_group` INT NOT NULL DEFAULT 0,
  `date` date NOT NULL DEFAULT '1970-01-01',
  `day_code` TINYINT NOT NULL,
  `description` TEXT,
  PRIMARY KEY (`id`),
  FOREIGN KEY (`id_calendar`) REFERENCES talert_calendar(`id`)
    ON DELETE CASCADE ON UPDATE CASCADE
) ENGINE=InnoDB DEFAULT CHARSET=UTF8MB4;

-- -----------------------------------------------------
-- Table `talert_execution_queue`
-- -----------------------------------------------------
CREATE TABLE IF NOT EXISTS `talert_execution_queue` (
  `id` INT UNSIGNED NOT NULL AUTO_INCREMENT,
  `data` LONGTEXT,
  `utimestamp` BIGINT NOT NULL DEFAULT 0,
  PRIMARY KEY (`id`)
) ENGINE=InnoDB DEFAULT CHARSET=UTF8MB4;

-- -----------------------------------------------------
-- Table `tattachment`
-- -----------------------------------------------------
CREATE TABLE IF NOT EXISTS `tattachment` (
  `id_attachment` INT UNSIGNED NOT NULL AUTO_INCREMENT,
  `id_incidencia` INT UNSIGNED NOT NULL DEFAULT 0,
  `id_usuario` VARCHAR(255) NOT NULL DEFAULT '',
  `filename` VARCHAR(255) NOT NULL DEFAULT '',
  `description` VARCHAR(150) DEFAULT '',
  `size` BIGINT UNSIGNED NOT NULL DEFAULT 0,
  PRIMARY KEY  (`id_attachment`)
) ENGINE=InnoDB DEFAULT CHARSET=UTF8MB4;

-- -----------------------------------------------------
-- Table `tconfig`
-- -----------------------------------------------------
CREATE TABLE IF NOT EXISTS `tconfig` (
  `id_config` INT UNSIGNED NOT NULL AUTO_INCREMENT,
  `token` VARCHAR(100) NOT NULL DEFAULT '',
  `value` TEXT,
  PRIMARY KEY  (`id_config`)
) ENGINE=InnoDB DEFAULT CHARSET=UTF8MB4;

-- -----------------------------------------------------
-- Table `tconfig_os`
-- -----------------------------------------------------
CREATE TABLE IF NOT EXISTS  `tconfig_os` (
  `id_os` INT UNSIGNED NOT NULL AUTO_INCREMENT,
  `name` VARCHAR(100) NOT NULL DEFAULT '',
  `description` VARCHAR(250) DEFAULT '',
  `icon_name` VARCHAR(100) DEFAULT '',
  `previous_name` TEXT NULL,
  PRIMARY KEY  (`id_os`)
) ENGINE=InnoDB DEFAULT CHARSET=UTF8MB4;

-- -----------------------------------------------------
-- Table `tcontainer`
-- -----------------------------------------------------
CREATE TABLE IF NOT EXISTS `tcontainer` (
  `id_container` MEDIUMINT UNSIGNED NOT NULL AUTO_INCREMENT,
  `name` VARCHAR(100) NOT NULL DEFAULT '',
  `parent` MEDIUMINT UNSIGNED NOT NULL DEFAULT 0,
  `disabled` TINYINT UNSIGNED NOT NULL DEFAULT 0,
  `id_group` MEDIUMINT UNSIGNED NULL DEFAULT 0, 
  `description` TEXT,
   PRIMARY KEY  (`id_container`),
   KEY `parent_index` (`parent`)
) ENGINE=InnoDB DEFAULT CHARSET=UTF8MB4;

-- ---------------------------------------------------------------------
-- Table `tcontainer_item`
-- ---------------------------------------------------------------------
CREATE TABLE IF NOT EXISTS `tcontainer_item` (
  `id_ci` INT UNSIGNED NOT NULL AUTO_INCREMENT,
  `id_container` MEDIUMINT UNSIGNED NOT NULL DEFAULT 0,
  `type` VARCHAR(30) DEFAULT 'simple_graph',
  `id_agent` INT UNSIGNED NOT NULL DEFAULT 0,
  `id_agent_module` BIGINT UNSIGNED NULL DEFAULT NULL,
  `time_lapse` INT NOT NULL DEFAULT 0,
  `id_graph` INT UNSIGNED DEFAULT 0,
  `only_average` TINYINT UNSIGNED DEFAULT 0 NOT NULL,
  `id_group` INT UNSIGNED NOT NULL DEFAULT 0,
  `id_module_group` INT UNSIGNED NOT NULL DEFAULT 0,
  `agent` VARCHAR(100) NOT NULL DEFAULT '',
  `module` VARCHAR(100) NOT NULL DEFAULT '',
  `id_tag` INT UNSIGNED NOT NULL DEFAULT 0,
  `type_graph` TINYINT UNSIGNED NOT NULL DEFAULT 0,
  `fullscale` TINYINT UNSIGNED NOT NULL DEFAULT 0,
  PRIMARY KEY(`id_ci`),
  FOREIGN KEY (`id_container`) REFERENCES `tcontainer`(`id_container`)
  ON DELETE CASCADE
) ENGINE=InnoDB DEFAULT CHARSET=UTF8MB4;

-- ---------------------------------------------------------------------
-- Table `tevento`
-- ---------------------------------------------------------------------
CREATE TABLE IF NOT EXISTS `tevento` (
  `id_evento` BIGINT UNSIGNED NOT NULL AUTO_INCREMENT,
  `id_agente` INT NOT NULL DEFAULT 0,
  `id_usuario` VARCHAR(255) NOT NULL DEFAULT '0',
  `id_grupo` MEDIUMINT NOT NULL DEFAULT 0,
  `estado` TINYINT UNSIGNED NOT NULL DEFAULT 0,
  `timestamp` DATETIME NOT NULL DEFAULT '1970-01-01 00:00:00',
  `evento` TEXT,
  `utimestamp` BIGINT NOT NULL DEFAULT 0,
  `event_type` ENUM('going_unknown','unknown','alert_fired','alert_recovered','alert_ceased','alert_manual_validation','recon_host_detected','system','error','new_agent','going_up_warning','going_up_critical','going_down_warning','going_down_normal','going_down_critical','going_up_normal', 'configuration_change', 'ncm') DEFAULT 'unknown',
  `id_agentmodule` INT NOT NULL DEFAULT 0,
  `id_alert_am` INT NOT NULL DEFAULT 0,
  `criticity` INT UNSIGNED NOT NULL DEFAULT 0,
  `user_comment` TEXT,
  `tags` TEXT,
  `source` TINYTEXT,
  `id_extra` TINYTEXT,
  `critical_instructions` TEXT,
  `warning_instructions` TEXT,
  `unknown_instructions` TEXT,
  `owner_user` VARCHAR(100) NOT NULL DEFAULT '',
  `ack_utimestamp` BIGINT NOT NULL DEFAULT 0,
  `custom_data` TEXT,
  `data` TINYTEXT,
  `module_status` INT NOT NULL DEFAULT 0,
  PRIMARY KEY  (`id_evento`),
  KEY `idx_agente` (`id_agente`),
  KEY `idx_agentmodule` (`id_agentmodule`),
  KEY `idx_utimestamp` USING BTREE (`utimestamp`),
  INDEX `agente_modulo_estado`(`estado`, `id_agentmodule`)
) ENGINE=InnoDB DEFAULT CHARSET=UTF8MB4;
-- Criticity: 0 - Maintance (grey)
-- Criticity: 1 - Informational (blue)
-- Criticity: 2 - Normal (green) (status 0)
-- Criticity: 3 - Warning (yellow) (status 2)
-- Criticity: 4 - Critical (red) (status 1)

-- ---------------------------------------------------------------------
-- Table `tevent_extended`
-- ---------------------------------------------------------------------
CREATE TABLE IF NOT EXISTS `tevent_extended` (
  `id` serial PRIMARY KEY,
  `id_evento` BIGINT UNSIGNED NOT NULL,
  `external_id` BIGINT UNSIGNED,
  `utimestamp` BIGINT NOT NULL DEFAULT 0,
  `description` TEXT,
  FOREIGN KEY `tevent_ext_fk`(`id_evento`) REFERENCES `tevento`(`id_evento`)
  ON UPDATE CASCADE ON DELETE CASCADE
) ENGINE=InnoDB DEFAULT CHARSET=UTF8MB4;

-- ---------------------------------------------------------------------
-- Table `tgrupo`
-- ---------------------------------------------------------------------
CREATE TABLE IF NOT EXISTS `tgrupo` (
  `id_grupo` MEDIUMINT UNSIGNED NOT NULL AUTO_INCREMENT,
  `nombre` VARCHAR(100) NOT NULL DEFAULT '',
  `icon` VARCHAR(50) DEFAULT 'world',
  `parent` MEDIUMINT UNSIGNED NOT NULL DEFAULT 0,
  `propagate` TINYINT UNSIGNED NOT NULL DEFAULT 0,
  `disabled` TINYINT UNSIGNED NOT NULL DEFAULT 0,
  `custom_id` VARCHAR(255) DEFAULT '',
  `id_skin` INT UNSIGNED NOT NULL DEFAULT 0,
  `description` TEXT,
  `contact` TEXT,
  `other` TEXT,
  `password` VARCHAR(45) DEFAULT '',
  `max_agents` INT UNSIGNED NOT NULL DEFAULT 0,
   PRIMARY KEY  (`id_grupo`),
   KEY `parent_index` (`parent`)
) ENGINE=InnoDB DEFAULT CHARSET=UTF8MB4;

-- ---------------------------------------------------------------------
-- Table `tcredential_store`
-- ---------------------------------------------------------------------
CREATE TABLE IF NOT EXISTS `tcredential_store` (
  `identifier` VARCHAR(100) NOT NULL,
  `id_group` MEDIUMINT UNSIGNED NOT NULL DEFAULT 0,
  `product` ENUM('CUSTOM', 'AWS', 'AZURE', 'GOOGLE', 'SAP', 'WMI', 'SNMP') DEFAULT 'CUSTOM',
  `username` TEXT,
  `password` TEXT,
  `extra_1` TEXT,
  `extra_2` TEXT,
  PRIMARY KEY (`identifier`)
) ENGINE=InnoDB DEFAULT CHARSET=UTF8MB4;

-- ---------------------------------------------------------------------
-- Table `tincidencia`
-- ---------------------------------------------------------------------
CREATE TABLE IF NOT EXISTS `tincidencia` (
  `id_incidencia` BIGINT UNSIGNED NOT NULL AUTO_INCREMENT,
  `inicio` DATETIME NOT NULL DEFAULT '1970-01-01 00:00:00',
  `cierre` DATETIME NOT NULL DEFAULT '1970-01-01 00:00:00',
  `titulo` TEXT,
  `descripcion` TEXT,
  `id_usuario` VARCHAR(255) NOT NULL DEFAULT '',
  `origen` VARCHAR(100) NOT NULL DEFAULT '',
  `estado` INT NOT NULL DEFAULT 0,
  `prioridad` INT NOT NULL DEFAULT 0,
  `id_grupo` MEDIUMINT UNSIGNED NOT NULL DEFAULT 0,
  `actualizacion` timestamp NOT NULL DEFAULT CURRENT_TIMESTAMP on update CURRENT_TIMESTAMP,
  `id_creator` VARCHAR(60) DEFAULT NULL,
  `id_lastupdate` VARCHAR(60) DEFAULT NULL,
  `id_agente_modulo` BIGINT NOT NULL,
  `notify_email` TINYINT UNSIGNED NOT NULL DEFAULT 0,
  `id_agent` INT UNSIGNED NULL DEFAULT 0, 
  PRIMARY KEY  (`id_incidencia`),
  KEY `incident_index_1` (`id_usuario`,`id_incidencia`),
  KEY `id_agente_modulo` (`id_agente_modulo`)
) ENGINE=InnoDB DEFAULT CHARSET=UTF8MB4;

-- ---------------------------------------------------------------------
-- Table `tlanguage`
-- ---------------------------------------------------------------------
CREATE TABLE IF NOT EXISTS `tlanguage` (
  `id_language` VARCHAR(6) NOT NULL DEFAULT '',
  `name` VARCHAR(100) NOT NULL DEFAULT '',
  PRIMARY KEY  (`id_language`)
) ENGINE=InnoDB DEFAULT CHARSET=UTF8MB4;

-- -----------------------------------------------------
-- Table `tlink`
-- -----------------------------------------------------
CREATE TABLE IF NOT EXISTS `tlink` (
  `id_link` INT UNSIGNED NOT NULL AUTO_INCREMENT,
  `name` VARCHAR(100) NOT NULL DEFAULT '',
  `link` VARCHAR(255) NOT NULL DEFAULT '',
  PRIMARY KEY  (`id_link`)
) ENGINE=InnoDB DEFAULT CHARSET=UTF8MB4;

-- ----------------------------------------------------------------------
-- Table `tmodule_group`
-- ----------------------------------------------------------------------
CREATE TABLE IF NOT EXISTS `tmodule_group` (
  `id_mg` SMALLINT UNSIGNED NOT NULL AUTO_INCREMENT,
  `name` VARCHAR(150) NOT NULL DEFAULT '',
  PRIMARY KEY  (`id_mg`)
) ENGINE=InnoDB DEFAULT CHARSET=UTF8MB4;

-- This table was moved cause the `tmodule_relationship` will add
-- a foreign key for the trecon_task(id_rt)
-- ----------------------------------------------------------------------
-- Table `trecon_task`
-- ----------------------------------------------------------------------
CREATE TABLE IF NOT EXISTS `trecon_task` (
  `id_rt` INT UNSIGNED NOT NULL AUTO_INCREMENT,
  `name` VARCHAR(100) NOT NULL DEFAULT '',
  `description` VARCHAR(250) NOT NULL DEFAULT '',
  `subnet` TEXT,
  `id_network_profile` TEXT,
  `review_mode` TINYINT UNSIGNED NOT NULL DEFAULT 1,
  `id_group` INT UNSIGNED NOT NULL DEFAULT 1,
  `utimestamp` BIGINT UNSIGNED NOT NULL DEFAULT 0,
  `status` TINYINT NOT NULL DEFAULT 0,
  `interval_sweep` INT UNSIGNED NOT NULL DEFAULT 0,
  `id_recon_server` INT UNSIGNED NOT NULL DEFAULT 0,
  `id_os` TINYINT NOT NULL DEFAULT 0,
  `recon_ports` VARCHAR(250) NOT NULL DEFAULT '',
  `snmp_community` VARCHAR(64) NOT NULL DEFAULT 'public',
  `id_recon_script` INT,
  `field1` TEXT,
  `field2` VARCHAR(250) NOT NULL DEFAULT '',
  `field3` VARCHAR(250) NOT NULL DEFAULT '',
  `field4` VARCHAR(250) NOT NULL DEFAULT '',
  `os_detect` TINYINT UNSIGNED DEFAULT 0,
  `resolve_names` TINYINT UNSIGNED DEFAULT 0,
  `parent_detection` TINYINT UNSIGNED DEFAULT 0,
  `parent_recursion` TINYINT UNSIGNED DEFAULT 0,
  `disabled` TINYINT UNSIGNED NOT NULL DEFAULT 0,
  `macros` TEXT,
  `alias_as_name` TINYINT NOT NULL DEFAULT 0,
  `snmp_enabled` TINYINT UNSIGNED DEFAULT 0,
  `vlan_enabled` TINYINT UNSIGNED DEFAULT 0,
  `snmp_version` VARCHAR(5) NOT NULL DEFAULT 1,
  `snmp_auth_user` VARCHAR(255) NOT NULL DEFAULT '',
  `snmp_auth_pass` VARCHAR(255) NOT NULL DEFAULT '',
  `snmp_auth_method` VARCHAR(25) NOT NULL DEFAULT '',
  `snmp_privacy_method` VARCHAR(25) NOT NULL DEFAULT '',
  `snmp_privacy_pass` VARCHAR(255) NOT NULL DEFAULT '',
  `snmp_security_level` VARCHAR(25) NOT NULL DEFAULT '',
  `wmi_enabled` TINYINT UNSIGNED DEFAULT 0,
  `rcmd_enabled` TINYINT UNSIGNED DEFAULT 0,
  `auth_strings` TEXT,
  `auto_monitor` TINYINT UNSIGNED DEFAULT 1,
  `autoconfiguration_enabled` TINYINT UNSIGNED DEFAULT 0,
  `summary` TEXT,
  `type` INT NOT NULL DEFAULT 0,
  `subnet_csv` TINYINT UNSIGNED DEFAULT 0,
  `snmp_skip_non_enabled_ifs` TINYINT UNSIGNED DEFAULT 1,
  PRIMARY KEY  (`id_rt`),
  KEY `recon_task_daemon` (`id_recon_server`)
) ENGINE=InnoDB  DEFAULT CHARSET=UTF8MB4;

-- ----------------------------------------------------------------------
-- Table `tdiscovery_tmp`
-- ----------------------------------------------------------------------
CREATE TABLE IF NOT EXISTS `tdiscovery_tmp_agents` (
  `id` INT UNSIGNED NOT NULL AUTO_INCREMENT,
  `id_rt` INT UNSIGNED NOT NULL,
  `label` VARCHAR(600) NOT NULL DEFAULT '',
  `data` MEDIUMTEXT,
  `review_date` DATETIME DEFAULT NULL,
  `created` DATETIME DEFAULT NULL,
  PRIMARY KEY (`id`),
  KEY `id_rt` (`id_rt`),
  INDEX `label` (`label`),
  CONSTRAINT `tdta_trt` FOREIGN KEY (`id_rt`) REFERENCES `trecon_task` (`id_rt`) ON DELETE CASCADE ON UPDATE CASCADE
) ENGINE=InnoDB DEFAULT CHARSET=UTF8MB4;

CREATE TABLE IF NOT EXISTS `tdiscovery_tmp_connections` (
  `id` INT UNSIGNED NOT NULL AUTO_INCREMENT,
  `id_rt` INT UNSIGNED NOT NULL,
  `dev_1` TEXT,
  `dev_2` TEXT,
  `if_1` TEXT,
  `if_2` TEXT,
  PRIMARY KEY (`id`)
) ENGINE=InnoDB DEFAULT CHARSET=UTF8MB4;

-- ----------------------------------------------------------------------
-- Table `tmodule_relationship`
-- ----------------------------------------------------------------------
CREATE TABLE IF NOT EXISTS `tmodule_relationship` (
  `id` INT UNSIGNED NOT NULL AUTO_INCREMENT,
  `id_rt` INT UNSIGNED DEFAULT NULL,
  `id_server` VARCHAR(100) NOT NULL DEFAULT '',
  `module_a` INT UNSIGNED NOT NULL,
  `module_b` INT UNSIGNED NOT NULL,
  `disable_update` TINYINT UNSIGNED NOT NULL DEFAULT 0,
  `type` ENUM('direct', 'failover') DEFAULT 'direct',
  PRIMARY KEY (`id`),
  FOREIGN KEY (`module_a`) REFERENCES tagente_modulo(`id_agente_modulo`)
    ON DELETE CASCADE,
  FOREIGN KEY (`module_b`) REFERENCES tagente_modulo(`id_agente_modulo`)
    ON DELETE CASCADE,
  FOREIGN KEY (`id_rt`) REFERENCES trecon_task(`id_rt`)
    ON DELETE CASCADE
) ENGINE=InnoDB DEFAULT CHARSET=UTF8MB4;

-- ----------------------------------------------------------------------
-- Table `tnetwork_component`
-- ----------------------------------------------------------------------
CREATE TABLE IF NOT EXISTS `tnetwork_component` (
  `id_nc` INT UNSIGNED NOT NULL AUTO_INCREMENT,
  `name` TEXT,
  `description` TEXT,
  `id_group` INT NOT NULL DEFAULT 1,
  `type` SMALLINT NOT NULL DEFAULT 6,
  `max` BIGINT NOT NULL DEFAULT 0,
  `min` BIGINT NOT NULL DEFAULT 0,
  `module_interval` MEDIUMINT UNSIGNED NOT NULL DEFAULT 0,
  `tcp_port` INT UNSIGNED NOT NULL DEFAULT 0,
  `tcp_send` TEXT,
  `tcp_rcv` TEXT,
  `snmp_community` VARCHAR(255) NOT NULL DEFAULT 'NULL',
  `snmp_oid` VARCHAR(400) NOT NULL,
  `id_module_group` TINYINT UNSIGNED NOT NULL DEFAULT 0,
  `id_modulo` INT UNSIGNED DEFAULT 0,
  `id_plugin` INT unsigned DEFAULT 0,
  `plugin_user` TEXT,
  `plugin_pass` TEXT,
  `plugin_parameter` TEXT,
  `max_timeout` INT UNSIGNED DEFAULT 0,
  `max_retries` INT UNSIGNED DEFAULT 0,
  `history_data` TINYINT UNSIGNED DEFAULT 1,
  `min_warning` DOUBLE DEFAULT 0,
  `max_warning` DOUBLE DEFAULT 0,
  `str_warning` TEXT,
  `min_critical` DOUBLE DEFAULT 0,
  `max_critical` DOUBLE DEFAULT 0,
  `str_critical` TEXT,
  `min_ff_event` INT UNSIGNED DEFAULT 0,
  `custom_string_1` TEXT,
  `custom_string_2` TEXT,
  `custom_string_3` TEXT,
  `custom_integer_1` INT DEFAULT 0,
  `custom_integer_2` INT DEFAULT 0,
  `post_process` DOUBLE DEFAULT 0,
  `unit` TEXT,
  `wizard_level` ENUM('basic','advanced','nowizard') DEFAULT 'nowizard',
  `macros` TEXT,
  `critical_instructions` TEXT,
  `warning_instructions` TEXT,
  `unknown_instructions` TEXT,
  `critical_inverse` TINYINT UNSIGNED DEFAULT 0,
  `warning_inverse` TINYINT UNSIGNED DEFAULT 0,
  `id_category` INT DEFAULT 0,
  `tags` TEXT,
  `disabled_types_event` TEXT,
  `module_macros` TEXT,
  `min_ff_event_normal` INT UNSIGNED DEFAULT 0,
  `min_ff_event_warning` INT UNSIGNED DEFAULT 0,
  `min_ff_event_critical` INT UNSIGNED DEFAULT 0,
  `ff_type` TINYINT UNSIGNED DEFAULT 0,
  `each_ff` TINYINT UNSIGNED DEFAULT 0,
  `dynamic_interval` INT UNSIGNED DEFAULT 0,
  `dynamic_max` INT DEFAULT 0,
  `dynamic_min` INT DEFAULT 0,
  `dynamic_next` BIGINT NOT NULL DEFAULT 0,
  `dynamic_two_tailed` TINYINT UNSIGNED DEFAULT 0,
  `module_type` TINYINT UNSIGNED NOT NULL DEFAULT 1,
  `protocol` TINYTEXT,
  `manufacturer_id` VARCHAR(200),
  `execution_type` TINYINT UNSIGNED NOT NULL DEFAULT 1,
  `scan_type` TINYINT UNSIGNED NOT NULL DEFAULT 1,
  `value` TEXT,
  `value_operations` TEXT,
  `module_enabled` TINYINT UNSIGNED DEFAULT 0,
  `name_oid` VARCHAR(255) DEFAULT '',
  `query_class` VARCHAR(200) DEFAULT '',
  `query_key_field` VARCHAR(200) DEFAULT '',
  `scan_filters` TEXT,
  `query_filters` TEXT,
  `enabled` TINYINT UNSIGNED DEFAULT 1,
  `percentage_critical` TINYINT UNSIGNED DEFAULT 0,
  `percentage_warning` TINYINT UNSIGNED DEFAULT 0,
  `warning_time` INT UNSIGNED DEFAULT 0,
  PRIMARY KEY  (`id_nc`)
) ENGINE=InnoDB DEFAULT CHARSET=UTF8MB4;

-- ----------------------------------------------------------------------
-- Table `tnetwork_component_group`
-- ----------------------------------------------------------------------
CREATE TABLE IF NOT EXISTS `tnetwork_component_group` (
  `id_sg`  INT UNSIGNED NOT NULL AUTO_INCREMENT,
  `name` VARCHAR(200) NOT NULL DEFAULT '',
  `parent` MEDIUMINT UNSIGNED NOT NULL DEFAULT 0,
  PRIMARY KEY  (`id_sg`)
) ENGINE=InnoDB DEFAULT CHARSET=UTF8MB4;

-- ----------------------------------------------------------------------
-- Table `tnetwork_profile`
-- ----------------------------------------------------------------------
CREATE TABLE IF NOT EXISTS `tnetwork_profile` (
  `id_np`  INT UNSIGNED NOT NULL AUTO_INCREMENT,
  `name` VARCHAR(100) NOT NULL DEFAULT '',
  `description` VARCHAR(250) DEFAULT '',
  PRIMARY KEY  (`id_np`)
) ENGINE=InnoDB DEFAULT CHARSET=UTF8MB4;

-- ----------------------------------------------------------------------
-- Table `tnetwork_profile_component`
-- ----------------------------------------------------------------------
CREATE TABLE IF NOT EXISTS `tnetwork_profile_component` (
  `id_nc` MEDIUMINT UNSIGNED NOT NULL DEFAULT 0,
  `id_np` MEDIUMINT UNSIGNED NOT NULL DEFAULT 0,
  KEY `id_np` (`id_np`)
) ENGINE=InnoDB DEFAULT CHARSET=UTF8MB4;

-- ----------------------------------------------------------------------
-- Table `tpen`
-- ----------------------------------------------------------------------
CREATE TABLE IF NOT EXISTS `tpen` (
  `pen` INT UNSIGNED NOT NULL,
  `manufacturer` TEXT,
  `description` TEXT,
  PRIMARY KEY (`pen`)
) ENGINE=InnoDB DEFAULT CHARSET=UTF8MB4;

-- ----------------------------------------------------------------------
-- Table `tnetwork_profile_pen`
-- ----------------------------------------------------------------------
CREATE TABLE IF NOT EXISTS `tnetwork_profile_pen` (
  `pen` INT UNSIGNED NOT NULL,
  `id_np` INT UNSIGNED NOT NULL,
  CONSTRAINT `fk_network_profile_pen_pen` FOREIGN KEY (`pen`)
  REFERENCES `tpen` (`pen`) ON DELETE CASCADE ON UPDATE CASCADE,
  CONSTRAINT `fk_network_profile_pen_id_np` FOREIGN KEY (`id_np`)
  REFERENCES `tnetwork_profile` (`id_np`) ON DELETE CASCADE ON UPDATE CASCADE
) ENGINE=InnoDB DEFAULT CHARSET=UTF8MB4;

-- ----------------------------------------------------------------------
-- Table `tnota`
-- ----------------------------------------------------------------------
CREATE TABLE IF NOT EXISTS `tnota` (
  `id_nota` BIGINT UNSIGNED NOT NULL AUTO_INCREMENT,
  `id_incident` BIGINT UNSIGNED NOT NULL,
  `id_usuario` VARCHAR(255) NOT NULL DEFAULT '0',
  `timestamp` timestamp NOT NULL DEFAULT CURRENT_TIMESTAMP,
  `nota` MEDIUMTEXT,
  PRIMARY KEY  (`id_nota`),
  KEY `id_incident` (`id_incident`)
) ENGINE=InnoDB  DEFAULT CHARSET=UTF8MB4;

-- ----------------------------------------------------------------------
-- Table `torigen`
-- ----------------------------------------------------------------------
CREATE TABLE IF NOT EXISTS `torigen` (
  `origen` VARCHAR(100) NOT NULL DEFAULT ''
) ENGINE=InnoDB DEFAULT CHARSET=UTF8MB4;

-- ----------------------------------------------------------------------
-- Table `tperfil`
-- ----------------------------------------------------------------------
CREATE TABLE IF NOT EXISTS `tperfil` (
  `id_perfil` INT UNSIGNED NOT NULL AUTO_INCREMENT,
  `name` TEXT,
  `agent_view` TINYINT NOT NULL DEFAULT 0,
  `agent_edit` TINYINT NOT NULL DEFAULT 0,
  `alert_edit` TINYINT NOT NULL DEFAULT 0,
  `user_management` TINYINT NOT NULL DEFAULT 0,
  `db_management` TINYINT NOT NULL DEFAULT 0,
  `alert_management` TINYINT NOT NULL DEFAULT 0,
  `pandora_management` TINYINT NOT NULL DEFAULT 0,
  `report_view` TINYINT NOT NULL DEFAULT 0,
  `report_edit` TINYINT NOT NULL DEFAULT 0,
  `report_management` TINYINT NOT NULL DEFAULT 0,
  `event_view` TINYINT NOT NULL DEFAULT 0,
  `event_edit` TINYINT NOT NULL DEFAULT 0,
  `event_management` TINYINT NOT NULL DEFAULT 0,
  `agent_disable` TINYINT NOT NULL DEFAULT 0,
  `map_view` TINYINT NOT NULL DEFAULT 0,
  `map_edit` TINYINT NOT NULL DEFAULT 0,
  `map_management` TINYINT NOT NULL DEFAULT 0,
  `vconsole_view` TINYINT NOT NULL DEFAULT 0,
  `vconsole_edit` TINYINT NOT NULL DEFAULT 0,
  `vconsole_management` TINYINT NOT NULL DEFAULT 0,
  `network_config_view`TINYINT NOT NULL DEFAULT 0,
  `network_config_edit`TINYINT NOT NULL DEFAULT 0,
  `network_config_management`TINYINT NOT NULL DEFAULT 0,
  PRIMARY KEY  (`id_perfil`)
) ENGINE=InnoDB DEFAULT CHARSET=UTF8MB4;

-- ----------------------------------------------------------------------
-- Table `trecon_script`
-- ----------------------------------------------------------------------
CREATE TABLE IF NOT EXISTS `trecon_script` (
  `id_recon_script` INT NOT NULL AUTO_INCREMENT,
  `name` VARCHAR(100) DEFAULT '',
  `description` TEXT,
  `script` VARCHAR(250) DEFAULT '',
  `macros` TEXT,
  `type` INT NOT NULL DEFAULT 0,
  PRIMARY KEY  (`id_recon_script`)
) ENGINE=InnoDB DEFAULT CHARSET=UTF8MB4;

-- ----------------------------------------------------------------------
-- Table `tserver`
-- ----------------------------------------------------------------------
CREATE TABLE IF NOT EXISTS `tserver` (
  `id_server` INT UNSIGNED NOT NULL AUTO_INCREMENT,
  `name` VARCHAR(100) NOT NULL DEFAULT '',
  `ip_address` VARCHAR(100) NOT NULL DEFAULT '',
  `status` INT NOT NULL DEFAULT 0,
  `laststart` DATETIME NOT NULL DEFAULT '1970-01-01 00:00:00',
  `keepalive` DATETIME NOT NULL DEFAULT '1970-01-01 00:00:00',
  `snmp_server` TINYINT UNSIGNED NOT NULL DEFAULT 0,
  `network_server` TINYINT UNSIGNED NOT NULL DEFAULT 0,
  `data_server` TINYINT UNSIGNED NOT NULL DEFAULT 0,
  `master` TINYINT UNSIGNED NOT NULL DEFAULT 0,
  `checksum` TINYINT UNSIGNED NOT NULL DEFAULT 0,
  `description` VARCHAR(255) DEFAULT NULL,
  `recon_server` TINYINT UNSIGNED NOT NULL DEFAULT 0,
  `version` VARCHAR(25) NOT NULL DEFAULT '',
  `plugin_server` TINYINT UNSIGNED NOT NULL DEFAULT 0,
  `prediction_server` TINYINT UNSIGNED NOT NULL DEFAULT 0,
  `wmi_server` TINYINT UNSIGNED NOT NULL DEFAULT 0,
  `export_server` TINYINT UNSIGNED NOT NULL DEFAULT 0,
  `server_type` TINYINT UNSIGNED NOT NULL DEFAULT 0,
  `queued_modules` INT UNSIGNED NOT NULL DEFAULT 0,
  `threads` INT UNSIGNED NOT NULL DEFAULT 0,
  `lag_time` INT NOT NULL DEFAULT 0,
  `lag_modules` INT NOT NULL DEFAULT 0,
  `total_modules_running` INT NOT NULL DEFAULT 0,
  `my_modules` INT NOT NULL DEFAULT 0,
  `server_keepalive` INT NOT NULL DEFAULT 0,
  `stat_utimestamp` BIGINT NOT NULL DEFAULT 0,
  `exec_proxy` TINYINT UNSIGNED NOT NULL DEFAULT 0,
  `port` INT UNSIGNED NOT NULL DEFAULT 0,
  `server_keepalive_utimestamp` BIGINT NOT NULL DEFAULT 0,
  PRIMARY KEY  (`id_server`),
  KEY `name` (`name`)
) ENGINE=InnoDB DEFAULT CHARSET=UTF8MB4;
-- server types:
-- 0 data
-- 1 network
-- 2 snmp trap console
-- 3 recon
-- 4 plugin
-- 5 prediction
-- 6 wmi
-- 7 export
-- 8 inventory
-- 9 web
-- TODO: drop 2.x xxxx_server fields, unused since server_type exists.

-- ----------------------------------------------------------------------
-- Table `tsesion`
-- ----------------------------------------------------------------------
CREATE TABLE IF NOT EXISTS `tsesion` (
  `id_sesion` BIGINT UNSIGNED NOT NULL AUTO_INCREMENT,
  `id_usuario` VARCHAR(255) NOT NULL DEFAULT '0',
  `ip_origen` VARCHAR(100) NOT NULL DEFAULT '',
  `accion` VARCHAR(100) NOT NULL DEFAULT '',
  `descripcion` TEXT,
  `fecha` DATETIME NOT NULL DEFAULT '1970-01-01 00:00:00',
  `utimestamp` BIGINT UNSIGNED NOT NULL DEFAULT 0,
  PRIMARY KEY  (`id_sesion`),
  KEY `idx_user` (`id_usuario`)
) ENGINE=InnoDB DEFAULT CHARSET=UTF8MB4;

-- ----------------------------------------------------------------------
-- Table `ttipo_modulo`
-- ----------------------------------------------------------------------
CREATE TABLE IF NOT EXISTS `ttipo_modulo` (
  `id_tipo` SMALLINT UNSIGNED NOT NULL AUTO_INCREMENT,
  `nombre` VARCHAR(100) NOT NULL DEFAULT '',
  `categoria` INT NOT NULL DEFAULT 0,
  `descripcion` VARCHAR(100) NOT NULL DEFAULT '',
  `icon` VARCHAR(100) DEFAULT NULL,
  PRIMARY KEY  (`id_tipo`)
) ENGINE=InnoDB DEFAULT CHARSET=UTF8MB4;

-- ----------------------------------------------------------------------
-- Table `ttrap`
-- ----------------------------------------------------------------------
CREATE TABLE IF NOT EXISTS `ttrap` (
  `id_trap` BIGINT UNSIGNED NOT NULL AUTO_INCREMENT,
  `source` VARCHAR(50) NOT NULL DEFAULT '',
  `oid` TEXT,
  `oid_custom` TEXT,
  `type` INT NOT NULL DEFAULT 0,
  `type_custom` VARCHAR(100) DEFAULT '',
  `value` TEXT,
  `value_custom` TEXT,
  `alerted` SMALLINT NOT NULL DEFAULT 0,
  `status` SMALLINT NOT NULL DEFAULT 0,
  `id_usuario` VARCHAR(255) DEFAULT '',
  `timestamp` DATETIME NOT NULL DEFAULT '1970-01-01 00:00:00',
  `priority` TINYINT UNSIGNED NOT NULL DEFAULT 2,
  `text` VARCHAR(255) DEFAULT '',
  `description` VARCHAR(255) DEFAULT '',
  `severity` TINYINT UNSIGNED NOT NULL DEFAULT 2,
  PRIMARY KEY  (`id_trap`),
  INDEX timestamp (`timestamp`),
  INDEX status (`status`),
  INDEX source (`source`)
) ENGINE=InnoDB DEFAULT CHARSET=UTF8MB4;

-- ---------------------------------------------------------------------
-- Table `tevent_filter`
-- ---------------------------------------------------------------------
CREATE TABLE IF NOT EXISTS `tevent_filter` (
  `id_filter`  INT UNSIGNED NOT NULL AUTO_INCREMENT,
  `id_group_filter` INT NOT NULL DEFAULT 0,
  `id_name` VARCHAR(600) NOT NULL,
  `id_group` INT NOT NULL DEFAULT 0,
  `event_type` TEXT,
  `severity` TEXT,
  `status` INT NOT NULL DEFAULT -1,
  `search` TEXT,
  `not_search` INT NOT NULL DEFAULT 0,
  `text_agent` TEXT,
  `id_agent` INT DEFAULT 0,
  `id_agent_module` INT DEFAULT 0,
  `pagination` INT NOT NULL DEFAULT 25,
  `event_view_hr` INT NOT NULL DEFAULT 8,
  `id_user_ack` TEXT,
  `group_rep` INT NOT NULL DEFAULT 0,
  `tag_with` TEXT,
  `tag_without` TEXT,
  `filter_only_alert` INT NOT NULL DEFAULT -1,
  `search_secondary_groups` INT NOT NULL DEFAULT 0,
  `search_recursive_groups` INT NOT NULL DEFAULT 0,
  `date_from` date DEFAULT NULL,
  `date_to` date DEFAULT NULL,
  `source` TINYTEXT,
  `id_extra` TINYTEXT,
  `user_comment` TEXT,
  `id_source_event` INT  NULL DEFAULT 0,
  `server_id` TEXT,
  `time_from` TIME NULL,
  `time_to` TIME NULL,
  `custom_data` VARCHAR(500) DEFAULT '',
  `custom_data_filter_type` TINYINT UNSIGNED DEFAULT 0,
  `owner_user` TEXT,
  PRIMARY KEY  (`id_filter`)
) ENGINE=InnoDB DEFAULT CHARSET=UTF8MB4;

-- ----------------------------------------------------------------------
-- Table `tusuario`
-- ----------------------------------------------------------------------
CREATE TABLE IF NOT EXISTS `tusuario` (
  `id_user` VARCHAR(255) NOT NULL DEFAULT '0',
  `fullname` VARCHAR(255) NOT NULL,
  `firstname` VARCHAR(255) NOT NULL,
  `lastname` VARCHAR(255) NOT NULL,
  `middlename` VARCHAR(255) NOT NULL,
  `password` VARCHAR(60) DEFAULT NULL,
  `comments` VARCHAR(200) DEFAULT NULL,
  `last_connect` BIGINT NOT NULL DEFAULT 0,
  `registered` BIGINT NOT NULL DEFAULT 0,
  `email` VARCHAR(100) DEFAULT NULL,
  `phone` VARCHAR(100) DEFAULT NULL,
  `is_admin` TINYINT UNSIGNED NOT NULL DEFAULT 0,
  `language` VARCHAR(10) DEFAULT NULL,
  `timezone` VARCHAR(50) DEFAULT '',
  `block_size` INT NOT NULL DEFAULT 20,
  `id_skin` INT UNSIGNED NOT NULL DEFAULT 0,
  `disabled` INT NOT NULL DEFAULT 0,
  `shortcut` TINYINT DEFAULT 0,
  `shortcut_data` TEXT,
  `section` TEXT,
  `data_section` TEXT,
  `force_change_pass` TINYINT UNSIGNED NOT NULL DEFAULT 0,
  `last_pass_change` DATETIME,
  `last_failed_login` DATETIME,
  `failed_attempt` INT NOT NULL DEFAULT 0,
  `login_blocked` TINYINT UNSIGNED NOT NULL DEFAULT 0,
  `metaconsole_access` ENUM('basic','advanced') DEFAULT 'basic',
  `not_login` TINYINT UNSIGNED NOT NULL DEFAULT 0,
  `local_user` TINYINT UNSIGNED NOT NULL DEFAULT 0,
  `metaconsole_agents_manager` TINYINT UNSIGNED NOT NULL DEFAULT 0,
  `metaconsole_access_node` TINYINT UNSIGNED NOT NULL DEFAULT 0,
  `strict_acl` TINYINT UNSIGNED NOT NULL DEFAULT 0,
  `id_filter`  INT UNSIGNED NULL DEFAULT NULL,
  `session_time` INT signed NOT NULL DEFAULT 0,
  `default_event_filter` INT UNSIGNED NOT NULL DEFAULT 0,
  `autorefresh_white_list` TEXT ,
  `time_autorefresh` INT UNSIGNED NOT NULL DEFAULT 30,
  `default_custom_view` INT UNSIGNED NULL DEFAULT 0,
  `ehorus_user_level_user` VARCHAR(60),
  `ehorus_user_level_pass` VARCHAR(45),
  `ehorus_user_level_enabled` TINYINT,
  `integria_user_level_user` VARCHAR(60),
  `integria_user_level_pass` VARCHAR(45),
  `api_token` VARCHAR(255) NOT NULL DEFAULT '',
  `allowed_ip_active` TINYINT UNSIGNED DEFAULT 0,
  `allowed_ip_list` TEXT,
  `auth_token_secret` VARCHAR(45) DEFAULT NULL,
  CONSTRAINT `fk_filter_id` FOREIGN KEY (`id_filter`) REFERENCES tevent_filter (`id_filter`) ON DELETE SET NULL,
  UNIQUE KEY `id_user` (`id_user`)
) ENGINE=InnoDB DEFAULT CHARSET=UTF8MB4;

-- ----------------------------------------------------------------------
-- Table `tusuario_perfil`
-- ----------------------------------------------------------------------
CREATE TABLE IF NOT EXISTS `tusuario_perfil` (
  `id_up` BIGINT UNSIGNED NOT NULL AUTO_INCREMENT,
  `id_usuario` VARCHAR(255) NOT NULL DEFAULT '',
  `id_perfil` INT UNSIGNED NOT NULL DEFAULT 0,
  `id_grupo` INT NOT NULL DEFAULT 0,
  `no_hierarchy` TINYINT NOT NULL DEFAULT 0,
  `assigned_by` VARCHAR(100) NOT NULL DEFAULT '',
  `id_policy` INT UNSIGNED NOT NULL DEFAULT 0,
  `tags` TEXT,
  PRIMARY KEY  (`id_up`),
  INDEX `tusuario_perfil_user` (`id_usuario`),
  INDEX `tusuario_perfil_group` (`id_grupo`),
  INDEX `tusuario_perfil_profile` (`id_perfil`)
) ENGINE=InnoDB DEFAULT CHARSET=UTF8MB4;

-- ----------------------------------------------------------------------
-- Table `tuser_double_auth`
-- ----------------------------------------------------------------------
CREATE TABLE IF NOT EXISTS `tuser_double_auth` (
  `id` INT UNSIGNED NOT NULL AUTO_INCREMENT,
  `id_user` VARCHAR(255) NOT NULL,
  `secret` VARCHAR(20) NOT NULL,
  PRIMARY KEY (`id`),
  UNIQUE (`id_user`),
  FOREIGN KEY (`id_user`) REFERENCES tusuario(`id_user`) ON DELETE CASCADE
) ENGINE=InnoDB DEFAULT CHARSET=UTF8MB4;

-- ----------------------------------------------------------------------
-- Table `treset_pass_history`
-- ----------------------------------------------------------------------
CREATE TABLE IF NOT EXISTS `treset_pass_history` (
  `id` INT UNSIGNED NOT NULL AUTO_INCREMENT,
  `id_user` VARCHAR(255) NOT NULL,
  `reset_moment` DATETIME NOT NULL,
  `success` TINYINT NOT NULL,
  PRIMARY KEY (`id`)
) ENGINE=InnoDB DEFAULT CHARSET=UTF8MB4;

-- -----------------------------------------------------
-- Table `tnotification_source`
-- -----------------------------------------------------
CREATE TABLE IF NOT EXISTS `tnotification_source` (
  `id` SERIAL,
  `description` VARCHAR(255) DEFAULT NULL,
  `icon` TEXT,
  `max_postpone_time` INT DEFAULT NULL,
  `enabled` INT DEFAULT NULL,
  `user_editable` INT DEFAULT NULL,
  `also_mail` INT DEFAULT NULL,
  `subtype_blacklist` TEXT,
  PRIMARY KEY (`id`)
) ENGINE=InnoDB DEFAULT CHARSET=UTF8MB4;

-- -----------------------------------------------------
-- Table `tmensajes`
-- -----------------------------------------------------
CREATE TABLE IF NOT EXISTS `tmensajes` (
  `id_mensaje` INT UNSIGNED NOT NULL AUTO_INCREMENT,
  `id_usuario_origen` VARCHAR(255) NOT NULL DEFAULT '',
  `mensaje` TEXT,
  `timestamp` BIGINT UNSIGNED NOT NULL DEFAULT 0,
  `subject` VARCHAR(255) NOT NULL DEFAULT '',
  `estado` INT UNSIGNED NOT NULL DEFAULT 0,
  `url` TEXT,
  `response_mode` VARCHAR(200) DEFAULT NULL,
  `citicity` INT UNSIGNED DEFAULT 0,
  `id_source` BIGINT UNSIGNED NOT NULL,
  `subtype` VARCHAR(255) DEFAULT '',
  `hidden_sent` TINYINT UNSIGNED DEFAULT 0,
  PRIMARY KEY (`id_mensaje`),
  UNIQUE KEY `id_mensaje` (`id_mensaje`),
  KEY `tsource_fk` (`id_source`),
  CONSTRAINT `tsource_fk` FOREIGN KEY (`id_source`) REFERENCES `tnotification_source` (`id`) ON DELETE CASCADE ON UPDATE CASCADE
) ENGINE=InnoDB AUTO_INCREMENT=11 DEFAULT CHARSET=UTF8MB4;

-- ----------------------------------------------------------------------
-- Table `tnotification_user`
-- ----------------------------------------------------------------------
CREATE TABLE IF NOT EXISTS `tnotification_user` (
  `id_mensaje` INT UNSIGNED NOT NULL,
  `id_user` VARCHAR(255) NOT NULL,
  `utimestamp_read` BIGINT,
  `utimestamp_erased` BIGINT,
  `postpone` INT,
  PRIMARY KEY (`id_mensaje`,`id_user`),
  FOREIGN KEY (`id_mensaje`) REFERENCES `tmensajes`(`id_mensaje`)
    ON UPDATE CASCADE ON DELETE CASCADE,
  FOREIGN KEY (`id_user`) REFERENCES `tusuario`(`id_user`)
    ON UPDATE CASCADE ON DELETE CASCADE
) ENGINE=InnoDB DEFAULT CHARSET=UTF8MB4;

-- ----------------------------------------------------------------------
-- Table `tnotification_group`
-- ----------------------------------------------------------------------
CREATE TABLE IF NOT EXISTS `tnotification_group` (
  `id_mensaje` INT UNSIGNED NOT NULL,
  `id_group` MEDIUMINT UNSIGNED NOT NULL,
  PRIMARY KEY (`id_mensaje`,`id_group`),
  FOREIGN KEY (`id_mensaje`) REFERENCES `tmensajes`(`id_mensaje`)
    ON UPDATE CASCADE ON DELETE CASCADE
) ENGINE=InnoDB DEFAULT CHARSET=UTF8MB4;

-- ----------------------------------------------------------------------
-- Table `tnotification_source_user`
-- ----------------------------------------------------------------------
CREATE TABLE IF NOT EXISTS `tnotification_source_user` (
  `id_source` BIGINT UNSIGNED NOT NULL,
  `id_user` VARCHAR(255),
  `enabled` INT DEFAULT NULL,
  `also_mail` INT DEFAULT NULL,
  PRIMARY KEY (`id_source`,`id_user`),
  FOREIGN KEY (`id_source`) REFERENCES `tnotification_source`(`id`)
    ON UPDATE CASCADE ON DELETE CASCADE,
  FOREIGN KEY (`id_user`) REFERENCES `tusuario`(`id_user`)
    ON UPDATE CASCADE ON DELETE CASCADE
) ENGINE=InnoDB DEFAULT CHARSET=UTF8MB4;

-- ----------------------------------------------------------------------
-- Table `tnotification_source_group`
-- ----------------------------------------------------------------------
CREATE TABLE IF NOT EXISTS `tnotification_source_group` (
  `id_source` BIGINT UNSIGNED NOT NULL,
  `id_group` MEDIUMINT UNSIGNED NOT NULL,
  PRIMARY KEY (`id_source`,`id_group`),
  INDEX (`id_group`),
  FOREIGN KEY (`id_source`) REFERENCES `tnotification_source`(`id`)
    ON UPDATE CASCADE ON DELETE CASCADE
) ENGINE=InnoDB DEFAULT CHARSET=UTF8MB4;

-- ----------------------------------------------------------------------
-- Table `tnotification_source_user`
-- ----------------------------------------------------------------------
CREATE TABLE IF NOT EXISTS `tnotification_source_group_user` (
  `id_source` BIGINT UNSIGNED NOT NULL,
  `id_group` MEDIUMINT UNSIGNED NOT NULL,
  `id_user` VARCHAR(255),
  `enabled` INT DEFAULT NULL,
  `also_mail` INT DEFAULT NULL,
  PRIMARY KEY (`id_source`,`id_user`),
  FOREIGN KEY (`id_source`) REFERENCES `tnotification_source`(`id`)
    ON UPDATE CASCADE ON DELETE CASCADE,
  FOREIGN KEY (`id_user`) REFERENCES `tusuario`(`id_user`)
    ON UPDATE CASCADE ON DELETE CASCADE,
  FOREIGN KEY (`id_group`) REFERENCES `tnotification_source_group`(`id_group`)
    ON UPDATE CASCADE ON DELETE CASCADE
) ENGINE=InnoDB DEFAULT CHARSET=UTF8MB4;

-- ----------------------------------------------------------------------
-- Table `tnews`
-- ----------------------------------------------------------------------
CREATE TABLE IF NOT EXISTS `tnews` (
  `id_news` INT UNSIGNED NOT NULL  AUTO_INCREMENT,
  `author` VARCHAR(255)  NOT NULL DEFAULT '',
  `subject` VARCHAR(255)  NOT NULL DEFAULT '',
  `text` TEXT,
  `timestamp` DATETIME,
  `id_group` INT NOT NULL DEFAULT 0,
  `modal` TINYINT DEFAULT 0,
  `expire` TINYINT DEFAULT 0,
  `expire_timestamp` DATETIME,
  PRIMARY KEY(`id_news`)
) ENGINE=InnoDB DEFAULT CHARSET=UTF8MB4;

-- ----------------------------------------------------------------------
-- Table `tgraph`
-- ----------------------------------------------------------------------
CREATE TABLE IF NOT EXISTS `tgraph` (
  `id_graph` INT UNSIGNED NOT NULL  AUTO_INCREMENT,
  `id_user` VARCHAR(255) NOT NULL DEFAULT '',
  `name` VARCHAR(150) NOT NULL DEFAULT '',
  `description` TEXT,
  `period` INT NOT NULL DEFAULT 0,
  `width` SMALLINT UNSIGNED NOT NULL DEFAULT 0,
  `height` SMALLINT UNSIGNED NOT NULL DEFAULT 0,
  `private` TINYINT UNSIGNED NOT NULL DEFAULT 0,
  `events` TINYINT UNSIGNED NOT NULL DEFAULT 0,
  `stacked` TINYINT UNSIGNED NOT NULL DEFAULT 0,
  `id_group` MEDIUMINT UNSIGNED NULL DEFAULT 0,
  `id_graph_template` INT NOT NULL DEFAULT 0,
  `percentil` TINYINT UNSIGNED NOT NULL DEFAULT 0,
  `summatory_series` TINYINT UNSIGNED NOT NULL DEFAULT 0,
  `average_series` TINYINT UNSIGNED NOT NULL DEFAULT 0,
  `modules_series` TINYINT UNSIGNED NOT NULL DEFAULT 0,
  `fullscale` TINYINT UNSIGNED NOT NULL DEFAULT 0,
  PRIMARY KEY(`id_graph`)
) ENGINE=InnoDB DEFAULT CHARSET=UTF8MB4;

-- ----------------------------------------------------------------------
-- Table `tgraph_source`
-- ----------------------------------------------------------------------
CREATE TABLE IF NOT EXISTS `tgraph_source` (
  `id_gs` INT UNSIGNED NOT NULL  AUTO_INCREMENT,
  `id_graph` INT NOT NULL DEFAULT 0,
  `id_server` INT NOT NULL DEFAULT 0,
  `id_agent_module` INT NOT NULL DEFAULT 0,
  `weight` DOUBLE NOT NULL DEFAULT 0,
  `label` VARCHAR(150) DEFAULT '',
  `field_order` INT DEFAULT 0,
  PRIMARY KEY(`id_gs`)
) ENGINE=InnoDB DEFAULT CHARSET=UTF8MB4;

-- ----------------------------------------------------------------------
-- Table `treport`
-- ----------------------------------------------------------------------
CREATE TABLE IF NOT EXISTS `treport` (
  `id_report` INT UNSIGNED NOT NULL  AUTO_INCREMENT,
  `id_user` VARCHAR(255) NOT NULL DEFAULT '',
  `name` VARCHAR(150) NOT NULL DEFAULT '',
  `description` TEXT,
  `private` TINYINT UNSIGNED NOT NULL DEFAULT 0,
  `id_group` MEDIUMINT UNSIGNED NULL DEFAULT NULL,
  `custom_logo` VARCHAR(200)  DEFAULT NULL,
  `header` MEDIUMTEXT,
  `first_page` MEDIUMTEXT,
  `footer` MEDIUMTEXT,
  `custom_font` VARCHAR(200) DEFAULT NULL,
  `id_template` INT UNSIGNED DEFAULT 0,
  `id_group_edit` MEDIUMINT UNSIGNED NULL DEFAULT 0,
  `metaconsole` TINYINT DEFAULT 0,
  `non_interactive` TINYINT UNSIGNED NOT NULL DEFAULT 0,
  `hidden` TINYINT DEFAULT 0,
  `orientation` VARCHAR(25) NOT NULL DEFAULT 'vertical',
  `cover_page_render` TINYINT NOT NULL DEFAULT 1,
  `index_render` TINYINT NOT NULL DEFAULT 1,
  PRIMARY KEY(`id_report`)
) ENGINE=InnoDB DEFAULT CHARSET=UTF8MB4;

-- ----------------------------------------------------------------------
-- Table `treport_content`
-- ----------------------------------------------------------------------
CREATE TABLE IF NOT EXISTS `treport_content` (
  `id_rc` INT UNSIGNED NOT NULL AUTO_INCREMENT,
  `id_report` INT UNSIGNED NOT NULL DEFAULT 0,
  `id_gs` INT UNSIGNED NULL DEFAULT NULL,
  `id_agent_module` BIGINT UNSIGNED NULL DEFAULT NULL,
  `type` VARCHAR(30) DEFAULT 'simple_graph',
  `period` INT NOT NULL DEFAULT 0,
  `order` INT NOT NULL DEFAULT 0,
  `name` VARCHAR(300) NULL,
  `description` MEDIUMTEXT,
  `id_agent` INT UNSIGNED NOT NULL DEFAULT 0,
  `text` TEXT,
  `external_source` MEDIUMTEXT,
  `treport_custom_sql_id` INT UNSIGNED DEFAULT 0,
  `header_definition` TINYTEXT,
  `column_separator` TINYTEXT,
  `line_separator` TINYTEXT,
  `time_from` time DEFAULT '00:00:00',
  `time_to` time DEFAULT '00:00:00',
  `monday` TINYINT DEFAULT 1,
  `tuesday` TINYINT DEFAULT 1,
  `wednesday` TINYINT DEFAULT 1,
  `thursday` TINYINT DEFAULT 1,
  `friday` TINYINT DEFAULT 1,
  `saturday` TINYINT DEFAULT 1,
  `sunday` TINYINT DEFAULT 1,
  `only_display_wrong` TINYINT unsigned DEFAULT 0 NOT NULL,
  `top_n` INT NOT NULL DEFAULT 0,
  `top_n_value` INT NOT NULL DEFAULT 10,
  `exception_condition` INT NOT NULL DEFAULT 0,
  `exception_condition_value` DOUBLE NOT NULL DEFAULT 0,
  `show_resume` INT NOT NULL DEFAULT 0,
  `order_uptodown` INT NOT NULL DEFAULT 0,
  `show_graph` INT NOT NULL DEFAULT 0,
  `group_by_agent` INT NOT NULL DEFAULT 0,
  `style` TEXT,
  `id_group` INT unsigned NOT NULL DEFAULT 0,
  `id_module_group` INT unsigned NOT NULL DEFAULT 0,
  `server_name` TEXT,
  `historical_db` TINYINT UNSIGNED NOT NULL DEFAULT 0,
  `lapse_calc` TINYINT UNSIGNED NOT NULL DEFAULT 0,
  `lapse` INT UNSIGNED NOT NULL DEFAULT 300,
  `visual_format` TINYINT UNSIGNED NOT NULL DEFAULT 0,
  `hide_no_data` TINYINT DEFAULT 0,
  `recursion` TINYINT DEFAULT NULL,
  `show_extended_events` TINYINT DEFAULT 0,
  `total_time` TINYINT DEFAULT 1,
  `time_failed` TINYINT DEFAULT 1,
  `time_in_ok_status` TINYINT DEFAULT 1,
  `time_in_warning_status` TINYINT DEFAULT 0,
  `time_in_unknown_status` TINYINT DEFAULT 1,
  `time_of_not_initialized_module` TINYINT DEFAULT 1,
  `time_of_downtime` TINYINT DEFAULT 1,
  `total_checks` TINYINT DEFAULT 1,
  `checks_failed` TINYINT DEFAULT 1,
  `checks_in_ok_status` TINYINT DEFAULT 1,
  `checks_in_warning_status` TINYINT DEFAULT 0,
  `unknown_checks` TINYINT DEFAULT 1,
  `agent_max_value` TINYINT DEFAULT 1,
  `agent_min_value` TINYINT DEFAULT 1,
  `current_month` TINYINT DEFAULT 1,
  `failover_mode` TINYINT DEFAULT 1,
  `failover_type` TINYINT DEFAULT 1,
  `uncompressed_module` TINYINT DEFAULT 0,
  `summary` TINYINT DEFAULT 0,
  `landscape` TINYINT UNSIGNED NOT NULL DEFAULT 0,
  `pagebreak` TINYINT UNSIGNED NOT NULL DEFAULT 0,
  `compare_work_time` TINYINT UNSIGNED NOT NULL DEFAULT 0,
  `graph_render` TINYINT UNSIGNED NOT NULL DEFAULT 0,
  `ipam_network_filter` INT UNSIGNED DEFAULT 0,
  `ipam_alive_ips` TINYINT UNSIGNED NOT NULL DEFAULT 0,
  `ipam_ip_not_assigned_to_agent` TINYINT UNSIGNED NOT NULL DEFAULT 0,
  `macros_definition` TEXT,
  `render_definition` TEXT,
  `use_prefix_notation` TINYINT UNSIGNED NOT NULL DEFAULT 1,
  PRIMARY KEY(`id_rc`),
  FOREIGN KEY (`id_report`) REFERENCES treport(`id_report`)
    ON UPDATE CASCADE ON DELETE CASCADE
) ENGINE=InnoDB DEFAULT CHARSET=UTF8MB4;

-- ----------------------------------------------------------------------
-- Table `treport_content_sla_combined`
-- ----------------------------------------------------------------------
CREATE TABLE IF NOT EXISTS `treport_content_sla_combined` (
  `id` INT UNSIGNED NOT NULL AUTO_INCREMENT,
  `id_report_content` INT UNSIGNED NOT NULL,
  `id_agent_module` INT UNSIGNED NOT NULL,
  `id_agent_module_failover` INT UNSIGNED NOT NULL,
  `sla_max` DOUBLE NOT NULL DEFAULT 0,
  `sla_min` DOUBLE NOT NULL DEFAULT 0,
  `sla_limit` DOUBLE NOT NULL DEFAULT 0,
  `server_name` TEXT,
  PRIMARY KEY(`id`),
  FOREIGN KEY (`id_report_content`) REFERENCES treport_content(`id_rc`)
    ON UPDATE CASCADE ON DELETE CASCADE
) ENGINE=InnoDB DEFAULT CHARSET=UTF8MB4;

-- ----------------------------------------------------------------------
-- Table `treport_content_item`
-- ----------------------------------------------------------------------
CREATE TABLE IF NOT EXISTS `treport_content_item` (
  `id` INT UNSIGNED NOT NULL AUTO_INCREMENT,
  `id_report_content` INT UNSIGNED NOT NULL,
  `id_agent_module` INT UNSIGNED NOT NULL,
  `id_agent_module_failover` INT UNSIGNED NOT NULL DEFAULT 0,
  `server_name` TEXT,
  `operation` TEXT,
  PRIMARY KEY(`id`),
  FOREIGN KEY (`id_report_content`) REFERENCES treport_content(`id_rc`)
    ON UPDATE CASCADE ON DELETE CASCADE
) ENGINE=InnoDB DEFAULT CHARSET=UTF8MB4;

-- ---------------------------------------------------------------------
-- Table `treport_custom_sql`
-- ---------------------------------------------------------------------
CREATE TABLE IF NOT EXISTS `treport_custom_sql` (
  `id` INT UNSIGNED NOT NULL AUTO_INCREMENT,
  `name` VARCHAR(150) NOT NULL DEFAULT '',
  `sql` TEXT,
  PRIMARY KEY(`id`)
) ENGINE=InnoDB DEFAULT CHARSET=UTF8MB4;

-- ---------------------------------------------------------------------
-- Table `tlayout`
-- ---------------------------------------------------------------------
CREATE TABLE IF NOT EXISTS `tlayout` (
  `id` INT UNSIGNED NOT NULL AUTO_INCREMENT,
  `name` VARCHAR(600)  NOT NULL,
  `id_group` INT UNSIGNED NOT NULL,
  `background` VARCHAR(200)  NOT NULL,
  `height` INT UNSIGNED NOT NULL DEFAULT 0,
  `width` INT UNSIGNED NOT NULL DEFAULT 0,
  `background_color` VARCHAR(50) NOT NULL DEFAULT '#FFF',
  `is_favourite` INT UNSIGNED NOT NULL DEFAULT 0,
  `auto_adjust` INT UNSIGNED NOT NULL DEFAULT 0,
  `maintenance_mode` TEXT,
  PRIMARY KEY(`id`)
) ENGINE=InnoDB DEFAULT CHARSET=UTF8MB4;

-- ---------------------------------------------------------------------
-- Table `tlayout_data`
-- ---------------------------------------------------------------------
CREATE TABLE IF NOT EXISTS `tlayout_data` (
  `id` INT UNSIGNED NOT NULL AUTO_INCREMENT,
  `id_layout` INT UNSIGNED NOT NULL DEFAULT 0,
  `pos_x` INT UNSIGNED NOT NULL DEFAULT 0,
  `pos_y` INT UNSIGNED NOT NULL DEFAULT 0,
  `height` INT UNSIGNED NOT NULL DEFAULT 0,
  `width` INT UNSIGNED NOT NULL DEFAULT 0,
  `label` TEXT,
  `image` VARCHAR(200) DEFAULT '',
  `type` TINYINT UNSIGNED NOT NULL DEFAULT 0,
  `period` INT UNSIGNED NOT NULL DEFAULT 3600,
  `id_agente_modulo` MEDIUMINT UNSIGNED NOT NULL DEFAULT 0,
  `id_agent` INT UNSIGNED NOT NULL DEFAULT 0,
  `id_layout_linked` INT unsigned NOT NULL DEFAULT 0,
  `parent_item` INT UNSIGNED NOT NULL DEFAULT 0,
  `enable_link` TINYINT UNSIGNED NOT NULL DEFAULT 1,
  `id_metaconsole` INT NOT NULL DEFAULT 0,
  `id_group` INT UNSIGNED NOT NULL DEFAULT 0,
  `id_custom_graph` INT UNSIGNED NOT NULL DEFAULT 0,
  `border_width` INT UNSIGNED NOT NULL DEFAULT 0,
  `type_graph` VARCHAR(50) NOT NULL DEFAULT 'area',
  `label_position` VARCHAR(50) NOT NULL DEFAULT 'down',
  `border_color` VARCHAR(200) DEFAULT '',
  `fill_color` VARCHAR(200) DEFAULT '',
  `show_statistics` TINYINT NOT NULL DEFAULT 0,
  `linked_layout_node_id` INT NOT NULL DEFAULT 0,
  `linked_layout_status_type` ENUM ('default', 'weight', 'service') DEFAULT 'default',
  `id_layout_linked_weight` INT NOT NULL DEFAULT 0,
  `linked_layout_status_as_service_warning` DOUBLE NOT NULL DEFAULT 0,
  `linked_layout_status_as_service_critical` DOUBLE NOT NULL DEFAULT 0,
  `element_group` INT NOT NULL DEFAULT 0,
  `show_on_top` TINYINT NOT NULL DEFAULT 0,
  `clock_animation` VARCHAR(60) NOT NULL DEFAULT 'analogic_1',
  `time_format` VARCHAR(60) NOT NULL DEFAULT 'time',
  `timezone` VARCHAR(60) NOT NULL DEFAULT 'Europe/Madrid',
  `show_last_value` TINYINT UNSIGNED NULL DEFAULT 0,
  `cache_expiration` INT UNSIGNED NOT NULL DEFAULT 0,
  `title` TEXT ,
  PRIMARY KEY(`id`),
  INDEX `tlayout_data_layout` (`id_layout`)
) ENGINE=InnoDB DEFAULT CHARSET=UTF8MB4;

-- ---------------------------------------------------------------------
-- Table `tplugin`
-- ---------------------------------------------------------------------
-- The fields 'net_dst_opt', 'net_port_opt', 'user_opt' and
-- 'pass_opt' are deprecated for the 5.1.
CREATE TABLE IF NOT EXISTS `tplugin` (
  `id` INT UNSIGNED NOT NULL AUTO_INCREMENT,
  `name` VARCHAR(200) NOT NULL,
  `description` MEDIUMTEXT,
  `max_timeout` INT UNSIGNED NOT NULL DEFAULT 0,
  `max_retries` INT UNSIGNED NOT NULL DEFAULT 0,
  `execute` VARCHAR(250) NOT NULL,
  `net_dst_opt` VARCHAR(50) DEFAULT '',
  `net_port_opt` VARCHAR(50) DEFAULT '',
  `user_opt` VARCHAR(50) DEFAULT '',
  `pass_opt` VARCHAR(50) DEFAULT '',
  `plugin_type` INT UNSIGNED NOT NULL DEFAULT 0,
  `macros` TEXT,
  `parameters` TEXT,
  `no_delete` TINYINT NOT NULL DEFAULT 0,
  PRIMARY KEY(`id`)
) ENGINE=InnoDB DEFAULT CHARSET=UTF8MB4; 

-- ---------------------------------------------------------------------
-- Table `tmodule`
-- ---------------------------------------------------------------------
CREATE TABLE IF NOT EXISTS `tmodule` (
  `id_module` INT UNSIGNED NOT NULL AUTO_INCREMENT,
  `name` VARCHAR(100) NOT NULL DEFAULT '',
  PRIMARY KEY (`id_module`)
) ENGINE=InnoDB DEFAULT CHARSET=UTF8MB4;

-- ---------------------------------------------------------------------
-- Table `tserver_export`
-- ---------------------------------------------------------------------
CREATE TABLE IF NOT EXISTS `tserver_export` (
  `id` INT UNSIGNED NOT NULL AUTO_INCREMENT,
  `name` VARCHAR(600) NOT NULL DEFAULT '',
  `preffix` VARCHAR(100) NOT NULL DEFAULT '',
  `interval` INT UNSIGNED NOT NULL DEFAULT 300,
  `ip_server` VARCHAR(100) NOT NULL DEFAULT '',
  `connect_mode` enum ('tentacle', 'ssh', 'local') DEFAULT 'local',
  `id_export_server` INT UNSIGNED DEFAULT NULL,
  `user` VARCHAR(100) NOT NULL DEFAULT '',
  `pass` VARCHAR(100) NOT NULL DEFAULT '',
  `port` INT UNSIGNED DEFAULT 0,
  `directory` VARCHAR(100) NOT NULL DEFAULT '',
  `options` VARCHAR(100) NOT NULL DEFAULT '',
  `timezone_offset` TINYINT NULL DEFAULT 0 COMMENT 'Number of hours of difference with the server timezone',
  PRIMARY KEY  (`id`),
  INDEX id_export_server (`id_export_server`)
) ENGINE=InnoDB DEFAULT CHARSET=UTF8MB4;

-- ---------------------------------------------------------------------
-- Table `tserver_export_data`
-- ---------------------------------------------------------------------
-- id_export_server is real pandora fms export server process that manages this server
-- id is the 'destination' server to export
CREATE TABLE IF NOT EXISTS `tserver_export_data` (
  `id` INT UNSIGNED NOT NULL AUTO_INCREMENT,
  `id_export_server` INT UNSIGNED DEFAULT NULL,
  `agent_name` VARCHAR(100) NOT NULL DEFAULT '',
  `module_name` VARCHAR(600) NOT NULL DEFAULT '',
  `module_type` VARCHAR(100) NOT NULL DEFAULT '',
  `data` VARCHAR(255) DEFAULT NULL, 
  `timestamp` DATETIME NOT NULL DEFAULT '1970-01-01 00:00:00',
  PRIMARY KEY  (`id`)
) ENGINE=InnoDB DEFAULT CHARSET=UTF8MB4;

-- ---------------------------------------------------------------------
-- Table `tplanned_downtime`
-- ---------------------------------------------------------------------
CREATE TABLE IF NOT EXISTS `tplanned_downtime` (
  `id` MEDIUMINT NOT NULL AUTO_INCREMENT,
  `name` VARCHAR( 100 ) NOT NULL,
  `description` TEXT,
  `date_from` BIGINT NOT NULL DEFAULT 0,
  `date_to` BIGINT NOT NULL DEFAULT 0,
  `executed` TINYINT UNSIGNED NOT NULL DEFAULT 0,
  `id_group` MEDIUMINT UNSIGNED NULL DEFAULT 0,
  `only_alerts` TINYINT UNSIGNED NOT NULL DEFAULT 0,
  `monday` TINYINT DEFAULT 0,
  `tuesday` TINYINT DEFAULT 0,
  `wednesday` TINYINT DEFAULT 0,
  `thursday` TINYINT DEFAULT 0,
  `friday` TINYINT DEFAULT 0,
  `saturday` TINYINT DEFAULT 0,
  `sunday` TINYINT DEFAULT 0,
  `periodically_time_from` time NULL DEFAULT NULL,
  `periodically_time_to` time NULL DEFAULT NULL,
  `periodically_day_from` INT UNSIGNED DEFAULT NULL,
  `periodically_day_to` INT UNSIGNED DEFAULT NULL,
  `type_downtime` VARCHAR(100) NOT NULL DEFAULT 'disabled_agents_alerts',
  `type_execution` VARCHAR(100) NOT NULL DEFAULT 'once',
  `type_periodicity` VARCHAR(100) NOT NULL DEFAULT 'weekly',
  `id_user` VARCHAR(255) NOT NULL DEFAULT '0',
  `cron_interval_from` VARCHAR(100) DEFAULT '',
  `cron_interval_to` VARCHAR(100) DEFAULT '',
  PRIMARY KEY (  `id` ) 
) ENGINE=InnoDB DEFAULT CHARSET=UTF8MB4;

-- ---------------------------------------------------------------------
-- Table `tplanned_downtime_agents`
-- ---------------------------------------------------------------------
CREATE TABLE IF NOT EXISTS `tplanned_downtime_agents` (
  `id` INT UNSIGNED NOT NULL AUTO_INCREMENT,
  `id_agent` MEDIUMINT UNSIGNED NOT NULL DEFAULT 0,
  `id_downtime` MEDIUMINT NOT NULL DEFAULT 0,
  `all_modules` TINYINT DEFAULT 1,
  `manually_disabled` TINYINT DEFAULT 0,
  PRIMARY KEY  (`id`),
  FOREIGN KEY (`id_downtime`) REFERENCES tplanned_downtime(`id`)
    ON DELETE CASCADE
) ENGINE=InnoDB DEFAULT CHARSET=UTF8MB4;

-- ---------------------------------------------------------------------
-- Table `tplanned_downtime_modules`
-- ---------------------------------------------------------------------
CREATE TABLE IF NOT EXISTS `tplanned_downtime_modules` (
  `id` INT UNSIGNED NOT NULL AUTO_INCREMENT,
  `id_agent` MEDIUMINT UNSIGNED NOT NULL DEFAULT 0,
  `id_agent_module` INT NOT NULL, 
  `id_downtime` MEDIUMINT NOT NULL DEFAULT 0,
  PRIMARY KEY  (`id`),
  FOREIGN KEY (`id_downtime`) REFERENCES tplanned_downtime(`id`)
    ON DELETE CASCADE
) ENGINE=InnoDB DEFAULT CHARSET=UTF8MB4;

-- GIS extension Tables
-- ----------------------------------------------------------------------
-- Table `tgis_data_history`
-- ----------------------------------------------------------------------
CREATE  TABLE IF NOT EXISTS `tgis_data_history` (
  `id_tgis_data` INT NOT NULL AUTO_INCREMENT COMMENT 'key of the table' ,
  `longitude` DOUBLE NOT NULL ,
  `latitude` DOUBLE NOT NULL ,
  `altitude` DOUBLE NULL ,
  `start_timestamp` TIMESTAMP NOT NULL DEFAULT CURRENT_TIMESTAMP COMMENT 'timestamp on wich the agente started to be in this position' ,
  `end_timestamp` TIMESTAMP NULL COMMENT 'timestamp on wich the agent was placed for last time on this position' ,
  `description` TEXT NULL COMMENT 'description of the region correoponding to this placemnt' ,
  `manual_placement` TINYINT NOT NULL DEFAULT 0 COMMENT '0 to show that the position cames from the agent, 1 to show that the position was established manualy' ,
  `number_of_packages` INT NOT NULL DEFAULT 1 COMMENT 'Number of data packages received with this position from the start_timestampa to the_end_timestamp' ,
  `tagente_id_agente` INT UNSIGNED NOT NULL COMMENT 'reference to the agent' ,
  PRIMARY KEY (`id_tgis_data`) ,
  INDEX `start_timestamp_index` USING BTREE (`start_timestamp` ASC),
  INDEX `end_timestamp_index` USING BTREE (`end_timestamp` ASC)
) ENGINE=InnoDB DEFAULT CHARSET=UTF8MB4 COMMENT='Table to store historical GIS information of the agents';


-- ----------------------------------------------------------------------
-- Table `tgis_data_status`
-- ----------------------------------------------------------------------
CREATE  TABLE IF NOT EXISTS `tgis_data_status` (
  `tagente_id_agente` INT UNSIGNED NOT NULL COMMENT 'Reference to the agent' ,
  `current_longitude` DOUBLE NOT NULL COMMENT 'Last received longitude',
  `current_latitude` DOUBLE NOT NULL COMMENT 'Last received latitude',
  `current_altitude` DOUBLE NULL COMMENT 'Last received altitude',
  `stored_longitude` DOUBLE NOT NULL COMMENT 'Reference longitude to see if the agent has moved',
  `stored_latitude` DOUBLE NOT NULL COMMENT 'Reference latitude to see if the agent has moved',
  `stored_altitude` DOUBLE NULL COMMENT 'Reference altitude to see if the agent has moved',
  `number_of_packages` INT NOT NULL DEFAULT 1 COMMENT 'Number of data packages received with this position since start_timestampa' ,
  `start_timestamp` TIMESTAMP NOT NULL DEFAULT CURRENT_TIMESTAMP COMMENT 'Timestamp on wich the agente started to be in this position' ,
  `manual_placement` TINYINT NOT NULL DEFAULT 0 COMMENT '0 to show that the position cames from the agent, 1 to show that the position was established manualy' ,
  `description` TEXT NULL COMMENT 'description of the region correoponding to this placemnt' ,
  PRIMARY KEY (`tagente_id_agente`) ,
  INDEX `start_timestamp_index` USING BTREE (`start_timestamp` ASC),
  INDEX `fk_tgisdata_tagente1` (`tagente_id_agente` ASC) ,
  CONSTRAINT `fk_tgisdata_tagente1`
    FOREIGN KEY (`tagente_id_agente` )
    REFERENCES `tagente` (`id_agente` )
    ON DELETE CASCADE
    ON UPDATE NO ACTION
) ENGINE=InnoDB DEFAULT CHARSET=UTF8MB4 COMMENT='Table to store last GIS information of the agents';

-- ----------------------------------------------------------------------
-- Table `tgis_map`
-- ----------------------------------------------------------------------
CREATE  TABLE IF NOT EXISTS `tgis_map` (
  `id_tgis_map` INT NOT NULL AUTO_INCREMENT COMMENT 'table identifier' ,
  `map_name` VARCHAR(63) NOT NULL COMMENT 'Name of the map' ,
  `initial_longitude` DOUBLE NULL COMMENT "longitude of the center of the map when it\'s loaded",
  `initial_latitude` DOUBLE NULL COMMENT "latitude of the center of the map when it\'s loaded",
  `initial_altitude` DOUBLE NULL COMMENT "altitude of the center of the map when it\'s loaded",
  `zoom_level` TINYINT NULL DEFAULT 1 COMMENT 'Zoom level to show when the map is loaded.',
  `map_background` VARCHAR(127) NULL COMMENT 'path on the server to the background image of the map',
  `default_longitude` DOUBLE NULL COMMENT 'DEFAULT longitude for the agents placed on the map',
  `default_latitude` DOUBLE NULL COMMENT 'DEFAULT latitude for the agents placed on the map',
  `default_altitude` DOUBLE NULL COMMENT 'DEFAULT altitude for the agents placed on the map',
  `group_id` INT NOT NULL DEFAULT 0 COMMENT 'Group that owns the map' ,
  `default_map` TINYINT NULL DEFAULT 0 COMMENT '1 if this is the DEFAULT map, 0 in other case',
  PRIMARY KEY (`id_tgis_map`),
  INDEX `map_name_index` (`map_name` ASC)
) ENGINE=InnoDB DEFAULT CHARSET=UTF8MB4 COMMENT='Table containing information about a gis map';

-- ---------------------------------------------------------------------
-- Table `tgis_map_connection`
-- ---------------------------------------------------------------------
CREATE  TABLE IF NOT EXISTS `tgis_map_connection` (
  `id_tmap_connection` INT NOT NULL AUTO_INCREMENT COMMENT 'table id',
  `conection_name` VARCHAR(45) NULL COMMENT 'Name of the connection (name of the base layer)',
  `connection_type` VARCHAR(45) NULL COMMENT 'Type of map server to connect',
  `conection_data` TEXT NULL COMMENT 'connection information (this can probably change to fit better the possible connection parameters)',
  `num_zoom_levels` TINYINT NULL COMMENT 'Number of zoom levels available',
  `default_zoom_level` TINYINT NOT NULL DEFAULT 16 COMMENT 'DEFAULT Zoom Level for the connection',
  `default_longitude` DOUBLE NULL COMMENT 'DEFAULT longitude for the agents placed on the map',
  `default_latitude` DOUBLE NULL COMMENT 'DEFAULT latitude for the agents placed on the map',
  `default_altitude` DOUBLE NULL COMMENT 'DEFAULT altitude for the agents placed on the map',
  `initial_longitude` DOUBLE NULL COMMENT "longitude of the center of the map when it\'s loaded",
  `initial_latitude` DOUBLE NULL COMMENT "latitude of the center of the map when it\'s loaded",
  `initial_altitude` DOUBLE NULL COMMENT "altitude of the center of the map when it\'s loaded",
  `group_id` INT NOT NULL DEFAULT 0 COMMENT 'Group that owns the map',
  PRIMARY KEY (`id_tmap_connection`)
) ENGINE=InnoDB DEFAULT CHARSET=UTF8MB4 COMMENT='Table to store the map connection information';

-- -----------------------------------------------------
-- Table `tgis_map_has_tgis_map_con` (tgis_map_has_tgis_map_connection)
-- -----------------------------------------------------
CREATE  TABLE IF NOT EXISTS `tgis_map_has_tgis_map_con` (
  `tgis_map_id_tgis_map` INT NOT NULL COMMENT 'reference to tgis_map',
  `tgis_map_con_id_tmap_con` INT NOT NULL COMMENT 'reference to tgis_map_connection',
  `modification_time` TIMESTAMP NOT NULL DEFAULT CURRENT_TIMESTAMP ON UPDATE CURRENT_TIMESTAMP COMMENT 'Last Modification Time of the Connection',
  `default_map_connection` TINYINT NULL DEFAULT FALSE COMMENT 'Flag to mark the DEFAULT map connection of a map',
  PRIMARY KEY (`tgis_map_id_tgis_map`, `tgis_map_con_id_tmap_con`),
  INDEX `fk_tgis_map_has_tgis_map_connection_tgis_map1` (`tgis_map_id_tgis_map` ASC),
  INDEX `fk_tgis_map_has_tgis_map_connection_tgis_map_connection1` (`tgis_map_con_id_tmap_con` ASC),
  CONSTRAINT `fk_tgis_map_has_tgis_map_connection_tgis_map1`
    FOREIGN KEY (`tgis_map_id_tgis_map`)
    REFERENCES `tgis_map` (`id_tgis_map`)
    ON DELETE CASCADE
    ON UPDATE NO ACTION,
  CONSTRAINT `fk_tgis_map_has_tgis_map_connection_tgis_map_connection1`
    FOREIGN KEY (`tgis_map_con_id_tmap_con`)
    REFERENCES `tgis_map_connection` (`id_tmap_connection`)
    ON DELETE CASCADE
    ON UPDATE NO ACTION
) ENGINE=InnoDB DEFAULT CHARSET=UTF8MB4 COMMENT='Table to asociate a connection to a gis map';

-- -----------------------------------------------------
-- Table `tgis_map_layer`
-- -----------------------------------------------------
CREATE  TABLE IF NOT EXISTS `tgis_map_layer` (
  `id_tmap_layer` INT NOT NULL AUTO_INCREMENT COMMENT 'table id',
  `layer_name` VARCHAR(45) NOT NULL COMMENT 'Name of the layer ',
  `view_layer` TINYINT NOT NULL DEFAULT TRUE COMMENT 'True if the layer must be shown',
  `layer_stack_order` TINYINT NULL DEFAULT 0 COMMENT 'Number of order of the layer in the layer stack, bigger means upper on the stack.',
  `tgis_map_id_tgis_map` INT NOT NULL COMMENT 'reference to the map containing the layer',
  `tgrupo_id_grupo` MEDIUMINT NOT NULL COMMENT 'reference to the group shown in the layer',
  PRIMARY KEY (`id_tmap_layer`),
  INDEX `fk_tmap_layer_tgis_map1` (`tgis_map_id_tgis_map` ASC),
  CONSTRAINT `fk_tmap_layer_tgis_map1`
    FOREIGN KEY (`tgis_map_id_tgis_map` )
    REFERENCES `tgis_map` (`id_tgis_map` )
    ON DELETE CASCADE
    ON UPDATE NO ACTION
) ENGINE=InnoDB DEFAULT CHARSET=UTF8MB4 COMMENT='Table containing information about the map layers';

-- -----------------------------------------------------
-- Table `tgis_map_layer_has_tagente`
-- -----------------------------------------------------
CREATE  TABLE IF NOT EXISTS `tgis_map_layer_has_tagente` (
  `tgis_map_layer_id_tmap_layer` INT NOT NULL,
  `tagente_id_agente` INT UNSIGNED NOT NULL,
  PRIMARY KEY (`tgis_map_layer_id_tmap_layer`, `tagente_id_agente`),
  INDEX `fk_tgis_map_layer_has_tagente_tgis_map_layer1` (`tgis_map_layer_id_tmap_layer` ASC),
  INDEX `fk_tgis_map_layer_has_tagente_tagente1` (`tagente_id_agente` ASC),
  CONSTRAINT `fk_tgis_map_layer_has_tagente_tgis_map_layer1`
    FOREIGN KEY (`tgis_map_layer_id_tmap_layer` )
    REFERENCES `tgis_map_layer` (`id_tmap_layer` )
    ON DELETE CASCADE
    ON UPDATE NO ACTION,
  CONSTRAINT `fk_tgis_map_layer_has_tagente_tagente1`
    FOREIGN KEY (`tagente_id_agente` )
    REFERENCES `tagente` (`id_agente` )
    ON DELETE CASCADE
    ON UPDATE NO ACTION
) ENGINE=InnoDB DEFAULT CHARSET=UTF8MB4 COMMENT='Table to define wich agents are shown in a layer';

-- -----------------------------------------------------
-- Table `tgis_map_layer_groups`
-- -----------------------------------------------------
CREATE TABLE IF NOT EXISTS `tgis_map_layer_groups` (
  `layer_id` INT NOT NULL,
  `group_id` MEDIUMINT UNSIGNED NOT NULL,
  `agent_id` INT UNSIGNED NOT NULL COMMENT 'Used to link the position to the group',
  PRIMARY KEY (`layer_id`, `group_id`),
  FOREIGN KEY (`layer_id`)
    REFERENCES `tgis_map_layer` (`id_tmap_layer`)
    ON DELETE CASCADE,
  FOREIGN KEY (`group_id`)
    REFERENCES `tgrupo` (`id_grupo`)
    ON DELETE CASCADE,
  FOREIGN KEY (`agent_id`)
    REFERENCES `tagente` (`id_agente`)
    ON DELETE CASCADE
) ENGINE=InnoDB DEFAULT CHARSET=UTF8MB4;

-- ----------------------------------------------------------------------
-- Table `tgroup_stat`
-- ----------------------------------------------------------------------
CREATE TABLE IF NOT EXISTS `tgroup_stat` (
  `id_group` INT UNSIGNED NOT NULL DEFAULT 0,
  `modules` INT UNSIGNED NOT NULL DEFAULT 0,
  `normal` INT UNSIGNED NOT NULL DEFAULT 0,
  `critical` INT UNSIGNED NOT NULL DEFAULT 0,
  `warning` INT UNSIGNED NOT NULL DEFAULT 0,
  `unknown` INT UNSIGNED NOT NULL DEFAULT 0,
  `non-init` INT UNSIGNED NOT NULL DEFAULT 0,
  `alerts` INT UNSIGNED NOT NULL DEFAULT 0,
  `alerts_fired` INT UNSIGNED NOT NULL DEFAULT 0,
  `agents` INT UNSIGNED NOT NULL DEFAULT 0,
  `agents_unknown` INT UNSIGNED NOT NULL DEFAULT 0,
  `utimestamp` INT UNSIGNED NOT NULL DEFAULT 0,
  PRIMARY KEY  (`id_group`)
) ENGINE=InnoDB DEFAULT CHARSET=UTF8MB4 COMMENT = 'Table to store global system stats per group';

-- ----------------------------------------------------------------------
-- Table `tnetwork_map`
-- ----------------------------------------------------------------------
CREATE TABLE IF NOT EXISTS `tnetwork_map` (
  `id_networkmap` INT UNSIGNED NOT NULL AUTO_INCREMENT,
  `id_user` VARCHAR(255)  NOT NULL,
  `name` VARCHAR(100)  NOT NULL,
  `type` VARCHAR(20)  NOT NULL,
  `layout` VARCHAR(20)  NOT NULL,
  `nooverlap` TINYINT UNSIGNED NOT NULL DEFAULT 0,
  `simple` TINYINT UNSIGNED NOT NULL DEFAULT 0,
  `regenerate` TINYINT UNSIGNED NOT NULL DEFAULT 1,
  `font_size` INT UNSIGNED NOT NULL DEFAULT 12,
  `id_group` INT  NOT NULL DEFAULT 0,
  `id_module_group` INT  NOT NULL DEFAULT 0,  
  `id_policy` INT  NOT NULL DEFAULT 0,
  `depth` VARCHAR(20)  NOT NULL,
  `only_modules_with_alerts` TINYINT UNSIGNED NOT NULL DEFAULT 0,
  `hide_policy_modules` TINYINT UNSIGNED NOT NULL DEFAULT 0,
  `zoom` DOUBLE NOT NULL DEFAULT 1,
  `distance_nodes` DOUBLE NOT NULL DEFAULT 2.5,
  `center` INT UNSIGNED NOT NULL DEFAULT 0,
  `contracted_nodes` TEXT,
  `show_snmp_modules` TINYINT UNSIGNED NOT NULL DEFAULT 0,
  `text_filter` VARCHAR(100)  NOT NULL DEFAULT '',
  `dont_show_subgroups` TINYINT UNSIGNED NOT NULL DEFAULT 0,
  `pandoras_children` TINYINT UNSIGNED NOT NULL DEFAULT 0,
  `show_groups` TINYINT UNSIGNED NOT NULL DEFAULT 0,
  `show_modules` TINYINT UNSIGNED NOT NULL DEFAULT 0,
  `id_agent` INT  NOT NULL DEFAULT 0,
  `server_name` VARCHAR(100)  NOT NULL,
  `show_modulegroup` TINYINT UNSIGNED NOT NULL DEFAULT 0,
  `l2_network` TINYINT UNSIGNED NOT NULL DEFAULT 0,
  `id_tag` INT DEFAULT 0,
  `store_group` INT DEFAULT 0,
  PRIMARY KEY  (`id_networkmap`)
) ENGINE=InnoDB DEFAULT CHARSET=UTF8MB4;

-- ----------------------------------------------------------------------
-- Table `tsnmp_filter`
-- ----------------------------------------------------------------------
CREATE TABLE IF NOT EXISTS `tsnmp_filter` (
  `id_snmp_filter` INT UNSIGNED NOT NULL AUTO_INCREMENT,
  `description` VARCHAR(255) DEFAULT '',
  `filter` VARCHAR(255) DEFAULT '',
  `unified_filters_id` INT NOT NULL DEFAULT 0,
  PRIMARY KEY  (`id_snmp_filter`)
) ENGINE=InnoDB DEFAULT CHARSET=UTF8MB4;

-- ----------------------------------------------------------------------
-- Table `tagent_custom_fields`
-- ----------------------------------------------------------------------
CREATE TABLE IF NOT EXISTS `tagent_custom_fields` (
  `id_field` INT UNSIGNED NOT NULL AUTO_INCREMENT,
  `name` VARCHAR(45) NOT NULL DEFAULT '',
  `display_on_front` TINYINT NOT NULL DEFAULT 0,
  `is_password_type` TINYINT NOT NULL DEFAULT 0,
  `combo_values` TEXT ,
  `is_link_enabled` TINYINT(1) NOT NULL DEFAULT 0,
  PRIMARY KEY  (`id_field`)
) ENGINE=InnoDB DEFAULT CHARSET=UTF8MB4;

-- ----------------------------------------------------------------------
-- Table `tagent_custom_data`
-- ----------------------------------------------------------------------
CREATE TABLE IF NOT EXISTS `tagent_custom_data` (
  `id_field` INT UNSIGNED NOT NULL,
  `id_agent` INT UNSIGNED NOT NULL,
  `description` TEXT,
  FOREIGN KEY (`id_field`) REFERENCES tagent_custom_fields(`id_field`)
    ON UPDATE CASCADE ON DELETE CASCADE,
  FOREIGN KEY (`id_agent`) REFERENCES tagente(`id_agente`)
    ON UPDATE CASCADE ON DELETE CASCADE,
  PRIMARY KEY  (`id_field`, `id_agent`)
) ENGINE=InnoDB DEFAULT CHARSET=UTF8MB4;

-- ----------------------------------------------------------------------
-- Table `ttag`
-- ----------------------------------------------------------------------
CREATE TABLE IF NOT EXISTS `ttag` ( 
  `id_tag` INT unsigned NOT NULL AUTO_INCREMENT, 
  `name` TEXT , 
  `description` TEXT, 
  `url` MEDIUMTEXT,
  `email` TEXT NULL,
  `phone` TEXT NULL,
  `previous_name` TEXT NULL,
  PRIMARY KEY  (`id_tag`),
  INDEX `ttag_name` (name(15))
) ENGINE=InnoDB DEFAULT CHARSET=UTF8MB4; 

-- -----------------------------------------------------
-- Table `ttag_module`
-- -----------------------------------------------------
CREATE TABLE IF NOT EXISTS `ttag_module` (
  `id_tag` INT NOT NULL,
  `id_agente_modulo` INT NOT NULL DEFAULT 0,
  `id_policy_module` INT NOT NULL DEFAULT 0,
  PRIMARY KEY  (id_tag, id_agente_modulo),
  KEY `idx_id_agente_modulo` (`id_agente_modulo`)
) ENGINE=InnoDB DEFAULT CHARSET=UTF8MB4; 

-- ---------------------------------------------------------------------
-- Table `ttag_policy_module`
-- ---------------------------------------------------------------------
CREATE TABLE IF NOT EXISTS `ttag_policy_module` ( 
  `id_tag` INT NOT NULL, 
  `id_policy_module` INT NOT NULL DEFAULT 0, 
  PRIMARY KEY  (id_tag, id_policy_module),
  KEY `idx_id_policy_module` (`id_policy_module`)
) ENGINE=InnoDB DEFAULT CHARSET=UTF8MB4; 

-- ---------------------------------------------------------------------
-- Table `tnetflow_filter`
-- ---------------------------------------------------------------------
CREATE TABLE IF NOT EXISTS `tnetflow_filter` (
  `id_sg`  INT UNSIGNED NOT NULL AUTO_INCREMENT,
  `id_name` VARCHAR(600) NOT NULL DEFAULT '0',
  `id_group` INT,
  `ip_dst` TEXT,
  `ip_src` TEXT,
  `dst_port` TEXT,
  `src_port` TEXT,
  `router_ip` TEXT,
  `advanced_filter` TEXT,
  `filter_args` TEXT,
  `aggregate` VARCHAR(60),
  PRIMARY KEY  (`id_sg`)
) ENGINE=InnoDB DEFAULT CHARSET=UTF8MB4;

-- ---------------------------------------------------------------------
-- Table `tnetflow_report`
-- ---------------------------------------------------------------------
CREATE TABLE IF NOT EXISTS `tnetflow_report` (
  `id_report` INT UNSIGNED NOT NULL  AUTO_INCREMENT,
  `id_name` VARCHAR(150) NOT NULL DEFAULT '',
  `description` TEXT,
  `id_group` INT,
  `server_name` TEXT,
  PRIMARY KEY(`id_report`)  
) ENGINE=InnoDB DEFAULT CHARSET=UTF8MB4;

-- ---------------------------------------------------------------------
-- Table `tnetflow_report_content`
-- ---------------------------------------------------------------------
CREATE TABLE IF NOT EXISTS `tnetflow_report_content` (
  `id_rc` INT UNSIGNED NOT NULL AUTO_INCREMENT,
  `id_report` INT UNSIGNED NOT NULL DEFAULT 0,
  `id_filter` INT UNSIGNED NOT NULL DEFAULT 0,
  `description` TEXT,
  `date` BIGINT NOT NULL DEFAULT 0,
  `period` INT NOT NULL DEFAULT 0,
  `max` INT NOT NULL DEFAULT 0,
  `show_graph` VARCHAR(60),
  `order` INT NOT NULL DEFAULT 0,
  PRIMARY KEY(`id_rc`),
  FOREIGN KEY (`id_report`) REFERENCES tnetflow_report(`id_report`)
  ON DELETE CASCADE,
  FOREIGN KEY (`id_filter`) REFERENCES tnetflow_filter(`id_sg`)
  ON DELETE CASCADE
) ENGINE=InnoDB DEFAULT CHARSET=UTF8MB4;

-- ---------------------------------------------------------------------
-- Table `tpassword_history`
-- ---------------------------------------------------------------------
CREATE TABLE IF NOT EXISTS `tpassword_history` (
  `id_pass`  INT UNSIGNED NOT NULL AUTO_INCREMENT,
  `id_user` VARCHAR(255) NOT NULL,
  `password` VARCHAR(45) DEFAULT NULL,
  `date_begin` DATETIME,
  `date_end` DATETIME,
  PRIMARY KEY  (`id_pass`)
) ENGINE=InnoDB  DEFAULT CHARSET=UTF8MB4;

-- ---------------------------------------------------------------------
-- Table `tevent_response`
-- ---------------------------------------------------------------------
CREATE TABLE IF NOT EXISTS `tevent_response` (
  `id`  INT UNSIGNED NOT NULL AUTO_INCREMENT,
  `name` VARCHAR(600) NOT NULL DEFAULT '',
  `description` TEXT,
  `target` TEXT,
  `type` VARCHAR(60) NOT NULL,
  `id_group` MEDIUMINT NOT NULL DEFAULT 0,
  `modal_width` INT  NOT NULL DEFAULT 0,
  `modal_height` INT  NOT NULL DEFAULT 0,
  `new_window` TINYINT  NOT NULL DEFAULT 0,
  `params` TEXT  NOT NULL,
  `server_to_exec` INT UNSIGNED NOT NULL DEFAULT 0,
  `command_timeout` INT UNSIGNED NOT NULL DEFAULT 90,
  `display_command` TINYINT DEFAULT 0,
  PRIMARY KEY  (`id`)
) ENGINE=InnoDB DEFAULT CHARSET=UTF8MB4;

-- ----------------------------------------------------------------------
-- Table `tcategory`
-- ----------------------------------------------------------------------
CREATE TABLE IF NOT EXISTS `tcategory` ( 
  `id` INT UNSIGNED NOT NULL AUTO_INCREMENT, 
  `name` VARCHAR(600) NOT NULL DEFAULT '', 
  PRIMARY KEY  (`id`)
) ENGINE=InnoDB DEFAULT CHARSET=UTF8MB4; 

-- ---------------------------------------------------------------------
-- Table `tupdate_settings`
-- ---------------------------------------------------------------------
CREATE TABLE IF NOT EXISTS `tupdate_settings` ( 
  `key` VARCHAR(255) DEFAULT '', 
  `value` VARCHAR(255) DEFAULT '', PRIMARY KEY (`key`) 
) ENGINE=InnoDB DEFAULT CHARSET=UTF8MB4;

-- ---------------------------------------------------------------------
-- Table `tupdate_journal`
-- ---------------------------------------------------------------------
CREATE TABLE `tupdate_journal` (
  `id` SERIAL,
  `utimestamp` BIGINT DEFAULT 0,
  `version` VARCHAR(25) DEFAULT '',
  `type` VARCHAR(25) DEFAULT '',
  `origin` VARCHAR(25) DEFAULT '',
  `id_user` VARCHAR(255) NOT NULL DEFAULT ''
) ENGINE=InnoDB DEFAULT CHARSET=UTF8MB4;

-- ---------------------------------------------------------------------
-- Table `talert_snmp_action`
-- ---------------------------------------------------------------------
CREATE TABLE IF NOT EXISTS  `talert_snmp_action` (
  `id` INT UNSIGNED NOT NULL AUTO_INCREMENT,
  `id_alert_snmp` INT UNSIGNED NOT NULL DEFAULT 0,
  `alert_type` INT UNSIGNED NOT NULL DEFAULT 0,
  `al_field1` TEXT,
  `al_field2` TEXT,
  `al_field3` TEXT,
  `al_field4` TEXT,
  `al_field5` TEXT,
  `al_field6` TEXT,
  `al_field7` TEXT,
  `al_field8` TEXT,
  `al_field9` TEXT,
  `al_field10` TEXT,
  `al_field11` TEXT,
  `al_field12` TEXT,
  `al_field13` TEXT,
  `al_field14` TEXT,
  `al_field15` TEXT,
  `al_field16` TEXT,
  `al_field17` TEXT,
  `al_field18` TEXT,
  `al_field19` TEXT,
  `al_field20` TEXT,
  PRIMARY KEY  (`id`)
) ENGINE=InnoDB DEFAULT CHARSET=UTF8MB4;

-- ---------------------------------------------------------------------
-- Table `tsessions_php`
-- ---------------------------------------------------------------------
CREATE TABLE IF NOT EXISTS `tsessions_php` (
  `id_session` CHAR(52) NOT NULL,
  `last_active` INT NOT NULL,
  `data` TEXT,
  PRIMARY KEY (`id_session`)
)ENGINE=InnoDB DEFAULT CHARSET=UTF8MB4;

-- ---------------------------------------------------------------------
-- Table `tmap`
-- ---------------------------------------------------------------------
CREATE TABLE IF NOT EXISTS `tmap` (
  `id` INT UNSIGNED NOT NULL AUTO_INCREMENT,
  `id_group` TEXT NOT NULL DEFAULT '',
  `id_user` VARCHAR(255) NOT NULL DEFAULT '',
  `type` INT UNSIGNED NOT NULL DEFAULT 0,
  `subtype` INT UNSIGNED NOT NULL DEFAULT 0,
  `name` VARCHAR(250) DEFAULT '',
  `description` TEXT,
  `height` INT UNSIGNED NOT NULL DEFAULT 0,
  `width` INT UNSIGNED NOT NULL DEFAULT 0,
  `center_x` INT NOT NULL DEFAULT 0,
  `center_y` INT NOT NULL DEFAULT 0,
  `background` VARCHAR(250) DEFAULT '',
  `background_options` INT UNSIGNED NOT NULL DEFAULT 0,
  `source_period` INT UNSIGNED NOT NULL DEFAULT 0,
  `source` INT UNSIGNED NOT NULL DEFAULT 0,
  `source_data`  VARCHAR(250) DEFAULT '',
  `generation_method` INT UNSIGNED NOT NULL DEFAULT 0,
  `generated` INT UNSIGNED NOT NULL DEFAULT 0,
  `filter` TEXT,
  `id_group_map` INT UNSIGNED NOT NULL DEFAULT 0,
  `refresh_time` INT UNSIGNED NOT NULL DEFAULT 0,
  PRIMARY KEY(`id`)
) ENGINE=InnoDB DEFAULT CHARSET=UTF8MB4;

-- ---------------------------------------------------------------------
-- Table `titem`
-- ---------------------------------------------------------------------
CREATE TABLE IF NOT EXISTS `titem` (
  `id` INT UNSIGNED NOT NULL AUTO_INCREMENT,
  `id_map` INT UNSIGNED NOT NULL DEFAULT 0,
  `x` INT NOT NULL DEFAULT 0,
  `y` INT NOT NULL DEFAULT 0,
  `z` INT NOT NULL DEFAULT 0,
  `deleted` INT unsigned NOT NULL DEFAULT 0,
  `type` INT UNSIGNED NOT NULL DEFAULT 0,
  `refresh` INT UNSIGNED NOT NULL DEFAULT 0,
  `source` INT UNSIGNED NOT NULL DEFAULT 0,
  `source_data` VARCHAR(250) DEFAULT '',
  `options` TEXT,
  `style` TEXT,
  PRIMARY KEY(`id`)
) ENGINE=InnoDB DEFAULT CHARSET=UTF8MB4;

-- ---------------------------------------------------------------------
-- Table `trel_item`
-- ---------------------------------------------------------------------
CREATE TABLE IF NOT EXISTS `trel_item` (
  `id` INT UNSIGNED NOT NULL AUTO_INCREMENT,
  `id_parent` INT UNSIGNED NOT NULL DEFAULT 0,
  `id_child` INT UNSIGNED NOT NULL DEFAULT 0,
  `id_map` INT UNSIGNED NOT NULL DEFAULT 0,
  `id_parent_source_data` INT UNSIGNED NOT NULL DEFAULT 0,
  `id_child_source_data` INT UNSIGNED NOT NULL DEFAULT 0,
  `parent_type` INT UNSIGNED NOT NULL DEFAULT 0,
  `child_type` INT UNSIGNED NOT NULL DEFAULT 0,
  `id_item` INT UNSIGNED NOT NULL DEFAULT 0,
  `deleted` INT UNSIGNED NOT NULL DEFAULT 0,
  PRIMARY KEY(`id`)
) ENGINE=InnoDB DEFAULT CHARSET=UTF8MB4;

-- -----------------------------------------------------
-- Table `tlocal_component`
-- -----------------------------------------------------
-- tlocal_component is a repository of local modules for
-- physical agents on Windows / Unix physical agents
CREATE TABLE IF NOT EXISTS `tlocal_component` (
  `id` INT UNSIGNED NOT NULL AUTO_INCREMENT,
  `name` TEXT,
  `data` MEDIUMTEXT,
  `description` VARCHAR(1024) DEFAULT NULL,
  `id_os` INT UNSIGNED DEFAULT 0,
  `os_version` VARCHAR(100) DEFAULT '',
  `id_network_component_group` INT UNSIGNED NOT NULL DEFAULT 0,
  `type` SMALLINT NOT NULL DEFAULT 6,
  `max` BIGINT NOT NULL DEFAULT 0,
  `min` BIGINT NOT NULL DEFAULT 0,
  `module_interval` MEDIUMINT UNSIGNED NOT NULL DEFAULT 0,
  `id_module_group` TINYINT UNSIGNED NOT NULL DEFAULT 0,
  `history_data` TINYINT UNSIGNED DEFAULT 1,
  `min_warning` DOUBLE DEFAULT 0,
  `max_warning` DOUBLE DEFAULT 0,
  `str_warning` TEXT,
  `min_critical` DOUBLE DEFAULT 0,
  `max_critical` DOUBLE DEFAULT 0,
  `str_critical` TEXT,
  `min_ff_event` INT UNSIGNED DEFAULT 0,
  `post_process` DOUBLE DEFAULT 0,
  `unit` TEXT,
  `wizard_level` ENUM('basic','advanced','nowizard') DEFAULT 'nowizard',
  `macros` TEXT,
  `critical_instructions` TEXT ,
  `warning_instructions` TEXT ,
  `unknown_instructions` TEXT ,
  `critical_inverse` TINYINT UNSIGNED DEFAULT 0,
  `warning_inverse` TINYINT UNSIGNED DEFAULT 0,
  `id_category` INT DEFAULT 0,
  `tags` TEXT ,
  `disabled_types_event` TEXT ,
  `min_ff_event_normal` INT UNSIGNED DEFAULT 0,
  `min_ff_event_warning` INT UNSIGNED DEFAULT 0,
  `min_ff_event_critical` INT UNSIGNED DEFAULT 0,
  `ff_type` TINYINT UNSIGNED DEFAULT 0,
  `each_ff` TINYINT UNSIGNED DEFAULT 0,
  `ff_timeout` INT UNSIGNED DEFAULT 0,
  `dynamic_interval` INT UNSIGNED DEFAULT 0,
  `dynamic_max` INT DEFAULT 0,
  `dynamic_min` INT DEFAULT 0,
  `dynamic_next` BIGINT NOT NULL DEFAULT 0,
  `dynamic_two_tailed` TINYINT UNSIGNED DEFAULT 0,
  `prediction_sample_window` INT DEFAULT 0,
  `prediction_samples` INT DEFAULT 0,
  `prediction_threshold` INT DEFAULT 0,
  `percentage_critical` TINYINT UNSIGNED DEFAULT 0,
  `percentage_warning` TINYINT UNSIGNED DEFAULT 0,
  `warning_time` INT UNSIGNED DEFAULT 0,
  PRIMARY KEY (`id`),
  FOREIGN KEY (`id_network_component_group`) REFERENCES tnetwork_component_group(`id_sg`)
    ON DELETE CASCADE ON UPDATE CASCADE
) ENGINE=InnoDB DEFAULT CHARSET=UTF8MB4;

-- -----------------------------------------------------
-- Table `tpolicy_modules`
-- -----------------------------------------------------
CREATE TABLE IF NOT EXISTS `tpolicy_modules` (
  `id` INT UNSIGNED NOT NULL AUTO_INCREMENT,
  `id_policy` INT UNSIGNED NOT NULL DEFAULT 0,
  `configuration_data` MEDIUMTEXT,
  `id_tipo_modulo` SMALLINT NOT NULL DEFAULT 0,
  `description` VARCHAR(1024) NOT NULL DEFAULT '',
  `name` VARCHAR(200) NOT NULL DEFAULT '',
  `unit` TEXT ,
  `max` BIGINT DEFAULT 0,
  `min` BIGINT DEFAULT 0,
  `module_interval` INT UNSIGNED DEFAULT 0,
  `ip_target` VARCHAR(100) DEFAULT '',
  `tcp_port` INT UNSIGNED DEFAULT 0,
  `tcp_send` TEXT ,
  `tcp_rcv` TEXT ,
  `snmp_community` VARCHAR(100) DEFAULT '',
  `snmp_oid` VARCHAR(255) DEFAULT '0',
  `id_module_group` INT UNSIGNED DEFAULT 0,
  `flag` TINYINT UNSIGNED DEFAULT 1,
  `id_module` INT DEFAULT 0,
  `disabled` TINYINT UNSIGNED NOT NULL DEFAULT 0,
  `id_export` SMALLINT UNSIGNED DEFAULT 0,
  `plugin_user` TEXT ,
  `plugin_pass` TEXT ,
  `plugin_parameter` TEXT,
  `id_plugin` INT DEFAULT 0,
  `post_process` DOUBLE DEFAULT 0,
  `prediction_module` BIGINT DEFAULT 0,
  `max_timeout` INT UNSIGNED DEFAULT 0,
  `max_retries` INT UNSIGNED DEFAULT 0,
  `custom_id` VARCHAR(255) DEFAULT '',
  `history_data` TINYINT UNSIGNED DEFAULT 1,
  `min_warning` DOUBLE DEFAULT 0,
  `max_warning` DOUBLE DEFAULT 0,
  `str_warning` TEXT ,
  `min_critical` DOUBLE DEFAULT 0,
  `max_critical` DOUBLE DEFAULT 0,
  `str_critical` TEXT ,
  `min_ff_event` INT UNSIGNED DEFAULT 0,
  `custom_string_1` TEXT ,
  `custom_string_2` TEXT ,
  `custom_string_3` TEXT ,
  `custom_integer_1` INT DEFAULT 0,
  `custom_integer_2` INT DEFAULT 0,
  `pending_delete` TINYINT DEFAULT 0,
  `critical_instructions` TEXT ,
  `warning_instructions` TEXT ,
  `unknown_instructions` TEXT ,
  `critical_inverse` TINYINT UNSIGNED DEFAULT 0,
  `warning_inverse` TINYINT UNSIGNED DEFAULT 0,
  `id_category` INT DEFAULT 0,
  `module_ff_interval` INT UNSIGNED DEFAULT 0,
  `quiet` TINYINT NOT NULL DEFAULT 0,
  `cron_interval` VARCHAR(100) DEFAULT '',
  `macros` TEXT,
  `disabled_types_event` TEXT ,
  `module_macros` TEXT ,
  `min_ff_event_normal` INT UNSIGNED DEFAULT 0,
  `min_ff_event_warning` INT UNSIGNED DEFAULT 0,
  `min_ff_event_critical` INT UNSIGNED DEFAULT 0,
  `ff_type` TINYINT UNSIGNED DEFAULT 0,
  `each_ff` TINYINT UNSIGNED DEFAULT 0,
  `ff_timeout` INT UNSIGNED DEFAULT 0,
  `dynamic_interval` INT UNSIGNED DEFAULT 0,
  `dynamic_max` INT DEFAULT 0,
  `dynamic_min` INT DEFAULT 0,
  `dynamic_next` BIGINT NOT NULL DEFAULT 0,
  `dynamic_two_tailed` TINYINT UNSIGNED DEFAULT 0,
  `prediction_sample_window` INT DEFAULT 0,
  `prediction_samples` INT DEFAULT 0,
  `prediction_threshold` INT DEFAULT 0,
  `cps` INT NOT NULL DEFAULT 0,
  `percentage_warning` TINYINT UNSIGNED DEFAULT 0,
  `percentage_critical` TINYINT UNSIGNED DEFAULT 0,
  `warning_time` INT UNSIGNED DEFAULT 0,
  PRIMARY KEY  (`id`),
  KEY `main_idx` (`id_policy`),
  UNIQUE (`id_policy`, `name`)
) ENGINE=InnoDB  DEFAULT CHARSET=UTF8MB4;

-- ---------------------------------------------------------------------
-- Table `tpolicies`
-- ---------------------------------------------------------------------
-- 'status' could be 0 (without changes, updated), 1 (needy update only database) or 2 (needy update database and conf files)
CREATE TABLE IF NOT EXISTS `tpolicies` (
  `id` INT UNSIGNED NOT NULL AUTO_INCREMENT,
  `name` TEXT ,
  `description` VARCHAR(255) NOT NULL DEFAULT '',
  `id_group` INT UNSIGNED DEFAULT 0,
  `status` INT UNSIGNED NOT NULL DEFAULT 0,
  `force_apply` TINYINT DEFAULT 0,
  `apply_to_secondary_groups` TINYINT NOT NULL DEFAULT 0,
  PRIMARY KEY  (`id`)
) ENGINE=InnoDB  DEFAULT CHARSET=UTF8MB4;

-- -----------------------------------------------------
-- Table `tpolicy_alerts`
-- -----------------------------------------------------
CREATE TABLE IF NOT EXISTS `tpolicy_alerts` (
  `id` INT UNSIGNED NOT NULL AUTO_INCREMENT,
  `id_policy` INT UNSIGNED NOT NULL DEFAULT 0,
  `id_policy_module` INT UNSIGNED DEFAULT 0,
  `id_alert_template` INT UNSIGNED DEFAULT 0,
  `name_extern_module` TEXT ,
  `disabled` TINYINT DEFAULT 0,
  `standby` TINYINT DEFAULT 0,
  `pending_delete` TINYINT DEFAULT 0,
  PRIMARY KEY  (`id`),
  FOREIGN KEY (`id_alert_template`) REFERENCES talert_templates(`id`)
    ON DELETE CASCADE ON UPDATE CASCADE,
  FOREIGN KEY (`id_policy`) REFERENCES tpolicies(`id`)
    ON DELETE CASCADE ON UPDATE CASCADE
) ENGINE=InnoDB  DEFAULT CHARSET=UTF8MB4;

-- -----------------------------------------------------
-- Table `tpolicy_agents`
-- -----------------------------------------------------
CREATE TABLE IF NOT EXISTS `tpolicy_agents` (
  `id` INT UNSIGNED NOT NULL AUTO_INCREMENT,
  `id_policy` INT UNSIGNED DEFAULT 0,
  `id_agent` INT UNSIGNED DEFAULT 0,
  `policy_applied` TINYINT UNSIGNED DEFAULT 0,
  `pending_delete` TINYINT UNSIGNED DEFAULT 0,
  `last_apply_utimestamp` INT UNSIGNED NOT NULL DEFAULT 0,
  `id_node` INT NOT NULL DEFAULT 0,
  PRIMARY KEY  (`id`),
  UNIQUE (`id_policy`, `id_agent`, `id_node`)
) ENGINE=InnoDB  DEFAULT CHARSET=UTF8MB4;

-- -----------------------------------------------------
-- Table `tpolicy_groups`
-- -----------------------------------------------------
CREATE TABLE IF NOT EXISTS `tpolicy_groups` (
  `id` INT UNSIGNED NOT NULL AUTO_INCREMENT,
  `id_policy` INT UNSIGNED DEFAULT 0,
  `id_group` INT UNSIGNED DEFAULT 0,
  `policy_applied` TINYINT UNSIGNED DEFAULT 0,
  `pending_delete` TINYINT UNSIGNED DEFAULT 0,
  `last_apply_utimestamp` INT UNSIGNED NOT NULL DEFAULT 0,
  PRIMARY KEY  (`id`),
  UNIQUE (`id_policy`, `id_group`)
) ENGINE=InnoDB  DEFAULT CHARSET=UTF8MB4;


-- -----------------------------------------------------
-- Table `tpolicy_group_agents`
-- -----------------------------------------------------
CREATE TABLE IF NOT EXISTS `tpolicy_group_agents` (
    `id` SERIAL,
    `id_policy` INT UNSIGNED,
    `id_agent` INT UNSIGNED,
	`direct` TINYINT UNSIGNED DEFAULT 0,
    FOREIGN KEY (`id_policy`) REFERENCES `tpolicies`(`id`)
        ON DELETE CASCADE ON UPDATE CASCADE,
    FOREIGN KEY (`id_agent`) REFERENCES `tagente`(`id_agente`)
        ON DELETE CASCADE ON UPDATE CASCADE		
) ENGINE=InnoDB  DEFAULT CHARSET=utf8;

-- ---------------------------------------------------------------------
-- Table `tdashboard`
-- ---------------------------------------------------------------------
CREATE TABLE IF NOT EXISTS `tdashboard` (
  `id` INT UNSIGNED NOT NULL AUTO_INCREMENT,
  `name` TEXT NOT NULL DEFAULT '',
  `id_user` VARCHAR(255) NOT NULL DEFAULT '',
  `id_group` INT NOT NULL DEFAULT 0,
  `active` TINYINT NOT NULL DEFAULT 0,
  `cells` INT UNSIGNED DEFAULT 0,
  `cells_slideshow` TINYINT NOT NULL DEFAULT 0,
  PRIMARY KEY (`id`)
) ENGINE=InnoDB DEFAULT CHARSET=UTF8MB4;

-- ---------------------------------------------------------------------
-- Table `tdatabase`
-- ---------------------------------------------------------------------
CREATE TABLE IF NOT EXISTS `tdatabase` (
  `id` INT UNSIGNED NOT NULL AUTO_INCREMENT,
  `host` VARCHAR(255) DEFAULT '',
  `label` VARCHAR(255) DEFAULT '',
  `os_port` INT UNSIGNED NOT NULL DEFAULT 22,
  `os_user` VARCHAR(255) DEFAULT '',
  `db_port` INT UNSIGNED NOT NULL DEFAULT 3306,
  `status` TINYINT UNSIGNED DEFAULT 0,
  `action` TINYINT UNSIGNED DEFAULT 0,
  `ssh_key` TEXT,
  `ssh_pubkey` TEXT,
  `last_error` TEXT,
  PRIMARY KEY (`id`)
) ENGINE=InnoDB DEFAULT CHARSET=UTF8MB4 ;

-- -----------------------------------------------------
-- Table `twidget`
-- -----------------------------------------------------
CREATE TABLE IF NOT EXISTS `twidget` (
  `id` INT UNSIGNED NOT NULL AUTO_INCREMENT,
  `class_name` VARCHAR(60) NOT NULL DEFAULT '',
  `unique_name` VARCHAR(60) NOT NULL DEFAULT '',
  `description` TEXT ,
  `options` TEXT ,
  `page` VARCHAR(120) NOT NULL DEFAULT '',
  PRIMARY KEY (`id`)
) ENGINE=InnoDB DEFAULT CHARSET=UTF8MB4;

-- -----------------------------------------------------
-- Table `twidget_dashboard`
-- -----------------------------------------------------
CREATE TABLE IF NOT EXISTS `twidget_dashboard` (
  `id` INT UNSIGNED NOT NULL AUTO_INCREMENT,
  `position` TEXT ,
  `options` LONGTEXT ,
  `order` INT NOT NULL DEFAULT 0,
  `id_dashboard` INT UNSIGNED NOT NULL DEFAULT 0,
  `id_widget` INT UNSIGNED NOT NULL DEFAULT 0,
  `prop_width` DOUBLE NOT NULL DEFAULT 0.32,
  `prop_height` DOUBLE NOT NULL DEFAULT 0.32,
  PRIMARY KEY (`id`),
  FOREIGN KEY (`id_dashboard`) REFERENCES tdashboard(`id`)
    ON DELETE CASCADE ON UPDATE CASCADE
) ENGINE=InnoDB DEFAULT CHARSET=UTF8MB4;

-- -----------------------------------------------------
-- Table `tmodule_inventory`
-- -----------------------------------------------------
CREATE TABLE IF NOT EXISTS `tmodule_inventory` (
  `id_module_inventory` INT NOT NULL AUTO_INCREMENT,
  `id_os` INT UNSIGNED DEFAULT NULL,
  `name` TEXT ,
  `description` TEXT ,
  `interpreter` VARCHAR(100) DEFAULT '',
  `data_format` TEXT ,
  `code` BLOB NOT NULL,
  `block_mode` INT NOT NULL DEFAULT 0,
  `script_mode` INT NOT NULL DEFAULT 1,
  `script_path` VARCHAR(1000) DEFAULT '',
  PRIMARY KEY  (`id_module_inventory`),
  FOREIGN KEY (`id_os`) REFERENCES tconfig_os(`id_os`)
    ON UPDATE CASCADE ON DELETE CASCADE
) ENGINE=InnoDB DEFAULT CHARSET=UTF8MB4;

-- ---------------------------------------------------------------------
-- Table `tagent_module_inventory`
-- ---------------------------------------------------------------------
CREATE TABLE IF NOT EXISTS `tagent_module_inventory` (
  `id_agent_module_inventory` INT NOT NULL AUTO_INCREMENT,
  `id_agente` INT UNSIGNED NOT NULL,
  `id_module_inventory` INT NOT NULL,
  `target` VARCHAR(100) DEFAULT '',
  `interval` INT UNSIGNED NOT NULL DEFAULT 3600,
  `username` VARCHAR(100) DEFAULT '',
  `password` VARCHAR(100) DEFAULT '',
  `data` MEDIUMBLOB NOT NULL,
  `timestamp` DATETIME DEFAULT '1970-01-01 00:00:00',
  `utimestamp` BIGINT DEFAULT 0,
  `flag` TINYINT UNSIGNED DEFAULT 1,
  `id_policy_module_inventory` INT NOT NULL DEFAULT 0,
  `custom_fields` MEDIUMBLOB NOT NULL,
  PRIMARY KEY  (`id_agent_module_inventory`),
  FOREIGN KEY (`id_agente`) REFERENCES tagente(`id_agente`)
    ON UPDATE CASCADE ON DELETE CASCADE,
  FOREIGN KEY (`id_module_inventory`) REFERENCES tmodule_inventory(`id_module_inventory`)
    ON UPDATE CASCADE ON DELETE CASCADE
) ENGINE=InnoDB DEFAULT CHARSET=UTF8MB4;

-- ---------------------------------------------------------------------
-- Table `tinventory_alert`
-- ---------------------------------------------------------------------
CREATE TABLE IF NOT EXISTS `tinventory_alert`(
  `id` INT UNSIGNED NOT NULL AUTO_INCREMENT,
  `id_module_inventory` INT NOT NULL,
  `actions` TEXT ,
  `id_group` MEDIUMINT UNSIGNED NULL DEFAULT 0,
  `condition` ENUM('WHITE_LIST', 'BLACK_LIST', 'MATCH') NOT NULL DEFAULT 'WHITE_LIST',
  `value` TEXT ,
  `name` TINYTEXT ,
  `description` TEXT ,
  `time_threshold` INT NOT NULL DEFAULT 0,
  `last_fired` TEXT ,
  `disable_event` TINYINT UNSIGNED DEFAULT 0,
  `enabled` TINYINT UNSIGNED DEFAULT 1,
  `alert_groups` TEXT ,
  PRIMARY KEY (`id`),
  FOREIGN KEY (`id_module_inventory`) REFERENCES tmodule_inventory(`id_module_inventory`)
    ON DELETE CASCADE ON UPDATE CASCADE
) engine=InnoDB DEFAULT CHARSET=UTF8MB4;

-- ---------------------------------------------------------------------
-- Table `tpolicy_modules_inventory`
-- ---------------------------------------------------------------------
CREATE TABLE IF NOT EXISTS `tpolicy_modules_inventory` (
  `id` INT NOT NULL AUTO_INCREMENT,
  `id_policy` INT UNSIGNED NOT NULL,
  `id_module_inventory` INT NOT NULL,
  `interval` INT UNSIGNED NOT NULL DEFAULT 3600,
  `username` VARCHAR(100) DEFAULT '',
  `password` VARCHAR(100) DEFAULT '',
  `pending_delete` TINYINT DEFAULT 0,
  `custom_fields` MEDIUMBLOB NOT NULL,
  PRIMARY KEY  (`id`),
  FOREIGN KEY (`id_policy`) REFERENCES tpolicies(`id`)
    ON UPDATE CASCADE ON DELETE CASCADE,
  FOREIGN KEY (`id_module_inventory`) REFERENCES tmodule_inventory(`id_module_inventory`)
    ON UPDATE CASCADE ON DELETE CASCADE
) ENGINE=InnoDB DEFAULT CHARSET=UTF8MB4;

-- -----------------------------------------------------
-- Table `tagente_datos_inventory`
-- -----------------------------------------------------
CREATE TABLE IF NOT EXISTS `tagente_datos_inventory` (
  `id_agent_module_inventory` INT NOT NULL,
  `data` MEDIUMBLOB NOT NULL,
  `utimestamp` BIGINT DEFAULT 0,
  `timestamp` DATETIME DEFAULT '1970-01-01 00:00:00',
  KEY `idx_id_agent_module` (`id_agent_module_inventory`),
  KEY `idx_utimestamp` USING BTREE (`utimestamp`)
) ENGINE=InnoDB DEFAULT CHARSET=UTF8MB4;

-- -----------------------------------------------------
-- Table `ttrap_custom_values`
-- -----------------------------------------------------
CREATE TABLE IF NOT EXISTS `ttrap_custom_values` (
  `id` INT NOT NULL AUTO_INCREMENT,
  `oid` VARCHAR(255) NOT NULL DEFAULT '',
  `custom_oid` VARCHAR(255) NOT NULL DEFAULT '',
  `text` VARCHAR(255) DEFAULT '',
  `description` VARCHAR(255) DEFAULT '',
  `severity` TINYINT UNSIGNED NOT NULL DEFAULT 2,
  CONSTRAINT oid_custom_oid UNIQUE(oid, custom_oid),
  PRIMARY KEY  (`id`)
) ENGINE=InnoDB DEFAULT CHARSET=UTF8MB4;

-- -----------------------------------------------------
-- Table `tmetaconsole_setup`
-- -----------------------------------------------------
CREATE TABLE IF NOT EXISTS `tmetaconsole_setup` (
  `id` INT NOT NULL AUTO_INCREMENT,
  `server_name` TEXT,
  `server_url` TEXT,
  `dbuser` TEXT,
  `dbpass` TEXT,
  `dbhost` TEXT,
  `dbport` TEXT,
  `dbname` TEXT,
  `meta_dbuser` TEXT,
  `meta_dbpass` TEXT,
  `meta_dbhost` TEXT,
  `meta_dbport` TEXT,
  `meta_dbname` TEXT,
  `auth_token` TEXT,
  `id_group` INT UNSIGNED NOT NULL DEFAULT 0,
  `api_password` TEXT,
  `disabled` TINYINT UNSIGNED NOT NULL DEFAULT 0,
  `unified` TINYINT UNSIGNED NOT NULL DEFAULT 0,
  `server_uid` TEXT ,
  PRIMARY KEY  (`id`)
) ENGINE=InnoDB
COMMENT = 'Table to store metaconsole sources'
DEFAULT CHARSET=UTF8MB4;

-- ---------------------------------------------------------------------
-- Table `tprofile_view`
-- ---------------------------------------------------------------------
CREATE TABLE IF NOT EXISTS `tprofile_view` (
  `id` INT UNSIGNED NOT NULL AUTO_INCREMENT,
  `id_profile` INT UNSIGNED NOT NULL DEFAULT 0,
  `sec` TEXT ,
  `sec2` TEXT ,
  `sec3` TEXT ,
  PRIMARY KEY  (`id`)
) ENGINE=InnoDB 
COMMENT = 'Table to define by each profile defined in Pandora, to which sec/page has access independently of its ACL (for showing in the console or not). By DEFAULT have access to all pages allowed by ACL, if forbidden here, then pages are not shown.' 
DEFAULT CHARSET=UTF8MB4;


-- ---------------------------------------------------------------------
-- Table `tservice`
-- ---------------------------------------------------------------------
CREATE TABLE IF NOT EXISTS `tservice` (
  `id` INT UNSIGNED NOT NULL AUTO_INCREMENT,
  `name` VARCHAR(100) NOT NULL DEFAULT '',
  `description` TEXT ,
  `id_group` INT UNSIGNED NOT NULL DEFAULT 0,
  `critical` DOUBLE NOT NULL DEFAULT 0,
  `warning` DOUBLE NOT NULL DEFAULT 0,
  `unknown_as_critical` TINYINT NOT NULL DEFAULT 0,
  `service_interval` DOUBLE NOT NULL DEFAULT 0,
  `service_value` DOUBLE NOT NULL DEFAULT 0,
  `status` TINYINT NOT NULL DEFAULT -1,
  `utimestamp` INT UNSIGNED NOT NULL DEFAULT 0,
  `auto_calculate` TINYINT UNSIGNED NOT NULL DEFAULT 1,
  `id_agent_module` INT UNSIGNED NOT NULL DEFAULT 0,
  `sla_interval` DOUBLE NOT NULL DEFAULT 0,
  `sla_id_module` INT UNSIGNED NOT NULL DEFAULT 0,
  `sla_value_id_module` INT UNSIGNED NOT NULL DEFAULT 0,
  `sla_limit` DOUBLE NOT NULL DEFAULT 100,
  `id_template_alert_warning` INT UNSIGNED NOT NULL DEFAULT 0,
  `id_template_alert_critical` INT UNSIGNED NOT NULL DEFAULT 0,
  `id_template_alert_unknown` INT UNSIGNED NOT NULL DEFAULT 0,
  `id_template_alert_critical_sla` INT UNSIGNED NOT NULL DEFAULT 0,
  `quiet` TINYINT NOT NULL DEFAULT 0,
  `cps` INT NOT NULL DEFAULT 0,
  `cascade_protection` TINYINT NOT NULL DEFAULT 0,
  `evaluate_sla` INT NOT NULL DEFAULT 0,
  `is_favourite` TINYINT NOT NULL DEFAULT 0,
  `enable_sunburst` TINYINT NOT NULL DEFAULT 0,
  `asynchronous` TINYINT NOT NULL DEFAULT 0,
  `rca` TEXT,
  PRIMARY KEY  (`id`)
) ENGINE=InnoDB 
COMMENT = 'Table to define services to monitor' 
DEFAULT CHARSET=UTF8MB4;


-- ---------------------------------------------------------------------
-- Table `tservice_element`
-- ---------------------------------------------------------------------
CREATE TABLE IF NOT EXISTS `tservice_element` (
  `id` INT UNSIGNED NOT NULL AUTO_INCREMENT,
  `id_service` INT UNSIGNED NOT NULL,
  `weight_ok` DOUBLE NOT NULL DEFAULT 0,
  `weight_warning` DOUBLE NOT NULL DEFAULT 0,
  `weight_critical` DOUBLE NOT NULL DEFAULT 0,
  `weight_unknown` DOUBLE NOT NULL DEFAULT 0,
  `description` TEXT ,
  `id_agente_modulo` INT UNSIGNED NOT NULL DEFAULT 0,
  `id_agent` INT UNSIGNED NOT NULL DEFAULT 0,
  `id_service_child` INT UNSIGNED NOT NULL DEFAULT 0,
  `id_server_meta` INT  unsigned NOT NULL DEFAULT 0,
  `rules` TEXT,
  PRIMARY KEY  (`id`),
  INDEX `IDX_tservice_element` (`id_service`,`id_agente_modulo`),
  INDEX `tservice_element_service` (`id_service`),
  INDEX `tservice_element_agent` (`id_agent`),
  INDEX `tservice_element_am` (`id_agente_modulo`)
) ENGINE=InnoDB 
COMMENT = 'Table to define the modules and the weights of the modules that define a service' 
DEFAULT CHARSET=UTF8MB4;


-- ---------------------------------------------------------------------
-- Table `tcollection`
-- ---------------------------------------------------------------------
CREATE TABLE IF NOT EXISTS `tcollection` (
  `id` INT UNSIGNED NOT NULL AUTO_INCREMENT,
  `name` VARCHAR(100) NOT NULL DEFAULT '',
  `short_name` VARCHAR(100) NOT NULL DEFAULT '',
  `id_group` INT UNSIGNED NOT NULL DEFAULT 0,
  `description` MEDIUMTEXT,
  `status` INT UNSIGNED NOT NULL DEFAULT 0,
  PRIMARY KEY  (`id`)
) ENGINE=InnoDB DEFAULT CHARSET=UTF8MB4;
-- status: 0 - Not apply
-- status: 1 - Applied

-- ---------------------------------------------------------------------
-- Table `tpolicy_collections`
-- ---------------------------------------------------------------------
CREATE TABLE IF NOT EXISTS `tpolicy_collections` (
  `id` INT UNSIGNED NOT NULL AUTO_INCREMENT,
  `id_policy` INT UNSIGNED NOT NULL DEFAULT 0,
  `id_collection` INT UNSIGNED DEFAULT 0,
  `pending_delete` TINYINT DEFAULT 0,
  PRIMARY KEY  (`id`),
  FOREIGN KEY (`id_policy`) REFERENCES `tpolicies` (`id`)
    ON DELETE CASCADE ON UPDATE CASCADE,
  FOREIGN KEY (`id_collection`) REFERENCES `tcollection` (`id`)
    ON DELETE CASCADE ON UPDATE CASCADE
) ENGINE=InnoDB  DEFAULT CHARSET=UTF8MB4;

-- -----------------------------------------------------
-- Table `tpolicy_alerts_actions`
-- -----------------------------------------------------
CREATE TABLE IF NOT EXISTS `tpolicy_alerts_actions` (
  `id` INT UNSIGNED NOT NULL AUTO_INCREMENT,
  `id_policy_alert` INT UNSIGNED NOT NULL,
  `id_alert_action` INT UNSIGNED NOT NULL,
  `fires_min` INT UNSIGNED DEFAULT 0,
  `fires_max` INT UNSIGNED DEFAULT 0,
  PRIMARY KEY (`id`),
  FOREIGN KEY (`id_policy_alert`) REFERENCES `tpolicy_alerts` (`id`)
    ON DELETE CASCADE ON UPDATE CASCADE,
  FOREIGN KEY (`id_alert_action`) REFERENCES `talert_actions` (`id`)
    ON DELETE CASCADE ON UPDATE CASCADE
) ENGINE=InnoDB DEFAULT CHARSET=UTF8MB4;

-- -----------------------------------------------------
-- Table `tpolicy_plugins`
-- -----------------------------------------------------
CREATE TABLE IF NOT EXISTS `tpolicy_plugins` (
  `id` INT UNSIGNED NOT NULL AUTO_INCREMENT,
  `id_policy` INT UNSIGNED DEFAULT 0,
  `plugin_exec` TEXT,
  `pending_delete` TINYINT DEFAULT 0,
  PRIMARY KEY  (`id`)
) ENGINE=InnoDB  DEFAULT CHARSET=UTF8MB4;

-- -----------------------------------------------------
-- Table `tsesion_extended`
-- -----------------------------------------------------
CREATE TABLE IF NOT EXISTS `tsesion_extended` (
  `id` INT UNSIGNED NOT NULL AUTO_INCREMENT,
  `id_sesion` INT UNSIGNED NOT NULL,
  `extended_info` TEXT ,
  `hash` VARCHAR(255) DEFAULT '',
  PRIMARY KEY (`id`),
  KEY idx_session (id_sesion)
) ENGINE=InnoDB DEFAULT CHARSET=UTF8MB4;

-- -----------------------------------------------------
-- Table `tskin`
-- -----------------------------------------------------
CREATE TABLE IF NOT EXISTS `tskin` ( 
  `id` INT UNSIGNED NOT NULL AUTO_INCREMENT, 
  `name` TEXT ,
  `relative_path` TEXT , 
  `description` TEXT ,
  `disabled` TINYINT NOT NULL DEFAULT 0, 
  PRIMARY KEY  (id)
) ENGINE=InnoDB DEFAULT CHARSET=UTF8MB4;

-- ---------------------------------------------------------------------
-- Table `tpolicy_queue`
-- ---------------------------------------------------------------------
CREATE TABLE IF NOT EXISTS `tpolicy_queue` (
  `id` INT UNSIGNED NOT NULL AUTO_INCREMENT,
  `id_policy` INT UNSIGNED NOT NULL DEFAULT 0,
  `id_agent` INT UNSIGNED NOT NULL DEFAULT 0,
  `operation` VARCHAR(15) DEFAULT '',
  `progress` INT NOT NULL DEFAULT 0,
  `end_utimestamp` INT UNSIGNED NOT NULL DEFAULT 0,
  `priority` INT UNSIGNED NOT NULL DEFAULT 0,
  PRIMARY KEY  (`id`)
) ENGINE=InnoDB DEFAULT CHARSET=UTF8MB4;

-- -----------------------------------------------------
-- Table `tevent_rule`
-- -----------------------------------------------------
CREATE TABLE IF NOT EXISTS `tevent_rule` (
  `id_event_rule` INT UNSIGNED NOT NULL AUTO_INCREMENT,
  `id_event_alert` INT UNSIGNED NOT NULL,
  `operation` ENUM('NOP', 'AND','OR','XOR','NAND','NOR','NXOR'),
  `order` INT UNSIGNED DEFAULT 0,
  `window` INT NOT NULL DEFAULT 0,
  `count` INT NOT NULL DEFAULT 1,
  `agent` TEXT,
  `id_usuario` TEXT,
  `id_grupo` TEXT,
  `evento` TEXT,
  `event_type` TEXT,
  `module` TEXT,
  `alert` TEXT,
  `criticity` TEXT,
  `user_comment` TEXT,
  `id_tag` TEXT,
  `name` TEXT,
  `group_recursion` TEXT,
  `log_content` TEXT,
  `log_source` TEXT,
  `log_agent` TEXT,
  `operator_agent` TEXT COMMENT 'Operator for agent',
  `operator_id_usuario` TEXT COMMENT 'Operator for id_usuario',
  `operator_id_grupo` TEXT COMMENT 'Operator for id_grupo',
  `operator_evento` TEXT COMMENT 'Operator for evento',
  `operator_event_type` TEXT COMMENT 'Operator for event_type',
  `operator_module` TEXT COMMENT 'Operator for module',
  `operator_alert` TEXT COMMENT 'Operator for alert',
  `operator_criticity` TEXT COMMENT 'Operator for criticity',
  `operator_user_comment` TEXT COMMENT 'Operator for user_comment',
  `operator_id_tag` TEXT COMMENT 'Operator for id_tag',
  `operator_log_content` TEXT COMMENT 'Operator for log_content',
  `operator_log_source` TEXT COMMENT 'Operator for log_source',
  `operator_log_agent` TEXT COMMENT 'Operator for log_agent',
  PRIMARY KEY  (`id_event_rule`),
  KEY `idx_id_event_alert` (`id_event_alert`)
) ENGINE=InnoDB DEFAULT CHARSET=UTF8MB4;

-- -----------------------------------------------------
-- Table `tevent_alert`
-- -----------------------------------------------------
CREATE TABLE IF NOT EXISTS `tevent_alert` (
  `id` INT UNSIGNED NOT NULL AUTO_INCREMENT,
  `name` TEXT ,
  `description` MEDIUMTEXT,
  `order` INT UNSIGNED DEFAULT 0,
  `mode` ENUM('PASS','DROP'),
  `field1` TEXT ,
  `field2` TEXT ,
  `field3` TEXT ,
  `field4` TEXT ,
  `field5` TEXT ,
  `field6` TEXT ,
  `field7` TEXT ,
  `field8` TEXT ,
  `field9` TEXT ,
  `field10` TEXT ,
  `time_threshold` INT NOT NULL DEFAULT 86400,
  `max_alerts` INT UNSIGNED NOT NULL DEFAULT 1,
  `min_alerts` INT UNSIGNED NOT NULL DEFAULT 0,
  `time_from` time DEFAULT '00:00:00',
  `time_to` time DEFAULT '00:00:00',
  `monday` TINYINT DEFAULT 1,
  `tuesday` TINYINT DEFAULT 1,
  `wednesday` TINYINT DEFAULT 1,
  `thursday` TINYINT DEFAULT 1,
  `friday` TINYINT DEFAULT 1,
  `saturday` TINYINT DEFAULT 1,
  `sunday` TINYINT DEFAULT 1,
  `recovery_notify` TINYINT DEFAULT 0,
  `field1_recovery` TEXT,
  `field2_recovery` TEXT,
  `field3_recovery` TEXT,
  `field4_recovery` TEXT,
  `field5_recovery` TEXT,
  `field6_recovery` TEXT,
  `field7_recovery` TEXT,
  `field8_recovery` TEXT,
  `field9_recovery` TEXT,
  `field10_recovery` TEXT,
  `id_group` MEDIUMINT UNSIGNED NULL DEFAULT 0,
  `internal_counter` INT DEFAULT 0,
  `last_fired` BIGINT NOT NULL DEFAULT 0,
  `last_reference` BIGINT NOT NULL DEFAULT 0,
  `times_fired` INT NOT NULL DEFAULT 0,
  `disabled` TINYINT DEFAULT 0,
  `standby` TINYINT DEFAULT 0,
  `priority` TINYINT DEFAULT 0,
  `force_execution` TINYINT DEFAULT 0,
  `group_by` enum ('','id_agente','id_agentmodule','id_alert_am','id_grupo') DEFAULT '',
  `special_days` TINYINT DEFAULT 0,
  `disable_event` TINYINT DEFAULT 0,
  `id_template_conditions` INT UNSIGNED NOT NULL DEFAULT 0,
  `id_template_fields` INT UNSIGNED NOT NULL DEFAULT 0,
  `last_evaluation` BIGINT NOT NULL DEFAULT 0,
  `pool_occurrences` INT UNSIGNED NOT NULL DEFAULT 0,
  `schedule` TEXT,
  PRIMARY KEY  (`id`)
) ENGINE=InnoDB DEFAULT CHARSET=UTF8MB4;

-- -----------------------------------------------------
-- Table `tevent_alert_action`
-- -----------------------------------------------------
CREATE TABLE IF NOT EXISTS `tevent_alert_action` (
  `id` INT UNSIGNED NOT NULL AUTO_INCREMENT,
  `id_event_alert` INT UNSIGNED NOT NULL,
  `id_alert_action` INT UNSIGNED NOT NULL,
  `fires_min` INT UNSIGNED DEFAULT 0,
  `fires_max` INT UNSIGNED DEFAULT 0,
  `module_action_threshold` INT NOT NULL DEFAULT 0,
  `last_execution` BIGINT NOT NULL DEFAULT 0,
  PRIMARY KEY (`id`),
  FOREIGN KEY (`id_event_alert`) REFERENCES tevent_alert(`id`)
    ON DELETE CASCADE ON UPDATE CASCADE,
  FOREIGN KEY (`id_alert_action`) REFERENCES talert_actions(`id`)
    ON DELETE CASCADE ON UPDATE CASCADE
) ENGINE=InnoDB DEFAULT CHARSET=UTF8MB4;


-- -----------------------------------------------------
-- Table `tmodule_synth`
-- -----------------------------------------------------
CREATE TABLE IF NOT EXISTS `tmodule_synth` (
  `id` INT UNSIGNED NOT NULL AUTO_INCREMENT,
  `id_agent_module_source` INT UNSIGNED NOT NULL DEFAULT 0,
  `id_agent_module_target` INT UNSIGNED NOT NULL DEFAULT 0,
  `fixed_value` DOUBLE NOT NULL DEFAULT 0,
  `operation` enum ('ADD', 'SUB', 'DIV', 'MUL', 'AVG', 'NOP') NOT NULL DEFAULT 'NOP',
  `order` INT NOT NULL DEFAULT 0,
  FOREIGN KEY (`id_agent_module_target`) REFERENCES tagente_modulo(`id_agente_modulo`)
    ON DELETE CASCADE ON UPDATE CASCADE,
  PRIMARY KEY (id)
) ENGINE=InnoDB DEFAULT CHARSET=UTF8MB4;


-- -----------------------------------------------------
-- Table `tnetworkmap_enterprise`
-- -----------------------------------------------------
CREATE TABLE IF NOT EXISTS `tnetworkmap_enterprise` (
  `id` INT UNSIGNED NOT NULL AUTO_INCREMENT,
  `name` VARCHAR(500) DEFAULT '',
  `id_group` INT UNSIGNED NOT NULL DEFAULT 0,
  `options` TEXT ,
  PRIMARY KEY (id)
) ENGINE=InnoDB DEFAULT CHARSET=UTF8MB4;


-- -----------------------------------------------------
-- Table `tnetworkmap_enterprise_nodes`
-- -----------------------------------------------------
CREATE TABLE IF NOT EXISTS `tnetworkmap_enterprise_nodes` (
  `id` INT UNSIGNED NOT NULL AUTO_INCREMENT,
  `id_networkmap_enterprise` INT UNSIGNED NOT NULL,
  `x` INT DEFAULT 0,
  `y` INT DEFAULT 0,
  `z` INT DEFAULT 0,
  `id_agent` INT DEFAULT 0,
  `id_module` INT DEFAULT 0,
  `id_agent_module` INT DEFAULT 0,
  `parent` INT DEFAULT 0,
  `options` TEXT ,
  `deleted` INT DEFAULT 0,
  `state` VARCHAR(150) NOT NULL DEFAULT '',
  PRIMARY KEY (id),
  FOREIGN KEY (`id_networkmap_enterprise`) REFERENCES tnetworkmap_enterprise(`id`)
    ON DELETE CASCADE ON UPDATE CASCADE
) ENGINE=InnoDB DEFAULT CHARSET=UTF8MB4;


-- -----------------------------------------------------
-- Table `tnetworkmap_ent_rel_nodes` (Before `tnetworkmap_enterprise_relation_nodes`)
-- -----------------------------------------------------
CREATE TABLE IF NOT EXISTS `tnetworkmap_ent_rel_nodes` (
  `id` INT UNSIGNED NOT NULL AUTO_INCREMENT,
  `id_networkmap_enterprise` INT UNSIGNED NOT NULL,
  `parent` INT DEFAULT 0,
  `parent_type` VARCHAR(30) DEFAULT 'node',
  `child` INT DEFAULT 0,
  `child_type` VARCHAR(30) DEFAULT 'node',
  `deleted` INT DEFAULT 0,
  PRIMARY KEY (id, id_networkmap_enterprise),
  FOREIGN KEY (`id_networkmap_enterprise`) REFERENCES tnetworkmap_enterprise(`id`)
    ON DELETE CASCADE ON UPDATE CASCADE
) ENGINE=InnoDB DEFAULT CHARSET=UTF8MB4;

-- -----------------------------------------------------
-- Table `treport_template`
-- -----------------------------------------------------
CREATE TABLE IF NOT EXISTS `treport_template` (
  `id_report` INT UNSIGNED NOT NULL  AUTO_INCREMENT,
  `id_user` VARCHAR(255) NOT NULL DEFAULT '',
  `name` VARCHAR(150) NOT NULL DEFAULT '',
  `description` TEXT,
  `private` TINYINT UNSIGNED NOT NULL DEFAULT 0,
  `id_group` MEDIUMINT UNSIGNED NULL DEFAULT NULL,
  `custom_logo` VARCHAR(200)  DEFAULT NULL,
  `header` MEDIUMTEXT  ,
  `first_page` MEDIUMTEXT ,
  `footer` MEDIUMTEXT ,
  `custom_font` VARCHAR(200) DEFAULT NULL,
  `metaconsole` TINYINT DEFAULT 0,
  `agent_regex` VARCHAR(600) NOT NULL DEFAULT '',
  `cover_page_render` TINYINT NOT NULL DEFAULT 1,
  `index_render` TINYINT NOT NULL DEFAULT 1,
  PRIMARY KEY(`id_report`)
) ENGINE=InnoDB DEFAULT CHARSET=UTF8MB4;

-- -----------------------------------------------------
-- Table `treport_content_template`
-- -----------------------------------------------------
CREATE TABLE IF NOT EXISTS `treport_content_template` (
  `id_rc` INT UNSIGNED NOT NULL AUTO_INCREMENT,
  `id_report` INT UNSIGNED NOT NULL DEFAULT 0,
  `id_gs` INT UNSIGNED NULL DEFAULT NULL,
  `text_agent_module` TEXT,
  `type` VARCHAR(30) DEFAULT 'simple_graph',
  `period` INT NOT NULL DEFAULT 0,
  `order` INT NOT NULL DEFAULT 0,
  `description` MEDIUMTEXT, 
  `text_agent` TEXT,
  `text` TEXT,
  `external_source` MEDIUMTEXT,
  `treport_custom_sql_id` INT UNSIGNED DEFAULT 0,
  `header_definition` TINYTEXT ,
  `column_separator` TINYTEXT ,
  `line_separator` TINYTEXT ,
  `time_from` time DEFAULT '00:00:00',
  `time_to` time DEFAULT '00:00:00',
  `monday` TINYINT DEFAULT 1,
  `tuesday` TINYINT DEFAULT 1,
  `wednesday` TINYINT DEFAULT 1,
  `thursday` TINYINT DEFAULT 1,
  `friday` TINYINT DEFAULT 1,
  `saturday` TINYINT DEFAULT 1,
  `sunday` TINYINT DEFAULT 1,
  `only_display_wrong` TINYINT unsigned DEFAULT 0 NOT NULL,
  `top_n` INT NOT NULL DEFAULT 0,
  `top_n_value` INT NOT NULL DEFAULT 10,
  `exception_condition` INT NOT NULL DEFAULT 0,
  `exception_condition_value` DOUBLE NOT NULL DEFAULT 0,
  `show_resume` INT NOT NULL DEFAULT 0,
  `order_uptodown` INT NOT NULL DEFAULT 0,
  `show_graph` INT NOT NULL DEFAULT 0,
  `group_by_agent` INT NOT NULL DEFAULT 0,
  `style` TEXT,
  `id_group` INT unsigned NOT NULL DEFAULT 0,
  `id_module_group` INT unsigned NOT NULL DEFAULT 0,
  `server_name` TEXT,
  `exact_match` TINYINT DEFAULT 0,
  `module_names` TEXT,
  `module_free_text` TEXT,
  `each_agent` TINYINT DEFAULT 1,
  `historical_db` TINYINT UNSIGNED NOT NULL DEFAULT 0,
  `lapse_calc` TINYINT UNSIGNED NOT NULL DEFAULT 0,
  `lapse` INT UNSIGNED NOT NULL DEFAULT 300,
  `visual_format` TINYINT UNSIGNED NOT NULL DEFAULT 0,
  `hide_no_data` TINYINT DEFAULT 0,
  `total_time` TINYINT DEFAULT 1,
  `time_failed` TINYINT DEFAULT 1,
  `time_in_ok_status` TINYINT DEFAULT 1,
  `time_in_warning_status` TINYINT DEFAULT 0,
  `time_in_unknown_status` TINYINT DEFAULT 1,
  `time_of_not_initialized_module` TINYINT DEFAULT 1,
  `time_of_downtime` TINYINT DEFAULT 1,
  `total_checks` TINYINT DEFAULT 1,
  `checks_failed` TINYINT DEFAULT 1,
  `checks_in_ok_status` TINYINT DEFAULT 1,
  `checks_in_warning_status` TINYINT DEFAULT 0,
  `unknown_checks` TINYINT DEFAULT 1,
  `agent_max_value` TINYINT DEFAULT 1,
  `agent_min_value` TINYINT DEFAULT 1,
  `current_month` TINYINT DEFAULT 1,
  `failover_mode` TINYINT DEFAULT 1,
  `failover_type` TINYINT DEFAULT 1,
  `summary` TINYINT DEFAULT 0,
  `uncompressed_module` TINYINT DEFAULT 0,
  `landscape` TINYINT UNSIGNED NOT NULL DEFAULT 0,
  `pagebreak` TINYINT UNSIGNED NOT NULL DEFAULT 0,
  `compare_work_time` TINYINT UNSIGNED NOT NULL DEFAULT 0,
  `graph_render` TINYINT UNSIGNED NOT NULL DEFAULT 0,
  `ipam_network_filter` INT UNSIGNED DEFAULT 0,
  `ipam_alive_ips` TINYINT UNSIGNED NOT NULL DEFAULT 0,
  `ipam_ip_not_assigned_to_agent` TINYINT UNSIGNED NOT NULL DEFAULT 0,
  `macros_definition` TEXT,
  `render_definition` TEXT,
  `use_prefix_notation` TINYINT UNSIGNED NOT NULL DEFAULT 1,
  PRIMARY KEY(`id_rc`)
) ENGINE=InnoDB DEFAULT CHARSET=UTF8MB4;

-- -----------------------------------------------------
-- Table `treport_content_sla_com_temp` (treport_content_sla_combined_template)
-- -----------------------------------------------------
CREATE TABLE IF NOT EXISTS `treport_content_sla_com_temp` (
  `id` INT UNSIGNED NOT NULL AUTO_INCREMENT,
  `id_report_content` INT UNSIGNED NOT NULL,
  `text_agent` TEXT,
  `text_agent_module` TEXT,
  `sla_max` DOUBLE NOT NULL DEFAULT 0,
  `sla_min` DOUBLE NOT NULL DEFAULT 0,
  `sla_limit` DOUBLE NOT NULL DEFAULT 0,
  `server_name` TEXT,
  `exact_match` TINYINT DEFAULT 0,
  PRIMARY KEY(`id`),
  FOREIGN KEY (`id_report_content`) REFERENCES treport_content_template(`id_rc`)
    ON UPDATE CASCADE ON DELETE CASCADE
) ENGINE=InnoDB DEFAULT CHARSET=UTF8MB4;

-- -----------------------------------------------------
-- Table `treport_content_item_temp` (treport_content_item_template)
-- -----------------------------------------------------
CREATE TABLE IF NOT EXISTS `treport_content_item_temp` (
  `id` INT UNSIGNED NOT NULL AUTO_INCREMENT, 
  `id_report_content` INT UNSIGNED NOT NULL, 
  `text_agent` TEXT,
  `text_agent_module` TEXT,
  `server_name` TEXT,
  `exact_match` TINYINT DEFAULT 0,
  `operation` TEXT,  
  PRIMARY KEY(`id`)
) ENGINE=InnoDB DEFAULT CHARSET=UTF8MB4;

-- -----------------------------------------------------
-- Table `tgraph_template`
-- -----------------------------------------------------
CREATE TABLE IF NOT EXISTS `tgraph_template` (
  `id_graph_template` INT UNSIGNED NOT NULL  AUTO_INCREMENT,
  `id_user` TEXT,
  `name` TEXT,
  `description` TEXT,
  `period` INT NOT NULL DEFAULT 0,
  `width` SMALLINT UNSIGNED NOT NULL DEFAULT 0,
  `height` SMALLINT UNSIGNED NOT NULL DEFAULT 0,
  `private` TINYINT UNSIGNED NOT NULL DEFAULT 0,
  `events` TINYINT UNSIGNED NOT NULL DEFAULT 0,
  `stacked` TINYINT UNSIGNED NOT NULL DEFAULT 0,
  `id_group` MEDIUMINT UNSIGNED NULL DEFAULT 0,
  PRIMARY KEY(`id_graph_template`)
) ENGINE=InnoDB DEFAULT CHARSET=UTF8MB4;

-- ---------------------------------------------------------------------
-- Table `tgraph_source_template`
-- ---------------------------------------------------------------------
CREATE TABLE IF NOT EXISTS `tgraph_source_template` (
  `id_gs_template` INT UNSIGNED NOT NULL AUTO_INCREMENT,
  `id_template` INT NOT NULL DEFAULT 0,
  `agent` TEXT, 
  `module` TEXT,
  `weight` DOUBLE NOT NULL DEFAULT 2,
  `exact_match` TINYINT DEFAULT 0, 
  PRIMARY KEY(`id_gs_template`)
) ENGINE=InnoDB DEFAULT CHARSET=UTF8MB4;

-- ---------------------------------------------------------------------
-- Table `textension_translate_string`
-- ---------------------------------------------------------------------
CREATE TABLE IF NOT EXISTS `textension_translate_string` (
  `id` INT UNSIGNED NOT NULL AUTO_INCREMENT,
  `lang` VARCHAR(10) NOT NULL ,
  `string` TEXT ,
  `translation` TEXT ,
  PRIMARY KEY (`id`),
  KEY `lang_index` (`lang`)
) ENGINE=InnoDB DEFAULT CHARSET=UTF8MB4;

-- ---------------------------------------------------------------------
-- Table `tagent_module_log`
-- ---------------------------------------------------------------------
CREATE TABLE IF NOT EXISTS `tagent_module_log` (
  `id_agent_module_log` INT NOT NULL AUTO_INCREMENT,
  `id_agent` INT UNSIGNED NOT NULL,
  `source` TEXT,
  `timestamp` DATETIME DEFAULT '1970-01-01 00:00:00',
  `utimestamp` BIGINT DEFAULT 0,
  PRIMARY KEY (`id_agent_module_log`),
  INDEX `tagent_module_log_agent` (`id_agent`)
) ENGINE=InnoDB DEFAULT CHARSET=UTF8MB4;

-- ---------------------------------------------------------------------
-- Table `tevent_custom_field`
-- ---------------------------------------------------------------------
CREATE TABLE IF NOT EXISTS `tevent_custom_field` (
  `id_group` MEDIUMINT UNSIGNED NOT NULL,
  `value` TEXT,
  PRIMARY KEY  (`id_group`)
) ENGINE=InnoDB DEFAULT CHARSET=UTF8MB4;

-- ---------------------------------------------------------------------
-- Table `tmetaconsole_agent`
-- ---------------------------------------------------------------------
CREATE TABLE IF NOT EXISTS `tmetaconsole_agent` (
  `id_agente` INT UNSIGNED NOT NULL AUTO_INCREMENT,
  `id_tagente` INT UNSIGNED NOT NULL,
  `id_tmetaconsole_setup` INT NOT NULL,
  `nombre` VARCHAR(600) NOT NULL DEFAULT '',
  `direccion` VARCHAR(100) DEFAULT NULL,
  `comentarios` VARCHAR(255) DEFAULT '',
  `id_grupo` INT UNSIGNED NOT NULL DEFAULT 0,
  `ultimo_contacto` DATETIME NOT NULL DEFAULT '1970-01-01 00:00:00',
  `modo` TINYINT NOT NULL DEFAULT 0,
  `intervalo` INT UNSIGNED NOT NULL DEFAULT 300,
  `id_os` INT UNSIGNED DEFAULT 0,
  `os_version` VARCHAR(100) DEFAULT '',
  `agent_version` VARCHAR(100) DEFAULT '',
  `ultimo_contacto_remoto` DATETIME DEFAULT '1970-01-01 00:00:00',
  `disabled` TINYINT NOT NULL DEFAULT 0,
  `remote` TINYINT NOT NULL DEFAULT 0,
  `id_parent` INT UNSIGNED DEFAULT 0,
  `custom_id` VARCHAR(255) DEFAULT '',
  `server_name` VARCHAR(100) DEFAULT '',
  `cascade_protection` TINYINT NOT NULL DEFAULT 0,
  `cascade_protection_module` INT UNSIGNED DEFAULT 0,
  `timezone_offset` TINYINT NULL DEFAULT 0 COMMENT 'number of hours of diference with the server timezone',
  `icon_path` VARCHAR(127) NULL DEFAULT NULL COMMENT 'path in the server to the image of the icon representing the agent' ,
  `update_gis_data` TINYINT NOT NULL DEFAULT 1 COMMENT 'set it to one to update the position data (altitude, longitude, latitude) when getting information from the agent or to 0 to keep the last value and do not update it',
  `url_address` MEDIUMTEXT NULL,
  `quiet` TINYINT NOT NULL DEFAULT 0,
  `normal_count` BIGINT NOT NULL DEFAULT 0,
  `warning_count` BIGINT NOT NULL DEFAULT 0,
  `critical_count` BIGINT NOT NULL DEFAULT 0,
  `unknown_count` BIGINT NOT NULL DEFAULT 0,
  `notinit_count` BIGINT NOT NULL DEFAULT 0,
  `total_count` BIGINT NOT NULL DEFAULT 0,
  `fired_count` BIGINT NOT NULL DEFAULT 0,
  `update_module_count` TINYINT NOT NULL DEFAULT 0,
  `update_alert_count` TINYINT NOT NULL DEFAULT 0,
  `update_secondary_groups` TINYINT NOT NULL DEFAULT 0,
  `transactional_agent` TINYINT NOT NULL DEFAULT 0,
  `alias` VARCHAR(600) NOT NULL DEFAULT '',
  `alias_as_name` TINYINT NOT NULL DEFAULT 0,
  `safe_mode_module` INT UNSIGNED NOT NULL DEFAULT 0,
  `cps` INT NOT NULL DEFAULT 0,
  `satellite_server` INT NOT NULL DEFAULT 0,
  `fixed_ip` TINYINT NOT NULL DEFAULT 0,
  PRIMARY KEY  (`id_agente`),
  KEY `nombre` (`nombre`(255)),
  KEY `direccion` (`direccion`),
  KEY `id_tagente_idx` (`id_tagente`),
  KEY `disabled` (`disabled`),
  KEY `id_grupo` (`id_grupo`),
  KEY `tma_id_os_idx` (`id_os`),
  KEY `tma_server_name_idx` (`server_name`),
  FOREIGN KEY (`id_tmetaconsole_setup`) REFERENCES tmetaconsole_setup(`id`) ON DELETE CASCADE ON UPDATE CASCADE
) ENGINE=InnoDB  DEFAULT CHARSET=UTF8MB4;

-- ---------------------------------------------------------------------
-- Table `treset_pass`
-- ---------------------------------------------------------------------
CREATE TABLE IF NOT EXISTS `treset_pass` (
  `id` BIGINT UNSIGNED NOT NULL AUTO_INCREMENT,
  `id_user` VARCHAR(255) NOT NULL DEFAULT '',
  `cod_hash` VARCHAR(100) NOT NULL DEFAULT '',
  `reset_time` INT UNSIGNED NOT NULL DEFAULT 0,
  PRIMARY KEY (`id`)
) ENGINE=InnoDB DEFAULT CHARSET=UTF8MB4;

-- ---------------------------------------------------------------------
-- Table `tcluster`
-- ---------------------------------------------------------------------

CREATE TABLE IF NOT EXISTS `tcluster`(
  `id` INT UNSIGNED NOT NULL AUTO_INCREMENT,
  `name` TINYTEXT ,
  `cluster_type` ENUM('AA','AP') NOT NULL DEFAULT 'AA',
    `description` TEXT ,
    `group` INT UNSIGNED NOT NULL DEFAULT 0,
    `id_agent` INT UNSIGNED NOT NULL,
    PRIMARY KEY (`id`)
) engine=InnoDB DEFAULT CHARSET=UTF8MB4;

-- ---------------------------------------------------------------------
-- Table `tcluster_item`
-- ---------------------------------------------------------------------

CREATE TABLE IF NOT EXISTS `tcluster_item`(
    `id` INT UNSIGNED NOT NULL AUTO_INCREMENT,
  `name` TINYTEXT ,
  `item_type` ENUM('AA','AP')  NOT NULL DEFAULT 'AA',
    `critical_limit` INT UNSIGNED NOT NULL DEFAULT 0,
    `warning_limit` INT UNSIGNED NOT NULL DEFAULT 0,
    `is_critical` TINYINT UNSIGNED NOT NULL DEFAULT 0,
    `id_cluster` INT UNSIGNED,
    PRIMARY KEY (`id`),
    FOREIGN KEY (`id_cluster`) REFERENCES tcluster(`id`)
      ON DELETE SET NULL ON UPDATE CASCADE
) engine=InnoDB DEFAULT CHARSET=UTF8MB4;

-- ---------------------------------------------------------------------
-- Table `tcluster_agent`
-- ---------------------------------------------------------------------

CREATE TABLE IF NOT EXISTS `tcluster_agent`(
  `id_cluster` INT UNSIGNED NOT NULL,
  `id_agent` INT UNSIGNED NOT NULL,
    PRIMARY KEY (`id_cluster`,`id_agent`),
    FOREIGN KEY (`id_cluster`) REFERENCES tcluster(`id`)
      ON UPDATE CASCADE
) engine=InnoDB DEFAULT CHARSET=UTF8MB4;

-- ---------------------------------------------------------------------
-- Table `tprovisioning`
-- ---------------------------------------------------------------------
CREATE TABLE IF NOT EXISTS `tprovisioning`(
  `id` INT UNSIGNED NOT NULL AUTO_INCREMENT,
  `name` VARCHAR(100) NOT NULL,
  `description` TEXT ,
  `order` INT NOT NULL DEFAULT 0,
  `config` TEXT ,
    PRIMARY KEY (`id`)
) engine=InnoDB DEFAULT CHARSET=UTF8MB4;

-- ---------------------------------------------------------------------
-- Table `tprovisioning_rules`
-- ---------------------------------------------------------------------
CREATE TABLE IF NOT EXISTS `tprovisioning_rules`(
  `id` INT UNSIGNED NOT NULL AUTO_INCREMENT,
  `id_provisioning` INT UNSIGNED NOT NULL,
  `order` INT NOT NULL DEFAULT 0,
  `operator` ENUM('AND','OR') DEFAULT 'OR',
  `type` ENUM('alias','ip-range') DEFAULT 'alias',
  `value` VARCHAR(100) NOT NULL DEFAULT '',
    PRIMARY KEY (`id`),
    FOREIGN KEY (`id_provisioning`) REFERENCES tprovisioning(`id`)
      ON DELETE CASCADE
) engine=InnoDB DEFAULT CHARSET=UTF8MB4;

-- ---------------------------------------------------------------------
-- Table `tmigration_queue`
-- ---------------------------------------------------------------------

CREATE TABLE IF NOT EXISTS `tmigration_queue`(
  `id` INT UNSIGNED NOT NULL AUTO_INCREMENT,
  `id_source_agent` INT UNSIGNED NOT NULL,
  `id_target_agent` INT UNSIGNED NOT NULL,
  `id_source_node` INT UNSIGNED NOT NULL,
  `id_target_node` INT UNSIGNED NOT NULL,
  `priority` INT UNSIGNED DEFAULT 0,
  `step` INT DEFAULT 0,
  `running` TINYINT DEFAULT 0,
  `active_db_only` TINYINT DEFAULT 0,
  PRIMARY KEY(`id`)
) engine=InnoDB DEFAULT CHARSET=UTF8MB4;

-- ---------------------------------------------------------------------
-- Table `tmigration_module_queue`
-- ---------------------------------------------------------------------

CREATE TABLE IF NOT EXISTS `tmigration_module_queue`(
  `id` INT UNSIGNED NOT NULL AUTO_INCREMENT,
  `id_migration` INT UNSIGNED NOT NULL,
  `id_source_agentmodule` INT UNSIGNED NOT NULL,
  `id_target_agentmodule` INT UNSIGNED NOT NULL,
  `last_replication_timestamp` BIGINT NOT NULL DEFAULT 0,
  PRIMARY KEY(`id`),
  FOREIGN KEY(`id_migration`) REFERENCES tmigration_queue(`id`)
    ON DELETE CASCADE
    ON UPDATE CASCADE
) engine=InnoDB DEFAULT CHARSET=UTF8MB4;

-- ---------------------------------------------------------------------
-- Table `tagent_secondary_group`
-- ---------------------------------------------------------------------

CREATE TABLE IF NOT EXISTS `tagent_secondary_group`(
  `id` INT UNSIGNED NOT NULL AUTO_INCREMENT,
  `id_agent` INT UNSIGNED NOT NULL,
  `id_group` MEDIUMINT UNSIGNED NOT NULL,
  PRIMARY KEY(`id`),
  FOREIGN KEY(`id_agent`) REFERENCES tagente(`id_agente`)
    ON DELETE CASCADE,
  FOREIGN KEY(`id_group`) REFERENCES tgrupo(`id_grupo`)
    ON DELETE CASCADE
) engine=InnoDB DEFAULT CHARSET=UTF8MB4;

-- ---------------------------------------------------------------------
-- Table `tmetaconsole_agent_secondary_group`
-- ---------------------------------------------------------------------
CREATE TABLE IF NOT EXISTS `tmetaconsole_agent_secondary_group`(
  `id` INT UNSIGNED NOT NULL AUTO_INCREMENT,
  `id_agent` INT UNSIGNED NOT NULL,
  `id_tagente` INT UNSIGNED NOT NULL,
  `id_tmetaconsole_setup` INT NOT NULL,
  `id_group` MEDIUMINT UNSIGNED NOT NULL,
  PRIMARY KEY(`id`),
  KEY `id_tagente` (`id_tagente`),
  FOREIGN KEY(`id_agent`) REFERENCES tmetaconsole_agent(`id_agente`)
    ON DELETE CASCADE,
  FOREIGN KEY(`id_group`) REFERENCES tgrupo(`id_grupo`)
    ON DELETE CASCADE,
  FOREIGN KEY (`id_tmetaconsole_setup`) REFERENCES tmetaconsole_setup(`id`)
    ON DELETE CASCADE
) engine=InnoDB DEFAULT CHARSET=UTF8MB4;

-- ---------------------------------------------------------------------
-- Table `tautoconfig`
-- ---------------------------------------------------------------------
CREATE TABLE IF NOT EXISTS `tautoconfig` (
  `id` INT UNSIGNED NOT NULL AUTO_INCREMENT,
  `name` VARCHAR(100) NOT NULL,
  `order` INT NOT NULL DEFAULT 0,
  `description` TEXT,
  `disabled` TINYINT DEFAULT 0,
  `type_execution` VARCHAR(100) NOT NULL DEFAULT 'start',
  `type_periodicity` VARCHAR(100) NOT NULL DEFAULT 'weekly',
  `monday` TINYINT DEFAULT 0,
  `tuesday` TINYINT DEFAULT 0,
  `wednesday` TINYINT DEFAULT 0,
  `thursday` TINYINT DEFAULT 0,
  `friday` TINYINT DEFAULT 0,
  `saturday` TINYINT DEFAULT 0,
  `sunday` TINYINT DEFAULT 0,
  `periodically_day_from` INT UNSIGNED DEFAULT NULL,
  `periodically_time_from` time NULL DEFAULT NULL,
  `executed` TINYINT UNSIGNED NOT NULL DEFAULT 0,
  PRIMARY KEY (`id`)
) ENGINE=InnoDB DEFAULT CHARSET=UTF8MB4;

-- ---------------------------------------------------------------------
-- Table `tautoconfig_rules`
-- ---------------------------------------------------------------------
CREATE TABLE IF NOT EXISTS `tautoconfig_rules` (
  `id` INT UNSIGNED NOT NULL AUTO_INCREMENT,
  `id_autoconfig` INT UNSIGNED NOT NULL,
  `order` INT NOT NULL DEFAULT 0,
  `operator` ENUM('AND','OR') DEFAULT 'OR',
  `type` ENUM('alias','ip-range','group','os','custom-field','script','server-name') DEFAULT 'alias',
  `value` TEXT,
  `custom` TEXT,
  PRIMARY KEY (`id`),
  KEY `id_autoconfig` (`id_autoconfig`),
  CONSTRAINT `tautoconfig_rules_ibfk_1` FOREIGN KEY (`id_autoconfig`) REFERENCES `tautoconfig` (`id`) ON DELETE CASCADE
) ENGINE=InnoDB DEFAULT CHARSET=UTF8MB4;

-- ---------------------------------------------------------------------
-- Table `tautoconfig_actions`
-- ---------------------------------------------------------------------
CREATE TABLE IF NOT EXISTS `tautoconfig_actions` (
  `id` INT UNSIGNED NOT NULL AUTO_INCREMENT,
  `id_autoconfig` INT UNSIGNED NOT NULL,
  `order` INT NOT NULL DEFAULT 0,
  `action_type` ENUM('set-group', 'set-secondary-group', 'apply-policy', 'launch-script', 'launch-event', 'launch-alert-action', 'raw-config') DEFAULT 'launch-event',
  `value` TEXT,
  `custom` TEXT,
  PRIMARY KEY (`id`),
  KEY `id_autoconfig` (`id_autoconfig`),
  CONSTRAINT `tautoconfig_action_ibfk_1` FOREIGN KEY (`id_autoconfig`) REFERENCES `tautoconfig` (`id`) ON DELETE CASCADE
) ENGINE=InnoDB DEFAULT CHARSET=UTF8MB4;

-- ---------------------------------------------------------------------
-- Table `tlayout_template`
-- ---------------------------------------------------------------------
CREATE TABLE IF NOT EXISTS `tlayout_template` (
  `id` INT UNSIGNED NOT NULL AUTO_INCREMENT,
  `name` VARCHAR(600)  NOT NULL,
  `id_group` INT UNSIGNED NOT NULL,
  `background` VARCHAR(200)  NOT NULL,
  `height` INT UNSIGNED NOT NULL DEFAULT 0,
  `width` INT UNSIGNED NOT NULL DEFAULT 0,
  `background_color` VARCHAR(50) NOT NULL DEFAULT '#FFF',
  `is_favourite` INT UNSIGNED NOT NULL DEFAULT 0,
  `auto_adjust` INT UNSIGNED NOT NULL DEFAULT 0,
  `maintenance_mode` TEXT,
  PRIMARY KEY(`id`)
) ENGINE=InnoDB DEFAULT CHARSET=UTF8MB4;

-- ---------------------------------------------------------------------
-- Table `tlayout_template_data`
-- ---------------------------------------------------------------------
CREATE TABLE IF NOT EXISTS `tlayout_template_data` (
  `id` INT UNSIGNED NOT NULL AUTO_INCREMENT,
  `id_layout_template` INT UNSIGNED NOT NULL,
  `pos_x` INT UNSIGNED NOT NULL DEFAULT 0,
  `pos_y` INT UNSIGNED NOT NULL DEFAULT 0,
  `height` INT UNSIGNED NOT NULL DEFAULT 0,
  `width` INT UNSIGNED NOT NULL DEFAULT 0,
  `label` TEXT,
  `image` VARCHAR(200) DEFAULT '',
  `type` TINYINT UNSIGNED NOT NULL DEFAULT 0,
  `period` INT UNSIGNED NOT NULL DEFAULT 3600,
  `module_name` TEXT,
  `agent_name` VARCHAR(600) NOT NULL DEFAULT '',
  `id_layout_linked` INT unsigned NOT NULL DEFAULT 0,
  `parent_item` INT UNSIGNED NOT NULL DEFAULT 0,
  `enable_link` TINYINT UNSIGNED NOT NULL DEFAULT 1,
  `id_metaconsole` INT NOT NULL DEFAULT 0,
  `id_group` INT UNSIGNED NOT NULL DEFAULT 0,
  `id_custom_graph` INT UNSIGNED NOT NULL DEFAULT 0,
  `border_width` INT UNSIGNED NOT NULL DEFAULT 0,
  `type_graph` VARCHAR(50) NOT NULL DEFAULT 'area',
  `label_position` VARCHAR(50) NOT NULL DEFAULT 'down',
  `border_color` VARCHAR(200) DEFAULT '',
  `fill_color` VARCHAR(200) DEFAULT '',
  `show_statistics` TINYINT NOT NULL DEFAULT 0,
  `linked_layout_node_id` INT NOT NULL DEFAULT 0,
  `linked_layout_status_type` ENUM ('default', 'weight', 'service') DEFAULT 'default',
  `id_layout_linked_weight` INT NOT NULL DEFAULT 0,
  `linked_layout_status_as_service_warning` DOUBLE NOT NULL DEFAULT 0,
  `linked_layout_status_as_service_critical` DOUBLE NOT NULL DEFAULT 0,
  `element_group` INT NOT NULL DEFAULT 0,
  `show_on_top` TINYINT NOT NULL DEFAULT 0,
  `clock_animation` VARCHAR(60) NOT NULL DEFAULT 'analogic_1',
  `time_format` VARCHAR(60) NOT NULL DEFAULT 'time',
  `timezone` VARCHAR(60) NOT NULL DEFAULT 'Europe/Madrid',
  `show_last_value` TINYINT UNSIGNED NULL DEFAULT 0,
  `cache_expiration` INT UNSIGNED NOT NULL DEFAULT 0,
  PRIMARY KEY(`id`),
  FOREIGN KEY (`id_layout_template`) REFERENCES tlayout_template(`id`) ON DELETE CASCADE ON UPDATE CASCADE
) ENGINE=InnoDB DEFAULT CHARSET=UTF8MB4;

-- ---------------------------------------------------------------------
-- Table `tlog_graph_models`
-- ---------------------------------------------------------------------
CREATE TABLE IF NOT EXISTS `tlog_graph_models` (
  `id` INT UNSIGNED NOT NULL AUTO_INCREMENT,
  `title` TEXT,
  `regexp` TEXT,
  `fields` TEXT,
  `average` TINYINT NOT NULL DEFAULT 0,
  PRIMARY KEY(`id`)
) ENGINE=InnoDB DEFAULT CHARSET=UTF8MB4;

-- ---------------------------------------------------------------------
-- Table `tagent_custom_fields_filter`
-- ---------------------------------------------------------------------
CREATE TABLE IF NOT EXISTS `tagent_custom_fields_filter` (
  `id` INT UNSIGNED NOT NULL AUTO_INCREMENT,
  `name` VARCHAR(600) NOT NULL,
  `id_group` INT UNSIGNED DEFAULT 0,
  `id_custom_field` VARCHAR(600) DEFAULT '',
  `id_custom_fields_data` VARCHAR(600) DEFAULT '',
  `id_status` VARCHAR(600) DEFAULT '',
  `module_search` VARCHAR(600) DEFAULT '',
  `module_status` VARCHAR(600) DEFAULT '',
  `recursion` INT UNSIGNED DEFAULT 0,
  `group_search` INT UNSIGNED DEFAULT 0,
  PRIMARY KEY(`id`)
) ENGINE=InnoDB DEFAULT CHARSET=UTF8MB4;

-- -----------------------------------------------------
-- Table `tnetwork_matrix`
-- -----------------------------------------------------
CREATE TABLE IF NOT EXISTS `tnetwork_matrix` (
  `id` INT UNSIGNED NOT NULL AUTO_INCREMENT,
  `source` VARCHAR(60) DEFAULT '',
  `destination` VARCHAR(60) DEFAULT '',
  `utimestamp` BIGINT DEFAULT 0,
  `bytes` INT UNSIGNED DEFAULT 0,
  `pkts` INT UNSIGNED DEFAULT 0,
  PRIMARY KEY (`id`),
  UNIQUE (`source`, `destination`, `utimestamp`)
) ENGINE=InnoDB DEFAULT CHARSET=UTF8MB4 ;

-- ---------------------------------------------------------------------
-- Table `user_task`
-- ---------------------------------------------------------------------
CREATE TABLE IF NOT EXISTS `tuser_task` (
  `id` INT UNSIGNED NOT NULL AUTO_INCREMENT,
  `function_name` VARCHAR(80) NOT NULL DEFAULT '',
  `parameters` TEXT ,
  `name` VARCHAR(60) NOT NULL DEFAULT '',
  PRIMARY KEY (`id`)
) ENGINE=InnoDB DEFAULT CHARSET=UTF8MB4;

-- ---------------------------------------------------------------------
-- Table `user_task_scheduled`
-- ---------------------------------------------------------------------
CREATE TABLE IF NOT EXISTS `tuser_task_scheduled` (
  `id` INT UNSIGNED NOT NULL AUTO_INCREMENT,
  `id_usuario` VARCHAR(255) NOT NULL DEFAULT '0',
  `id_user_task` INT UNSIGNED NOT NULL DEFAULT 0,
  `args` TEXT,
  `scheduled` ENUM('no','hourly','daily','weekly','monthly','yearly','custom') DEFAULT 'no',
  `last_run` INT UNSIGNED DEFAULT 0,
  `custom_data` INT NULL DEFAULT 0,
  `flag_delete` TINYINT UNSIGNED NOT NULL DEFAULT 0,
  `id_grupo` INT UNSIGNED NOT NULL DEFAULT 0,
  `enabled` TINYINT UNSIGNED NOT NULL DEFAULT 1,
  PRIMARY KEY (`id`)
) ENGINE=InnoDB DEFAULT CHARSET=UTF8MB4;

-- ---------------------------------------------------------------------
-- Table `tvisual_console_items_cache`
-- ---------------------------------------------------------------------
CREATE TABLE IF NOT EXISTS `tvisual_console_elements_cache` (
  `id` INT UNSIGNED NOT NULL AUTO_INCREMENT,
  `vc_id` INT UNSIGNED NOT NULL,
  `vc_item_id` INT UNSIGNED NOT NULL,
  `user_id` VARCHAR(255) DEFAULT NULL,
  `data` TEXT,
  `created_at` TIMESTAMP NOT NULL DEFAULT CURRENT_TIMESTAMP,
  `expiration` INT UNSIGNED NOT NULL COMMENT 'Seconds to expire',
  PRIMARY KEY(`id`),
  FOREIGN KEY(`vc_id`) REFERENCES `tlayout`(`id`)
    ON DELETE CASCADE,
  FOREIGN KEY(`vc_item_id`) REFERENCES `tlayout_data`(`id`)
    ON DELETE CASCADE,
  FOREIGN KEY (`user_id`) REFERENCES `tusuario`(`id_user`)
    ON DELETE CASCADE
    ON UPDATE CASCADE
) engine=InnoDB DEFAULT CHARSET=UTF8MB4;

-- ---------------------------------------------------------------------
-- Table `tagent_repository`
-- ---------------------------------------------------------------------
CREATE TABLE IF NOT EXISTS `tagent_repository` (
  `id` SERIAL,
  `id_os` INT UNSIGNED DEFAULT 0,
  `arch` ENUM('x64', 'x86') DEFAULT 'x64',
  `version` VARCHAR(10) DEFAULT '',
  `path` TEXT,
  `deployment_timeout` INT UNSIGNED DEFAULT 600,
  `uploaded_by` VARCHAR(100) DEFAULT '',
  `uploaded` BIGINT NOT NULL DEFAULT 0 COMMENT 'When it was uploaded',
  `last_err` TEXT,
  PRIMARY KEY (`id`),
  FOREIGN KEY (`id_os`) REFERENCES `tconfig_os`(`id_os`)
  ON UPDATE CASCADE ON DELETE CASCADE
) ENGINE=InnoDB DEFAULT CHARSET=UTF8MB4;

-- ----------------------------------------------------------------------
-- Table `tdeployment_hosts`
-- ----------------------------------------------------------------------
CREATE TABLE IF NOT EXISTS `tdeployment_hosts` (
  `id` SERIAL,
  `id_cs` VARCHAR(100),
  `ip` VARCHAR(100) NOT NULL UNIQUE,
  `id_os` INT UNSIGNED DEFAULT 0,
  `os_version` VARCHAR(100) DEFAULT '' COMMENT 'OS version in STR format',
  `arch` ENUM('x64', 'x86') DEFAULT 'x64',
  `current_agent_version` VARCHAR(100) DEFAULT '' COMMENT 'String latest installed agent',
  `target_agent_version_id` BIGINT UNSIGNED,
  `deployed` BIGINT NOT NULL DEFAULT 0 COMMENT 'When it was deployed',
  `server_ip` VARCHAR(100) DEFAULT NULL COMMENT 'Where to point target agent',
  `last_err` TEXT,
  PRIMARY KEY (`id`),
  FOREIGN KEY (`id_cs`) REFERENCES `tcredential_store`(`identifier`)
  ON UPDATE CASCADE ON DELETE SET NULL,
  FOREIGN KEY (`id_os`) REFERENCES `tconfig_os`(`id_os`)
  ON UPDATE CASCADE ON DELETE CASCADE,
  FOREIGN KEY (`target_agent_version_id`) REFERENCES  `tagent_repository`(`id`)
  ON UPDATE CASCADE ON DELETE SET NULL
) ENGINE=InnoDB DEFAULT CHARSET=UTF8MB4;

-- ----------------------------------------------------------------------
-- Table `tremote_command`
-- ----------------------------------------------------------------------
CREATE TABLE IF NOT EXISTS `tremote_command` (
  `id` SERIAL,
  `name` VARCHAR(150) NOT NULL,
  `timeout` INT UNSIGNED NOT NULL DEFAULT 30,
  `retries` INT UNSIGNED NOT NULL DEFAULT 3,
  `preconditions` TEXT,
  `script` TEXT,
  `postconditions` TEXT,
  `utimestamp` INT UNSIGNED NOT NULL DEFAULT 0,
  `id_group` INT UNSIGNED NOT NULL DEFAULT 0,
  PRIMARY KEY (`id`)
) ENGINE=InnoDB DEFAULT CHARSET=UTF8MB4;

-- ----------------------------------------------------------------------
-- Table `tremote_command_target`
-- ----------------------------------------------------------------------
CREATE TABLE IF NOT EXISTS `tremote_command_target` (
  `id` SERIAL,
  `rcmd_id` BIGINT UNSIGNED NOT NULL,
  `id_agent` INT UNSIGNED NOT NULL,
  `utimestamp` INT UNSIGNED NOT NULL DEFAULT 0,
  `stdout` MEDIUMTEXT,
  `stderr` MEDIUMTEXT,
  `errorlevel` INT UNSIGNED NOT NULL DEFAULT 0,
  PRIMARY KEY (`id`),
  FOREIGN KEY (`rcmd_id`) REFERENCES `tremote_command`(`id`)
  ON UPDATE CASCADE ON DELETE CASCADE
) ENGINE=InnoDB DEFAULT CHARSET=UTF8MB4;

-- ----------------------------------------------------------------------
-- Table `tnode_relations`
-- ----------------------------------------------------------------------
CREATE TABLE IF NOT EXISTS `tnode_relations` (
  `id` INT UNSIGNED NOT NULL AUTO_INCREMENT,
  `gateway` VARCHAR(100) NOT NULL,
  `imei` VARCHAR(100) NOT NULL,
  `node_address` VARCHAR(60) NOT NULL,
  PRIMARY KEY (`id`)
) ENGINE=InnoDB DEFAULT CHARSET=UTF8MB4;

-- ----------------------------------------------------------------------
-- Table `tipam_network_location`
-- ----------------------------------------------------------------------
CREATE TABLE IF NOT EXISTS `tipam_network_location` (
  `id` INT UNSIGNED NOT NULL AUTO_INCREMENT,
  `name` VARCHAR(100) NOT NULL DEFAULT '',
  PRIMARY KEY (`id`),
  UNIQUE (`name`)
) ENGINE=InnoDB DEFAULT CHARSET=UTF8MB4;

-- ----------------------------------------------------------------------
-- Table `tipam_sites`
-- ----------------------------------------------------------------------
CREATE TABLE IF NOT EXISTS `tipam_sites` (
  `id` SERIAL,
  `name` VARCHAR(100) UNIQUE NOT NULL DEFAULT '',
  `description` TEXT,
  `parent` BIGINT UNSIGNED null,
  PRIMARY KEY (`id`),
  FOREIGN KEY (`parent`) REFERENCES `tipam_sites`(`id`) ON UPDATE CASCADE ON DELETE SET NULL
) ENGINE=InnoDB DEFAULT CHARSET=UTF8MB4;

-- ----------------------------------------------------------------------
-- Table `tipam_network`
-- ----------------------------------------------------------------------
CREATE TABLE IF NOT EXISTS `tipam_network` (
  `id` BIGINT UNSIGNED NOT NULL AUTO_INCREMENT,
  `network` VARCHAR(100) NOT NULL DEFAULT '',
  `name_network` VARCHAR(255) DEFAULT '',
  `description` TEXT,
  `location` INT UNSIGNED NULL,
  `id_recon_task` INT UNSIGNED DEFAULT 0,
  `scan_interval` TINYINT DEFAULT 1,
  `monitoring` TINYINT DEFAULT 0,
  `id_group` MEDIUMINT UNSIGNED NULL DEFAULT 0,
  `lightweight_mode` TINYINT DEFAULT 0,
  `users_operator` TEXT,
  `id_site` BIGINT UNSIGNED,
  `vrf` INT UNSIGNED,
  PRIMARY KEY (`id`),
  FOREIGN KEY (`id_recon_task`) REFERENCES trecon_task(`id_rt`) ON DELETE SET NULL ON UPDATE CASCADE,
  FOREIGN KEY (`location`) REFERENCES `tipam_network_location`(`id`) ON DELETE CASCADE,
  FOREIGN KEY (`id_site`) REFERENCES `tipam_sites`(`id`) ON DELETE SET NULL ON UPDATE CASCADE,
  FOREIGN KEY (`vrf`) REFERENCES `tagente`(`id_agente`) ON DELETE SET NULL ON UPDATE CASCADE
) ENGINE=InnoDB DEFAULT CHARSET=UTF8MB4;

-- ----------------------------------------------------------------------
-- Table `tipam_ip`
-- ----------------------------------------------------------------------
CREATE TABLE IF NOT EXISTS `tipam_ip` (
  `id` BIGINT UNSIGNED NOT NULL AUTO_INCREMENT,
  `id_network` BIGINT UNSIGNED NOT NULL DEFAULT 0,
  `id_agent` INT UNSIGNED NOT NULL,
  `forced_agent` TINYINT NOT NULL DEFAULT 0,
  `ip` VARCHAR(100) NOT NULL DEFAULT '',
  `ip_dec` INT UNSIGNED NOT NULL,
  `id_os` INT UNSIGNED NOT NULL,
  `forced_os` TINYINT NOT NULL DEFAULT 0,
  `hostname` TINYTEXT,
  `forced_hostname` TINYINT NOT NULL DEFAULT 0,
  `comments` TEXT,
  `alive` TINYINT NOT NULL DEFAULT 0,
  `managed` TINYINT NOT NULL DEFAULT 0,
  `reserved` TINYINT NOT NULL DEFAULT 0,
  `time_last_check` DATETIME NOT NULL DEFAULT '1970-01-01 00:00:00',
  `time_create` DATETIME NOT NULL DEFAULT '1970-01-01 00:00:00',
  `users_operator` TEXT,
  `time_last_edit` DATETIME NOT NULL DEFAULT '1970-01-01 00:00:00',
  `enabled` TINYINT NOT NULL DEFAULT 1,
  `generate_events` TINYINT NOT NULL DEFAULT 0,
  `leased` TINYINT DEFAULT 0,
  `leased_expiration` BIGINT DEFAULT 0,
  `mac_address` VARCHAR(20) DEFAULT NULL,
  `leased_mode` TINYINT DEFAULT 0,
  PRIMARY KEY (`id`),
  FOREIGN KEY (`id_network`) REFERENCES tipam_network(`id`) ON DELETE CASCADE
) ENGINE=InnoDB DEFAULT CHARSET=UTF8MB4;

-- ----------------------------------------------------------------------
-- Table `tipam_vlan`
-- ----------------------------------------------------------------------
CREATE TABLE IF NOT EXISTS `tipam_vlan` (
  `id` BIGINT UNSIGNED NOT NULL AUTO_INCREMENT,
  `name` VARCHAR(250) NOT NULL,
  `description` TEXT,
  `custom_id` bigint(20) UNSIGNED DEFAULT NULL,
  PRIMARY KEY (`id`)
) ENGINE=InnoDB DEFAULT CHARSET=UTF8MB4;

-- ----------------------------------------------------------------------
-- Table `tipam_vlan_network`
-- ----------------------------------------------------------------------
CREATE TABLE IF NOT EXISTS `tipam_vlan_network` (
  `id` BIGINT UNSIGNED NOT NULL AUTO_INCREMENT,
  `id_vlan` BIGINT UNSIGNED NOT NULL,
  `id_network` BIGINT UNSIGNED NOT NULL,
  PRIMARY KEY (`id`),
  FOREIGN KEY (`id_vlan`) REFERENCES `tipam_vlan`(`id`) ON UPDATE CASCADE ON DELETE CASCADE,
  FOREIGN KEY (`id_network`) REFERENCES `tipam_network`(`id`) ON UPDATE CASCADE ON DELETE CASCADE
) ENGINE=InnoDB DEFAULT CHARSET=UTF8MB4;

-- ----------------------------------------------------------------------
-- Table `tipam_supernet`
-- ----------------------------------------------------------------------
CREATE TABLE IF NOT EXISTS `tipam_supernet` (
  `id` BIGINT UNSIGNED NOT NULL AUTO_INCREMENT,
  `name` VARCHAR(250) NOT NULL,
  `description` TEXT ,
  `address` VARCHAR(250) NOT NULL,
  `mask` VARCHAR(250) NOT NULL,
  `subneting_mask` VARCHAR(250) DEFAULT '',
  `id_site` BIGINT UNSIGNED,
  PRIMARY KEY (`id`),
  FOREIGN KEY (`id_site`) REFERENCES `tipam_sites`(`id`) ON DELETE SET NULL ON UPDATE CASCADE
) ENGINE=InnoDB DEFAULT CHARSET=UTF8MB4;

-- ----------------------------------------------------------------------
-- Table `tipam_supernet_network`
-- ----------------------------------------------------------------------
CREATE TABLE IF NOT EXISTS `tipam_supernet_network` (
  `id` BIGINT UNSIGNED NOT NULL AUTO_INCREMENT,
  `id_supernet` BIGINT UNSIGNED NOT NULL,
  `id_network` BIGINT UNSIGNED NOT NULL,
  PRIMARY KEY (`id`),
  FOREIGN KEY (`id_supernet`) REFERENCES `tipam_supernet`(`id`) ON UPDATE CASCADE ON DELETE CASCADE,
  FOREIGN KEY (`id_network`) REFERENCES `tipam_network`(`id`) ON UPDATE CASCADE ON DELETE CASCADE
) ENGINE=InnoDB DEFAULT CHARSET=UTF8MB4;

-- ----------------------------------------------------------------------
-- Table `tsync_queue`
-- ----------------------------------------------------------------------
CREATE TABLE IF NOT EXISTS `tsync_queue` (
  `id` SERIAL,
  `sql` MEDIUMTEXT,
  `target` BIGINT UNSIGNED NOT NULL,
  `utimestamp` BIGINT DEFAULT 0,
  `operation` TEXT,
  `table` TEXT,
  `error` MEDIUMTEXT,
  `result` TEXT,
  PRIMARY KEY (`id`)
) ENGINE=InnoDB DEFAULT CHARSET=UTF8MB4;

-- ----------------------------------------------------------------------
-- Table `tncm_vendor`
-- ----------------------------------------------------------------------
CREATE TABLE IF NOT EXISTS `tncm_vendor` (
  `id` SERIAL,
  `name` VARCHAR(255) UNIQUE,
  `icon` VARCHAR(255) DEFAULT '',
  PRIMARY KEY (`id`)
) ENGINE=InnoDB DEFAULT CHARSET=UTF8MB4;

-- ----------------------------------------------------------------------
-- Table `tncm_model`
-- ----------------------------------------------------------------------
CREATE TABLE IF NOT EXISTS `tncm_model` (
  `id` SERIAL,
  `id_vendor` BIGINT UNSIGNED NOT NULL,
  `name` VARCHAR(255) UNIQUE,
  PRIMARY KEY (`id`),
  FOREIGN KEY (`id_vendor`) REFERENCES `tncm_vendor`(`id`) ON UPDATE CASCADE ON DELETE CASCADE
) ENGINE=InnoDB DEFAULT CHARSET=UTF8MB4;

-- ----------------------------------------------------------------------
-- Table `tncm_template`
-- ----------------------------------------------------------------------
CREATE TABLE IF NOT EXISTS `tncm_template` (
  `id` SERIAL,
  `name` TEXT,
  `vendors` TEXT,
  `models` TEXT,
  PRIMARY KEY (`id`)
) ENGINE=InnoDB DEFAULT CHARSET=UTF8MB4;

-- ----------------------------------------------------------------------
-- Table `tncm_script`
-- ----------------------------------------------------------------------
CREATE TABLE IF NOT EXISTS `tncm_script` (
  `id` SERIAL,
  `type` INT UNSIGNED NOT NULL DEFAULT 0,
  `content` TEXT,
  PRIMARY KEY (`id`)
) ENGINE=InnoDB DEFAULT CHARSET=UTF8MB4;

-- ----------------------------------------------------------------------
-- Table `tncm_template_scripts`
-- ----------------------------------------------------------------------
CREATE TABLE IF NOT EXISTS `tncm_template_scripts` (
  `id` SERIAL,
  `id_template` BIGINT UNSIGNED NOT NULL,
  `id_script` BIGINT UNSIGNED NOT NULL,
  PRIMARY KEY (`id`),
  FOREIGN KEY (`id_template`) REFERENCES `tncm_template`(`id`) ON UPDATE CASCADE ON DELETE CASCADE,
  FOREIGN KEY (`id_script`) REFERENCES `tncm_script`(`id`) ON UPDATE CASCADE ON DELETE CASCADE
) ENGINE=InnoDB DEFAULT CHARSET=UTF8MB4;

-- ----------------------------------------------------------------------
-- Table `tncm_agent`
-- ----------------------------------------------------------------------
CREATE TABLE IF NOT EXISTS `tncm_agent` (
  `id_agent` INT UNSIGNED NOT NULL,
  `id_vendor` BIGINT UNSIGNED,
  `id_model` BIGINT UNSIGNED,
  `protocol` INT UNSIGNED NOT NULL DEFAULT 0,
  `cred_key` VARCHAR(100),
  `adv_key` VARCHAR(100),
  `port` INT UNSIGNED DEFAULT 22,
  `status` INT NOT NULL DEFAULT 5,
  `updated_at` BIGINT NOT NULL DEFAULT 0,
  `config_backup_id` BIGINT UNSIGNED DEFAULT NULL,
  `id_template` BIGINT UNSIGNED,
  `execute_type` INT UNSIGNED NOT NULL DEFAULT 0,
  `execute` INT UNSIGNED NOT NULL DEFAULT 0,
  `cron_interval` VARCHAR(100) DEFAULT '',
  `event_on_change` INT UNSIGNED DEFAULT null,
  `last_error` TEXT,
  PRIMARY KEY (`id_agent`),
  FOREIGN KEY (`id_agent`) REFERENCES `tagente`(`id_agente`) ON UPDATE CASCADE ON DELETE CASCADE,
  FOREIGN KEY (`cred_key`) REFERENCES `tcredential_store`(`identifier`) ON UPDATE CASCADE ON DELETE SET NULL,
  FOREIGN KEY (`id_template`) REFERENCES `tncm_template`(`id`) ON UPDATE CASCADE ON DELETE CASCADE,
  FOREIGN KEY (`id_vendor`) REFERENCES `tncm_vendor`(`id`) ON UPDATE CASCADE ON DELETE SET NULL,
  FOREIGN KEY (`id_model`) REFERENCES `tncm_model`(`id`) ON UPDATE CASCADE ON DELETE SET NULL
) ENGINE=InnoDB DEFAULT CHARSET=UTF8MB4;

-- ----------------------------------------------------------------------
-- Table `tncm_agent_data`
-- ----------------------------------------------------------------------
CREATE TABLE IF NOT EXISTS `tncm_agent_data` (
  `id` SERIAL,
  `id_agent` INT UNSIGNED NOT NULL,
  `script_type` INT UNSIGNED NOT NULL,
  `data` LONGBLOB,
  `status` INT NOT NULL DEFAULT 5,
  `updated_at` BIGINT NOT NULL DEFAULT 0,
  FOREIGN KEY (`id_agent`) REFERENCES `tagente`(`id_agente`) ON UPDATE CASCADE ON DELETE CASCADE
) ENGINE=InnoDB DEFAULT CHARSET=UTF8MB4;

-- ----------------------------------------------------------------------
-- Table `tncm_queue`
-- ----------------------------------------------------------------------
CREATE TABLE IF NOT EXISTS `tncm_queue` (
  `id` SERIAL,
  `id_agent` INT UNSIGNED NOT NULL,
  `id_script` BIGINT UNSIGNED NOT NULL,
  `utimestamp` INT UNSIGNED NOT NULL,
  `scheduled` INT UNSIGNED DEFAULT NULL,
  FOREIGN KEY (`id_agent`) REFERENCES `tagente`(`id_agente`) ON UPDATE CASCADE ON DELETE CASCADE,
  FOREIGN KEY (`id_script`) REFERENCES `tncm_script`(`id`) ON UPDATE CASCADE ON DELETE CASCADE
) ENGINE=InnoDB DEFAULT CHARSET=UTF8MB4;

-- ----------------------------------------------------------------------
-- Table `tncm_snippet`
-- ----------------------------------------------------------------------
CREATE TABLE IF NOT EXISTS `tncm_snippet` (
  `id` SERIAL,
  `name` TEXT,
  `content` TEXT,
  PRIMARY KEY (`id`)
) ENGINE=InnoDB DEFAULT CHARSET=UTF8MB4;

-- ----------------------------------------------------------------------
-- Table `tncm_firmware`
-- ----------------------------------------------------------------------
CREATE TABLE IF NOT EXISTS `tncm_firmware` (
  `id` SERIAL,
  `name` VARCHAR(255),
  `shortname` VARCHAR(255) unique,
  `vendor` BIGINT UNSIGNED,
  `models` TEXT,
  `path` TEXT,
  PRIMARY KEY (`id`)
) ENGINE=InnoDB DEFAULT CHARSET=UTF8MB4;

-- ----------------------------------------------------------------------
-- Table `tbackup`
-- ----------------------------------------------------------------------
CREATE TABLE IF NOT EXISTS `tbackup` (
  `id` SERIAL,
  `utimestamp` BIGINT DEFAULT 0,
  `filename` VARCHAR(512) DEFAULT '',
  `id_user` VARCHAR(255) DEFAULT '',
  `description` MEDIUMTEXT,
  `pid` INT UNSIGNED DEFAULT 0,
  `filepath` VARCHAR(512) DEFAULT '',
  PRIMARY KEY (`id`)
) ENGINE=InnoDB DEFAULT CHARSET=UTF8MB4;

-- ---------------------------------------------------------------------
-- Table `tmonitor_filter`
-- ---------------------------------------------------------------------
CREATE TABLE IF NOT EXISTS `tmonitor_filter` (
  `id_filter`  INT UNSIGNED NOT NULL AUTO_INCREMENT,
  `id_name` VARCHAR(600) NOT NULL,
  `id_group_filter` INT NOT NULL DEFAULT 0,
  `ag_group` INT NOT NULL DEFAULT 0,
  `recursion` TEXT,
  `status` INT NOT NULL DEFAULT -1,
  `ag_modulename` TEXT,
  `ag_freestring` TEXT,
  `tag_filter` TEXT,
  `moduletype` TEXT,
  `module_option` INT DEFAULT 1,
  `modulegroup` INT NOT NULL DEFAULT -1,
  `min_hours_status` TEXT,
  `datatype` TEXT,
  `not_condition` TEXT,
  `ag_custom_fields` TEXT,
  PRIMARY KEY  (`id_filter`)
) ENGINE=InnoDB DEFAULT CHARSET=UTF8MB4;

-- ---------------------------------------------------------------------
<<<<<<< HEAD
-- Table `tagent_filter`
-- ---------------------------------------------------------------------
CREATE TABLE IF NOT EXISTS `tagent_filter` (
  `id_filter`  INT UNSIGNED NOT NULL AUTO_INCREMENT,
  `id_name` VARCHAR(600) NOT NULL,
  `id_group_filter` INT NOT NULL DEFAULT 0,
  `group_id` INT NOT NULL DEFAULT 0,
  `recursion` TEXT,
  `status` INT NOT NULL DEFAULT -1,
  `search` TEXT,
  `id_os` INT NOT NULL DEFAULT 0,
  `policies` TEXT,
  `search_custom` TEXT,
  `ag_custom_fields` TEXT,
  PRIMARY KEY  (`id_filter`)
) ENGINE=InnoDB DEFAULT CHARSET=UTF8MB4;
=======
-- Table `tevent_sound`
-- ---------------------------------------------------------------------
CREATE TABLE `tevent_sound` (
    `id` INT NOT NULL AUTO_INCREMENT,
    `name` TEXT NULL,
    `sound` TEXT NULL,
    `active` TINYINT NOT NULL DEFAULT '1',
PRIMARY KEY (`id`)) ENGINE=InnoDB DEFAULT CHARSET=utf8;
>>>>>>> 7e9abf01
<|MERGE_RESOLUTION|>--- conflicted
+++ resolved
@@ -4181,7 +4181,6 @@
 ) ENGINE=InnoDB DEFAULT CHARSET=UTF8MB4;
 
 -- ---------------------------------------------------------------------
-<<<<<<< HEAD
 -- Table `tagent_filter`
 -- ---------------------------------------------------------------------
 CREATE TABLE IF NOT EXISTS `tagent_filter` (
@@ -4198,7 +4197,7 @@
   `ag_custom_fields` TEXT,
   PRIMARY KEY  (`id_filter`)
 ) ENGINE=InnoDB DEFAULT CHARSET=UTF8MB4;
-=======
+
 -- Table `tevent_sound`
 -- ---------------------------------------------------------------------
 CREATE TABLE `tevent_sound` (
@@ -4206,5 +4205,4 @@
     `name` TEXT NULL,
     `sound` TEXT NULL,
     `active` TINYINT NOT NULL DEFAULT '1',
-PRIMARY KEY (`id`)) ENGINE=InnoDB DEFAULT CHARSET=utf8;
->>>>>>> 7e9abf01
+PRIMARY KEY (`id`)) ENGINE=InnoDB DEFAULT CHARSET=utf8;