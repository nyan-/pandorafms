--- conflicted
+++ resolved
@@ -4156,21 +4156,6 @@
 ) ENGINE=InnoDB DEFAULT CHARSET=UTF8MB4;
 
 -- ---------------------------------------------------------------------
-<<<<<<< HEAD
--- Table `tagent_filter`
--- ---------------------------------------------------------------------
-CREATE TABLE IF NOT EXISTS `tagent_filter` (
-  `id_filter`  INT UNSIGNED NOT NULL AUTO_INCREMENT,
-  `id_name` VARCHAR(600) NOT NULL,
-  `id_group_filter` INT NOT NULL DEFAULT 0,
-  `group_id` INT NOT NULL DEFAULT 0,
-  `recursion` TEXT,
-  `status` INT NOT NULL DEFAULT -1,
-  `search` TEXT,
-  `id_os` INT NOT NULL DEFAULT 0,
-  `policies` TEXT,
-  `search_custom` TEXT,
-=======
 -- Table `tmonitor_filter`
 -- ---------------------------------------------------------------------
 CREATE TABLE IF NOT EXISTS `tmonitor_filter` (
@@ -4189,7 +4174,24 @@
   `min_hours_status` TEXT,
   `datatype` TEXT,
   `not_condition` TEXT,
->>>>>>> 53ca8227
+  `ag_custom_fields` TEXT,
+  PRIMARY KEY  (`id_filter`)
+) ENGINE=InnoDB DEFAULT CHARSET=UTF8MB4;
+
+-- ---------------------------------------------------------------------
+-- Table `tagent_filter`
+-- ---------------------------------------------------------------------
+CREATE TABLE IF NOT EXISTS `tagent_filter` (
+  `id_filter`  INT UNSIGNED NOT NULL AUTO_INCREMENT,
+  `id_name` VARCHAR(600) NOT NULL,
+  `id_group_filter` INT NOT NULL DEFAULT 0,
+  `group_id` INT NOT NULL DEFAULT 0,
+  `recursion` TEXT,
+  `status` INT NOT NULL DEFAULT -1,
+  `search` TEXT,
+  `id_os` INT NOT NULL DEFAULT 0,
+  `policies` TEXT,
+  `search_custom` TEXT,
   `ag_custom_fields` TEXT,
   PRIMARY KEY  (`id_filter`)
 ) ENGINE=InnoDB DEFAULT CHARSET=UTF8MB4;