-- Pandora FMS - the Flexible Monitoring System
-- ============================================
-- Copyright (c) 2005-2021 Artica Soluciones Tecnológicas, http://www.artica.es
-- Please see http://pandora.sourceforge.net for full contribution list

-- This program is free software; you can redistribute it and/or
-- modify it under the terms of the GNU General Public License
-- as published by the Free Software Foundation for version 2.
-- This program is distributed in the hope that it will be useful,
-- but WITHOUT ANY WARRANTY; without even the implied warranty of
-- MERCHANTABILITY or FITNESS FOR A PARTICULAR PURPOSE.  See the
-- GNU General Public License for more details.
-- You should have received a copy of the GNU General Public License
-- along with this program; if not, write to the Free Software
-- Foundation, Inc., 51 Franklin Street, Fifth Floor, Boston, MA  02110-1301, USA.

-- PLEASE NO NOT USE MULTILINE COMMENTS
-- Because Pandora Installer don't understand them
-- and fails creating database !!!

-- Priority : 0 - Maintance (grey)
-- Priority : 1 - Low (green)
-- Priority : 2 - Normal (blue)
-- Priority : 3 - Warning (yellow)
-- Priority : 4 - Critical (red)

-- ---------------------------------------------------------------------
-- Table `taddress`
-- ---------------------------------------------------------------------
CREATE TABLE IF NOT EXISTS `taddress` (
  `id_a` INT UNSIGNED NOT NULL AUTO_INCREMENT,
  `ip` VARCHAR(60) NOT NULL DEFAULT '',
  `ip_pack` INT UNSIGNED NOT NULL DEFAULT 0,
  PRIMARY KEY  (`id_a`),
  KEY `ip` (`ip`)
) ENGINE=InnoDB  DEFAULT CHARSET=UTF8MB4;

-- ---------------------------------------------------------------------
-- Table `taddress_agent`
-- ---------------------------------------------------------------------
CREATE TABLE IF NOT EXISTS `taddress_agent` (
  `id_ag` BIGINT UNSIGNED NOT NULL AUTO_INCREMENT,
  `id_a` BIGINT UNSIGNED NOT NULL DEFAULT 0,
  `id_agent` MEDIUMINT UNSIGNED NOT NULL DEFAULT 0,
  PRIMARY KEY  (`id_ag`),
  INDEX `taddress_agent_agent` (`id_agent`)
) ENGINE=InnoDB DEFAULT CHARSET=UTF8MB4;

-- ---------------------------------------------------------------------
-- Table `tagente`
-- ---------------------------------------------------------------------
CREATE TABLE IF NOT EXISTS `tagente` (
  `id_agente` INT UNSIGNED NOT NULL AUTO_INCREMENT,
  `nombre` VARCHAR(600) NOT NULL DEFAULT '',
  `direccion` VARCHAR(100) DEFAULT NULL,
  `comentarios` VARCHAR(255) DEFAULT '',
  `id_grupo` INT UNSIGNED NOT NULL DEFAULT 0,
  `ultimo_contacto` DATETIME NOT NULL DEFAULT '1970-01-01 00:00:00',
  `modo` TINYINT NOT NULL DEFAULT 0,
  `intervalo` INT UNSIGNED NOT NULL DEFAULT 300,
  `id_os` INT UNSIGNED DEFAULT 0,
  `os_version` VARCHAR(100) DEFAULT '',
  `agent_version` VARCHAR(100) DEFAULT '',
  `ultimo_contacto_remoto` DATETIME DEFAULT '1970-01-01 00:00:00',
  `disabled` TINYINT NOT NULL DEFAULT 0,
  `remote` TINYINT NOT NULL DEFAULT 0,
  `id_parent` INT UNSIGNED DEFAULT 0,
  `custom_id` VARCHAR(255) DEFAULT '',
  `server_name` VARCHAR(100) DEFAULT '',
  `cascade_protection` TINYINT NOT NULL DEFAULT 0,
  `cascade_protection_module` INT UNSIGNED NOT NULL DEFAULT 0,
  `timezone_offset` TINYINT NULL DEFAULT 0 COMMENT 'nuber of hours of diference with the server timezone',
  `icon_path` VARCHAR(127) NULL DEFAULT NULL COMMENT 'path in the server to the image of the icon representing the agent' ,
  `update_gis_data` TINYINT NOT NULL DEFAULT 1 COMMENT 'set it to one to update the position data (altitude, longitude, latitude) when getting information from the agent or to 0 to keep the last value and do not update it',
  `url_address` MEDIUMTEXT NULL,
  `quiet` TINYINT NOT NULL DEFAULT 0,
  `normal_count` BIGINT NOT NULL DEFAULT 0,
  `warning_count` BIGINT NOT NULL DEFAULT 0,
  `critical_count` BIGINT NOT NULL DEFAULT 0,
  `unknown_count` BIGINT NOT NULL DEFAULT 0,
  `notinit_count` BIGINT NOT NULL DEFAULT 0,
  `total_count` BIGINT NOT NULL DEFAULT 0,
  `fired_count` BIGINT NOT NULL DEFAULT 0,
  `update_module_count` TINYINT NOT NULL DEFAULT 0,
  `update_alert_count` TINYINT NOT NULL DEFAULT 0,
  `update_secondary_groups` TINYINT NOT NULL DEFAULT 0,
  `alias` VARCHAR(600) NOT NULL DEFAULT '',
  `transactional_agent` TINYINT NOT NULL DEFAULT 0,
  `alias_as_name` TINYINT NOT NULL DEFAULT 0,
  `safe_mode_module` INT UNSIGNED NOT NULL DEFAULT 0,
  `cps` INT NOT NULL DEFAULT 0,
  `satellite_server` INT NOT NULL DEFAULT 0,
  `fixed_ip` TINYINT NOT NULL DEFAULT 0,
  PRIMARY KEY  (`id_agente`),
  KEY `nombre` (`nombre`(255)),
  KEY `direccion` (`direccion`),
  KEY `disabled` (`disabled`),
  KEY `id_grupo` (`id_grupo`)
) ENGINE=InnoDB  DEFAULT CHARSET=UTF8MB4 ;

-- ---------------------------------------------------------------------
-- Table `tagente_datos`
-- ---------------------------------------------------------------------
CREATE TABLE IF NOT EXISTS `tagente_datos` (
  `id_agente_modulo` INT UNSIGNED NOT NULL DEFAULT 0,
  `datos` DOUBLE DEFAULT NULL,
  `utimestamp` BIGINT DEFAULT 0,
  KEY `data_index1` (`id_agente_modulo`, `utimestamp`),
  KEY `idx_utimestamp` USING BTREE (`utimestamp`)
) ENGINE=InnoDB  DEFAULT CHARSET=UTF8MB4 ;

-- ---------------------------------------------------------------------
-- Table `tagente_datos_inc`
-- ---------------------------------------------------------------------
CREATE TABLE IF NOT EXISTS `tagente_datos_inc` (
  `id_agente_modulo` INT UNSIGNED NOT NULL DEFAULT 0,
  `datos` DOUBLE DEFAULT NULL,
  `utimestamp` INT UNSIGNED DEFAULT 0,
  KEY `data_inc_index_1` (`id_agente_modulo`)
) ENGINE=InnoDB DEFAULT CHARSET=UTF8MB4;

-- ---------------------------------------------------------------------
-- Table `tagente_datos_string`
-- ---------------------------------------------------------------------
CREATE TABLE IF NOT EXISTS `tagente_datos_string` (
  `id_agente_modulo` INT UNSIGNED NOT NULL DEFAULT 0,
  `datos` MEDIUMTEXT,
  `utimestamp` INT UNSIGNED NOT NULL DEFAULT 0,
  KEY `data_string_index_1` (`id_agente_modulo`, `utimestamp`),
  KEY `idx_utimestamp` USING BTREE (`utimestamp`)
) ENGINE=InnoDB DEFAULT CHARSET=UTF8MB4;

-- -----------------------------------------------------
-- Table `tagente_datos_log4x`
-- -----------------------------------------------------
CREATE TABLE IF NOT EXISTS `tagente_datos_log4x` (
  `id_tagente_datos_log4x` BIGINT UNSIGNED NOT NULL AUTO_INCREMENT,
  `id_agente_modulo` INT UNSIGNED NOT NULL DEFAULT 0,
  
  `severity` TEXT,
  `message` TEXT,
  `stacktrace` TEXT,
  
  `utimestamp` INT UNSIGNED NOT NULL DEFAULT 0,
  PRIMARY KEY  (`id_tagente_datos_log4x`),
  KEY `data_log4x_index_1` (`id_agente_modulo`)
) ENGINE=InnoDB DEFAULT CHARSET=UTF8MB4;

-- -----------------------------------------------------
-- Table `tagente_estado`
-- -----------------------------------------------------
CREATE TABLE IF NOT EXISTS `tagente_estado` (
  `id_agente_estado` INT UNSIGNED NOT NULL AUTO_INCREMENT,
  `id_agente_modulo` INT NOT NULL DEFAULT 0,
  `datos` MEDIUMTEXT,
  `timestamp` DATETIME NOT NULL DEFAULT '1970-01-01 00:00:00',
  `estado` INT NOT NULL DEFAULT 0,
  `known_status` TINYINT DEFAULT 0,
  `id_agente` INT NOT NULL DEFAULT 0,
  `last_try` DATETIME DEFAULT NULL,
  `utimestamp` BIGINT NOT NULL DEFAULT 0,
  `current_interval` INT UNSIGNED NOT NULL DEFAULT 0,
  `running_by` SMALLINT UNSIGNED DEFAULT 0,
  `last_execution_try` BIGINT NOT NULL DEFAULT 0,
  `status_changes` TINYINT UNSIGNED DEFAULT 0,
  `last_status` TINYINT DEFAULT 0,
  `last_known_status` TINYINT DEFAULT 0,
  `last_error` INT NOT NULL DEFAULT 0,
  `ff_start_utimestamp` BIGINT DEFAULT 0,
  `ff_normal` INT UNSIGNED DEFAULT 0,
  `ff_warning` INT UNSIGNED DEFAULT 0,
  `ff_critical` INT UNSIGNED DEFAULT 0,
  `last_dynamic_update` BIGINT NOT NULL DEFAULT 0,
  `last_unknown_update` BIGINT NOT NULL DEFAULT 0,
  `last_status_change` BIGINT NOT NULL DEFAULT 0,
  `warning_count` INT UNSIGNED DEFAULT 0,
  PRIMARY KEY  (`id_agente_estado`),
  KEY `status_index_1` (`id_agente_modulo`),
  KEY `idx_agente` (`id_agente`),
  KEY `running_by` (`running_by`)
) ENGINE=InnoDB  DEFAULT CHARSET=UTF8MB4;
-- Probably last_execution_try index is not useful and loads more than benefits

-- -----------------------------------------------------
-- Table `tagente_modulo`
-- -----------------------------------------------------
-- id_modulo now uses tmodule 
-- ---------------------------
-- 1 - Data server modules (agent related modules)
-- 2 - Network server modules
-- 4 - Plugin server
-- 5 - Predictive server
-- 6 - WMI server
-- 7 - WEB Server (enteprise)

CREATE TABLE IF NOT EXISTS `tagente_modulo` (
  `id_agente_modulo` INT UNSIGNED NOT NULL AUTO_INCREMENT,
  `id_agente` INT UNSIGNED NOT NULL DEFAULT 0,
  `id_tipo_modulo` SMALLINT NOT NULL DEFAULT 0,
  `descripcion` TEXT,
  `extended_info` TEXT,
  `nombre` TEXT,
  `unit` TEXT,
  `id_policy_module` INT UNSIGNED NOT NULL DEFAULT 0,
  `max` BIGINT DEFAULT 0,
  `min` BIGINT DEFAULT 0,
  `module_interval` INT UNSIGNED DEFAULT 0,
  `cron_interval` VARCHAR(100) DEFAULT '',
  `module_ff_interval` INT UNSIGNED DEFAULT 0,
  `tcp_port` INT UNSIGNED DEFAULT 0,
  `tcp_send` TEXT,
  `tcp_rcv` TEXT,
  `snmp_community` VARCHAR(100) DEFAULT '',
  `snmp_oid` VARCHAR(255) DEFAULT '0',
  `ip_target` VARCHAR(100) DEFAULT '',
  `id_module_group` INT UNSIGNED DEFAULT 0,
  `flag` TINYINT UNSIGNED DEFAULT 1,
  `id_modulo` INT UNSIGNED DEFAULT 0,
  `disabled` TINYINT UNSIGNED NOT NULL DEFAULT 0,
  `id_export` SMALLINT UNSIGNED DEFAULT 0,
  `plugin_user` TEXT,
  `plugin_pass` TEXT,
  `plugin_parameter` TEXT,
  `id_plugin` INT DEFAULT 0,
  `post_process` DOUBLE DEFAULT 0,
  `prediction_module` BIGINT DEFAULT 0,
  `max_timeout` INT UNSIGNED DEFAULT 0,
  `max_retries` INT UNSIGNED DEFAULT 0,
  `custom_id` VARCHAR(255) DEFAULT '',
  `history_data` TINYINT UNSIGNED DEFAULT 1,
  `min_warning` DOUBLE DEFAULT 0,
  `max_warning` DOUBLE DEFAULT 0,
  `str_warning` TEXT,
  `min_critical` DOUBLE DEFAULT 0,
  `max_critical` DOUBLE DEFAULT 0,
  `str_critical` TEXT,
  `min_ff_event` INT UNSIGNED DEFAULT 0,
  `delete_pending` INT UNSIGNED DEFAULT 0,
  `policy_linked` TINYINT UNSIGNED NOT NULL DEFAULT 0,
  `policy_adopted` TINYINT UNSIGNED NOT NULL DEFAULT 0,
  `custom_string_1` MEDIUMTEXT,
  `custom_string_2` TEXT,
  `custom_string_3` TEXT,
  `custom_integer_1` INT DEFAULT 0,
  `custom_integer_2` INT DEFAULT 0,
  `wizard_level` ENUM('basic','advanced','nowizard') DEFAULT 'nowizard',
  `macros` TEXT,
  `critical_instructions` TEXT,
  `warning_instructions` TEXT,
  `unknown_instructions` TEXT,
  `quiet` TINYINT NOT NULL DEFAULT 0,
  `critical_inverse` TINYINT UNSIGNED DEFAULT 0,
  `warning_inverse` TINYINT UNSIGNED DEFAULT 0,
  `id_category` INT DEFAULT 0,
  `disabled_types_event` TEXT,
  `module_macros` TEXT,
  `min_ff_event_normal` INT UNSIGNED DEFAULT 0,
  `min_ff_event_warning` INT UNSIGNED DEFAULT 0,
  `min_ff_event_critical` INT UNSIGNED DEFAULT 0,
  `ff_type` TINYINT UNSIGNED DEFAULT 0,
  `each_ff` TINYINT UNSIGNED DEFAULT 0,
  `ff_timeout` INT UNSIGNED DEFAULT 0,
  `dynamic_interval` INT UNSIGNED DEFAULT 0,
  `dynamic_max` INT DEFAULT 0,
  `dynamic_min` INT DEFAULT 0,
  `dynamic_next` BIGINT NOT NULL DEFAULT 0,
  `dynamic_two_tailed` TINYINT UNSIGNED DEFAULT 0,
  `prediction_sample_window` INT DEFAULT 0,
  `prediction_samples` INT DEFAULT 0,
  `prediction_threshold` INT DEFAULT 0,
  `parent_module_id` INT UNSIGNED NOT NULL DEFAULT 0,
  `cps` INT NOT NULL DEFAULT 0,
  `debug_content` TEXT,
  `percentage_critical` TINYINT UNSIGNED DEFAULT 0,
  `percentage_warning` TINYINT UNSIGNED DEFAULT 0,
  `warning_time` INT UNSIGNED DEFAULT 0,
  PRIMARY KEY  (`id_agente_modulo`),
  KEY `main_idx` (`id_agente_modulo`,`id_agente`),
  KEY `tam_agente` (`id_agente`),
  KEY `id_tipo_modulo` (`id_tipo_modulo`),
  KEY `disabled` (`disabled`),
  KEY `module` (`id_modulo`),
  KEY `nombre` (`nombre` (255)),
  KEY `module_group` (`id_module_group`) using btree
) ENGINE=InnoDB  DEFAULT CHARSET=UTF8MB4;
-- snmp_oid is also used for WMI query

-- -----------------------------------------------------
-- Table `tagent_access`
-- -----------------------------------------------------
CREATE TABLE IF NOT EXISTS `tagent_access` (
  `id_agent` INT UNSIGNED NOT NULL DEFAULT 0,
  `utimestamp` BIGINT NOT NULL DEFAULT 0,
  KEY `agent_index` (`id_agent`),
  KEY `idx_utimestamp` USING BTREE (`utimestamp`)
) ENGINE=InnoDB DEFAULT CHARSET=UTF8MB4;

-- -----------------------------------------------------
-- Table `talert_snmp`
-- -----------------------------------------------------
CREATE TABLE  IF NOT EXISTS  `talert_snmp` (
  `id_as` INT UNSIGNED NOT NULL AUTO_INCREMENT,
  `id_alert` INT UNSIGNED NOT NULL DEFAULT 0,
  `al_field1` TEXT,
  `al_field2` TEXT,
  `al_field3` TEXT,
  `al_field4` TEXT,
  `al_field5` TEXT,
  `al_field6` TEXT,
  `al_field7` TEXT,
  `al_field8` TEXT,
  `al_field9` TEXT,
  `al_field10` TEXT,
  `al_field11` TEXT,
  `al_field12` TEXT,
  `al_field13` TEXT,
  `al_field14` TEXT,
  `al_field15` TEXT,
  `al_field16` TEXT,
  `al_field17` TEXT,
  `al_field18` TEXT,
  `al_field19` TEXT,
  `al_field20` TEXT,
  `description` VARCHAR(255) DEFAULT '',
  `alert_type` INT UNSIGNED NOT NULL DEFAULT 0,
  `agent` VARCHAR(100) DEFAULT '',
  `custom_oid` TEXT,
  `oid` VARCHAR(255) NOT NULL DEFAULT '',
  `time_threshold` INT NOT NULL DEFAULT 0,
  `times_fired` INT UNSIGNED NOT NULL DEFAULT 0,
  `last_fired` DATETIME NOT NULL DEFAULT '1970-01-01 00:00:00',
  `max_alerts` INT NOT NULL DEFAULT 1,
  `min_alerts` INT NOT NULL DEFAULT 1,
  `internal_counter` INT UNSIGNED NOT NULL DEFAULT 0,
  `priority` TINYINT DEFAULT 0,
  `_snmp_f1_` TEXT, 
  `_snmp_f2_` TEXT, 
  `_snmp_f3_` TEXT,
  `_snmp_f4_` TEXT, 
  `_snmp_f5_` TEXT, 
  `_snmp_f6_` TEXT,
  `_snmp_f7_` TEXT,
  `_snmp_f8_` TEXT,
  `_snmp_f9_` TEXT,
  `_snmp_f10_` TEXT,
  `_snmp_f11_` TEXT,
  `_snmp_f12_` TEXT,
  `_snmp_f13_` TEXT,
  `_snmp_f14_` TEXT,
  `_snmp_f15_` TEXT,
  `_snmp_f16_` TEXT,
  `_snmp_f17_` TEXT,
  `_snmp_f18_` TEXT,
  `_snmp_f19_` TEXT,
  `_snmp_f20_` TEXT,
  `trap_type` INT NOT NULL DEFAULT -1,
  `single_value` VARCHAR(255) DEFAULT '', 
  `position` INT UNSIGNED NOT NULL DEFAULT 0,
  `disable_event` TINYINT DEFAULT 0,
  `id_group` INT UNSIGNED NOT NULL DEFAULT 0,
  `order_1` INT UNSIGNED NOT NULL DEFAULT 1,
  `order_2` INT UNSIGNED NOT NULL DEFAULT 2,
  `order_3` INT UNSIGNED NOT NULL DEFAULT 3,
  `order_4` INT UNSIGNED NOT NULL DEFAULT 4,
  `order_5` INT UNSIGNED NOT NULL DEFAULT 5,
  `order_6` INT UNSIGNED NOT NULL DEFAULT 6,
  `order_7` INT UNSIGNED NOT NULL DEFAULT 7,
  `order_8` INT UNSIGNED NOT NULL DEFAULT 8,
  `order_9` INT UNSIGNED NOT NULL DEFAULT 9,
  `order_10` INT UNSIGNED NOT NULL DEFAULT 10,
  `order_11` INT UNSIGNED NOT NULL DEFAULT 11,
  `order_12` INT UNSIGNED NOT NULL DEFAULT 12,
  `order_13` INT UNSIGNED NOT NULL DEFAULT 13,
  `order_14` INT UNSIGNED NOT NULL DEFAULT 14,
  `order_15` INT UNSIGNED NOT NULL DEFAULT 15,
  `order_16` INT UNSIGNED NOT NULL DEFAULT 16,
  `order_17` INT UNSIGNED NOT NULL DEFAULT 17,
  `order_18` INT UNSIGNED NOT NULL DEFAULT 18,
  `order_19` INT UNSIGNED NOT NULL DEFAULT 19,
  `order_20` INT UNSIGNED NOT NULL DEFAULT 20,
  PRIMARY KEY  (`id_as`)
) ENGINE=InnoDB DEFAULT CHARSET=UTF8MB4;

-- -----------------------------------------------------
-- Table `talert_commands`
-- -----------------------------------------------------
CREATE TABLE  IF NOT EXISTS `talert_commands` (
  `id` INT UNSIGNED NOT NULL AUTO_INCREMENT,
  `name` VARCHAR(100) NOT NULL DEFAULT '',
  `command` TEXT,
  `id_group` MEDIUMINT UNSIGNED NULL DEFAULT 0,
  `description` TEXT,
  `internal` TINYINT DEFAULT 0,
  `fields_descriptions` TEXT,
  `fields_values` TEXT,
  `fields_hidden` TEXT,
  `previous_name` TEXT,
  PRIMARY KEY (`id`)
) ENGINE=InnoDB DEFAULT CHARSET=UTF8MB4;

-- -----------------------------------------------------
-- Table `talert_actions`
-- -----------------------------------------------------
CREATE TABLE  IF NOT EXISTS `talert_actions` (
  `id` INT UNSIGNED NOT NULL AUTO_INCREMENT,
  `name` TEXT,
  `id_alert_command` INT UNSIGNED NULL DEFAULT 0,
  `field1` TEXT,
  `field2` TEXT,
  `field3` TEXT,
  `field4` TEXT,
  `field5` TEXT,
  `field6` TEXT,
  `field7` TEXT,
  `field8` TEXT,
  `field9` TEXT,
  `field10` TEXT,
  `field11` TEXT,
  `field12` TEXT,
  `field13` TEXT,
  `field14` TEXT,
  `field15` TEXT,
  `field16` TEXT,
  `field17` TEXT,
  `field18` TEXT,
  `field19` TEXT,
  `field20` TEXT,
  `id_group` MEDIUMINT UNSIGNED NULL DEFAULT 0,
  `action_threshold` INT NOT NULL DEFAULT 0,
  `field1_recovery` TEXT,
  `field2_recovery` TEXT,
  `field3_recovery` TEXT,
  `field4_recovery` TEXT,
  `field5_recovery` TEXT,
  `field6_recovery` TEXT,
  `field7_recovery` TEXT,
  `field8_recovery` TEXT,
  `field9_recovery` TEXT,
  `field10_recovery` TEXT,
  `field11_recovery` TEXT,
  `field12_recovery` TEXT,
  `field13_recovery` TEXT,
  `field14_recovery` TEXT,
  `field15_recovery` TEXT,
  `field16_recovery` TEXT,
  `field17_recovery` TEXT,
  `field18_recovery` TEXT,
  `field19_recovery` TEXT,
  `field20_recovery` TEXT,
  `previous_name` TEXT,
  `create_wu_integria` TINYINT DEFAULT NULL,
  PRIMARY KEY  (`id`),
  FOREIGN KEY (`id_alert_command`) REFERENCES talert_commands(`id`)
    ON DELETE CASCADE ON UPDATE CASCADE
) ENGINE=InnoDB DEFAULT CHARSET=UTF8MB4;

-- -----------------------------------------------------
-- Table `talert_templates`
-- -----------------------------------------------------
CREATE TABLE IF NOT EXISTS `talert_templates` (
  `id` INT UNSIGNED NOT NULL AUTO_INCREMENT,
  `name` TEXT,
  `description` MEDIUMTEXT,
  `id_alert_action` INT UNSIGNED NULL,
  `field1` TEXT,
  `field2` TEXT,
  `field3` TEXT,
  `field4` TEXT,
  `field5` TEXT,
  `field6` TEXT,
  `field7` TEXT,
  `field8` TEXT,
  `field9` TEXT,
  `field10` TEXT,
  `field11` TEXT,
  `field12` TEXT,
  `field13` TEXT,
  `field14` TEXT,
  `field15` TEXT,
  `field16` TEXT,
  `field17` TEXT,
  `field18` TEXT,
  `field19` TEXT,
  `field20` TEXT,
  `type` ENUM ('regex', 'max_min', 'max', 'min', 'equal', 'not_equal', 'warning', 'critical', 'onchange', 'unknown', 'always', 'not_normal'),
  `value` VARCHAR(255) DEFAULT '',
  `matches_value` TINYINT DEFAULT 0,
  `max_value` DOUBLE DEFAULT NULL,
  `min_value` DOUBLE DEFAULT NULL,
  `time_threshold` INT NOT NULL DEFAULT 0,
  `max_alerts` INT UNSIGNED NOT NULL DEFAULT 1,
  `min_alerts` INT UNSIGNED NOT NULL DEFAULT 0,
  `time_from` time DEFAULT '00:00:00',
  `time_to` time DEFAULT '00:00:00',
  `monday` TINYINT DEFAULT 1,
  `tuesday` TINYINT DEFAULT 1,
  `wednesday` TINYINT DEFAULT 1,
  `thursday` TINYINT DEFAULT 1,
  `friday` TINYINT DEFAULT 1,
  `saturday` TINYINT DEFAULT 1,
  `sunday` TINYINT DEFAULT 1,
  `recovery_notify` TINYINT DEFAULT 0,
  `field1_recovery` TEXT,
  `field2_recovery` TEXT,
  `field3_recovery` TEXT,
  `field4_recovery` TEXT,
  `field5_recovery` TEXT,
  `field6_recovery` TEXT,
  `field7_recovery` TEXT,
  `field8_recovery` TEXT,
  `field9_recovery` TEXT,
  `field10_recovery` TEXT,
  `field11_recovery` TEXT,
  `field12_recovery` TEXT,
  `field13_recovery` TEXT,
  `field14_recovery` TEXT,
  `field15_recovery` TEXT,
  `field16_recovery` TEXT,
  `field17_recovery` TEXT,
  `field18_recovery` TEXT,
  `field19_recovery` TEXT,
  `field20_recovery` TEXT,
  `priority` TINYINT DEFAULT 0,
  `id_group` MEDIUMINT UNSIGNED NULL DEFAULT 0,
  `special_day` TINYINT DEFAULT 0,
  `wizard_level` ENUM('basic','advanced','nowizard') DEFAULT 'nowizard',
  `min_alerts_reset_counter` TINYINT DEFAULT 0,
  `disable_event` TINYINT DEFAULT 0,
  `previous_name` TEXT,
  `schedule` TEXT,
  PRIMARY KEY  (`id`),
  KEY `idx_template_action` (`id_alert_action`),
  FOREIGN KEY (`id_alert_action`) REFERENCES talert_actions(`id`)
    ON DELETE SET NULL ON UPDATE CASCADE
) ENGINE=InnoDB DEFAULT CHARSET=UTF8MB4;

-- -----------------------------------------------------
-- Table `talert_template_modules`
-- -----------------------------------------------------
CREATE TABLE IF NOT EXISTS `talert_template_modules` (
  `id` INT UNSIGNED NOT NULL AUTO_INCREMENT,
  `id_agent_module` INT UNSIGNED NOT NULL,
  `id_alert_template` INT UNSIGNED NOT NULL,
  `id_policy_alerts` INT UNSIGNED NOT NULL DEFAULT 0,
  `internal_counter` INT DEFAULT 0,
  `last_fired` BIGINT NOT NULL DEFAULT 0,
  `last_reference` BIGINT NOT NULL DEFAULT 0,
  `times_fired` INT NOT NULL DEFAULT 0,
  `disabled` TINYINT DEFAULT 0,
  `standby` TINYINT DEFAULT 0,
  `priority` TINYINT DEFAULT 0,
  `force_execution` TINYINT DEFAULT 0,
  PRIMARY KEY (`id`),
  KEY `idx_template_module` (`id_agent_module`),
  FOREIGN KEY (`id_agent_module`) REFERENCES tagente_modulo(`id_agente_modulo`)
    ON DELETE CASCADE ON UPDATE CASCADE,
  FOREIGN KEY (`id_alert_template`) REFERENCES talert_templates(`id`)
    ON DELETE CASCADE ON UPDATE CASCADE,
  UNIQUE (`id_agent_module`, `id_alert_template`, `id_policy_alerts`),
  INDEX force_execution (`force_execution`),
  INDEX idx_disabled (disabled)
) ENGINE=InnoDB DEFAULT CHARSET=UTF8MB4;

-- -----------------------------------------------------
-- Table `talert_template_module_actions`
-- -----------------------------------------------------
CREATE TABLE IF NOT EXISTS `talert_template_module_actions` (
  `id` INT UNSIGNED NOT NULL AUTO_INCREMENT,
  `id_alert_template_module` INT UNSIGNED NOT NULL,
  `id_alert_action` INT UNSIGNED NOT NULL,
  `fires_min` INT UNSIGNED DEFAULT 0,
  `fires_max` INT UNSIGNED DEFAULT 0,
  `module_action_threshold` INT NOT NULL DEFAULT 0,
  `last_execution` BIGINT NOT NULL DEFAULT 0,
  PRIMARY KEY (`id`),
  FOREIGN KEY (`id_alert_template_module`) REFERENCES talert_template_modules(`id`)
    ON DELETE CASCADE ON UPDATE CASCADE,
  FOREIGN KEY (`id_alert_action`) REFERENCES talert_actions(`id`)
    ON DELETE CASCADE ON UPDATE CASCADE
) ENGINE=InnoDB DEFAULT CHARSET=UTF8MB4;

-- -----------------------------------------------------
-- Table `talert_calendar`
-- -----------------------------------------------------
CREATE TABLE IF NOT EXISTS `talert_calendar` (
  `id` INT UNSIGNED NOT NULL AUTO_INCREMENT,
  `name` VARCHAR(100) NOT NULL DEFAULT '',
  `id_group` INT NOT NULL DEFAULT 0,
  `description` TEXT,
  PRIMARY KEY (`id`),
  UNIQUE (`name`)
) ENGINE=InnoDB DEFAULT CHARSET=UTF8MB4;

-- -----------------------------------------------------
-- Table `talert_special_days`
-- -----------------------------------------------------
CREATE TABLE IF NOT EXISTS `talert_special_days` (
  `id` INT UNSIGNED NOT NULL AUTO_INCREMENT,
  `id_calendar` INT UNSIGNED NOT NULL DEFAULT 1,
  `id_group` INT NOT NULL DEFAULT 0,
  `date` date NOT NULL DEFAULT '1970-01-01',
  `day_code` TINYINT NOT NULL,
  `description` TEXT,
  PRIMARY KEY (`id`),
  FOREIGN KEY (`id_calendar`) REFERENCES talert_calendar(`id`)
    ON DELETE CASCADE ON UPDATE CASCADE
) ENGINE=InnoDB DEFAULT CHARSET=UTF8MB4;

-- -----------------------------------------------------
-- Table `talert_execution_queue`
-- -----------------------------------------------------
CREATE TABLE IF NOT EXISTS `talert_execution_queue` (
  `id` INT UNSIGNED NOT NULL AUTO_INCREMENT,
  `data` LONGTEXT,
  `utimestamp` BIGINT NOT NULL DEFAULT 0,
  PRIMARY KEY (`id`)
) ENGINE=InnoDB DEFAULT CHARSET=UTF8MB4;

-- -----------------------------------------------------
-- Table `tattachment`
-- -----------------------------------------------------
CREATE TABLE IF NOT EXISTS `tattachment` (
  `id_attachment` INT UNSIGNED NOT NULL AUTO_INCREMENT,
  `id_incidencia` INT UNSIGNED NOT NULL DEFAULT 0,
  `id_usuario` VARCHAR(255) NOT NULL DEFAULT '',
  `filename` VARCHAR(255) NOT NULL DEFAULT '',
  `description` VARCHAR(150) DEFAULT '',
  `size` BIGINT UNSIGNED NOT NULL DEFAULT 0,
  PRIMARY KEY  (`id_attachment`)
) ENGINE=InnoDB DEFAULT CHARSET=UTF8MB4;

-- -----------------------------------------------------
-- Table `tconfig`
-- -----------------------------------------------------
CREATE TABLE IF NOT EXISTS `tconfig` (
  `id_config` INT UNSIGNED NOT NULL AUTO_INCREMENT,
  `token` VARCHAR(100) NOT NULL DEFAULT '',
  `value` TEXT,
  PRIMARY KEY  (`id_config`)
) ENGINE=InnoDB DEFAULT CHARSET=UTF8MB4;

-- -----------------------------------------------------
-- Table `tconfig_os`
-- -----------------------------------------------------
CREATE TABLE IF NOT EXISTS  `tconfig_os` (
  `id_os` INT UNSIGNED NOT NULL AUTO_INCREMENT,
  `name` VARCHAR(100) NOT NULL DEFAULT '',
  `description` VARCHAR(250) DEFAULT '',
  `icon_name` VARCHAR(100) DEFAULT '',
  `previous_name` TEXT NULL,
  PRIMARY KEY  (`id_os`)
) ENGINE=InnoDB DEFAULT CHARSET=UTF8MB4;

-- -----------------------------------------------------
-- Table `tcontainer`
-- -----------------------------------------------------
CREATE TABLE IF NOT EXISTS `tcontainer` (
  `id_container` MEDIUMINT UNSIGNED NOT NULL AUTO_INCREMENT,
  `name` VARCHAR(100) NOT NULL DEFAULT '',
  `parent` MEDIUMINT UNSIGNED NOT NULL DEFAULT 0,
  `disabled` TINYINT UNSIGNED NOT NULL DEFAULT 0,
  `id_group` MEDIUMINT UNSIGNED NULL DEFAULT 0, 
  `description` TEXT,
   PRIMARY KEY  (`id_container`),
   KEY `parent_index` (`parent`)
) ENGINE=InnoDB DEFAULT CHARSET=UTF8MB4;

-- ---------------------------------------------------------------------
-- Table `tcontainer_item`
-- ---------------------------------------------------------------------
CREATE TABLE IF NOT EXISTS `tcontainer_item` (
  `id_ci` INT UNSIGNED NOT NULL AUTO_INCREMENT,
  `id_container` MEDIUMINT UNSIGNED NOT NULL DEFAULT 0,
  `type` VARCHAR(30) DEFAULT 'simple_graph',
  `id_agent` INT UNSIGNED NOT NULL DEFAULT 0,
  `id_agent_module` BIGINT UNSIGNED NULL DEFAULT NULL,
  `time_lapse` INT NOT NULL DEFAULT 0,
  `id_graph` INT UNSIGNED DEFAULT 0,
  `only_average` TINYINT UNSIGNED DEFAULT 0 NOT NULL,
  `id_group` INT UNSIGNED NOT NULL DEFAULT 0,
  `id_module_group` INT UNSIGNED NOT NULL DEFAULT 0,
  `agent` VARCHAR(100) NOT NULL DEFAULT '',
  `module` VARCHAR(100) NOT NULL DEFAULT '',
  `id_tag` INT UNSIGNED NOT NULL DEFAULT 0,
  `type_graph` TINYINT UNSIGNED NOT NULL DEFAULT 0,
  `fullscale` TINYINT UNSIGNED NOT NULL DEFAULT 0,
  PRIMARY KEY(`id_ci`),
  FOREIGN KEY (`id_container`) REFERENCES `tcontainer`(`id_container`)
  ON DELETE CASCADE
) ENGINE=InnoDB DEFAULT CHARSET=UTF8MB4;

-- ---------------------------------------------------------------------
-- Table `tevento`
-- ---------------------------------------------------------------------
CREATE TABLE IF NOT EXISTS `tevento` (
  `id_evento` BIGINT UNSIGNED NOT NULL AUTO_INCREMENT,
  `id_agente` INT NOT NULL DEFAULT 0,
  `id_usuario` VARCHAR(255) NOT NULL DEFAULT '0',
  `id_grupo` MEDIUMINT NOT NULL DEFAULT 0,
  `estado` TINYINT UNSIGNED NOT NULL DEFAULT 0,
  `timestamp` DATETIME NOT NULL DEFAULT '1970-01-01 00:00:00',
  `evento` TEXT,
  `utimestamp` BIGINT NOT NULL DEFAULT 0,
  `event_type` ENUM('going_unknown','unknown','alert_fired','alert_recovered','alert_ceased','alert_manual_validation','recon_host_detected','system','error','new_agent','going_up_warning','going_up_critical','going_down_warning','going_down_normal','going_down_critical','going_up_normal', 'configuration_change', 'ncm') DEFAULT 'unknown',
  `id_agentmodule` INT NOT NULL DEFAULT 0,
  `id_alert_am` INT NOT NULL DEFAULT 0,
  `criticity` INT UNSIGNED NOT NULL DEFAULT 0,
  `user_comment` TEXT,
  `tags` TEXT,
  `source` TINYTEXT,
  `id_extra` TINYTEXT,
  `critical_instructions` TEXT,
  `warning_instructions` TEXT,
  `unknown_instructions` TEXT,
  `owner_user` VARCHAR(100) NOT NULL DEFAULT '',
  `ack_utimestamp` BIGINT NOT NULL DEFAULT 0,
  `custom_data` TEXT,
  `data` TINYTEXT,
  `module_status` INT NOT NULL DEFAULT 0,
  PRIMARY KEY  (`id_evento`),
  KEY `idx_agente` (`id_agente`),
  KEY `idx_agentmodule` (`id_agentmodule`),
  KEY `idx_utimestamp` USING BTREE (`utimestamp`),
  INDEX `agente_modulo_estado`(`estado`, `id_agentmodule`)
) ENGINE=InnoDB DEFAULT CHARSET=UTF8MB4;
-- Criticity: 0 - Maintance (grey)
-- Criticity: 1 - Informational (blue)
-- Criticity: 2 - Normal (green) (status 0)
-- Criticity: 3 - Warning (yellow) (status 2)
-- Criticity: 4 - Critical (red) (status 1)

-- ---------------------------------------------------------------------
-- Table `tevent_extended`
-- ---------------------------------------------------------------------
CREATE TABLE IF NOT EXISTS `tevent_extended` (
  `id` serial PRIMARY KEY,
  `id_evento` BIGINT UNSIGNED NOT NULL,
  `external_id` BIGINT UNSIGNED,
  `utimestamp` BIGINT NOT NULL DEFAULT 0,
  `description` TEXT,
  FOREIGN KEY `tevent_ext_fk`(`id_evento`) REFERENCES `tevento`(`id_evento`)
  ON UPDATE CASCADE ON DELETE CASCADE
) ENGINE=InnoDB DEFAULT CHARSET=UTF8MB4;

-- ---------------------------------------------------------------------
-- Table `tgrupo`
-- ---------------------------------------------------------------------
CREATE TABLE IF NOT EXISTS `tgrupo` (
  `id_grupo` MEDIUMINT UNSIGNED NOT NULL AUTO_INCREMENT,
  `nombre` VARCHAR(100) NOT NULL DEFAULT '',
  `icon` VARCHAR(50) DEFAULT 'world',
  `parent` MEDIUMINT UNSIGNED NOT NULL DEFAULT 0,
  `propagate` TINYINT UNSIGNED NOT NULL DEFAULT 0,
  `disabled` TINYINT UNSIGNED NOT NULL DEFAULT 0,
  `custom_id` VARCHAR(255) DEFAULT '',
  `id_skin` INT UNSIGNED NOT NULL DEFAULT 0,
  `description` TEXT,
  `contact` TEXT,
  `other` TEXT,
  `password` VARCHAR(45) DEFAULT '',
  `max_agents` INT UNSIGNED NOT NULL DEFAULT 0,
   PRIMARY KEY  (`id_grupo`),
   KEY `parent_index` (`parent`)
) ENGINE=InnoDB DEFAULT CHARSET=UTF8MB4;

-- ---------------------------------------------------------------------
-- Table `tcredential_store`
-- ---------------------------------------------------------------------
CREATE TABLE IF NOT EXISTS `tcredential_store` (
  `identifier` VARCHAR(100) NOT NULL,
  `id_group` MEDIUMINT UNSIGNED NOT NULL DEFAULT 0,
  `product` ENUM('CUSTOM', 'AWS', 'AZURE', 'GOOGLE', 'SAP', 'WMI', 'SNMP') DEFAULT 'CUSTOM',
  `username` TEXT,
  `password` TEXT,
  `extra_1` TEXT,
  `extra_2` TEXT,
  PRIMARY KEY (`identifier`)
) ENGINE=InnoDB DEFAULT CHARSET=UTF8MB4;

-- ---------------------------------------------------------------------
-- Table `tincidencia`
-- ---------------------------------------------------------------------
CREATE TABLE IF NOT EXISTS `tincidencia` (
  `id_incidencia` BIGINT UNSIGNED NOT NULL AUTO_INCREMENT,
  `inicio` DATETIME NOT NULL DEFAULT '1970-01-01 00:00:00',
  `cierre` DATETIME NOT NULL DEFAULT '1970-01-01 00:00:00',
  `titulo` TEXT,
  `descripcion` TEXT,
  `id_usuario` VARCHAR(255) NOT NULL DEFAULT '',
  `origen` VARCHAR(100) NOT NULL DEFAULT '',
  `estado` INT NOT NULL DEFAULT 0,
  `prioridad` INT NOT NULL DEFAULT 0,
  `id_grupo` MEDIUMINT UNSIGNED NOT NULL DEFAULT 0,
  `actualizacion` timestamp NOT NULL DEFAULT CURRENT_TIMESTAMP on update CURRENT_TIMESTAMP,
  `id_creator` VARCHAR(60) DEFAULT NULL,
  `id_lastupdate` VARCHAR(60) DEFAULT NULL,
  `id_agente_modulo` BIGINT NOT NULL,
  `notify_email` TINYINT UNSIGNED NOT NULL DEFAULT 0,
  `id_agent` INT UNSIGNED NULL DEFAULT 0, 
  PRIMARY KEY  (`id_incidencia`),
  KEY `incident_index_1` (`id_usuario`,`id_incidencia`),
  KEY `id_agente_modulo` (`id_agente_modulo`)
) ENGINE=InnoDB DEFAULT CHARSET=UTF8MB4;

-- ---------------------------------------------------------------------
-- Table `tlanguage`
-- ---------------------------------------------------------------------
CREATE TABLE IF NOT EXISTS `tlanguage` (
  `id_language` VARCHAR(6) NOT NULL DEFAULT '',
  `name` VARCHAR(100) NOT NULL DEFAULT '',
  PRIMARY KEY  (`id_language`)
) ENGINE=InnoDB DEFAULT CHARSET=UTF8MB4;

-- -----------------------------------------------------
-- Table `tlink`
-- -----------------------------------------------------
CREATE TABLE IF NOT EXISTS `tlink` (
  `id_link` INT UNSIGNED NOT NULL AUTO_INCREMENT,
  `name` VARCHAR(100) NOT NULL DEFAULT '',
  `link` VARCHAR(255) NOT NULL DEFAULT '',
  PRIMARY KEY  (`id_link`)
) ENGINE=InnoDB DEFAULT CHARSET=UTF8MB4;

-- ----------------------------------------------------------------------
-- Table `tmodule_group`
-- ----------------------------------------------------------------------
CREATE TABLE IF NOT EXISTS `tmodule_group` (
  `id_mg` SMALLINT UNSIGNED NOT NULL AUTO_INCREMENT,
  `name` VARCHAR(150) NOT NULL DEFAULT '',
  PRIMARY KEY  (`id_mg`)
) ENGINE=InnoDB DEFAULT CHARSET=UTF8MB4;

-- This table was moved cause the `tmodule_relationship` will add
-- a foreign key for the trecon_task(id_rt)
-- ----------------------------------------------------------------------
-- Table `trecon_task`
-- ----------------------------------------------------------------------
CREATE TABLE IF NOT EXISTS `trecon_task` (
  `id_rt` INT UNSIGNED NOT NULL AUTO_INCREMENT,
  `name` VARCHAR(100) NOT NULL DEFAULT '',
  `description` VARCHAR(250) NOT NULL DEFAULT '',
  `subnet` TEXT,
  `id_network_profile` TEXT,
  `review_mode` TINYINT UNSIGNED NOT NULL DEFAULT 1,
  `id_group` INT UNSIGNED NOT NULL DEFAULT 1,
  `utimestamp` BIGINT UNSIGNED NOT NULL DEFAULT 0,
  `status` TINYINT NOT NULL DEFAULT 0,
  `interval_sweep` INT UNSIGNED NOT NULL DEFAULT 0,
  `id_recon_server` INT UNSIGNED NOT NULL DEFAULT 0,
  `id_os` TINYINT NOT NULL DEFAULT 0,
  `recon_ports` VARCHAR(250) NOT NULL DEFAULT '',
  `snmp_community` VARCHAR(64) NOT NULL DEFAULT 'public',
  `id_recon_script` INT,
  `field1` TEXT,
  `field2` VARCHAR(250) NOT NULL DEFAULT '',
  `field3` VARCHAR(250) NOT NULL DEFAULT '',
  `field4` VARCHAR(250) NOT NULL DEFAULT '',
  `os_detect` TINYINT UNSIGNED DEFAULT 0,
  `resolve_names` TINYINT UNSIGNED DEFAULT 0,
  `parent_detection` TINYINT UNSIGNED DEFAULT 0,
  `parent_recursion` TINYINT UNSIGNED DEFAULT 0,
  `disabled` TINYINT UNSIGNED NOT NULL DEFAULT 0,
  `macros` TEXT,
  `alias_as_name` TINYINT NOT NULL DEFAULT 0,
  `snmp_enabled` TINYINT UNSIGNED DEFAULT 0,
  `vlan_enabled` TINYINT UNSIGNED DEFAULT 0,
  `snmp_version` VARCHAR(5) NOT NULL DEFAULT 1,
  `snmp_auth_user` VARCHAR(255) NOT NULL DEFAULT '',
  `snmp_auth_pass` VARCHAR(255) NOT NULL DEFAULT '',
  `snmp_auth_method` VARCHAR(25) NOT NULL DEFAULT '',
  `snmp_privacy_method` VARCHAR(25) NOT NULL DEFAULT '',
  `snmp_privacy_pass` VARCHAR(255) NOT NULL DEFAULT '',
  `snmp_security_level` VARCHAR(25) NOT NULL DEFAULT '',
  `wmi_enabled` TINYINT UNSIGNED DEFAULT 0,
  `rcmd_enabled` TINYINT UNSIGNED DEFAULT 0,
  `auth_strings` TEXT,
  `auto_monitor` TINYINT UNSIGNED DEFAULT 1,
  `autoconfiguration_enabled` TINYINT UNSIGNED DEFAULT 0,
  `summary` TEXT,
  `type` INT NOT NULL DEFAULT 0,
  `subnet_csv` TINYINT UNSIGNED DEFAULT 0,
  `snmp_skip_non_enabled_ifs` TINYINT UNSIGNED DEFAULT 1,
  PRIMARY KEY  (`id_rt`),
  KEY `recon_task_daemon` (`id_recon_server`)
) ENGINE=InnoDB  DEFAULT CHARSET=UTF8MB4;

-- ----------------------------------------------------------------------
-- Table `tdiscovery_tmp`
-- ----------------------------------------------------------------------
CREATE TABLE IF NOT EXISTS `tdiscovery_tmp_agents` (
  `id` INT UNSIGNED NOT NULL AUTO_INCREMENT,
  `id_rt` INT UNSIGNED NOT NULL,
  `label` VARCHAR(600) NOT NULL DEFAULT '',
  `data` MEDIUMTEXT,
  `review_date` DATETIME DEFAULT NULL,
  `created` DATETIME DEFAULT NULL,
  PRIMARY KEY (`id`),
  KEY `id_rt` (`id_rt`),
  INDEX `label` (`label`),
  CONSTRAINT `tdta_trt` FOREIGN KEY (`id_rt`) REFERENCES `trecon_task` (`id_rt`) ON DELETE CASCADE ON UPDATE CASCADE
) ENGINE=InnoDB DEFAULT CHARSET=UTF8MB4;

CREATE TABLE IF NOT EXISTS `tdiscovery_tmp_connections` (
  `id` INT UNSIGNED NOT NULL AUTO_INCREMENT,
  `id_rt` INT UNSIGNED NOT NULL,
  `dev_1` TEXT,
  `dev_2` TEXT,
  `if_1` TEXT,
  `if_2` TEXT,
  PRIMARY KEY (`id`)
) ENGINE=InnoDB DEFAULT CHARSET=UTF8MB4;

-- ----------------------------------------------------------------------
-- Table `tmodule_relationship`
-- ----------------------------------------------------------------------
CREATE TABLE IF NOT EXISTS `tmodule_relationship` (
  `id` INT UNSIGNED NOT NULL AUTO_INCREMENT,
  `id_rt` INT UNSIGNED DEFAULT NULL,
  `id_server` VARCHAR(100) NOT NULL DEFAULT '',
  `module_a` INT UNSIGNED NOT NULL,
  `module_b` INT UNSIGNED NOT NULL,
  `disable_update` TINYINT UNSIGNED NOT NULL DEFAULT 0,
  `type` ENUM('direct', 'failover') DEFAULT 'direct',
  PRIMARY KEY (`id`),
  FOREIGN KEY (`module_a`) REFERENCES tagente_modulo(`id_agente_modulo`)
    ON DELETE CASCADE,
  FOREIGN KEY (`module_b`) REFERENCES tagente_modulo(`id_agente_modulo`)
    ON DELETE CASCADE,
  FOREIGN KEY (`id_rt`) REFERENCES trecon_task(`id_rt`)
    ON DELETE CASCADE
) ENGINE=InnoDB DEFAULT CHARSET=UTF8MB4;

-- ----------------------------------------------------------------------
-- Table `tnetwork_component`
-- ----------------------------------------------------------------------
CREATE TABLE IF NOT EXISTS `tnetwork_component` (
  `id_nc` INT UNSIGNED NOT NULL AUTO_INCREMENT,
  `name` TEXT,
  `description` TEXT,
  `id_group` INT NOT NULL DEFAULT 1,
  `type` SMALLINT NOT NULL DEFAULT 6,
  `max` BIGINT NOT NULL DEFAULT 0,
  `min` BIGINT NOT NULL DEFAULT 0,
  `module_interval` MEDIUMINT UNSIGNED NOT NULL DEFAULT 0,
  `tcp_port` INT UNSIGNED NOT NULL DEFAULT 0,
  `tcp_send` TEXT,
  `tcp_rcv` TEXT,
  `snmp_community` VARCHAR(255) NOT NULL DEFAULT 'NULL',
  `snmp_oid` VARCHAR(400) NOT NULL,
  `id_module_group` TINYINT UNSIGNED NOT NULL DEFAULT 0,
  `id_modulo` INT UNSIGNED DEFAULT 0,
  `id_plugin` INT unsigned DEFAULT 0,
  `plugin_user` TEXT,
  `plugin_pass` TEXT,
  `plugin_parameter` TEXT,
  `max_timeout` INT UNSIGNED DEFAULT 0,
  `max_retries` INT UNSIGNED DEFAULT 0,
  `history_data` TINYINT UNSIGNED DEFAULT 1,
  `min_warning` DOUBLE DEFAULT 0,
  `max_warning` DOUBLE DEFAULT 0,
  `str_warning` TEXT,
  `min_critical` DOUBLE DEFAULT 0,
  `max_critical` DOUBLE DEFAULT 0,
  `str_critical` TEXT,
  `min_ff_event` INT UNSIGNED DEFAULT 0,
  `custom_string_1` TEXT,
  `custom_string_2` TEXT,
  `custom_string_3` TEXT,
  `custom_integer_1` INT DEFAULT 0,
  `custom_integer_2` INT DEFAULT 0,
  `post_process` DOUBLE DEFAULT 0,
  `unit` TEXT,
  `wizard_level` ENUM('basic','advanced','nowizard') DEFAULT 'nowizard',
  `macros` TEXT,
  `critical_instructions` TEXT,
  `warning_instructions` TEXT,
  `unknown_instructions` TEXT,
  `critical_inverse` TINYINT UNSIGNED DEFAULT 0,
  `warning_inverse` TINYINT UNSIGNED DEFAULT 0,
  `id_category` INT DEFAULT 0,
  `tags` TEXT,
  `disabled_types_event` TEXT,
  `module_macros` TEXT,
  `min_ff_event_normal` INT UNSIGNED DEFAULT 0,
  `min_ff_event_warning` INT UNSIGNED DEFAULT 0,
  `min_ff_event_critical` INT UNSIGNED DEFAULT 0,
  `ff_type` TINYINT UNSIGNED DEFAULT 0,
  `each_ff` TINYINT UNSIGNED DEFAULT 0,
  `dynamic_interval` INT UNSIGNED DEFAULT 0,
  `dynamic_max` INT DEFAULT 0,
  `dynamic_min` INT DEFAULT 0,
  `dynamic_next` BIGINT NOT NULL DEFAULT 0,
  `dynamic_two_tailed` TINYINT UNSIGNED DEFAULT 0,
  `module_type` TINYINT UNSIGNED NOT NULL DEFAULT 1,
  `protocol` TINYTEXT,
  `manufacturer_id` VARCHAR(200),
  `execution_type` TINYINT UNSIGNED NOT NULL DEFAULT 1,
  `scan_type` TINYINT UNSIGNED NOT NULL DEFAULT 1,
  `value` TEXT,
  `value_operations` TEXT,
  `module_enabled` TINYINT UNSIGNED DEFAULT 0,
  `name_oid` VARCHAR(255) DEFAULT '',
  `query_class` VARCHAR(200) DEFAULT '',
  `query_key_field` VARCHAR(200) DEFAULT '',
  `scan_filters` TEXT,
  `query_filters` TEXT,
  `enabled` TINYINT UNSIGNED DEFAULT 1,
  `percentage_critical` TINYINT UNSIGNED DEFAULT 0,
  `percentage_warning` TINYINT UNSIGNED DEFAULT 0,
  `warning_time` INT UNSIGNED DEFAULT 0,
  PRIMARY KEY  (`id_nc`)
) ENGINE=InnoDB DEFAULT CHARSET=UTF8MB4;

-- ----------------------------------------------------------------------
-- Table `tnetwork_component_group`
-- ----------------------------------------------------------------------
CREATE TABLE IF NOT EXISTS `tnetwork_component_group` (
  `id_sg`  INT UNSIGNED NOT NULL AUTO_INCREMENT,
  `name` VARCHAR(200) NOT NULL DEFAULT '',
  `parent` MEDIUMINT UNSIGNED NOT NULL DEFAULT 0,
  PRIMARY KEY  (`id_sg`)
) ENGINE=InnoDB DEFAULT CHARSET=UTF8MB4;

-- ----------------------------------------------------------------------
-- Table `tnetwork_profile`
-- ----------------------------------------------------------------------
CREATE TABLE IF NOT EXISTS `tnetwork_profile` (
  `id_np`  INT UNSIGNED NOT NULL AUTO_INCREMENT,
  `name` VARCHAR(100) NOT NULL DEFAULT '',
  `description` VARCHAR(250) DEFAULT '',
  PRIMARY KEY  (`id_np`)
) ENGINE=InnoDB DEFAULT CHARSET=UTF8MB4;

-- ----------------------------------------------------------------------
-- Table `tnetwork_profile_component`
-- ----------------------------------------------------------------------
CREATE TABLE IF NOT EXISTS `tnetwork_profile_component` (
  `id_nc` MEDIUMINT UNSIGNED NOT NULL DEFAULT 0,
  `id_np` MEDIUMINT UNSIGNED NOT NULL DEFAULT 0,
  KEY `id_np` (`id_np`)
) ENGINE=InnoDB DEFAULT CHARSET=UTF8MB4;

-- ----------------------------------------------------------------------
-- Table `tpen`
-- ----------------------------------------------------------------------
CREATE TABLE IF NOT EXISTS `tpen` (
  `pen` INT UNSIGNED NOT NULL,
  `manufacturer` TEXT,
  `description` TEXT,
  PRIMARY KEY (`pen`)
) ENGINE=InnoDB DEFAULT CHARSET=UTF8MB4;

-- ----------------------------------------------------------------------
-- Table `tnetwork_profile_pen`
-- ----------------------------------------------------------------------
CREATE TABLE IF NOT EXISTS `tnetwork_profile_pen` (
  `pen` INT UNSIGNED NOT NULL,
  `id_np` INT UNSIGNED NOT NULL,
  CONSTRAINT `fk_network_profile_pen_pen` FOREIGN KEY (`pen`)
  REFERENCES `tpen` (`pen`) ON DELETE CASCADE ON UPDATE CASCADE,
  CONSTRAINT `fk_network_profile_pen_id_np` FOREIGN KEY (`id_np`)
  REFERENCES `tnetwork_profile` (`id_np`) ON DELETE CASCADE ON UPDATE CASCADE
) ENGINE=InnoDB DEFAULT CHARSET=UTF8MB4;

-- ----------------------------------------------------------------------
-- Table `tnota`
-- ----------------------------------------------------------------------
CREATE TABLE IF NOT EXISTS `tnota` (
  `id_nota` BIGINT UNSIGNED NOT NULL AUTO_INCREMENT,
  `id_incident` BIGINT UNSIGNED NOT NULL,
  `id_usuario` VARCHAR(255) NOT NULL DEFAULT '0',
  `timestamp` timestamp NOT NULL DEFAULT CURRENT_TIMESTAMP,
  `nota` MEDIUMTEXT,
  PRIMARY KEY  (`id_nota`),
  KEY `id_incident` (`id_incident`)
) ENGINE=InnoDB  DEFAULT CHARSET=UTF8MB4;

-- ----------------------------------------------------------------------
-- Table `torigen`
-- ----------------------------------------------------------------------
CREATE TABLE IF NOT EXISTS `torigen` (
  `origen` VARCHAR(100) NOT NULL DEFAULT ''
) ENGINE=InnoDB DEFAULT CHARSET=UTF8MB4;

-- ----------------------------------------------------------------------
-- Table `tperfil`
-- ----------------------------------------------------------------------
CREATE TABLE IF NOT EXISTS `tperfil` (
  `id_perfil` INT UNSIGNED NOT NULL AUTO_INCREMENT,
  `name` TEXT,
  `agent_view` TINYINT NOT NULL DEFAULT 0,
  `agent_edit` TINYINT NOT NULL DEFAULT 0,
  `alert_edit` TINYINT NOT NULL DEFAULT 0,
  `user_management` TINYINT NOT NULL DEFAULT 0,
  `db_management` TINYINT NOT NULL DEFAULT 0,
  `alert_management` TINYINT NOT NULL DEFAULT 0,
  `pandora_management` TINYINT NOT NULL DEFAULT 0,
  `report_view` TINYINT NOT NULL DEFAULT 0,
  `report_edit` TINYINT NOT NULL DEFAULT 0,
  `report_management` TINYINT NOT NULL DEFAULT 0,
  `event_view` TINYINT NOT NULL DEFAULT 0,
  `event_edit` TINYINT NOT NULL DEFAULT 0,
  `event_management` TINYINT NOT NULL DEFAULT 0,
  `agent_disable` TINYINT NOT NULL DEFAULT 0,
  `map_view` TINYINT NOT NULL DEFAULT 0,
  `map_edit` TINYINT NOT NULL DEFAULT 0,
  `map_management` TINYINT NOT NULL DEFAULT 0,
  `vconsole_view` TINYINT NOT NULL DEFAULT 0,
  `vconsole_edit` TINYINT NOT NULL DEFAULT 0,
  `vconsole_management` TINYINT NOT NULL DEFAULT 0,
  `network_config_view`TINYINT NOT NULL DEFAULT 0,
  `network_config_edit`TINYINT NOT NULL DEFAULT 0,
  `network_config_management`TINYINT NOT NULL DEFAULT 0,
  PRIMARY KEY  (`id_perfil`)
) ENGINE=InnoDB DEFAULT CHARSET=UTF8MB4;

-- ----------------------------------------------------------------------
-- Table `trecon_script`
-- ----------------------------------------------------------------------
CREATE TABLE IF NOT EXISTS `trecon_script` (
  `id_recon_script` INT NOT NULL AUTO_INCREMENT,
  `name` VARCHAR(100) DEFAULT '',
  `description` TEXT,
  `script` VARCHAR(250) DEFAULT '',
  `macros` TEXT,
  `type` INT NOT NULL DEFAULT 0,
  PRIMARY KEY  (`id_recon_script`)
) ENGINE=InnoDB DEFAULT CHARSET=UTF8MB4;

-- ----------------------------------------------------------------------
-- Table `tserver`
-- ----------------------------------------------------------------------
CREATE TABLE IF NOT EXISTS `tserver` (
  `id_server` INT UNSIGNED NOT NULL AUTO_INCREMENT,
  `name` VARCHAR(100) NOT NULL DEFAULT '',
  `ip_address` VARCHAR(100) NOT NULL DEFAULT '',
  `status` INT NOT NULL DEFAULT 0,
  `laststart` DATETIME NOT NULL DEFAULT '1970-01-01 00:00:00',
  `keepalive` DATETIME NOT NULL DEFAULT '1970-01-01 00:00:00',
  `snmp_server` TINYINT UNSIGNED NOT NULL DEFAULT 0,
  `network_server` TINYINT UNSIGNED NOT NULL DEFAULT 0,
  `data_server` TINYINT UNSIGNED NOT NULL DEFAULT 0,
  `master` TINYINT UNSIGNED NOT NULL DEFAULT 0,
  `checksum` TINYINT UNSIGNED NOT NULL DEFAULT 0,
  `description` VARCHAR(255) DEFAULT NULL,
  `recon_server` TINYINT UNSIGNED NOT NULL DEFAULT 0,
  `version` VARCHAR(25) NOT NULL DEFAULT '',
  `plugin_server` TINYINT UNSIGNED NOT NULL DEFAULT 0,
  `prediction_server` TINYINT UNSIGNED NOT NULL DEFAULT 0,
  `wmi_server` TINYINT UNSIGNED NOT NULL DEFAULT 0,
  `export_server` TINYINT UNSIGNED NOT NULL DEFAULT 0,
  `server_type` TINYINT UNSIGNED NOT NULL DEFAULT 0,
  `queued_modules` INT UNSIGNED NOT NULL DEFAULT 0,
  `threads` INT UNSIGNED NOT NULL DEFAULT 0,
  `lag_time` INT NOT NULL DEFAULT 0,
  `lag_modules` INT NOT NULL DEFAULT 0,
  `total_modules_running` INT NOT NULL DEFAULT 0,
  `my_modules` INT NOT NULL DEFAULT 0,
  `server_keepalive` INT NOT NULL DEFAULT 0,
  `stat_utimestamp` BIGINT NOT NULL DEFAULT 0,
  `exec_proxy` TINYINT UNSIGNED NOT NULL DEFAULT 0,
  `port` INT UNSIGNED NOT NULL DEFAULT 0,
  `server_keepalive_utimestamp` BIGINT NOT NULL DEFAULT 0,
  PRIMARY KEY  (`id_server`),
  KEY `name` (`name`)
) ENGINE=InnoDB DEFAULT CHARSET=UTF8MB4;
-- server types:
-- 0 data
-- 1 network
-- 2 snmp trap console
-- 3 recon
-- 4 plugin
-- 5 prediction
-- 6 wmi
-- 7 export
-- 8 inventory
-- 9 web
-- TODO: drop 2.x xxxx_server fields, unused since server_type exists.

-- ----------------------------------------------------------------------
-- Table `tsesion`
-- ----------------------------------------------------------------------
CREATE TABLE IF NOT EXISTS `tsesion` (
  `id_sesion` BIGINT UNSIGNED NOT NULL AUTO_INCREMENT,
  `id_usuario` VARCHAR(255) NOT NULL DEFAULT '0',
  `ip_origen` VARCHAR(100) NOT NULL DEFAULT '',
  `accion` VARCHAR(100) NOT NULL DEFAULT '',
  `descripcion` TEXT,
  `fecha` DATETIME NOT NULL DEFAULT '1970-01-01 00:00:00',
  `utimestamp` BIGINT UNSIGNED NOT NULL DEFAULT 0,
  PRIMARY KEY  (`id_sesion`),
  KEY `idx_user` (`id_usuario`)
) ENGINE=InnoDB DEFAULT CHARSET=UTF8MB4;

-- ----------------------------------------------------------------------
-- Table `ttipo_modulo`
-- ----------------------------------------------------------------------
CREATE TABLE IF NOT EXISTS `ttipo_modulo` (
  `id_tipo` SMALLINT UNSIGNED NOT NULL AUTO_INCREMENT,
  `nombre` VARCHAR(100) NOT NULL DEFAULT '',
  `categoria` INT NOT NULL DEFAULT 0,
  `descripcion` VARCHAR(100) NOT NULL DEFAULT '',
  `icon` VARCHAR(100) DEFAULT NULL,
  PRIMARY KEY  (`id_tipo`)
) ENGINE=InnoDB DEFAULT CHARSET=UTF8MB4;

-- ----------------------------------------------------------------------
-- Table `ttrap`
-- ----------------------------------------------------------------------
CREATE TABLE IF NOT EXISTS `ttrap` (
  `id_trap` BIGINT UNSIGNED NOT NULL AUTO_INCREMENT,
  `source` VARCHAR(50) NOT NULL DEFAULT '',
  `oid` TEXT,
  `oid_custom` TEXT,
  `type` INT NOT NULL DEFAULT 0,
  `type_custom` VARCHAR(100) DEFAULT '',
  `value` TEXT,
  `value_custom` TEXT,
  `alerted` SMALLINT NOT NULL DEFAULT 0,
  `status` SMALLINT NOT NULL DEFAULT 0,
  `id_usuario` VARCHAR(255) DEFAULT '',
  `timestamp` DATETIME NOT NULL DEFAULT '1970-01-01 00:00:00',
  `priority` TINYINT UNSIGNED NOT NULL DEFAULT 2,
  `text` VARCHAR(255) DEFAULT '',
  `description` VARCHAR(255) DEFAULT '',
  `severity` TINYINT UNSIGNED NOT NULL DEFAULT 2,
  PRIMARY KEY  (`id_trap`),
  INDEX timestamp (`timestamp`),
  INDEX status (`status`),
  INDEX source (`source`)
) ENGINE=InnoDB DEFAULT CHARSET=UTF8MB4;

-- ---------------------------------------------------------------------
-- Table `tevent_filter`
-- ---------------------------------------------------------------------
CREATE TABLE IF NOT EXISTS `tevent_filter` (
  `id_filter`  INT UNSIGNED NOT NULL AUTO_INCREMENT,
  `id_group_filter` INT NOT NULL DEFAULT 0,
  `id_name` VARCHAR(600) NOT NULL,
  `id_group` INT NOT NULL DEFAULT 0,
  `event_type` TEXT,
  `severity` TEXT,
  `status` INT NOT NULL DEFAULT -1,
  `search` TEXT,
  `not_search` INT NOT NULL DEFAULT 0,
  `text_agent` TEXT,
  `id_agent` INT DEFAULT 0,
  `id_agent_module` INT DEFAULT 0,
  `pagination` INT NOT NULL DEFAULT 25,
  `event_view_hr` INT NOT NULL DEFAULT 8,
  `id_user_ack` TEXT,
  `group_rep` INT NOT NULL DEFAULT 0,
  `tag_with` TEXT,
  `tag_without` TEXT,
  `filter_only_alert` INT NOT NULL DEFAULT -1,
  `search_secondary_groups` INT NOT NULL DEFAULT 0,
  `search_recursive_groups` INT NOT NULL DEFAULT 0,
  `date_from` date DEFAULT NULL,
  `date_to` date DEFAULT NULL,
  `source` TINYTEXT,
  `id_extra` TINYTEXT,
  `user_comment` TEXT,
  `id_source_event` INT  NULL DEFAULT 0,
  `server_id` TEXT,
  `time_from` TIME NULL,
  `time_to` TIME NULL,
  `custom_data` VARCHAR(500) DEFAULT '',
  `custom_data_filter_type` TINYINT UNSIGNED DEFAULT 0,
  `owner_user` TEXT,
  PRIMARY KEY  (`id_filter`)
) ENGINE=InnoDB DEFAULT CHARSET=UTF8MB4;

-- ----------------------------------------------------------------------
-- Table `tusuario`
-- ----------------------------------------------------------------------
CREATE TABLE IF NOT EXISTS `tusuario` (
  `id_user` VARCHAR(255) NOT NULL DEFAULT '0',
  `fullname` VARCHAR(255) NOT NULL,
  `firstname` VARCHAR(255) NOT NULL,
  `lastname` VARCHAR(255) NOT NULL,
  `middlename` VARCHAR(255) NOT NULL,
  `password` VARCHAR(60) DEFAULT NULL,
  `comments` VARCHAR(200) DEFAULT NULL,
  `last_connect` BIGINT NOT NULL DEFAULT 0,
  `registered` BIGINT NOT NULL DEFAULT 0,
  `email` VARCHAR(100) DEFAULT NULL,
  `phone` VARCHAR(100) DEFAULT NULL,
  `is_admin` TINYINT UNSIGNED NOT NULL DEFAULT 0,
  `language` VARCHAR(10) DEFAULT NULL,
  `timezone` VARCHAR(50) DEFAULT '',
  `block_size` INT NOT NULL DEFAULT 20,
  `id_skin` INT UNSIGNED NOT NULL DEFAULT 0,
  `disabled` INT NOT NULL DEFAULT 0,
  `shortcut` TINYINT DEFAULT 0,
  `shortcut_data` TEXT,
  `section` TEXT,
  `data_section` TEXT,
  `force_change_pass` TINYINT UNSIGNED NOT NULL DEFAULT 0,
  `last_pass_change` DATETIME,
  `last_failed_login` DATETIME,
  `failed_attempt` INT NOT NULL DEFAULT 0,
  `login_blocked` TINYINT UNSIGNED NOT NULL DEFAULT 0,
  `metaconsole_access` ENUM('basic','advanced') DEFAULT 'basic',
  `not_login` TINYINT UNSIGNED NOT NULL DEFAULT 0,
  `local_user` TINYINT UNSIGNED NOT NULL DEFAULT 0,
  `metaconsole_agents_manager` TINYINT UNSIGNED NOT NULL DEFAULT 0,
  `metaconsole_access_node` TINYINT UNSIGNED NOT NULL DEFAULT 0,
  `strict_acl` TINYINT UNSIGNED NOT NULL DEFAULT 0,
  `id_filter`  INT UNSIGNED NULL DEFAULT NULL,
  `session_time` INT signed NOT NULL DEFAULT 0,
  `default_event_filter` INT UNSIGNED NOT NULL DEFAULT 0,
  `show_tips_startup` TINYINT UNSIGNED NOT NULL DEFAULT 1,
  `autorefresh_white_list` TEXT ,
  `time_autorefresh` INT UNSIGNED NOT NULL DEFAULT 30,
  `default_custom_view` INT UNSIGNED NULL DEFAULT 0,
  `ehorus_user_level_user` VARCHAR(60),
  `ehorus_user_level_pass` VARCHAR(45),
  `ehorus_user_level_enabled` TINYINT,
  `integria_user_level_user` VARCHAR(60),
  `integria_user_level_pass` VARCHAR(45),
  `api_token` VARCHAR(255) NOT NULL DEFAULT '',
  `allowed_ip_active` TINYINT UNSIGNED DEFAULT 0,
  `allowed_ip_list` TEXT,
  `auth_token_secret` VARCHAR(45) DEFAULT NULL,
  CONSTRAINT `fk_filter_id` FOREIGN KEY (`id_filter`) REFERENCES tevent_filter (`id_filter`) ON DELETE SET NULL,
  UNIQUE KEY `id_user` (`id_user`)
) ENGINE=InnoDB DEFAULT CHARSET=UTF8MB4;

-- ----------------------------------------------------------------------
-- Table `tusuario_perfil`
-- ----------------------------------------------------------------------
CREATE TABLE IF NOT EXISTS `tusuario_perfil` (
  `id_up` BIGINT UNSIGNED NOT NULL AUTO_INCREMENT,
  `id_usuario` VARCHAR(255) NOT NULL DEFAULT '',
  `id_perfil` INT UNSIGNED NOT NULL DEFAULT 0,
  `id_grupo` INT NOT NULL DEFAULT 0,
  `no_hierarchy` TINYINT NOT NULL DEFAULT 0,
  `assigned_by` VARCHAR(100) NOT NULL DEFAULT '',
  `id_policy` INT UNSIGNED NOT NULL DEFAULT 0,
  `tags` TEXT,
  PRIMARY KEY  (`id_up`),
  INDEX `tusuario_perfil_user` (`id_usuario`),
  INDEX `tusuario_perfil_group` (`id_grupo`),
  INDEX `tusuario_perfil_profile` (`id_perfil`)
) ENGINE=InnoDB DEFAULT CHARSET=UTF8MB4;

-- ----------------------------------------------------------------------
-- Table `tuser_double_auth`
-- ----------------------------------------------------------------------
CREATE TABLE IF NOT EXISTS `tuser_double_auth` (
  `id` INT UNSIGNED NOT NULL AUTO_INCREMENT,
  `id_user` VARCHAR(255) NOT NULL,
  `secret` VARCHAR(20) NOT NULL,
  PRIMARY KEY (`id`),
  UNIQUE (`id_user`),
  FOREIGN KEY (`id_user`) REFERENCES tusuario(`id_user`) ON DELETE CASCADE
) ENGINE=InnoDB DEFAULT CHARSET=UTF8MB4;

-- ----------------------------------------------------------------------
-- Table `treset_pass_history`
-- ----------------------------------------------------------------------
CREATE TABLE IF NOT EXISTS `treset_pass_history` (
  `id` INT UNSIGNED NOT NULL AUTO_INCREMENT,
  `id_user` VARCHAR(255) NOT NULL,
  `reset_moment` DATETIME NOT NULL,
  `success` TINYINT NOT NULL,
  PRIMARY KEY (`id`)
) ENGINE=InnoDB DEFAULT CHARSET=UTF8MB4;

-- -----------------------------------------------------
-- Table `tnotification_source`
-- -----------------------------------------------------
CREATE TABLE IF NOT EXISTS `tnotification_source` (
  `id` SERIAL,
  `description` VARCHAR(255) DEFAULT NULL,
  `icon` TEXT,
  `max_postpone_time` INT DEFAULT NULL,
  `enabled` INT DEFAULT NULL,
  `user_editable` INT DEFAULT NULL,
  `also_mail` INT DEFAULT NULL,
  `subtype_blacklist` TEXT,
  PRIMARY KEY (`id`)
) ENGINE=InnoDB DEFAULT CHARSET=UTF8MB4;

-- -----------------------------------------------------
-- Table `tmensajes`
-- -----------------------------------------------------
CREATE TABLE IF NOT EXISTS `tmensajes` (
  `id_mensaje` INT UNSIGNED NOT NULL AUTO_INCREMENT,
  `id_usuario_origen` VARCHAR(255) NOT NULL DEFAULT '',
  `mensaje` TEXT,
  `timestamp` BIGINT UNSIGNED NOT NULL DEFAULT 0,
  `subject` VARCHAR(255) NOT NULL DEFAULT '',
  `estado` INT UNSIGNED NOT NULL DEFAULT 0,
  `url` TEXT,
  `response_mode` VARCHAR(200) DEFAULT NULL,
  `citicity` INT UNSIGNED DEFAULT 0,
  `id_source` BIGINT UNSIGNED NOT NULL,
  `subtype` VARCHAR(255) DEFAULT '',
  `hidden_sent` TINYINT UNSIGNED DEFAULT 0,
  PRIMARY KEY (`id_mensaje`),
  UNIQUE KEY `id_mensaje` (`id_mensaje`),
  KEY `tsource_fk` (`id_source`),
  CONSTRAINT `tsource_fk` FOREIGN KEY (`id_source`) REFERENCES `tnotification_source` (`id`) ON DELETE CASCADE ON UPDATE CASCADE
) ENGINE=InnoDB AUTO_INCREMENT=11 DEFAULT CHARSET=UTF8MB4;

-- ----------------------------------------------------------------------
-- Table `tnotification_user`
-- ----------------------------------------------------------------------
CREATE TABLE IF NOT EXISTS `tnotification_user` (
  `id_mensaje` INT UNSIGNED NOT NULL,
  `id_user` VARCHAR(255) NOT NULL,
  `utimestamp_read` BIGINT,
  `utimestamp_erased` BIGINT,
  `postpone` INT,
  PRIMARY KEY (`id_mensaje`,`id_user`),
  FOREIGN KEY (`id_mensaje`) REFERENCES `tmensajes`(`id_mensaje`)
    ON UPDATE CASCADE ON DELETE CASCADE,
  FOREIGN KEY (`id_user`) REFERENCES `tusuario`(`id_user`)
    ON UPDATE CASCADE ON DELETE CASCADE
) ENGINE=InnoDB DEFAULT CHARSET=UTF8MB4;

-- ----------------------------------------------------------------------
-- Table `tnotification_group`
-- ----------------------------------------------------------------------
CREATE TABLE IF NOT EXISTS `tnotification_group` (
  `id_mensaje` INT UNSIGNED NOT NULL,
  `id_group` MEDIUMINT UNSIGNED NOT NULL,
  PRIMARY KEY (`id_mensaje`,`id_group`),
  FOREIGN KEY (`id_mensaje`) REFERENCES `tmensajes`(`id_mensaje`)
    ON UPDATE CASCADE ON DELETE CASCADE
) ENGINE=InnoDB DEFAULT CHARSET=UTF8MB4;

-- ----------------------------------------------------------------------
-- Table `tnotification_source_user`
-- ----------------------------------------------------------------------
CREATE TABLE IF NOT EXISTS `tnotification_source_user` (
  `id_source` BIGINT UNSIGNED NOT NULL,
  `id_user` VARCHAR(255),
  `enabled` INT DEFAULT NULL,
  `also_mail` INT DEFAULT NULL,
  PRIMARY KEY (`id_source`,`id_user`),
  FOREIGN KEY (`id_source`) REFERENCES `tnotification_source`(`id`)
    ON UPDATE CASCADE ON DELETE CASCADE,
  FOREIGN KEY (`id_user`) REFERENCES `tusuario`(`id_user`)
    ON UPDATE CASCADE ON DELETE CASCADE
) ENGINE=InnoDB DEFAULT CHARSET=UTF8MB4;

-- ----------------------------------------------------------------------
-- Table `tnotification_source_group`
-- ----------------------------------------------------------------------
CREATE TABLE IF NOT EXISTS `tnotification_source_group` (
  `id_source` BIGINT UNSIGNED NOT NULL,
  `id_group` MEDIUMINT UNSIGNED NOT NULL,
  PRIMARY KEY (`id_source`,`id_group`),
  INDEX (`id_group`),
  FOREIGN KEY (`id_source`) REFERENCES `tnotification_source`(`id`)
    ON UPDATE CASCADE ON DELETE CASCADE
) ENGINE=InnoDB DEFAULT CHARSET=UTF8MB4;

-- ----------------------------------------------------------------------
-- Table `tnotification_source_user`
-- ----------------------------------------------------------------------
CREATE TABLE IF NOT EXISTS `tnotification_source_group_user` (
  `id_source` BIGINT UNSIGNED NOT NULL,
  `id_group` MEDIUMINT UNSIGNED NOT NULL,
  `id_user` VARCHAR(255),
  `enabled` INT DEFAULT NULL,
  `also_mail` INT DEFAULT NULL,
  PRIMARY KEY (`id_source`,`id_user`),
  FOREIGN KEY (`id_source`) REFERENCES `tnotification_source`(`id`)
    ON UPDATE CASCADE ON DELETE CASCADE,
  FOREIGN KEY (`id_user`) REFERENCES `tusuario`(`id_user`)
    ON UPDATE CASCADE ON DELETE CASCADE,
  FOREIGN KEY (`id_group`) REFERENCES `tnotification_source_group`(`id_group`)
    ON UPDATE CASCADE ON DELETE CASCADE
) ENGINE=InnoDB DEFAULT CHARSET=UTF8MB4;

-- ----------------------------------------------------------------------
-- Table `tnews`
-- ----------------------------------------------------------------------
CREATE TABLE IF NOT EXISTS `tnews` (
  `id_news` INT UNSIGNED NOT NULL  AUTO_INCREMENT,
  `author` VARCHAR(255)  NOT NULL DEFAULT '',
  `subject` VARCHAR(255)  NOT NULL DEFAULT '',
  `text` TEXT,
  `timestamp` DATETIME,
  `id_group` INT NOT NULL DEFAULT 0,
  `modal` TINYINT DEFAULT 0,
  `expire` TINYINT DEFAULT 0,
  `expire_timestamp` DATETIME,
  PRIMARY KEY(`id_news`)
) ENGINE=InnoDB DEFAULT CHARSET=UTF8MB4;

-- ----------------------------------------------------------------------
-- Table `tgraph`
-- ----------------------------------------------------------------------
CREATE TABLE IF NOT EXISTS `tgraph` (
  `id_graph` INT UNSIGNED NOT NULL  AUTO_INCREMENT,
  `id_user` VARCHAR(255) NOT NULL DEFAULT '',
  `name` VARCHAR(150) NOT NULL DEFAULT '',
  `description` TEXT,
  `period` INT NOT NULL DEFAULT 0,
  `width` SMALLINT UNSIGNED NOT NULL DEFAULT 0,
  `height` SMALLINT UNSIGNED NOT NULL DEFAULT 0,
  `private` TINYINT UNSIGNED NOT NULL DEFAULT 0,
  `events` TINYINT UNSIGNED NOT NULL DEFAULT 0,
  `stacked` TINYINT UNSIGNED NOT NULL DEFAULT 0,
  `id_group` MEDIUMINT UNSIGNED NULL DEFAULT 0,
  `id_graph_template` INT NOT NULL DEFAULT 0,
  `percentil` TINYINT UNSIGNED NOT NULL DEFAULT 0,
  `summatory_series` TINYINT UNSIGNED NOT NULL DEFAULT 0,
  `average_series` TINYINT UNSIGNED NOT NULL DEFAULT 0,
  `modules_series` TINYINT UNSIGNED NOT NULL DEFAULT 0,
  `fullscale` TINYINT UNSIGNED NOT NULL DEFAULT 0,
  PRIMARY KEY(`id_graph`)
) ENGINE=InnoDB DEFAULT CHARSET=UTF8MB4;

-- ----------------------------------------------------------------------
-- Table `tgraph_source`
-- ----------------------------------------------------------------------
CREATE TABLE IF NOT EXISTS `tgraph_source` (
  `id_gs` INT UNSIGNED NOT NULL  AUTO_INCREMENT,
  `id_graph` INT NOT NULL DEFAULT 0,
  `id_server` INT NOT NULL DEFAULT 0,
  `id_agent_module` INT NOT NULL DEFAULT 0,
  `weight` DOUBLE NOT NULL DEFAULT 0,
  `label` VARCHAR(150) DEFAULT '',
  `field_order` INT DEFAULT 0,
  PRIMARY KEY(`id_gs`)
) ENGINE=InnoDB DEFAULT CHARSET=UTF8MB4;

-- ----------------------------------------------------------------------
-- Table `treport`
-- ----------------------------------------------------------------------
CREATE TABLE IF NOT EXISTS `treport` (
  `id_report` INT UNSIGNED NOT NULL  AUTO_INCREMENT,
  `id_user` VARCHAR(255) NOT NULL DEFAULT '',
  `name` VARCHAR(150) NOT NULL DEFAULT '',
  `description` TEXT,
  `private` TINYINT UNSIGNED NOT NULL DEFAULT 0,
  `id_group` MEDIUMINT UNSIGNED NULL DEFAULT NULL,
  `custom_logo` VARCHAR(200)  DEFAULT NULL,
  `header` MEDIUMTEXT,
  `first_page` MEDIUMTEXT,
  `footer` MEDIUMTEXT,
  `custom_font` VARCHAR(200) DEFAULT NULL,
  `id_template` INT UNSIGNED DEFAULT 0,
  `id_group_edit` MEDIUMINT UNSIGNED NULL DEFAULT 0,
  `metaconsole` TINYINT DEFAULT 0,
  `non_interactive` TINYINT UNSIGNED NOT NULL DEFAULT 0,
  `hidden` TINYINT DEFAULT 0,
  `orientation` VARCHAR(25) NOT NULL DEFAULT 'vertical',
  `cover_page_render` TINYINT NOT NULL DEFAULT 1,
  `index_render` TINYINT NOT NULL DEFAULT 1,
  PRIMARY KEY(`id_report`)
) ENGINE=InnoDB DEFAULT CHARSET=UTF8MB4;

-- ----------------------------------------------------------------------
-- Table `treport_content`
-- ----------------------------------------------------------------------
CREATE TABLE IF NOT EXISTS `treport_content` (
  `id_rc` INT UNSIGNED NOT NULL AUTO_INCREMENT,
  `id_report` INT UNSIGNED NOT NULL DEFAULT 0,
  `id_gs` INT UNSIGNED NULL DEFAULT NULL,
  `id_agent_module` BIGINT UNSIGNED NULL DEFAULT NULL,
  `type` VARCHAR(30) DEFAULT 'simple_graph',
  `period` INT NOT NULL DEFAULT 0,
  `order` INT NOT NULL DEFAULT 0,
  `name` VARCHAR(300) NULL,
  `description` MEDIUMTEXT,
  `id_agent` INT UNSIGNED NOT NULL DEFAULT 0,
  `text` TEXT,
  `external_source` MEDIUMTEXT,
  `treport_custom_sql_id` INT UNSIGNED DEFAULT 0,
  `header_definition` TINYTEXT,
  `column_separator` TINYTEXT,
  `line_separator` TINYTEXT,
  `time_from` time DEFAULT '00:00:00',
  `time_to` time DEFAULT '00:00:00',
  `monday` TINYINT DEFAULT 1,
  `tuesday` TINYINT DEFAULT 1,
  `wednesday` TINYINT DEFAULT 1,
  `thursday` TINYINT DEFAULT 1,
  `friday` TINYINT DEFAULT 1,
  `saturday` TINYINT DEFAULT 1,
  `sunday` TINYINT DEFAULT 1,
  `only_display_wrong` TINYINT unsigned DEFAULT 0 NOT NULL,
  `top_n` INT NOT NULL DEFAULT 0,
  `top_n_value` INT NOT NULL DEFAULT 10,
  `exception_condition` INT NOT NULL DEFAULT 0,
  `exception_condition_value` DOUBLE NOT NULL DEFAULT 0,
  `show_resume` INT NOT NULL DEFAULT 0,
  `order_uptodown` INT NOT NULL DEFAULT 0,
  `show_graph` INT NOT NULL DEFAULT 0,
  `group_by_agent` INT NOT NULL DEFAULT 0,
  `style` TEXT,
  `id_group` INT unsigned NOT NULL DEFAULT 0,
  `id_module_group` INT unsigned NOT NULL DEFAULT 0,
  `server_name` TEXT,
  `historical_db` TINYINT UNSIGNED NOT NULL DEFAULT 0,
  `lapse_calc` TINYINT UNSIGNED NOT NULL DEFAULT 0,
  `lapse` INT UNSIGNED NOT NULL DEFAULT 300,
  `visual_format` TINYINT UNSIGNED NOT NULL DEFAULT 0,
  `hide_no_data` TINYINT DEFAULT 0,
  `recursion` TINYINT DEFAULT NULL,
  `show_extended_events` TINYINT DEFAULT 0,
  `total_time` TINYINT DEFAULT 1,
  `time_failed` TINYINT DEFAULT 1,
  `time_in_ok_status` TINYINT DEFAULT 1,
  `time_in_warning_status` TINYINT DEFAULT 0,
  `time_in_unknown_status` TINYINT DEFAULT 1,
  `time_of_not_initialized_module` TINYINT DEFAULT 1,
  `time_of_downtime` TINYINT DEFAULT 1,
  `total_checks` TINYINT DEFAULT 1,
  `checks_failed` TINYINT DEFAULT 1,
  `checks_in_ok_status` TINYINT DEFAULT 1,
  `checks_in_warning_status` TINYINT DEFAULT 0,
  `unknown_checks` TINYINT DEFAULT 1,
  `agent_max_value` TINYINT DEFAULT 1,
  `agent_min_value` TINYINT DEFAULT 1,
  `current_month` TINYINT DEFAULT 1,
  `failover_mode` TINYINT DEFAULT 1,
  `failover_type` TINYINT DEFAULT 1,
  `uncompressed_module` TINYINT DEFAULT 0,
  `summary` TINYINT DEFAULT 0,
  `landscape` TINYINT UNSIGNED NOT NULL DEFAULT 0,
  `pagebreak` TINYINT UNSIGNED NOT NULL DEFAULT 0,
  `compare_work_time` TINYINT UNSIGNED NOT NULL DEFAULT 0,
  `graph_render` TINYINT UNSIGNED NOT NULL DEFAULT 0,
  `ipam_network_filter` INT UNSIGNED DEFAULT 0,
  `ipam_alive_ips` TINYINT UNSIGNED NOT NULL DEFAULT 0,
  `ipam_ip_not_assigned_to_agent` TINYINT UNSIGNED NOT NULL DEFAULT 0,
  `macros_definition` TEXT,
  `render_definition` TEXT,
  `use_prefix_notation` TINYINT UNSIGNED NOT NULL DEFAULT 1,
  PRIMARY KEY(`id_rc`),
  FOREIGN KEY (`id_report`) REFERENCES treport(`id_report`)
    ON UPDATE CASCADE ON DELETE CASCADE
) ENGINE=InnoDB DEFAULT CHARSET=UTF8MB4;

-- ----------------------------------------------------------------------
-- Table `treport_content_sla_combined`
-- ----------------------------------------------------------------------
CREATE TABLE IF NOT EXISTS `treport_content_sla_combined` (
  `id` INT UNSIGNED NOT NULL AUTO_INCREMENT,
  `id_report_content` INT UNSIGNED NOT NULL,
  `id_agent_module` INT UNSIGNED NOT NULL,
  `id_agent_module_failover` INT UNSIGNED NOT NULL,
  `sla_max` DOUBLE NOT NULL DEFAULT 0,
  `sla_min` DOUBLE NOT NULL DEFAULT 0,
  `sla_limit` DOUBLE NOT NULL DEFAULT 0,
  `server_name` TEXT,
  PRIMARY KEY(`id`),
  FOREIGN KEY (`id_report_content`) REFERENCES treport_content(`id_rc`)
    ON UPDATE CASCADE ON DELETE CASCADE
) ENGINE=InnoDB DEFAULT CHARSET=UTF8MB4;

-- ----------------------------------------------------------------------
-- Table `treport_content_item`
-- ----------------------------------------------------------------------
CREATE TABLE IF NOT EXISTS `treport_content_item` (
  `id` INT UNSIGNED NOT NULL AUTO_INCREMENT,
  `id_report_content` INT UNSIGNED NOT NULL,
  `id_agent_module` INT UNSIGNED NOT NULL,
  `id_agent_module_failover` INT UNSIGNED NOT NULL DEFAULT 0,
  `server_name` TEXT,
  `operation` TEXT,
  PRIMARY KEY(`id`),
  FOREIGN KEY (`id_report_content`) REFERENCES treport_content(`id_rc`)
    ON UPDATE CASCADE ON DELETE CASCADE
) ENGINE=InnoDB DEFAULT CHARSET=UTF8MB4;

-- ---------------------------------------------------------------------
-- Table `treport_custom_sql`
-- ---------------------------------------------------------------------
CREATE TABLE IF NOT EXISTS `treport_custom_sql` (
  `id` INT UNSIGNED NOT NULL AUTO_INCREMENT,
  `name` VARCHAR(150) NOT NULL DEFAULT '',
  `sql` TEXT,
  PRIMARY KEY(`id`)
) ENGINE=InnoDB DEFAULT CHARSET=UTF8MB4;

-- ---------------------------------------------------------------------
-- Table `tlayout`
-- ---------------------------------------------------------------------
CREATE TABLE IF NOT EXISTS `tlayout` (
  `id` INT UNSIGNED NOT NULL AUTO_INCREMENT,
  `name` VARCHAR(600)  NOT NULL,
  `id_group` INT UNSIGNED NOT NULL,
  `background` VARCHAR(200)  NOT NULL,
  `height` INT UNSIGNED NOT NULL DEFAULT 0,
  `width` INT UNSIGNED NOT NULL DEFAULT 0,
  `background_color` VARCHAR(50) NOT NULL DEFAULT '#FFF',
  `is_favourite` INT UNSIGNED NOT NULL DEFAULT 0,
  `auto_adjust` INT UNSIGNED NOT NULL DEFAULT 0,
  `maintenance_mode` TEXT,
  PRIMARY KEY(`id`)
) ENGINE=InnoDB DEFAULT CHARSET=UTF8MB4;

-- ---------------------------------------------------------------------
-- Table `tlayout_data`
-- ---------------------------------------------------------------------
CREATE TABLE IF NOT EXISTS `tlayout_data` (
  `id` INT UNSIGNED NOT NULL AUTO_INCREMENT,
  `id_layout` INT UNSIGNED NOT NULL DEFAULT 0,
  `pos_x` INT UNSIGNED NOT NULL DEFAULT 0,
  `pos_y` INT UNSIGNED NOT NULL DEFAULT 0,
  `height` INT UNSIGNED NOT NULL DEFAULT 0,
  `width` INT UNSIGNED NOT NULL DEFAULT 0,
  `label` TEXT,
  `image` VARCHAR(200) DEFAULT '',
  `type` TINYINT UNSIGNED NOT NULL DEFAULT 0,
  `period` INT UNSIGNED NOT NULL DEFAULT 3600,
  `id_agente_modulo` MEDIUMINT UNSIGNED NOT NULL DEFAULT 0,
  `id_agent` INT UNSIGNED NOT NULL DEFAULT 0,
  `id_layout_linked` INT unsigned NOT NULL DEFAULT 0,
  `parent_item` INT UNSIGNED NOT NULL DEFAULT 0,
  `enable_link` TINYINT UNSIGNED NOT NULL DEFAULT 1,
  `id_metaconsole` INT NOT NULL DEFAULT 0,
  `id_group` INT UNSIGNED NOT NULL DEFAULT 0,
  `id_custom_graph` INT UNSIGNED NOT NULL DEFAULT 0,
  `border_width` INT UNSIGNED NOT NULL DEFAULT 0,
  `type_graph` VARCHAR(50) NOT NULL DEFAULT 'area',
  `label_position` VARCHAR(50) NOT NULL DEFAULT 'down',
  `border_color` VARCHAR(200) DEFAULT '',
  `fill_color` VARCHAR(200) DEFAULT '',
  `show_statistics` TINYINT NOT NULL DEFAULT 0,
  `linked_layout_node_id` INT NOT NULL DEFAULT 0,
  `linked_layout_status_type` ENUM ('default', 'weight', 'service') DEFAULT 'default',
  `id_layout_linked_weight` INT NOT NULL DEFAULT 0,
  `linked_layout_status_as_service_warning` DOUBLE NOT NULL DEFAULT 0,
  `linked_layout_status_as_service_critical` DOUBLE NOT NULL DEFAULT 0,
  `element_group` INT NOT NULL DEFAULT 0,
  `show_on_top` TINYINT NOT NULL DEFAULT 0,
  `clock_animation` VARCHAR(60) NOT NULL DEFAULT 'analogic_1',
  `time_format` VARCHAR(60) NOT NULL DEFAULT 'time',
  `timezone` VARCHAR(60) NOT NULL DEFAULT 'Europe/Madrid',
  `show_last_value` TINYINT UNSIGNED NULL DEFAULT 0,
  `cache_expiration` INT UNSIGNED NOT NULL DEFAULT 0,
  `title` TEXT ,
  PRIMARY KEY(`id`),
  INDEX `tlayout_data_layout` (`id_layout`)
) ENGINE=InnoDB DEFAULT CHARSET=UTF8MB4;

-- ---------------------------------------------------------------------
-- Table `tplugin`
-- ---------------------------------------------------------------------
-- The fields 'net_dst_opt', 'net_port_opt', 'user_opt' and
-- 'pass_opt' are deprecated for the 5.1.
CREATE TABLE IF NOT EXISTS `tplugin` (
  `id` INT UNSIGNED NOT NULL AUTO_INCREMENT,
  `name` VARCHAR(200) NOT NULL,
  `description` MEDIUMTEXT,
  `max_timeout` INT UNSIGNED NOT NULL DEFAULT 0,
  `max_retries` INT UNSIGNED NOT NULL DEFAULT 0,
  `execute` VARCHAR(250) NOT NULL,
  `net_dst_opt` VARCHAR(50) DEFAULT '',
  `net_port_opt` VARCHAR(50) DEFAULT '',
  `user_opt` VARCHAR(50) DEFAULT '',
  `pass_opt` VARCHAR(50) DEFAULT '',
  `plugin_type` INT UNSIGNED NOT NULL DEFAULT 0,
  `macros` TEXT,
  `parameters` TEXT,
  `no_delete` TINYINT NOT NULL DEFAULT 0,
  PRIMARY KEY(`id`)
) ENGINE=InnoDB DEFAULT CHARSET=UTF8MB4; 

-- ---------------------------------------------------------------------
-- Table `tmodule`
-- ---------------------------------------------------------------------
CREATE TABLE IF NOT EXISTS `tmodule` (
  `id_module` INT UNSIGNED NOT NULL AUTO_INCREMENT,
  `name` VARCHAR(100) NOT NULL DEFAULT '',
  PRIMARY KEY (`id_module`)
) ENGINE=InnoDB DEFAULT CHARSET=UTF8MB4;

-- ---------------------------------------------------------------------
-- Table `tserver_export`
-- ---------------------------------------------------------------------
CREATE TABLE IF NOT EXISTS `tserver_export` (
  `id` INT UNSIGNED NOT NULL AUTO_INCREMENT,
  `name` VARCHAR(600) NOT NULL DEFAULT '',
  `preffix` VARCHAR(100) NOT NULL DEFAULT '',
  `interval` INT UNSIGNED NOT NULL DEFAULT 300,
  `ip_server` VARCHAR(100) NOT NULL DEFAULT '',
  `connect_mode` enum ('tentacle', 'ssh', 'local') DEFAULT 'local',
  `id_export_server` INT UNSIGNED DEFAULT NULL,
  `user` VARCHAR(100) NOT NULL DEFAULT '',
  `pass` VARCHAR(100) NOT NULL DEFAULT '',
  `port` INT UNSIGNED DEFAULT 0,
  `directory` VARCHAR(100) NOT NULL DEFAULT '',
  `options` VARCHAR(100) NOT NULL DEFAULT '',
  `timezone_offset` TINYINT NULL DEFAULT 0 COMMENT 'Number of hours of difference with the server timezone',
  PRIMARY KEY  (`id`),
  INDEX id_export_server (`id_export_server`)
) ENGINE=InnoDB DEFAULT CHARSET=UTF8MB4;

-- ---------------------------------------------------------------------
-- Table `tserver_export_data`
-- ---------------------------------------------------------------------
-- id_export_server is real pandora fms export server process that manages this server
-- id is the 'destination' server to export
CREATE TABLE IF NOT EXISTS `tserver_export_data` (
  `id` INT UNSIGNED NOT NULL AUTO_INCREMENT,
  `id_export_server` INT UNSIGNED DEFAULT NULL,
  `agent_name` VARCHAR(100) NOT NULL DEFAULT '',
  `module_name` VARCHAR(600) NOT NULL DEFAULT '',
  `module_type` VARCHAR(100) NOT NULL DEFAULT '',
  `data` VARCHAR(255) DEFAULT NULL, 
  `timestamp` DATETIME NOT NULL DEFAULT '1970-01-01 00:00:00',
  PRIMARY KEY  (`id`)
) ENGINE=InnoDB DEFAULT CHARSET=UTF8MB4;

-- ---------------------------------------------------------------------
-- Table `tplanned_downtime`
-- ---------------------------------------------------------------------
CREATE TABLE IF NOT EXISTS `tplanned_downtime` (
  `id` MEDIUMINT NOT NULL AUTO_INCREMENT,
  `name` VARCHAR( 100 ) NOT NULL,
  `description` TEXT,
  `date_from` BIGINT NOT NULL DEFAULT 0,
  `date_to` BIGINT NOT NULL DEFAULT 0,
  `executed` TINYINT UNSIGNED NOT NULL DEFAULT 0,
  `id_group` MEDIUMINT UNSIGNED NULL DEFAULT 0,
  `only_alerts` TINYINT UNSIGNED NOT NULL DEFAULT 0,
  `monday` TINYINT DEFAULT 0,
  `tuesday` TINYINT DEFAULT 0,
  `wednesday` TINYINT DEFAULT 0,
  `thursday` TINYINT DEFAULT 0,
  `friday` TINYINT DEFAULT 0,
  `saturday` TINYINT DEFAULT 0,
  `sunday` TINYINT DEFAULT 0,
  `periodically_time_from` time NULL DEFAULT NULL,
  `periodically_time_to` time NULL DEFAULT NULL,
  `periodically_day_from` INT UNSIGNED DEFAULT NULL,
  `periodically_day_to` INT UNSIGNED DEFAULT NULL,
  `type_downtime` VARCHAR(100) NOT NULL DEFAULT 'disabled_agents_alerts',
  `type_execution` VARCHAR(100) NOT NULL DEFAULT 'once',
  `type_periodicity` VARCHAR(100) NOT NULL DEFAULT 'weekly',
  `id_user` VARCHAR(255) NOT NULL DEFAULT '0',
  `cron_interval_from` VARCHAR(100) DEFAULT '',
  `cron_interval_to` VARCHAR(100) DEFAULT '',
  PRIMARY KEY (  `id` ) 
) ENGINE=InnoDB DEFAULT CHARSET=UTF8MB4;

-- ---------------------------------------------------------------------
-- Table `tplanned_downtime_agents`
-- ---------------------------------------------------------------------
CREATE TABLE IF NOT EXISTS `tplanned_downtime_agents` (
  `id` INT UNSIGNED NOT NULL AUTO_INCREMENT,
  `id_agent` MEDIUMINT UNSIGNED NOT NULL DEFAULT 0,
  `id_downtime` MEDIUMINT NOT NULL DEFAULT 0,
  `all_modules` TINYINT DEFAULT 1,
  `manually_disabled` TINYINT DEFAULT 0,
  PRIMARY KEY  (`id`),
  FOREIGN KEY (`id_downtime`) REFERENCES tplanned_downtime(`id`)
    ON DELETE CASCADE
) ENGINE=InnoDB DEFAULT CHARSET=UTF8MB4;

-- ---------------------------------------------------------------------
-- Table `tplanned_downtime_modules`
-- ---------------------------------------------------------------------
CREATE TABLE IF NOT EXISTS `tplanned_downtime_modules` (
  `id` INT UNSIGNED NOT NULL AUTO_INCREMENT,
  `id_agent` MEDIUMINT UNSIGNED NOT NULL DEFAULT 0,
  `id_agent_module` INT NOT NULL, 
  `id_downtime` MEDIUMINT NOT NULL DEFAULT 0,
  PRIMARY KEY  (`id`),
  FOREIGN KEY (`id_downtime`) REFERENCES tplanned_downtime(`id`)
    ON DELETE CASCADE
) ENGINE=InnoDB DEFAULT CHARSET=UTF8MB4;

-- GIS extension Tables
-- ----------------------------------------------------------------------
-- Table `tgis_data_history`
-- ----------------------------------------------------------------------
CREATE  TABLE IF NOT EXISTS `tgis_data_history` (
  `id_tgis_data` INT NOT NULL AUTO_INCREMENT COMMENT 'key of the table' ,
  `longitude` DOUBLE NOT NULL ,
  `latitude` DOUBLE NOT NULL ,
  `altitude` DOUBLE NULL ,
  `start_timestamp` TIMESTAMP NOT NULL DEFAULT CURRENT_TIMESTAMP COMMENT 'timestamp on wich the agente started to be in this position' ,
  `end_timestamp` TIMESTAMP NULL COMMENT 'timestamp on wich the agent was placed for last time on this position' ,
  `description` TEXT NULL COMMENT 'description of the region correoponding to this placemnt' ,
  `manual_placement` TINYINT NOT NULL DEFAULT 0 COMMENT '0 to show that the position cames from the agent, 1 to show that the position was established manualy' ,
  `number_of_packages` INT NOT NULL DEFAULT 1 COMMENT 'Number of data packages received with this position from the start_timestampa to the_end_timestamp' ,
  `tagente_id_agente` INT UNSIGNED NOT NULL COMMENT 'reference to the agent' ,
  PRIMARY KEY (`id_tgis_data`) ,
  INDEX `start_timestamp_index` USING BTREE (`start_timestamp` ASC),
  INDEX `end_timestamp_index` USING BTREE (`end_timestamp` ASC)
) ENGINE=InnoDB DEFAULT CHARSET=UTF8MB4 COMMENT='Table to store historical GIS information of the agents';


-- ----------------------------------------------------------------------
-- Table `tgis_data_status`
-- ----------------------------------------------------------------------
CREATE  TABLE IF NOT EXISTS `tgis_data_status` (
  `tagente_id_agente` INT UNSIGNED NOT NULL COMMENT 'Reference to the agent' ,
  `current_longitude` DOUBLE NOT NULL COMMENT 'Last received longitude',
  `current_latitude` DOUBLE NOT NULL COMMENT 'Last received latitude',
  `current_altitude` DOUBLE NULL COMMENT 'Last received altitude',
  `stored_longitude` DOUBLE NOT NULL COMMENT 'Reference longitude to see if the agent has moved',
  `stored_latitude` DOUBLE NOT NULL COMMENT 'Reference latitude to see if the agent has moved',
  `stored_altitude` DOUBLE NULL COMMENT 'Reference altitude to see if the agent has moved',
  `number_of_packages` INT NOT NULL DEFAULT 1 COMMENT 'Number of data packages received with this position since start_timestampa' ,
  `start_timestamp` TIMESTAMP NOT NULL DEFAULT CURRENT_TIMESTAMP COMMENT 'Timestamp on wich the agente started to be in this position' ,
  `manual_placement` TINYINT NOT NULL DEFAULT 0 COMMENT '0 to show that the position cames from the agent, 1 to show that the position was established manualy' ,
  `description` TEXT NULL COMMENT 'description of the region correoponding to this placemnt' ,
  PRIMARY KEY (`tagente_id_agente`) ,
  INDEX `start_timestamp_index` USING BTREE (`start_timestamp` ASC),
  INDEX `fk_tgisdata_tagente1` (`tagente_id_agente` ASC) ,
  CONSTRAINT `fk_tgisdata_tagente1`
    FOREIGN KEY (`tagente_id_agente` )
    REFERENCES `tagente` (`id_agente` )
    ON DELETE CASCADE
    ON UPDATE NO ACTION
) ENGINE=InnoDB DEFAULT CHARSET=UTF8MB4 COMMENT='Table to store last GIS information of the agents';

-- ----------------------------------------------------------------------
-- Table `tgis_map`
-- ----------------------------------------------------------------------
CREATE  TABLE IF NOT EXISTS `tgis_map` (
  `id_tgis_map` INT NOT NULL AUTO_INCREMENT COMMENT 'table identifier' ,
  `map_name` VARCHAR(63) NOT NULL COMMENT 'Name of the map' ,
  `initial_longitude` DOUBLE NULL COMMENT "longitude of the center of the map when it\'s loaded",
  `initial_latitude` DOUBLE NULL COMMENT "latitude of the center of the map when it\'s loaded",
  `initial_altitude` DOUBLE NULL COMMENT "altitude of the center of the map when it\'s loaded",
  `zoom_level` TINYINT NULL DEFAULT 1 COMMENT 'Zoom level to show when the map is loaded.',
  `map_background` VARCHAR(127) NULL COMMENT 'path on the server to the background image of the map',
  `default_longitude` DOUBLE NULL COMMENT 'DEFAULT longitude for the agents placed on the map',
  `default_latitude` DOUBLE NULL COMMENT 'DEFAULT latitude for the agents placed on the map',
  `default_altitude` DOUBLE NULL COMMENT 'DEFAULT altitude for the agents placed on the map',
  `group_id` INT NOT NULL DEFAULT 0 COMMENT 'Group that owns the map' ,
  `default_map` TINYINT NULL DEFAULT 0 COMMENT '1 if this is the DEFAULT map, 0 in other case',
  PRIMARY KEY (`id_tgis_map`),
  INDEX `map_name_index` (`map_name` ASC)
) ENGINE=InnoDB DEFAULT CHARSET=UTF8MB4 COMMENT='Table containing information about a gis map';

-- ---------------------------------------------------------------------
-- Table `tgis_map_connection`
-- ---------------------------------------------------------------------
CREATE  TABLE IF NOT EXISTS `tgis_map_connection` (
  `id_tmap_connection` INT NOT NULL AUTO_INCREMENT COMMENT 'table id',
  `conection_name` VARCHAR(45) NULL COMMENT 'Name of the connection (name of the base layer)',
  `connection_type` VARCHAR(45) NULL COMMENT 'Type of map server to connect',
  `conection_data` TEXT NULL COMMENT 'connection information (this can probably change to fit better the possible connection parameters)',
  `num_zoom_levels` TINYINT NULL COMMENT 'Number of zoom levels available',
  `default_zoom_level` TINYINT NOT NULL DEFAULT 16 COMMENT 'DEFAULT Zoom Level for the connection',
  `default_longitude` DOUBLE NULL COMMENT 'DEFAULT longitude for the agents placed on the map',
  `default_latitude` DOUBLE NULL COMMENT 'DEFAULT latitude for the agents placed on the map',
  `default_altitude` DOUBLE NULL COMMENT 'DEFAULT altitude for the agents placed on the map',
  `initial_longitude` DOUBLE NULL COMMENT "longitude of the center of the map when it\'s loaded",
  `initial_latitude` DOUBLE NULL COMMENT "latitude of the center of the map when it\'s loaded",
  `initial_altitude` DOUBLE NULL COMMENT "altitude of the center of the map when it\'s loaded",
  `group_id` INT NOT NULL DEFAULT 0 COMMENT 'Group that owns the map',
  PRIMARY KEY (`id_tmap_connection`)
) ENGINE=InnoDB DEFAULT CHARSET=UTF8MB4 COMMENT='Table to store the map connection information';

-- -----------------------------------------------------
-- Table `tgis_map_has_tgis_map_con` (tgis_map_has_tgis_map_connection)
-- -----------------------------------------------------
CREATE  TABLE IF NOT EXISTS `tgis_map_has_tgis_map_con` (
  `tgis_map_id_tgis_map` INT NOT NULL COMMENT 'reference to tgis_map',
  `tgis_map_con_id_tmap_con` INT NOT NULL COMMENT 'reference to tgis_map_connection',
  `modification_time` TIMESTAMP NOT NULL DEFAULT CURRENT_TIMESTAMP ON UPDATE CURRENT_TIMESTAMP COMMENT 'Last Modification Time of the Connection',
  `default_map_connection` TINYINT NULL DEFAULT FALSE COMMENT 'Flag to mark the DEFAULT map connection of a map',
  PRIMARY KEY (`tgis_map_id_tgis_map`, `tgis_map_con_id_tmap_con`),
  INDEX `fk_tgis_map_has_tgis_map_connection_tgis_map1` (`tgis_map_id_tgis_map` ASC),
  INDEX `fk_tgis_map_has_tgis_map_connection_tgis_map_connection1` (`tgis_map_con_id_tmap_con` ASC),
  CONSTRAINT `fk_tgis_map_has_tgis_map_connection_tgis_map1`
    FOREIGN KEY (`tgis_map_id_tgis_map`)
    REFERENCES `tgis_map` (`id_tgis_map`)
    ON DELETE CASCADE
    ON UPDATE NO ACTION,
  CONSTRAINT `fk_tgis_map_has_tgis_map_connection_tgis_map_connection1`
    FOREIGN KEY (`tgis_map_con_id_tmap_con`)
    REFERENCES `tgis_map_connection` (`id_tmap_connection`)
    ON DELETE CASCADE
    ON UPDATE NO ACTION
) ENGINE=InnoDB DEFAULT CHARSET=UTF8MB4 COMMENT='Table to asociate a connection to a gis map';

-- -----------------------------------------------------
-- Table `tgis_map_layer`
-- -----------------------------------------------------
CREATE  TABLE IF NOT EXISTS `tgis_map_layer` (
  `id_tmap_layer` INT NOT NULL AUTO_INCREMENT COMMENT 'table id',
  `layer_name` VARCHAR(45) NOT NULL COMMENT 'Name of the layer ',
  `view_layer` TINYINT NOT NULL DEFAULT TRUE COMMENT 'True if the layer must be shown',
  `layer_stack_order` TINYINT NULL DEFAULT 0 COMMENT 'Number of order of the layer in the layer stack, bigger means upper on the stack.',
  `tgis_map_id_tgis_map` INT NOT NULL COMMENT 'reference to the map containing the layer',
  `tgrupo_id_grupo` MEDIUMINT NOT NULL COMMENT 'reference to the group shown in the layer',
  PRIMARY KEY (`id_tmap_layer`),
  INDEX `fk_tmap_layer_tgis_map1` (`tgis_map_id_tgis_map` ASC),
  CONSTRAINT `fk_tmap_layer_tgis_map1`
    FOREIGN KEY (`tgis_map_id_tgis_map` )
    REFERENCES `tgis_map` (`id_tgis_map` )
    ON DELETE CASCADE
    ON UPDATE NO ACTION
) ENGINE=InnoDB DEFAULT CHARSET=UTF8MB4 COMMENT='Table containing information about the map layers';

-- -----------------------------------------------------
-- Table `tgis_map_layer_has_tagente`
-- -----------------------------------------------------
CREATE  TABLE IF NOT EXISTS `tgis_map_layer_has_tagente` (
  `tgis_map_layer_id_tmap_layer` INT NOT NULL,
  `tagente_id_agente` INT UNSIGNED NOT NULL,
  PRIMARY KEY (`tgis_map_layer_id_tmap_layer`, `tagente_id_agente`),
  INDEX `fk_tgis_map_layer_has_tagente_tgis_map_layer1` (`tgis_map_layer_id_tmap_layer` ASC),
  INDEX `fk_tgis_map_layer_has_tagente_tagente1` (`tagente_id_agente` ASC),
  CONSTRAINT `fk_tgis_map_layer_has_tagente_tgis_map_layer1`
    FOREIGN KEY (`tgis_map_layer_id_tmap_layer` )
    REFERENCES `tgis_map_layer` (`id_tmap_layer` )
    ON DELETE CASCADE
    ON UPDATE NO ACTION,
  CONSTRAINT `fk_tgis_map_layer_has_tagente_tagente1`
    FOREIGN KEY (`tagente_id_agente` )
    REFERENCES `tagente` (`id_agente` )
    ON DELETE CASCADE
    ON UPDATE NO ACTION
) ENGINE=InnoDB DEFAULT CHARSET=UTF8MB4 COMMENT='Table to define wich agents are shown in a layer';

-- -----------------------------------------------------
-- Table `tgis_map_layer_groups`
-- -----------------------------------------------------
CREATE TABLE IF NOT EXISTS `tgis_map_layer_groups` (
  `layer_id` INT NOT NULL,
  `group_id` MEDIUMINT UNSIGNED NOT NULL,
  `agent_id` INT UNSIGNED NOT NULL COMMENT 'Used to link the position to the group',
  PRIMARY KEY (`layer_id`, `group_id`),
  FOREIGN KEY (`layer_id`)
    REFERENCES `tgis_map_layer` (`id_tmap_layer`)
    ON DELETE CASCADE,
  FOREIGN KEY (`group_id`)
    REFERENCES `tgrupo` (`id_grupo`)
    ON DELETE CASCADE,
  FOREIGN KEY (`agent_id`)
    REFERENCES `tagente` (`id_agente`)
    ON DELETE CASCADE
) ENGINE=InnoDB DEFAULT CHARSET=UTF8MB4;

-- ----------------------------------------------------------------------
-- Table `tgroup_stat`
-- ----------------------------------------------------------------------
CREATE TABLE IF NOT EXISTS `tgroup_stat` (
  `id_group` INT UNSIGNED NOT NULL DEFAULT 0,
  `modules` INT UNSIGNED NOT NULL DEFAULT 0,
  `normal` INT UNSIGNED NOT NULL DEFAULT 0,
  `critical` INT UNSIGNED NOT NULL DEFAULT 0,
  `warning` INT UNSIGNED NOT NULL DEFAULT 0,
  `unknown` INT UNSIGNED NOT NULL DEFAULT 0,
  `non-init` INT UNSIGNED NOT NULL DEFAULT 0,
  `alerts` INT UNSIGNED NOT NULL DEFAULT 0,
  `alerts_fired` INT UNSIGNED NOT NULL DEFAULT 0,
  `agents` INT UNSIGNED NOT NULL DEFAULT 0,
  `agents_unknown` INT UNSIGNED NOT NULL DEFAULT 0,
  `utimestamp` INT UNSIGNED NOT NULL DEFAULT 0,
  PRIMARY KEY  (`id_group`)
) ENGINE=InnoDB DEFAULT CHARSET=UTF8MB4 COMMENT = 'Table to store global system stats per group';

-- ----------------------------------------------------------------------
-- Table `tnetwork_map`
-- ----------------------------------------------------------------------
CREATE TABLE IF NOT EXISTS `tnetwork_map` (
  `id_networkmap` INT UNSIGNED NOT NULL AUTO_INCREMENT,
  `id_user` VARCHAR(255)  NOT NULL,
  `name` VARCHAR(100)  NOT NULL,
  `type` VARCHAR(20)  NOT NULL,
  `layout` VARCHAR(20)  NOT NULL,
  `nooverlap` TINYINT UNSIGNED NOT NULL DEFAULT 0,
  `simple` TINYINT UNSIGNED NOT NULL DEFAULT 0,
  `regenerate` TINYINT UNSIGNED NOT NULL DEFAULT 1,
  `font_size` INT UNSIGNED NOT NULL DEFAULT 12,
  `id_group` INT  NOT NULL DEFAULT 0,
  `id_module_group` INT  NOT NULL DEFAULT 0,  
  `id_policy` INT  NOT NULL DEFAULT 0,
  `depth` VARCHAR(20)  NOT NULL,
  `only_modules_with_alerts` TINYINT UNSIGNED NOT NULL DEFAULT 0,
  `hide_policy_modules` TINYINT UNSIGNED NOT NULL DEFAULT 0,
  `zoom` DOUBLE NOT NULL DEFAULT 1,
  `distance_nodes` DOUBLE NOT NULL DEFAULT 2.5,
  `center` INT UNSIGNED NOT NULL DEFAULT 0,
  `contracted_nodes` TEXT,
  `show_snmp_modules` TINYINT UNSIGNED NOT NULL DEFAULT 0,
  `text_filter` VARCHAR(100)  NOT NULL DEFAULT '',
  `dont_show_subgroups` TINYINT UNSIGNED NOT NULL DEFAULT 0,
  `pandoras_children` TINYINT UNSIGNED NOT NULL DEFAULT 0,
  `show_groups` TINYINT UNSIGNED NOT NULL DEFAULT 0,
  `show_modules` TINYINT UNSIGNED NOT NULL DEFAULT 0,
  `id_agent` INT  NOT NULL DEFAULT 0,
  `server_name` VARCHAR(100)  NOT NULL,
  `show_modulegroup` TINYINT UNSIGNED NOT NULL DEFAULT 0,
  `l2_network` TINYINT UNSIGNED NOT NULL DEFAULT 0,
  `id_tag` INT DEFAULT 0,
  `store_group` INT DEFAULT 0,
  PRIMARY KEY  (`id_networkmap`)
) ENGINE=InnoDB DEFAULT CHARSET=UTF8MB4;

-- ----------------------------------------------------------------------
-- Table `tsnmp_filter`
-- ----------------------------------------------------------------------
CREATE TABLE IF NOT EXISTS `tsnmp_filter` (
  `id_snmp_filter` INT UNSIGNED NOT NULL AUTO_INCREMENT,
  `description` VARCHAR(255) DEFAULT '',
  `filter` VARCHAR(255) DEFAULT '',
  `unified_filters_id` INT NOT NULL DEFAULT 0,
  PRIMARY KEY  (`id_snmp_filter`)
) ENGINE=InnoDB DEFAULT CHARSET=UTF8MB4;

-- ----------------------------------------------------------------------
-- Table `tagent_custom_fields`
-- ----------------------------------------------------------------------
CREATE TABLE IF NOT EXISTS `tagent_custom_fields` (
  `id_field` INT UNSIGNED NOT NULL AUTO_INCREMENT,
  `name` VARCHAR(45) NOT NULL DEFAULT '',
  `display_on_front` TINYINT NOT NULL DEFAULT 0,
  `is_password_type` TINYINT NOT NULL DEFAULT 0,
  `combo_values` TEXT ,
  `is_link_enabled` TINYINT(1) NOT NULL DEFAULT 0,
  PRIMARY KEY  (`id_field`)
) ENGINE=InnoDB DEFAULT CHARSET=UTF8MB4;

-- ----------------------------------------------------------------------
-- Table `tagent_custom_data`
-- ----------------------------------------------------------------------
CREATE TABLE IF NOT EXISTS `tagent_custom_data` (
  `id_field` INT UNSIGNED NOT NULL,
  `id_agent` INT UNSIGNED NOT NULL,
  `description` TEXT,
  FOREIGN KEY (`id_field`) REFERENCES tagent_custom_fields(`id_field`)
    ON UPDATE CASCADE ON DELETE CASCADE,
  FOREIGN KEY (`id_agent`) REFERENCES tagente(`id_agente`)
    ON UPDATE CASCADE ON DELETE CASCADE,
  PRIMARY KEY  (`id_field`, `id_agent`)
) ENGINE=InnoDB DEFAULT CHARSET=UTF8MB4;

-- ----------------------------------------------------------------------
-- Table `ttag`
-- ----------------------------------------------------------------------
CREATE TABLE IF NOT EXISTS `ttag` ( 
  `id_tag` INT unsigned NOT NULL AUTO_INCREMENT, 
  `name` TEXT , 
  `description` TEXT, 
  `url` MEDIUMTEXT,
  `email` TEXT NULL,
  `phone` TEXT NULL,
  `previous_name` TEXT NULL,
  PRIMARY KEY  (`id_tag`),
  INDEX `ttag_name` (name(15))
) ENGINE=InnoDB DEFAULT CHARSET=UTF8MB4; 

-- -----------------------------------------------------
-- Table `ttag_module`
-- -----------------------------------------------------
CREATE TABLE IF NOT EXISTS `ttag_module` (
  `id_tag` INT NOT NULL,
  `id_agente_modulo` INT NOT NULL DEFAULT 0,
  `id_policy_module` INT NOT NULL DEFAULT 0,
  PRIMARY KEY  (id_tag, id_agente_modulo),
  KEY `idx_id_agente_modulo` (`id_agente_modulo`)
) ENGINE=InnoDB DEFAULT CHARSET=UTF8MB4; 

-- ---------------------------------------------------------------------
-- Table `ttag_policy_module`
-- ---------------------------------------------------------------------
CREATE TABLE IF NOT EXISTS `ttag_policy_module` ( 
  `id_tag` INT NOT NULL, 
  `id_policy_module` INT NOT NULL DEFAULT 0, 
  PRIMARY KEY  (id_tag, id_policy_module),
  KEY `idx_id_policy_module` (`id_policy_module`)
) ENGINE=InnoDB DEFAULT CHARSET=UTF8MB4; 

-- ---------------------------------------------------------------------
-- Table `tnetflow_filter`
-- ---------------------------------------------------------------------
CREATE TABLE IF NOT EXISTS `tnetflow_filter` (
  `id_sg`  INT UNSIGNED NOT NULL AUTO_INCREMENT,
  `id_name` VARCHAR(600) NOT NULL DEFAULT '0',
  `id_group` INT,
  `ip_dst` TEXT,
  `ip_src` TEXT,
  `dst_port` TEXT,
  `src_port` TEXT,
  `router_ip` TEXT,
  `advanced_filter` TEXT,
  `filter_args` TEXT,
  `aggregate` VARCHAR(60),
  PRIMARY KEY  (`id_sg`)
) ENGINE=InnoDB DEFAULT CHARSET=UTF8MB4;

-- ---------------------------------------------------------------------
-- Table `tnetflow_report`
-- ---------------------------------------------------------------------
CREATE TABLE IF NOT EXISTS `tnetflow_report` (
  `id_report` INT UNSIGNED NOT NULL  AUTO_INCREMENT,
  `id_name` VARCHAR(150) NOT NULL DEFAULT '',
  `description` TEXT,
  `id_group` INT,
  `server_name` TEXT,
  PRIMARY KEY(`id_report`)  
) ENGINE=InnoDB DEFAULT CHARSET=UTF8MB4;

-- ---------------------------------------------------------------------
-- Table `tnetflow_report_content`
-- ---------------------------------------------------------------------
CREATE TABLE IF NOT EXISTS `tnetflow_report_content` (
  `id_rc` INT UNSIGNED NOT NULL AUTO_INCREMENT,
  `id_report` INT UNSIGNED NOT NULL DEFAULT 0,
  `id_filter` INT UNSIGNED NOT NULL DEFAULT 0,
  `description` TEXT,
  `date` BIGINT NOT NULL DEFAULT 0,
  `period` INT NOT NULL DEFAULT 0,
  `max` INT NOT NULL DEFAULT 0,
  `show_graph` VARCHAR(60),
  `order` INT NOT NULL DEFAULT 0,
  PRIMARY KEY(`id_rc`),
  FOREIGN KEY (`id_report`) REFERENCES tnetflow_report(`id_report`)
  ON DELETE CASCADE,
  FOREIGN KEY (`id_filter`) REFERENCES tnetflow_filter(`id_sg`)
  ON DELETE CASCADE
) ENGINE=InnoDB DEFAULT CHARSET=UTF8MB4;

-- ---------------------------------------------------------------------
-- Table `tpassword_history`
-- ---------------------------------------------------------------------
CREATE TABLE IF NOT EXISTS `tpassword_history` (
  `id_pass`  INT UNSIGNED NOT NULL AUTO_INCREMENT,
  `id_user` VARCHAR(255) NOT NULL,
  `password` VARCHAR(45) DEFAULT NULL,
  `date_begin` DATETIME,
  `date_end` DATETIME,
  PRIMARY KEY  (`id_pass`)
) ENGINE=InnoDB  DEFAULT CHARSET=UTF8MB4;

-- ---------------------------------------------------------------------
-- Table `tevent_response`
-- ---------------------------------------------------------------------
CREATE TABLE IF NOT EXISTS `tevent_response` (
  `id`  INT UNSIGNED NOT NULL AUTO_INCREMENT,
  `name` VARCHAR(600) NOT NULL DEFAULT '',
  `description` TEXT,
  `target` TEXT,
  `type` VARCHAR(60) NOT NULL,
  `id_group` MEDIUMINT NOT NULL DEFAULT 0,
  `modal_width` INT  NOT NULL DEFAULT 0,
  `modal_height` INT  NOT NULL DEFAULT 0,
  `new_window` TINYINT  NOT NULL DEFAULT 0,
  `params` TEXT  NOT NULL,
  `server_to_exec` INT UNSIGNED NOT NULL DEFAULT 0,
  `command_timeout` INT UNSIGNED NOT NULL DEFAULT 90,
  `display_command` TINYINT DEFAULT 0,
  PRIMARY KEY  (`id`)
) ENGINE=InnoDB DEFAULT CHARSET=UTF8MB4;

-- ----------------------------------------------------------------------
-- Table `tcategory`
-- ----------------------------------------------------------------------
CREATE TABLE IF NOT EXISTS `tcategory` ( 
  `id` INT UNSIGNED NOT NULL AUTO_INCREMENT, 
  `name` VARCHAR(600) NOT NULL DEFAULT '', 
  PRIMARY KEY  (`id`)
) ENGINE=InnoDB DEFAULT CHARSET=UTF8MB4; 

-- ---------------------------------------------------------------------
-- Table `tupdate_settings`
-- ---------------------------------------------------------------------
CREATE TABLE IF NOT EXISTS `tupdate_settings` ( 
  `key` VARCHAR(255) DEFAULT '', 
  `value` VARCHAR(255) DEFAULT '', PRIMARY KEY (`key`) 
) ENGINE=InnoDB DEFAULT CHARSET=UTF8MB4;

-- ---------------------------------------------------------------------
-- Table `tupdate_journal`
-- ---------------------------------------------------------------------
CREATE TABLE `tupdate_journal` (
  `id` SERIAL,
  `utimestamp` BIGINT DEFAULT 0,
  `version` VARCHAR(25) DEFAULT '',
  `type` VARCHAR(25) DEFAULT '',
  `origin` VARCHAR(25) DEFAULT '',
  `id_user` VARCHAR(255) NOT NULL DEFAULT ''
) ENGINE=InnoDB DEFAULT CHARSET=UTF8MB4;

-- ---------------------------------------------------------------------
-- Table `talert_snmp_action`
-- ---------------------------------------------------------------------
CREATE TABLE IF NOT EXISTS  `talert_snmp_action` (
  `id` INT UNSIGNED NOT NULL AUTO_INCREMENT,
  `id_alert_snmp` INT UNSIGNED NOT NULL DEFAULT 0,
  `alert_type` INT UNSIGNED NOT NULL DEFAULT 0,
  `al_field1` TEXT,
  `al_field2` TEXT,
  `al_field3` TEXT,
  `al_field4` TEXT,
  `al_field5` TEXT,
  `al_field6` TEXT,
  `al_field7` TEXT,
  `al_field8` TEXT,
  `al_field9` TEXT,
  `al_field10` TEXT,
  `al_field11` TEXT,
  `al_field12` TEXT,
  `al_field13` TEXT,
  `al_field14` TEXT,
  `al_field15` TEXT,
  `al_field16` TEXT,
  `al_field17` TEXT,
  `al_field18` TEXT,
  `al_field19` TEXT,
  `al_field20` TEXT,
  PRIMARY KEY  (`id`)
) ENGINE=InnoDB DEFAULT CHARSET=UTF8MB4;

-- ---------------------------------------------------------------------
-- Table `tsessions_php`
-- ---------------------------------------------------------------------
CREATE TABLE IF NOT EXISTS `tsessions_php` (
  `id_session` CHAR(52) NOT NULL,
  `last_active` INT NOT NULL,
  `data` TEXT,
  PRIMARY KEY (`id_session`)
)ENGINE=InnoDB DEFAULT CHARSET=UTF8MB4;

-- ---------------------------------------------------------------------
-- Table `tmap`
-- ---------------------------------------------------------------------
CREATE TABLE IF NOT EXISTS `tmap` (
  `id` INT UNSIGNED NOT NULL AUTO_INCREMENT,
  `id_group` TEXT NOT NULL DEFAULT '',
  `id_user` VARCHAR(255) NOT NULL DEFAULT '',
  `type` INT UNSIGNED NOT NULL DEFAULT 0,
  `subtype` INT UNSIGNED NOT NULL DEFAULT 0,
  `name` VARCHAR(250) DEFAULT '',
  `description` TEXT,
  `height` INT UNSIGNED NOT NULL DEFAULT 0,
  `width` INT UNSIGNED NOT NULL DEFAULT 0,
  `center_x` INT NOT NULL DEFAULT 0,
  `center_y` INT NOT NULL DEFAULT 0,
  `background` VARCHAR(250) DEFAULT '',
  `background_options` INT UNSIGNED NOT NULL DEFAULT 0,
  `source_period` INT UNSIGNED NOT NULL DEFAULT 0,
  `source` INT UNSIGNED NOT NULL DEFAULT 0,
  `source_data`  VARCHAR(250) DEFAULT '',
  `generation_method` INT UNSIGNED NOT NULL DEFAULT 0,
  `generated` INT UNSIGNED NOT NULL DEFAULT 0,
  `filter` TEXT,
  `id_group_map` INT UNSIGNED NOT NULL DEFAULT 0,
  `refresh_time` INT UNSIGNED NOT NULL DEFAULT 0,
  PRIMARY KEY(`id`)
) ENGINE=InnoDB DEFAULT CHARSET=UTF8MB4;

-- ---------------------------------------------------------------------
-- Table `titem`
-- ---------------------------------------------------------------------
CREATE TABLE IF NOT EXISTS `titem` (
  `id` INT UNSIGNED NOT NULL AUTO_INCREMENT,
  `id_map` INT UNSIGNED NOT NULL DEFAULT 0,
  `x` INT NOT NULL DEFAULT 0,
  `y` INT NOT NULL DEFAULT 0,
  `z` INT NOT NULL DEFAULT 0,
  `deleted` INT unsigned NOT NULL DEFAULT 0,
  `type` INT UNSIGNED NOT NULL DEFAULT 0,
  `refresh` INT UNSIGNED NOT NULL DEFAULT 0,
  `source` INT UNSIGNED NOT NULL DEFAULT 0,
  `source_data` VARCHAR(250) DEFAULT '',
  `options` TEXT,
  `style` TEXT,
  PRIMARY KEY(`id`)
) ENGINE=InnoDB DEFAULT CHARSET=UTF8MB4;

-- ---------------------------------------------------------------------
-- Table `trel_item`
-- ---------------------------------------------------------------------
CREATE TABLE IF NOT EXISTS `trel_item` (
  `id` INT UNSIGNED NOT NULL AUTO_INCREMENT,
  `id_parent` INT UNSIGNED NOT NULL DEFAULT 0,
  `id_child` INT UNSIGNED NOT NULL DEFAULT 0,
  `id_map` INT UNSIGNED NOT NULL DEFAULT 0,
  `id_parent_source_data` INT UNSIGNED NOT NULL DEFAULT 0,
  `id_child_source_data` INT UNSIGNED NOT NULL DEFAULT 0,
  `parent_type` INT UNSIGNED NOT NULL DEFAULT 0,
  `child_type` INT UNSIGNED NOT NULL DEFAULT 0,
  `id_item` INT UNSIGNED NOT NULL DEFAULT 0,
  `deleted` INT UNSIGNED NOT NULL DEFAULT 0,
  PRIMARY KEY(`id`)
) ENGINE=InnoDB DEFAULT CHARSET=UTF8MB4;

-- -----------------------------------------------------
-- Table `tlocal_component`
-- -----------------------------------------------------
-- tlocal_component is a repository of local modules for
-- physical agents on Windows / Unix physical agents
CREATE TABLE IF NOT EXISTS `tlocal_component` (
  `id` INT UNSIGNED NOT NULL AUTO_INCREMENT,
  `name` TEXT,
  `data` MEDIUMTEXT,
  `description` VARCHAR(1024) DEFAULT NULL,
  `id_os` INT UNSIGNED DEFAULT 0,
  `os_version` VARCHAR(100) DEFAULT '',
  `id_network_component_group` INT UNSIGNED NOT NULL DEFAULT 0,
  `type` SMALLINT NOT NULL DEFAULT 6,
  `max` BIGINT NOT NULL DEFAULT 0,
  `min` BIGINT NOT NULL DEFAULT 0,
  `module_interval` MEDIUMINT UNSIGNED NOT NULL DEFAULT 0,
  `id_module_group` TINYINT UNSIGNED NOT NULL DEFAULT 0,
  `history_data` TINYINT UNSIGNED DEFAULT 1,
  `min_warning` DOUBLE DEFAULT 0,
  `max_warning` DOUBLE DEFAULT 0,
  `str_warning` TEXT,
  `min_critical` DOUBLE DEFAULT 0,
  `max_critical` DOUBLE DEFAULT 0,
  `str_critical` TEXT,
  `min_ff_event` INT UNSIGNED DEFAULT 0,
  `post_process` DOUBLE DEFAULT 0,
  `unit` TEXT,
  `wizard_level` ENUM('basic','advanced','nowizard') DEFAULT 'nowizard',
  `macros` TEXT,
  `critical_instructions` TEXT ,
  `warning_instructions` TEXT ,
  `unknown_instructions` TEXT ,
  `critical_inverse` TINYINT UNSIGNED DEFAULT 0,
  `warning_inverse` TINYINT UNSIGNED DEFAULT 0,
  `id_category` INT DEFAULT 0,
  `tags` TEXT ,
  `disabled_types_event` TEXT ,
  `min_ff_event_normal` INT UNSIGNED DEFAULT 0,
  `min_ff_event_warning` INT UNSIGNED DEFAULT 0,
  `min_ff_event_critical` INT UNSIGNED DEFAULT 0,
  `ff_type` TINYINT UNSIGNED DEFAULT 0,
  `each_ff` TINYINT UNSIGNED DEFAULT 0,
  `ff_timeout` INT UNSIGNED DEFAULT 0,
  `dynamic_interval` INT UNSIGNED DEFAULT 0,
  `dynamic_max` INT DEFAULT 0,
  `dynamic_min` INT DEFAULT 0,
  `dynamic_next` BIGINT NOT NULL DEFAULT 0,
  `dynamic_two_tailed` TINYINT UNSIGNED DEFAULT 0,
  `prediction_sample_window` INT DEFAULT 0,
  `prediction_samples` INT DEFAULT 0,
  `prediction_threshold` INT DEFAULT 0,
  `percentage_critical` TINYINT UNSIGNED DEFAULT 0,
  `percentage_warning` TINYINT UNSIGNED DEFAULT 0,
  `warning_time` INT UNSIGNED DEFAULT 0,
  PRIMARY KEY (`id`),
  FOREIGN KEY (`id_network_component_group`) REFERENCES tnetwork_component_group(`id_sg`)
    ON DELETE CASCADE ON UPDATE CASCADE
) ENGINE=InnoDB DEFAULT CHARSET=UTF8MB4;

-- -----------------------------------------------------
-- Table `tpolicy_modules`
-- -----------------------------------------------------
CREATE TABLE IF NOT EXISTS `tpolicy_modules` (
  `id` INT UNSIGNED NOT NULL AUTO_INCREMENT,
  `id_policy` INT UNSIGNED NOT NULL DEFAULT 0,
  `configuration_data` MEDIUMTEXT,
  `id_tipo_modulo` SMALLINT NOT NULL DEFAULT 0,
  `description` VARCHAR(1024) NOT NULL DEFAULT '',
  `name` VARCHAR(200) NOT NULL DEFAULT '',
  `unit` TEXT ,
  `max` BIGINT DEFAULT 0,
  `min` BIGINT DEFAULT 0,
  `module_interval` INT UNSIGNED DEFAULT 0,
  `ip_target` VARCHAR(100) DEFAULT '',
  `tcp_port` INT UNSIGNED DEFAULT 0,
  `tcp_send` TEXT ,
  `tcp_rcv` TEXT ,
  `snmp_community` VARCHAR(100) DEFAULT '',
  `snmp_oid` VARCHAR(255) DEFAULT '0',
  `id_module_group` INT UNSIGNED DEFAULT 0,
  `flag` TINYINT UNSIGNED DEFAULT 1,
  `id_module` INT DEFAULT 0,
  `disabled` TINYINT UNSIGNED NOT NULL DEFAULT 0,
  `id_export` SMALLINT UNSIGNED DEFAULT 0,
  `plugin_user` TEXT ,
  `plugin_pass` TEXT ,
  `plugin_parameter` TEXT,
  `id_plugin` INT DEFAULT 0,
  `post_process` DOUBLE DEFAULT 0,
  `prediction_module` BIGINT DEFAULT 0,
  `max_timeout` INT UNSIGNED DEFAULT 0,
  `max_retries` INT UNSIGNED DEFAULT 0,
  `custom_id` VARCHAR(255) DEFAULT '',
  `history_data` TINYINT UNSIGNED DEFAULT 1,
  `min_warning` DOUBLE DEFAULT 0,
  `max_warning` DOUBLE DEFAULT 0,
  `str_warning` TEXT ,
  `min_critical` DOUBLE DEFAULT 0,
  `max_critical` DOUBLE DEFAULT 0,
  `str_critical` TEXT ,
  `min_ff_event` INT UNSIGNED DEFAULT 0,
  `custom_string_1` TEXT ,
  `custom_string_2` TEXT ,
  `custom_string_3` TEXT ,
  `custom_integer_1` INT DEFAULT 0,
  `custom_integer_2` INT DEFAULT 0,
  `pending_delete` TINYINT DEFAULT 0,
  `critical_instructions` TEXT ,
  `warning_instructions` TEXT ,
  `unknown_instructions` TEXT ,
  `critical_inverse` TINYINT UNSIGNED DEFAULT 0,
  `warning_inverse` TINYINT UNSIGNED DEFAULT 0,
  `id_category` INT DEFAULT 0,
  `module_ff_interval` INT UNSIGNED DEFAULT 0,
  `quiet` TINYINT NOT NULL DEFAULT 0,
  `cron_interval` VARCHAR(100) DEFAULT '',
  `macros` TEXT,
  `disabled_types_event` TEXT ,
  `module_macros` TEXT ,
  `min_ff_event_normal` INT UNSIGNED DEFAULT 0,
  `min_ff_event_warning` INT UNSIGNED DEFAULT 0,
  `min_ff_event_critical` INT UNSIGNED DEFAULT 0,
  `ff_type` TINYINT UNSIGNED DEFAULT 0,
  `each_ff` TINYINT UNSIGNED DEFAULT 0,
  `ff_timeout` INT UNSIGNED DEFAULT 0,
  `dynamic_interval` INT UNSIGNED DEFAULT 0,
  `dynamic_max` INT DEFAULT 0,
  `dynamic_min` INT DEFAULT 0,
  `dynamic_next` BIGINT NOT NULL DEFAULT 0,
  `dynamic_two_tailed` TINYINT UNSIGNED DEFAULT 0,
  `prediction_sample_window` INT DEFAULT 0,
  `prediction_samples` INT DEFAULT 0,
  `prediction_threshold` INT DEFAULT 0,
  `cps` INT NOT NULL DEFAULT 0,
  `percentage_warning` TINYINT UNSIGNED DEFAULT 0,
  `percentage_critical` TINYINT UNSIGNED DEFAULT 0,
  `warning_time` INT UNSIGNED DEFAULT 0,
  PRIMARY KEY  (`id`),
  KEY `main_idx` (`id_policy`),
  UNIQUE (`id_policy`, `name`)
) ENGINE=InnoDB  DEFAULT CHARSET=UTF8MB4;

-- ---------------------------------------------------------------------
-- Table `tpolicies`
-- ---------------------------------------------------------------------
-- 'status' could be 0 (without changes, updated), 1 (needy update only database) or 2 (needy update database and conf files)
CREATE TABLE IF NOT EXISTS `tpolicies` (
  `id` INT UNSIGNED NOT NULL AUTO_INCREMENT,
  `name` TEXT ,
  `description` VARCHAR(255) NOT NULL DEFAULT '',
  `id_group` INT UNSIGNED DEFAULT 0,
  `status` INT UNSIGNED NOT NULL DEFAULT 0,
  `force_apply` TINYINT DEFAULT 0,
  `apply_to_secondary_groups` TINYINT NOT NULL DEFAULT 0,
  PRIMARY KEY  (`id`)
) ENGINE=InnoDB  DEFAULT CHARSET=UTF8MB4;

-- -----------------------------------------------------
-- Table `tpolicy_alerts`
-- -----------------------------------------------------
CREATE TABLE IF NOT EXISTS `tpolicy_alerts` (
  `id` INT UNSIGNED NOT NULL AUTO_INCREMENT,
  `id_policy` INT UNSIGNED NOT NULL DEFAULT 0,
  `id_policy_module` INT UNSIGNED DEFAULT 0,
  `id_alert_template` INT UNSIGNED DEFAULT 0,
  `name_extern_module` TEXT ,
  `disabled` TINYINT DEFAULT 0,
  `standby` TINYINT DEFAULT 0,
  `pending_delete` TINYINT DEFAULT 0,
  PRIMARY KEY  (`id`),
  FOREIGN KEY (`id_alert_template`) REFERENCES talert_templates(`id`)
    ON DELETE CASCADE ON UPDATE CASCADE,
  FOREIGN KEY (`id_policy`) REFERENCES tpolicies(`id`)
    ON DELETE CASCADE ON UPDATE CASCADE
) ENGINE=InnoDB  DEFAULT CHARSET=UTF8MB4;

-- -----------------------------------------------------
-- Table `tpolicy_agents`
-- -----------------------------------------------------
CREATE TABLE IF NOT EXISTS `tpolicy_agents` (
  `id` INT UNSIGNED NOT NULL AUTO_INCREMENT,
  `id_policy` INT UNSIGNED DEFAULT 0,
  `id_agent` INT UNSIGNED DEFAULT 0,
  `policy_applied` TINYINT UNSIGNED DEFAULT 0,
  `pending_delete` TINYINT UNSIGNED DEFAULT 0,
  `last_apply_utimestamp` INT UNSIGNED NOT NULL DEFAULT 0,
  `id_node` INT NOT NULL DEFAULT 0,
  PRIMARY KEY  (`id`),
  UNIQUE (`id_policy`, `id_agent`, `id_node`)
) ENGINE=InnoDB  DEFAULT CHARSET=UTF8MB4;

-- -----------------------------------------------------
-- Table `tpolicy_groups`
-- -----------------------------------------------------
CREATE TABLE IF NOT EXISTS `tpolicy_groups` (
  `id` INT UNSIGNED NOT NULL AUTO_INCREMENT,
  `id_policy` INT UNSIGNED DEFAULT 0,
  `id_group` INT UNSIGNED DEFAULT 0,
  `policy_applied` TINYINT UNSIGNED DEFAULT 0,
  `pending_delete` TINYINT UNSIGNED DEFAULT 0,
  `last_apply_utimestamp` INT UNSIGNED NOT NULL DEFAULT 0,
  PRIMARY KEY  (`id`),
  UNIQUE (`id_policy`, `id_group`)
) ENGINE=InnoDB  DEFAULT CHARSET=UTF8MB4;


-- -----------------------------------------------------
-- Table `tpolicy_group_agents`
-- -----------------------------------------------------
CREATE TABLE IF NOT EXISTS `tpolicy_group_agents` (
    `id` SERIAL,
    `id_policy` INT UNSIGNED,
    `id_agent` INT UNSIGNED,
	`direct` TINYINT UNSIGNED DEFAULT 0,
    FOREIGN KEY (`id_policy`) REFERENCES `tpolicies`(`id`)
        ON DELETE CASCADE ON UPDATE CASCADE,
    FOREIGN KEY (`id_agent`) REFERENCES `tagente`(`id_agente`)
        ON DELETE CASCADE ON UPDATE CASCADE		
) ENGINE=InnoDB  DEFAULT CHARSET=utf8;

-- ---------------------------------------------------------------------
-- Table `tdashboard`
-- ---------------------------------------------------------------------
CREATE TABLE IF NOT EXISTS `tdashboard` (
  `id` INT UNSIGNED NOT NULL AUTO_INCREMENT,
  `name` TEXT NOT NULL DEFAULT '',
  `id_user` VARCHAR(255) NOT NULL DEFAULT '',
  `id_group` INT NOT NULL DEFAULT 0,
  `active` TINYINT NOT NULL DEFAULT 0,
  `cells` INT UNSIGNED DEFAULT 0,
  `cells_slideshow` TINYINT NOT NULL DEFAULT 0,
  PRIMARY KEY (`id`)
) ENGINE=InnoDB DEFAULT CHARSET=UTF8MB4;

-- ---------------------------------------------------------------------
-- Table `tdatabase`
-- ---------------------------------------------------------------------
CREATE TABLE IF NOT EXISTS `tdatabase` (
  `id` INT UNSIGNED NOT NULL AUTO_INCREMENT,
  `host` VARCHAR(255) DEFAULT '',
  `label` VARCHAR(255) DEFAULT '',
  `os_port` INT UNSIGNED NOT NULL DEFAULT 22,
  `os_user` VARCHAR(255) DEFAULT '',
  `db_port` INT UNSIGNED NOT NULL DEFAULT 3306,
  `status` TINYINT UNSIGNED DEFAULT 0,
  `action` TINYINT UNSIGNED DEFAULT 0,
  `ssh_key` TEXT,
  `ssh_pubkey` TEXT,
  `last_error` TEXT,
  PRIMARY KEY (`id`)
) ENGINE=InnoDB DEFAULT CHARSET=UTF8MB4 ;

-- -----------------------------------------------------
-- Table `twidget`
-- -----------------------------------------------------
CREATE TABLE IF NOT EXISTS `twidget` (
  `id` INT UNSIGNED NOT NULL AUTO_INCREMENT,
  `class_name` VARCHAR(60) NOT NULL DEFAULT '',
  `unique_name` VARCHAR(60) NOT NULL DEFAULT '',
  `description` TEXT ,
  `options` TEXT ,
  `page` VARCHAR(120) NOT NULL DEFAULT '',
  PRIMARY KEY (`id`)
) ENGINE=InnoDB DEFAULT CHARSET=UTF8MB4;

-- -----------------------------------------------------
-- Table `twidget_dashboard`
-- -----------------------------------------------------
CREATE TABLE IF NOT EXISTS `twidget_dashboard` (
  `id` INT UNSIGNED NOT NULL AUTO_INCREMENT,
  `position` TEXT ,
  `options` LONGTEXT ,
  `order` INT NOT NULL DEFAULT 0,
  `id_dashboard` INT UNSIGNED NOT NULL DEFAULT 0,
  `id_widget` INT UNSIGNED NOT NULL DEFAULT 0,
  `prop_width` DOUBLE NOT NULL DEFAULT 0.32,
  `prop_height` DOUBLE NOT NULL DEFAULT 0.32,
  PRIMARY KEY (`id`),
  FOREIGN KEY (`id_dashboard`) REFERENCES tdashboard(`id`)
    ON DELETE CASCADE ON UPDATE CASCADE
) ENGINE=InnoDB DEFAULT CHARSET=UTF8MB4;

-- -----------------------------------------------------
-- Table `tmodule_inventory`
-- -----------------------------------------------------
CREATE TABLE IF NOT EXISTS `tmodule_inventory` (
  `id_module_inventory` INT NOT NULL AUTO_INCREMENT,
  `id_os` INT UNSIGNED DEFAULT NULL,
  `name` TEXT ,
  `description` TEXT ,
  `interpreter` VARCHAR(100) DEFAULT '',
  `data_format` TEXT ,
  `code` BLOB NOT NULL,
  `block_mode` INT NOT NULL DEFAULT 0,
  `script_mode` INT NOT NULL DEFAULT 1,
  `script_path` VARCHAR(1000) DEFAULT '',
  PRIMARY KEY  (`id_module_inventory`),
  FOREIGN KEY (`id_os`) REFERENCES tconfig_os(`id_os`)
    ON UPDATE CASCADE ON DELETE CASCADE
) ENGINE=InnoDB DEFAULT CHARSET=UTF8MB4;

-- ---------------------------------------------------------------------
-- Table `tagent_module_inventory`
-- ---------------------------------------------------------------------
CREATE TABLE IF NOT EXISTS `tagent_module_inventory` (
  `id_agent_module_inventory` INT NOT NULL AUTO_INCREMENT,
  `id_agente` INT UNSIGNED NOT NULL,
  `id_module_inventory` INT NOT NULL,
  `target` VARCHAR(100) DEFAULT '',
  `interval` INT UNSIGNED NOT NULL DEFAULT 3600,
  `username` VARCHAR(100) DEFAULT '',
  `password` VARCHAR(100) DEFAULT '',
  `data` MEDIUMBLOB NOT NULL,
  `timestamp` DATETIME DEFAULT '1970-01-01 00:00:00',
  `utimestamp` BIGINT DEFAULT 0,
  `flag` TINYINT UNSIGNED DEFAULT 1,
  `id_policy_module_inventory` INT NOT NULL DEFAULT 0,
  `custom_fields` MEDIUMBLOB NOT NULL,
  PRIMARY KEY  (`id_agent_module_inventory`),
  FOREIGN KEY (`id_agente`) REFERENCES tagente(`id_agente`)
    ON UPDATE CASCADE ON DELETE CASCADE,
  FOREIGN KEY (`id_module_inventory`) REFERENCES tmodule_inventory(`id_module_inventory`)
    ON UPDATE CASCADE ON DELETE CASCADE
) ENGINE=InnoDB DEFAULT CHARSET=UTF8MB4;

-- ---------------------------------------------------------------------
-- Table `tinventory_alert`
-- ---------------------------------------------------------------------
CREATE TABLE IF NOT EXISTS `tinventory_alert`(
  `id` INT UNSIGNED NOT NULL AUTO_INCREMENT,
  `id_module_inventory` INT NOT NULL,
  `actions` TEXT ,
  `id_group` MEDIUMINT UNSIGNED NULL DEFAULT 0,
  `condition` ENUM('WHITE_LIST', 'BLACK_LIST', 'MATCH') NOT NULL DEFAULT 'WHITE_LIST',
  `value` TEXT ,
  `name` TINYTEXT ,
  `description` TEXT ,
  `time_threshold` INT NOT NULL DEFAULT 0,
  `last_fired` TEXT ,
  `disable_event` TINYINT UNSIGNED DEFAULT 0,
  `enabled` TINYINT UNSIGNED DEFAULT 1,
  `alert_groups` TEXT ,
  PRIMARY KEY (`id`),
  FOREIGN KEY (`id_module_inventory`) REFERENCES tmodule_inventory(`id_module_inventory`)
    ON DELETE CASCADE ON UPDATE CASCADE
) engine=InnoDB DEFAULT CHARSET=UTF8MB4;

-- ---------------------------------------------------------------------
-- Table `tpolicy_modules_inventory`
-- ---------------------------------------------------------------------
CREATE TABLE IF NOT EXISTS `tpolicy_modules_inventory` (
  `id` INT NOT NULL AUTO_INCREMENT,
  `id_policy` INT UNSIGNED NOT NULL,
  `id_module_inventory` INT NOT NULL,
  `interval` INT UNSIGNED NOT NULL DEFAULT 3600,
  `username` VARCHAR(100) DEFAULT '',
  `password` VARCHAR(100) DEFAULT '',
  `pending_delete` TINYINT DEFAULT 0,
  `custom_fields` MEDIUMBLOB NOT NULL,
  PRIMARY KEY  (`id`),
  FOREIGN KEY (`id_policy`) REFERENCES tpolicies(`id`)
    ON UPDATE CASCADE ON DELETE CASCADE,
  FOREIGN KEY (`id_module_inventory`) REFERENCES tmodule_inventory(`id_module_inventory`)
    ON UPDATE CASCADE ON DELETE CASCADE
) ENGINE=InnoDB DEFAULT CHARSET=UTF8MB4;

-- -----------------------------------------------------
-- Table `tagente_datos_inventory`
-- -----------------------------------------------------
CREATE TABLE IF NOT EXISTS `tagente_datos_inventory` (
  `id_agent_module_inventory` INT NOT NULL,
  `data` MEDIUMBLOB NOT NULL,
  `utimestamp` BIGINT DEFAULT 0,
  `timestamp` DATETIME DEFAULT '1970-01-01 00:00:00',
  KEY `idx_id_agent_module` (`id_agent_module_inventory`),
  KEY `idx_utimestamp` USING BTREE (`utimestamp`)
) ENGINE=InnoDB DEFAULT CHARSET=UTF8MB4;

-- -----------------------------------------------------
-- Table `ttrap_custom_values`
-- -----------------------------------------------------
CREATE TABLE IF NOT EXISTS `ttrap_custom_values` (
  `id` INT NOT NULL AUTO_INCREMENT,
  `oid` VARCHAR(255) NOT NULL DEFAULT '',
  `custom_oid` VARCHAR(255) NOT NULL DEFAULT '',
  `text` VARCHAR(255) DEFAULT '',
  `description` VARCHAR(255) DEFAULT '',
  `severity` TINYINT UNSIGNED NOT NULL DEFAULT 2,
  CONSTRAINT oid_custom_oid UNIQUE(oid, custom_oid),
  PRIMARY KEY  (`id`)
) ENGINE=InnoDB DEFAULT CHARSET=UTF8MB4;

-- -----------------------------------------------------
-- Table `tmetaconsole_setup`
-- -----------------------------------------------------
CREATE TABLE IF NOT EXISTS `tmetaconsole_setup` (
  `id` INT NOT NULL AUTO_INCREMENT,
  `server_name` TEXT,
  `server_url` TEXT,
  `dbuser` TEXT,
  `dbpass` TEXT,
  `dbhost` TEXT,
  `dbport` TEXT,
  `dbname` TEXT,
  `meta_dbuser` TEXT,
  `meta_dbpass` TEXT,
  `meta_dbhost` TEXT,
  `meta_dbport` TEXT,
  `meta_dbname` TEXT,
  `auth_token` TEXT,
  `id_group` INT UNSIGNED NOT NULL DEFAULT 0,
  `api_password` TEXT,
  `disabled` TINYINT UNSIGNED NOT NULL DEFAULT 0,
  `unified` TINYINT UNSIGNED NOT NULL DEFAULT 0,
  `server_uid` TEXT ,
  PRIMARY KEY  (`id`)
) ENGINE=InnoDB
COMMENT = 'Table to store metaconsole sources'
DEFAULT CHARSET=UTF8MB4;

-- ---------------------------------------------------------------------
-- Table `tprofile_view`
-- ---------------------------------------------------------------------
CREATE TABLE IF NOT EXISTS `tprofile_view` (
  `id` INT UNSIGNED NOT NULL AUTO_INCREMENT,
  `id_profile` INT UNSIGNED NOT NULL DEFAULT 0,
  `sec` TEXT ,
  `sec2` TEXT ,
  `sec3` TEXT ,
  PRIMARY KEY  (`id`)
) ENGINE=InnoDB 
COMMENT = 'Table to define by each profile defined in Pandora, to which sec/page has access independently of its ACL (for showing in the console or not). By DEFAULT have access to all pages allowed by ACL, if forbidden here, then pages are not shown.' 
DEFAULT CHARSET=UTF8MB4;


-- ---------------------------------------------------------------------
-- Table `tservice`
-- ---------------------------------------------------------------------
CREATE TABLE IF NOT EXISTS `tservice` (
  `id` INT UNSIGNED NOT NULL AUTO_INCREMENT,
  `name` VARCHAR(100) NOT NULL DEFAULT '',
  `description` TEXT ,
  `id_group` INT UNSIGNED NOT NULL DEFAULT 0,
  `critical` DOUBLE NOT NULL DEFAULT 0,
  `warning` DOUBLE NOT NULL DEFAULT 0,
  `unknown_as_critical` TINYINT NOT NULL DEFAULT 0,
  `service_interval` DOUBLE NOT NULL DEFAULT 0,
  `service_value` DOUBLE NOT NULL DEFAULT 0,
  `status` TINYINT NOT NULL DEFAULT -1,
  `utimestamp` INT UNSIGNED NOT NULL DEFAULT 0,
  `auto_calculate` TINYINT UNSIGNED NOT NULL DEFAULT 1,
  `id_agent_module` INT UNSIGNED NOT NULL DEFAULT 0,
  `sla_interval` DOUBLE NOT NULL DEFAULT 0,
  `sla_id_module` INT UNSIGNED NOT NULL DEFAULT 0,
  `sla_value_id_module` INT UNSIGNED NOT NULL DEFAULT 0,
  `sla_limit` DOUBLE NOT NULL DEFAULT 100,
  `id_template_alert_warning` INT UNSIGNED NOT NULL DEFAULT 0,
  `id_template_alert_critical` INT UNSIGNED NOT NULL DEFAULT 0,
  `id_template_alert_unknown` INT UNSIGNED NOT NULL DEFAULT 0,
  `id_template_alert_critical_sla` INT UNSIGNED NOT NULL DEFAULT 0,
  `quiet` TINYINT NOT NULL DEFAULT 0,
  `cps` INT NOT NULL DEFAULT 0,
  `cascade_protection` TINYINT NOT NULL DEFAULT 0,
  `evaluate_sla` INT NOT NULL DEFAULT 0,
  `is_favourite` TINYINT NOT NULL DEFAULT 0,
  `enable_sunburst` TINYINT NOT NULL DEFAULT 0,
  `asynchronous` TINYINT NOT NULL DEFAULT 0,
  `rca` TEXT,
  PRIMARY KEY  (`id`)
) ENGINE=InnoDB 
COMMENT = 'Table to define services to monitor' 
DEFAULT CHARSET=UTF8MB4;


-- ---------------------------------------------------------------------
-- Table `tservice_element`
-- ---------------------------------------------------------------------
CREATE TABLE IF NOT EXISTS `tservice_element` (
  `id` INT UNSIGNED NOT NULL AUTO_INCREMENT,
  `id_service` INT UNSIGNED NOT NULL,
  `weight_ok` DOUBLE NOT NULL DEFAULT 0,
  `weight_warning` DOUBLE NOT NULL DEFAULT 0,
  `weight_critical` DOUBLE NOT NULL DEFAULT 0,
  `weight_unknown` DOUBLE NOT NULL DEFAULT 0,
  `description` TEXT ,
  `id_agente_modulo` INT UNSIGNED NOT NULL DEFAULT 0,
  `id_agent` INT UNSIGNED NOT NULL DEFAULT 0,
  `id_service_child` INT UNSIGNED NOT NULL DEFAULT 0,
  `id_server_meta` INT  unsigned NOT NULL DEFAULT 0,
  `rules` TEXT,
  PRIMARY KEY  (`id`),
  INDEX `IDX_tservice_element` (`id_service`,`id_agente_modulo`),
  INDEX `tservice_element_service` (`id_service`),
  INDEX `tservice_element_agent` (`id_agent`),
  INDEX `tservice_element_am` (`id_agente_modulo`)
) ENGINE=InnoDB 
COMMENT = 'Table to define the modules and the weights of the modules that define a service' 
DEFAULT CHARSET=UTF8MB4;


-- ---------------------------------------------------------------------
-- Table `tcollection`
-- ---------------------------------------------------------------------
CREATE TABLE IF NOT EXISTS `tcollection` (
  `id` INT UNSIGNED NOT NULL AUTO_INCREMENT,
  `name` VARCHAR(100) NOT NULL DEFAULT '',
  `short_name` VARCHAR(100) NOT NULL DEFAULT '',
  `id_group` INT UNSIGNED NOT NULL DEFAULT 0,
  `description` MEDIUMTEXT,
  `status` INT UNSIGNED NOT NULL DEFAULT 0,
  PRIMARY KEY  (`id`)
) ENGINE=InnoDB DEFAULT CHARSET=UTF8MB4;
-- status: 0 - Not apply
-- status: 1 - Applied

-- ---------------------------------------------------------------------
-- Table `tpolicy_collections`
-- ---------------------------------------------------------------------
CREATE TABLE IF NOT EXISTS `tpolicy_collections` (
  `id` INT UNSIGNED NOT NULL AUTO_INCREMENT,
  `id_policy` INT UNSIGNED NOT NULL DEFAULT 0,
  `id_collection` INT UNSIGNED DEFAULT 0,
  `pending_delete` TINYINT DEFAULT 0,
  PRIMARY KEY  (`id`),
  FOREIGN KEY (`id_policy`) REFERENCES `tpolicies` (`id`)
    ON DELETE CASCADE ON UPDATE CASCADE,
  FOREIGN KEY (`id_collection`) REFERENCES `tcollection` (`id`)
    ON DELETE CASCADE ON UPDATE CASCADE
) ENGINE=InnoDB  DEFAULT CHARSET=UTF8MB4;

-- -----------------------------------------------------
-- Table `tpolicy_alerts_actions`
-- -----------------------------------------------------
CREATE TABLE IF NOT EXISTS `tpolicy_alerts_actions` (
  `id` INT UNSIGNED NOT NULL AUTO_INCREMENT,
  `id_policy_alert` INT UNSIGNED NOT NULL,
  `id_alert_action` INT UNSIGNED NOT NULL,
  `fires_min` INT UNSIGNED DEFAULT 0,
  `fires_max` INT UNSIGNED DEFAULT 0,
  PRIMARY KEY (`id`),
  FOREIGN KEY (`id_policy_alert`) REFERENCES `tpolicy_alerts` (`id`)
    ON DELETE CASCADE ON UPDATE CASCADE,
  FOREIGN KEY (`id_alert_action`) REFERENCES `talert_actions` (`id`)
    ON DELETE CASCADE ON UPDATE CASCADE
) ENGINE=InnoDB DEFAULT CHARSET=UTF8MB4;

-- -----------------------------------------------------
-- Table `tpolicy_plugins`
-- -----------------------------------------------------
CREATE TABLE IF NOT EXISTS `tpolicy_plugins` (
  `id` INT UNSIGNED NOT NULL AUTO_INCREMENT,
  `id_policy` INT UNSIGNED DEFAULT 0,
  `plugin_exec` TEXT,
  `pending_delete` TINYINT DEFAULT 0,
  PRIMARY KEY  (`id`)
) ENGINE=InnoDB  DEFAULT CHARSET=UTF8MB4;

-- -----------------------------------------------------
-- Table `tsesion_extended`
-- -----------------------------------------------------
CREATE TABLE IF NOT EXISTS `tsesion_extended` (
  `id` INT UNSIGNED NOT NULL AUTO_INCREMENT,
  `id_sesion` INT UNSIGNED NOT NULL,
  `extended_info` TEXT ,
  `hash` VARCHAR(255) DEFAULT '',
  PRIMARY KEY (`id`),
  KEY idx_session (id_sesion)
) ENGINE=InnoDB DEFAULT CHARSET=UTF8MB4;

-- -----------------------------------------------------
-- Table `tskin`
-- -----------------------------------------------------
CREATE TABLE IF NOT EXISTS `tskin` ( 
  `id` INT UNSIGNED NOT NULL AUTO_INCREMENT, 
  `name` TEXT ,
  `relative_path` TEXT , 
  `description` TEXT ,
  `disabled` TINYINT NOT NULL DEFAULT 0, 
  PRIMARY KEY  (id)
) ENGINE=InnoDB DEFAULT CHARSET=UTF8MB4;

-- ---------------------------------------------------------------------
-- Table `tpolicy_queue`
-- ---------------------------------------------------------------------
CREATE TABLE IF NOT EXISTS `tpolicy_queue` (
  `id` INT UNSIGNED NOT NULL AUTO_INCREMENT,
  `id_policy` INT UNSIGNED NOT NULL DEFAULT 0,
  `id_agent` INT UNSIGNED NOT NULL DEFAULT 0,
  `operation` VARCHAR(15) DEFAULT '',
  `progress` INT NOT NULL DEFAULT 0,
  `end_utimestamp` INT UNSIGNED NOT NULL DEFAULT 0,
  `priority` INT UNSIGNED NOT NULL DEFAULT 0,
  PRIMARY KEY  (`id`)
) ENGINE=InnoDB DEFAULT CHARSET=UTF8MB4;

-- -----------------------------------------------------
-- Table `tevent_rule`
-- -----------------------------------------------------
CREATE TABLE IF NOT EXISTS `tevent_rule` (
  `id_event_rule` INT UNSIGNED NOT NULL AUTO_INCREMENT,
  `id_event_alert` INT UNSIGNED NOT NULL,
  `operation` ENUM('NOP', 'AND','OR','XOR','NAND','NOR','NXOR'),
  `order` INT UNSIGNED DEFAULT 0,
  `window` INT NOT NULL DEFAULT 0,
  `count` INT NOT NULL DEFAULT 1,
  `agent` TEXT,
  `id_usuario` TEXT,
  `id_grupo` TEXT,
  `evento` TEXT,
  `event_type` TEXT,
  `module` TEXT,
  `alert` TEXT,
  `criticity` TEXT,
  `user_comment` TEXT,
  `id_tag` TEXT,
  `name` TEXT,
  `group_recursion` TEXT,
  `log_content` TEXT,
  `log_source` TEXT,
  `log_agent` TEXT,
  `operator_agent` TEXT COMMENT 'Operator for agent',
  `operator_id_usuario` TEXT COMMENT 'Operator for id_usuario',
  `operator_id_grupo` TEXT COMMENT 'Operator for id_grupo',
  `operator_evento` TEXT COMMENT 'Operator for evento',
  `operator_event_type` TEXT COMMENT 'Operator for event_type',
  `operator_module` TEXT COMMENT 'Operator for module',
  `operator_alert` TEXT COMMENT 'Operator for alert',
  `operator_criticity` TEXT COMMENT 'Operator for criticity',
  `operator_user_comment` TEXT COMMENT 'Operator for user_comment',
  `operator_id_tag` TEXT COMMENT 'Operator for id_tag',
  `operator_log_content` TEXT COMMENT 'Operator for log_content',
  `operator_log_source` TEXT COMMENT 'Operator for log_source',
  `operator_log_agent` TEXT COMMENT 'Operator for log_agent',
  PRIMARY KEY  (`id_event_rule`),
  KEY `idx_id_event_alert` (`id_event_alert`)
) ENGINE=InnoDB DEFAULT CHARSET=UTF8MB4;

-- -----------------------------------------------------
-- Table `tevent_alert`
-- -----------------------------------------------------
CREATE TABLE IF NOT EXISTS `tevent_alert` (
  `id` INT UNSIGNED NOT NULL AUTO_INCREMENT,
  `name` TEXT ,
  `description` MEDIUMTEXT,
  `order` INT UNSIGNED DEFAULT 0,
  `mode` ENUM('PASS','DROP'),
  `field1` TEXT ,
  `field2` TEXT ,
  `field3` TEXT ,
  `field4` TEXT ,
  `field5` TEXT ,
  `field6` TEXT ,
  `field7` TEXT ,
  `field8` TEXT ,
  `field9` TEXT ,
  `field10` TEXT ,
  `time_threshold` INT NOT NULL DEFAULT 86400,
  `max_alerts` INT UNSIGNED NOT NULL DEFAULT 1,
  `min_alerts` INT UNSIGNED NOT NULL DEFAULT 0,
  `time_from` time DEFAULT '00:00:00',
  `time_to` time DEFAULT '00:00:00',
  `monday` TINYINT DEFAULT 1,
  `tuesday` TINYINT DEFAULT 1,
  `wednesday` TINYINT DEFAULT 1,
  `thursday` TINYINT DEFAULT 1,
  `friday` TINYINT DEFAULT 1,
  `saturday` TINYINT DEFAULT 1,
  `sunday` TINYINT DEFAULT 1,
  `recovery_notify` TINYINT DEFAULT 0,
  `field1_recovery` TEXT,
  `field2_recovery` TEXT,
  `field3_recovery` TEXT,
  `field4_recovery` TEXT,
  `field5_recovery` TEXT,
  `field6_recovery` TEXT,
  `field7_recovery` TEXT,
  `field8_recovery` TEXT,
  `field9_recovery` TEXT,
  `field10_recovery` TEXT,
  `id_group` MEDIUMINT UNSIGNED NULL DEFAULT 0,
  `internal_counter` INT DEFAULT 0,
  `last_fired` BIGINT NOT NULL DEFAULT 0,
  `last_reference` BIGINT NOT NULL DEFAULT 0,
  `times_fired` INT NOT NULL DEFAULT 0,
  `disabled` TINYINT DEFAULT 0,
  `standby` TINYINT DEFAULT 0,
  `priority` TINYINT DEFAULT 0,
  `force_execution` TINYINT DEFAULT 0,
  `group_by` enum ('','id_agente','id_agentmodule','id_alert_am','id_grupo') DEFAULT '',
  `special_days` TINYINT DEFAULT 0,
  `disable_event` TINYINT DEFAULT 0,
  `id_template_conditions` INT UNSIGNED NOT NULL DEFAULT 0,
  `id_template_fields` INT UNSIGNED NOT NULL DEFAULT 0,
  `last_evaluation` BIGINT NOT NULL DEFAULT 0,
  `pool_occurrences` INT UNSIGNED NOT NULL DEFAULT 0,
  `schedule` TEXT,
  PRIMARY KEY  (`id`)
) ENGINE=InnoDB DEFAULT CHARSET=UTF8MB4;

-- -----------------------------------------------------
-- Table `tevent_alert_action`
-- -----------------------------------------------------
CREATE TABLE IF NOT EXISTS `tevent_alert_action` (
  `id` INT UNSIGNED NOT NULL AUTO_INCREMENT,
  `id_event_alert` INT UNSIGNED NOT NULL,
  `id_alert_action` INT UNSIGNED NOT NULL,
  `fires_min` INT UNSIGNED DEFAULT 0,
  `fires_max` INT UNSIGNED DEFAULT 0,
  `module_action_threshold` INT NOT NULL DEFAULT 0,
  `last_execution` BIGINT NOT NULL DEFAULT 0,
  PRIMARY KEY (`id`),
  FOREIGN KEY (`id_event_alert`) REFERENCES tevent_alert(`id`)
    ON DELETE CASCADE ON UPDATE CASCADE,
  FOREIGN KEY (`id_alert_action`) REFERENCES talert_actions(`id`)
    ON DELETE CASCADE ON UPDATE CASCADE
) ENGINE=InnoDB DEFAULT CHARSET=UTF8MB4;


-- -----------------------------------------------------
-- Table `tmodule_synth`
-- -----------------------------------------------------
CREATE TABLE IF NOT EXISTS `tmodule_synth` (
  `id` INT UNSIGNED NOT NULL AUTO_INCREMENT,
  `id_agent_module_source` INT UNSIGNED NOT NULL DEFAULT 0,
  `id_agent_module_target` INT UNSIGNED NOT NULL DEFAULT 0,
  `fixed_value` DOUBLE NOT NULL DEFAULT 0,
  `operation` enum ('ADD', 'SUB', 'DIV', 'MUL', 'AVG', 'NOP') NOT NULL DEFAULT 'NOP',
  `order` INT NOT NULL DEFAULT 0,
  FOREIGN KEY (`id_agent_module_target`) REFERENCES tagente_modulo(`id_agente_modulo`)
    ON DELETE CASCADE ON UPDATE CASCADE,
  PRIMARY KEY (id)
) ENGINE=InnoDB DEFAULT CHARSET=UTF8MB4;


-- -----------------------------------------------------
-- Table `tnetworkmap_enterprise`
-- -----------------------------------------------------
CREATE TABLE IF NOT EXISTS `tnetworkmap_enterprise` (
  `id` INT UNSIGNED NOT NULL AUTO_INCREMENT,
  `name` VARCHAR(500) DEFAULT '',
  `id_group` INT UNSIGNED NOT NULL DEFAULT 0,
  `options` TEXT ,
  PRIMARY KEY (id)
) ENGINE=InnoDB DEFAULT CHARSET=UTF8MB4;


-- -----------------------------------------------------
-- Table `tnetworkmap_enterprise_nodes`
-- -----------------------------------------------------
CREATE TABLE IF NOT EXISTS `tnetworkmap_enterprise_nodes` (
  `id` INT UNSIGNED NOT NULL AUTO_INCREMENT,
  `id_networkmap_enterprise` INT UNSIGNED NOT NULL,
  `x` INT DEFAULT 0,
  `y` INT DEFAULT 0,
  `z` INT DEFAULT 0,
  `id_agent` INT DEFAULT 0,
  `id_module` INT DEFAULT 0,
  `id_agent_module` INT DEFAULT 0,
  `parent` INT DEFAULT 0,
  `options` TEXT ,
  `deleted` INT DEFAULT 0,
  `state` VARCHAR(150) NOT NULL DEFAULT '',
  PRIMARY KEY (id),
  FOREIGN KEY (`id_networkmap_enterprise`) REFERENCES tnetworkmap_enterprise(`id`)
    ON DELETE CASCADE ON UPDATE CASCADE
) ENGINE=InnoDB DEFAULT CHARSET=UTF8MB4;


-- -----------------------------------------------------
-- Table `tnetworkmap_ent_rel_nodes` (Before `tnetworkmap_enterprise_relation_nodes`)
-- -----------------------------------------------------
CREATE TABLE IF NOT EXISTS `tnetworkmap_ent_rel_nodes` (
  `id` INT UNSIGNED NOT NULL AUTO_INCREMENT,
  `id_networkmap_enterprise` INT UNSIGNED NOT NULL,
  `parent` INT DEFAULT 0,
  `parent_type` VARCHAR(30) DEFAULT 'node',
  `child` INT DEFAULT 0,
  `child_type` VARCHAR(30) DEFAULT 'node',
  `deleted` INT DEFAULT 0,
  PRIMARY KEY (id, id_networkmap_enterprise),
  FOREIGN KEY (`id_networkmap_enterprise`) REFERENCES tnetworkmap_enterprise(`id`)
    ON DELETE CASCADE ON UPDATE CASCADE
) ENGINE=InnoDB DEFAULT CHARSET=UTF8MB4;

-- -----------------------------------------------------
-- Table `treport_template`
-- -----------------------------------------------------
CREATE TABLE IF NOT EXISTS `treport_template` (
  `id_report` INT UNSIGNED NOT NULL  AUTO_INCREMENT,
  `id_user` VARCHAR(255) NOT NULL DEFAULT '',
  `name` VARCHAR(150) NOT NULL DEFAULT '',
  `description` TEXT,
  `private` TINYINT UNSIGNED NOT NULL DEFAULT 0,
  `id_group` MEDIUMINT UNSIGNED NULL DEFAULT NULL,
  `custom_logo` VARCHAR(200)  DEFAULT NULL,
  `header` MEDIUMTEXT  ,
  `first_page` MEDIUMTEXT ,
  `footer` MEDIUMTEXT ,
  `custom_font` VARCHAR(200) DEFAULT NULL,
  `metaconsole` TINYINT DEFAULT 0,
  `agent_regex` VARCHAR(600) NOT NULL DEFAULT '',
  `cover_page_render` TINYINT NOT NULL DEFAULT 1,
  `index_render` TINYINT NOT NULL DEFAULT 1,
  PRIMARY KEY(`id_report`)
) ENGINE=InnoDB DEFAULT CHARSET=UTF8MB4;

-- -----------------------------------------------------
-- Table `treport_content_template`
-- -----------------------------------------------------
CREATE TABLE IF NOT EXISTS `treport_content_template` (
  `id_rc` INT UNSIGNED NOT NULL AUTO_INCREMENT,
  `id_report` INT UNSIGNED NOT NULL DEFAULT 0,
  `id_gs` INT UNSIGNED NULL DEFAULT NULL,
  `text_agent_module` TEXT,
  `type` VARCHAR(30) DEFAULT 'simple_graph',
  `period` INT NOT NULL DEFAULT 0,
  `order` INT NOT NULL DEFAULT 0,
  `description` MEDIUMTEXT, 
  `text_agent` TEXT,
  `text` TEXT,
  `external_source` MEDIUMTEXT,
  `treport_custom_sql_id` INT UNSIGNED DEFAULT 0,
  `header_definition` TINYTEXT ,
  `column_separator` TINYTEXT ,
  `line_separator` TINYTEXT ,
  `time_from` time DEFAULT '00:00:00',
  `time_to` time DEFAULT '00:00:00',
  `monday` TINYINT DEFAULT 1,
  `tuesday` TINYINT DEFAULT 1,
  `wednesday` TINYINT DEFAULT 1,
  `thursday` TINYINT DEFAULT 1,
  `friday` TINYINT DEFAULT 1,
  `saturday` TINYINT DEFAULT 1,
  `sunday` TINYINT DEFAULT 1,
  `only_display_wrong` TINYINT unsigned DEFAULT 0 NOT NULL,
  `top_n` INT NOT NULL DEFAULT 0,
  `top_n_value` INT NOT NULL DEFAULT 10,
  `exception_condition` INT NOT NULL DEFAULT 0,
  `exception_condition_value` DOUBLE NOT NULL DEFAULT 0,
  `show_resume` INT NOT NULL DEFAULT 0,
  `order_uptodown` INT NOT NULL DEFAULT 0,
  `show_graph` INT NOT NULL DEFAULT 0,
  `group_by_agent` INT NOT NULL DEFAULT 0,
  `style` TEXT,
  `id_group` INT unsigned NOT NULL DEFAULT 0,
  `id_module_group` INT unsigned NOT NULL DEFAULT 0,
  `server_name` TEXT,
  `exact_match` TINYINT DEFAULT 0,
  `module_names` TEXT,
  `module_free_text` TEXT,
  `each_agent` TINYINT DEFAULT 1,
  `historical_db` TINYINT UNSIGNED NOT NULL DEFAULT 0,
  `lapse_calc` TINYINT UNSIGNED NOT NULL DEFAULT 0,
  `lapse` INT UNSIGNED NOT NULL DEFAULT 300,
  `visual_format` TINYINT UNSIGNED NOT NULL DEFAULT 0,
  `hide_no_data` TINYINT DEFAULT 0,
  `total_time` TINYINT DEFAULT 1,
  `time_failed` TINYINT DEFAULT 1,
  `time_in_ok_status` TINYINT DEFAULT 1,
  `time_in_warning_status` TINYINT DEFAULT 0,
  `time_in_unknown_status` TINYINT DEFAULT 1,
  `time_of_not_initialized_module` TINYINT DEFAULT 1,
  `time_of_downtime` TINYINT DEFAULT 1,
  `total_checks` TINYINT DEFAULT 1,
  `checks_failed` TINYINT DEFAULT 1,
  `checks_in_ok_status` TINYINT DEFAULT 1,
  `checks_in_warning_status` TINYINT DEFAULT 0,
  `unknown_checks` TINYINT DEFAULT 1,
  `agent_max_value` TINYINT DEFAULT 1,
  `agent_min_value` TINYINT DEFAULT 1,
  `current_month` TINYINT DEFAULT 1,
  `failover_mode` TINYINT DEFAULT 1,
  `failover_type` TINYINT DEFAULT 1,
  `summary` TINYINT DEFAULT 0,
  `uncompressed_module` TINYINT DEFAULT 0,
  `landscape` TINYINT UNSIGNED NOT NULL DEFAULT 0,
  `pagebreak` TINYINT UNSIGNED NOT NULL DEFAULT 0,
  `compare_work_time` TINYINT UNSIGNED NOT NULL DEFAULT 0,
  `graph_render` TINYINT UNSIGNED NOT NULL DEFAULT 0,
  `ipam_network_filter` INT UNSIGNED DEFAULT 0,
  `ipam_alive_ips` TINYINT UNSIGNED NOT NULL DEFAULT 0,
  `ipam_ip_not_assigned_to_agent` TINYINT UNSIGNED NOT NULL DEFAULT 0,
  `macros_definition` TEXT,
  `render_definition` TEXT,
  `use_prefix_notation` TINYINT UNSIGNED NOT NULL DEFAULT 1,
  PRIMARY KEY(`id_rc`)
) ENGINE=InnoDB DEFAULT CHARSET=UTF8MB4;

-- -----------------------------------------------------
-- Table `treport_content_sla_com_temp` (treport_content_sla_combined_template)
-- -----------------------------------------------------
CREATE TABLE IF NOT EXISTS `treport_content_sla_com_temp` (
  `id` INT UNSIGNED NOT NULL AUTO_INCREMENT,
  `id_report_content` INT UNSIGNED NOT NULL,
  `text_agent` TEXT,
  `text_agent_module` TEXT,
  `sla_max` DOUBLE NOT NULL DEFAULT 0,
  `sla_min` DOUBLE NOT NULL DEFAULT 0,
  `sla_limit` DOUBLE NOT NULL DEFAULT 0,
  `server_name` TEXT,
  `exact_match` TINYINT DEFAULT 0,
  PRIMARY KEY(`id`),
  FOREIGN KEY (`id_report_content`) REFERENCES treport_content_template(`id_rc`)
    ON UPDATE CASCADE ON DELETE CASCADE
) ENGINE=InnoDB DEFAULT CHARSET=UTF8MB4;

-- -----------------------------------------------------
-- Table `treport_content_item_temp` (treport_content_item_template)
-- -----------------------------------------------------
CREATE TABLE IF NOT EXISTS `treport_content_item_temp` (
  `id` INT UNSIGNED NOT NULL AUTO_INCREMENT, 
  `id_report_content` INT UNSIGNED NOT NULL, 
  `text_agent` TEXT,
  `text_agent_module` TEXT,
  `server_name` TEXT,
  `exact_match` TINYINT DEFAULT 0,
  `operation` TEXT,  
  PRIMARY KEY(`id`)
) ENGINE=InnoDB DEFAULT CHARSET=UTF8MB4;

-- -----------------------------------------------------
-- Table `tgraph_template`
-- -----------------------------------------------------
CREATE TABLE IF NOT EXISTS `tgraph_template` (
  `id_graph_template` INT UNSIGNED NOT NULL  AUTO_INCREMENT,
  `id_user` TEXT,
  `name` TEXT,
  `description` TEXT,
  `period` INT NOT NULL DEFAULT 0,
  `width` SMALLINT UNSIGNED NOT NULL DEFAULT 0,
  `height` SMALLINT UNSIGNED NOT NULL DEFAULT 0,
  `private` TINYINT UNSIGNED NOT NULL DEFAULT 0,
  `events` TINYINT UNSIGNED NOT NULL DEFAULT 0,
  `stacked` TINYINT UNSIGNED NOT NULL DEFAULT 0,
  `id_group` MEDIUMINT UNSIGNED NULL DEFAULT 0,
  PRIMARY KEY(`id_graph_template`)
) ENGINE=InnoDB DEFAULT CHARSET=UTF8MB4;

-- ---------------------------------------------------------------------
-- Table `tgraph_source_template`
-- ---------------------------------------------------------------------
CREATE TABLE IF NOT EXISTS `tgraph_source_template` (
  `id_gs_template` INT UNSIGNED NOT NULL AUTO_INCREMENT,
  `id_template` INT NOT NULL DEFAULT 0,
  `agent` TEXT, 
  `module` TEXT,
  `weight` DOUBLE NOT NULL DEFAULT 2,
  `exact_match` TINYINT DEFAULT 0, 
  PRIMARY KEY(`id_gs_template`)
) ENGINE=InnoDB DEFAULT CHARSET=UTF8MB4;

-- ---------------------------------------------------------------------
-- Table `textension_translate_string`
-- ---------------------------------------------------------------------
CREATE TABLE IF NOT EXISTS `textension_translate_string` (
  `id` INT UNSIGNED NOT NULL AUTO_INCREMENT,
  `lang` VARCHAR(10) NOT NULL ,
  `string` TEXT ,
  `translation` TEXT ,
  PRIMARY KEY (`id`),
  KEY `lang_index` (`lang`)
) ENGINE=InnoDB DEFAULT CHARSET=UTF8MB4;

-- ---------------------------------------------------------------------
-- Table `tagent_module_log`
-- ---------------------------------------------------------------------
CREATE TABLE IF NOT EXISTS `tagent_module_log` (
  `id_agent_module_log` INT NOT NULL AUTO_INCREMENT,
  `id_agent` INT UNSIGNED NOT NULL,
  `source` TEXT,
  `timestamp` DATETIME DEFAULT '1970-01-01 00:00:00',
  `utimestamp` BIGINT DEFAULT 0,
  PRIMARY KEY (`id_agent_module_log`),
  INDEX `tagent_module_log_agent` (`id_agent`)
) ENGINE=InnoDB DEFAULT CHARSET=UTF8MB4;

-- ---------------------------------------------------------------------
-- Table `tevent_custom_field`
-- ---------------------------------------------------------------------
CREATE TABLE IF NOT EXISTS `tevent_custom_field` (
  `id_group` MEDIUMINT UNSIGNED NOT NULL,
  `value` TEXT,
  PRIMARY KEY  (`id_group`)
) ENGINE=InnoDB DEFAULT CHARSET=UTF8MB4;

-- ---------------------------------------------------------------------
-- Table `tmetaconsole_agent`
-- ---------------------------------------------------------------------
CREATE TABLE IF NOT EXISTS `tmetaconsole_agent` (
  `id_agente` INT UNSIGNED NOT NULL AUTO_INCREMENT,
  `id_tagente` INT UNSIGNED NOT NULL,
  `id_tmetaconsole_setup` INT NOT NULL,
  `nombre` VARCHAR(600) NOT NULL DEFAULT '',
  `direccion` VARCHAR(100) DEFAULT NULL,
  `comentarios` VARCHAR(255) DEFAULT '',
  `id_grupo` INT UNSIGNED NOT NULL DEFAULT 0,
  `ultimo_contacto` DATETIME NOT NULL DEFAULT '1970-01-01 00:00:00',
  `modo` TINYINT NOT NULL DEFAULT 0,
  `intervalo` INT UNSIGNED NOT NULL DEFAULT 300,
  `id_os` INT UNSIGNED DEFAULT 0,
  `os_version` VARCHAR(100) DEFAULT '',
  `agent_version` VARCHAR(100) DEFAULT '',
  `ultimo_contacto_remoto` DATETIME DEFAULT '1970-01-01 00:00:00',
  `disabled` TINYINT NOT NULL DEFAULT 0,
  `remote` TINYINT NOT NULL DEFAULT 0,
  `id_parent` INT UNSIGNED DEFAULT 0,
  `custom_id` VARCHAR(255) DEFAULT '',
  `server_name` VARCHAR(100) DEFAULT '',
  `cascade_protection` TINYINT NOT NULL DEFAULT 0,
  `cascade_protection_module` INT UNSIGNED DEFAULT 0,
  `timezone_offset` TINYINT NULL DEFAULT 0 COMMENT 'number of hours of diference with the server timezone',
  `icon_path` VARCHAR(127) NULL DEFAULT NULL COMMENT 'path in the server to the image of the icon representing the agent' ,
  `update_gis_data` TINYINT NOT NULL DEFAULT 1 COMMENT 'set it to one to update the position data (altitude, longitude, latitude) when getting information from the agent or to 0 to keep the last value and do not update it',
  `url_address` MEDIUMTEXT NULL,
  `quiet` TINYINT NOT NULL DEFAULT 0,
  `normal_count` BIGINT NOT NULL DEFAULT 0,
  `warning_count` BIGINT NOT NULL DEFAULT 0,
  `critical_count` BIGINT NOT NULL DEFAULT 0,
  `unknown_count` BIGINT NOT NULL DEFAULT 0,
  `notinit_count` BIGINT NOT NULL DEFAULT 0,
  `total_count` BIGINT NOT NULL DEFAULT 0,
  `fired_count` BIGINT NOT NULL DEFAULT 0,
  `update_module_count` TINYINT NOT NULL DEFAULT 0,
  `update_alert_count` TINYINT NOT NULL DEFAULT 0,
  `update_secondary_groups` TINYINT NOT NULL DEFAULT 0,
  `transactional_agent` TINYINT NOT NULL DEFAULT 0,
  `alias` VARCHAR(600) NOT NULL DEFAULT '',
  `alias_as_name` TINYINT NOT NULL DEFAULT 0,
  `safe_mode_module` INT UNSIGNED NOT NULL DEFAULT 0,
  `cps` INT NOT NULL DEFAULT 0,
  `satellite_server` INT NOT NULL DEFAULT 0,
  `fixed_ip` TINYINT NOT NULL DEFAULT 0,
  PRIMARY KEY  (`id_agente`),
  KEY `nombre` (`nombre`(255)),
  KEY `direccion` (`direccion`),
  KEY `id_tagente_idx` (`id_tagente`),
  KEY `disabled` (`disabled`),
  KEY `id_grupo` (`id_grupo`),
  KEY `tma_id_os_idx` (`id_os`),
  KEY `tma_server_name_idx` (`server_name`),
  FOREIGN KEY (`id_tmetaconsole_setup`) REFERENCES tmetaconsole_setup(`id`) ON DELETE CASCADE ON UPDATE CASCADE
) ENGINE=InnoDB  DEFAULT CHARSET=UTF8MB4;

-- ---------------------------------------------------------------------
-- Table `treset_pass`
-- ---------------------------------------------------------------------
CREATE TABLE IF NOT EXISTS `treset_pass` (
  `id` BIGINT UNSIGNED NOT NULL AUTO_INCREMENT,
  `id_user` VARCHAR(255) NOT NULL DEFAULT '',
  `cod_hash` VARCHAR(100) NOT NULL DEFAULT '',
  `reset_time` INT UNSIGNED NOT NULL DEFAULT 0,
  PRIMARY KEY (`id`)
) ENGINE=InnoDB DEFAULT CHARSET=UTF8MB4;

-- ---------------------------------------------------------------------
-- Table `tcluster`
-- ---------------------------------------------------------------------

CREATE TABLE IF NOT EXISTS `tcluster`(
  `id` INT UNSIGNED NOT NULL AUTO_INCREMENT,
  `name` TINYTEXT ,
  `cluster_type` ENUM('AA','AP') NOT NULL DEFAULT 'AA',
    `description` TEXT ,
    `group` INT UNSIGNED NOT NULL DEFAULT 0,
    `id_agent` INT UNSIGNED NOT NULL,
    PRIMARY KEY (`id`)
) engine=InnoDB DEFAULT CHARSET=UTF8MB4;

-- ---------------------------------------------------------------------
-- Table `tcluster_item`
-- ---------------------------------------------------------------------

CREATE TABLE IF NOT EXISTS `tcluster_item`(
    `id` INT UNSIGNED NOT NULL AUTO_INCREMENT,
  `name` TINYTEXT ,
  `item_type` ENUM('AA','AP')  NOT NULL DEFAULT 'AA',
    `critical_limit` INT UNSIGNED NOT NULL DEFAULT 0,
    `warning_limit` INT UNSIGNED NOT NULL DEFAULT 0,
    `is_critical` TINYINT UNSIGNED NOT NULL DEFAULT 0,
    `id_cluster` INT UNSIGNED,
    PRIMARY KEY (`id`),
    FOREIGN KEY (`id_cluster`) REFERENCES tcluster(`id`)
      ON DELETE SET NULL ON UPDATE CASCADE
) engine=InnoDB DEFAULT CHARSET=UTF8MB4;

-- ---------------------------------------------------------------------
-- Table `tcluster_agent`
-- ---------------------------------------------------------------------

CREATE TABLE IF NOT EXISTS `tcluster_agent`(
  `id_cluster` INT UNSIGNED NOT NULL,
  `id_agent` INT UNSIGNED NOT NULL,
    PRIMARY KEY (`id_cluster`,`id_agent`),
    FOREIGN KEY (`id_cluster`) REFERENCES tcluster(`id`)
      ON UPDATE CASCADE
) engine=InnoDB DEFAULT CHARSET=UTF8MB4;

-- ---------------------------------------------------------------------
-- Table `tprovisioning`
-- ---------------------------------------------------------------------
CREATE TABLE IF NOT EXISTS `tprovisioning`(
  `id` INT UNSIGNED NOT NULL AUTO_INCREMENT,
  `name` VARCHAR(100) NOT NULL,
  `description` TEXT ,
  `order` INT NOT NULL DEFAULT 0,
  `config` TEXT ,
    PRIMARY KEY (`id`)
) engine=InnoDB DEFAULT CHARSET=UTF8MB4;

-- ---------------------------------------------------------------------
-- Table `tprovisioning_rules`
-- ---------------------------------------------------------------------
CREATE TABLE IF NOT EXISTS `tprovisioning_rules`(
  `id` INT UNSIGNED NOT NULL AUTO_INCREMENT,
  `id_provisioning` INT UNSIGNED NOT NULL,
  `order` INT NOT NULL DEFAULT 0,
  `operator` ENUM('AND','OR') DEFAULT 'OR',
  `type` ENUM('alias','ip-range') DEFAULT 'alias',
  `value` VARCHAR(100) NOT NULL DEFAULT '',
    PRIMARY KEY (`id`),
    FOREIGN KEY (`id_provisioning`) REFERENCES tprovisioning(`id`)
      ON DELETE CASCADE
) engine=InnoDB DEFAULT CHARSET=UTF8MB4;

-- ---------------------------------------------------------------------
-- Table `tmigration_queue`
-- ---------------------------------------------------------------------

CREATE TABLE IF NOT EXISTS `tmigration_queue`(
  `id` INT UNSIGNED NOT NULL AUTO_INCREMENT,
  `id_source_agent` INT UNSIGNED NOT NULL,
  `id_target_agent` INT UNSIGNED NOT NULL,
  `id_source_node` INT UNSIGNED NOT NULL,
  `id_target_node` INT UNSIGNED NOT NULL,
  `priority` INT UNSIGNED DEFAULT 0,
  `step` INT DEFAULT 0,
  `running` TINYINT DEFAULT 0,
  `active_db_only` TINYINT DEFAULT 0,
  PRIMARY KEY(`id`)
) engine=InnoDB DEFAULT CHARSET=UTF8MB4;

-- ---------------------------------------------------------------------
-- Table `tmigration_module_queue`
-- ---------------------------------------------------------------------

CREATE TABLE IF NOT EXISTS `tmigration_module_queue`(
  `id` INT UNSIGNED NOT NULL AUTO_INCREMENT,
  `id_migration` INT UNSIGNED NOT NULL,
  `id_source_agentmodule` INT UNSIGNED NOT NULL,
  `id_target_agentmodule` INT UNSIGNED NOT NULL,
  `last_replication_timestamp` BIGINT NOT NULL DEFAULT 0,
  PRIMARY KEY(`id`),
  FOREIGN KEY(`id_migration`) REFERENCES tmigration_queue(`id`)
    ON DELETE CASCADE
    ON UPDATE CASCADE
) engine=InnoDB DEFAULT CHARSET=UTF8MB4;

-- ---------------------------------------------------------------------
-- Table `tagent_secondary_group`
-- ---------------------------------------------------------------------

CREATE TABLE IF NOT EXISTS `tagent_secondary_group`(
  `id` INT UNSIGNED NOT NULL AUTO_INCREMENT,
  `id_agent` INT UNSIGNED NOT NULL,
  `id_group` MEDIUMINT UNSIGNED NOT NULL,
  PRIMARY KEY(`id`),
  FOREIGN KEY(`id_agent`) REFERENCES tagente(`id_agente`)
    ON DELETE CASCADE,
  FOREIGN KEY(`id_group`) REFERENCES tgrupo(`id_grupo`)
    ON DELETE CASCADE
) engine=InnoDB DEFAULT CHARSET=UTF8MB4;

-- ---------------------------------------------------------------------
-- Table `tmetaconsole_agent_secondary_group`
-- ---------------------------------------------------------------------
CREATE TABLE IF NOT EXISTS `tmetaconsole_agent_secondary_group`(
  `id` INT UNSIGNED NOT NULL AUTO_INCREMENT,
  `id_agent` INT UNSIGNED NOT NULL,
  `id_tagente` INT UNSIGNED NOT NULL,
  `id_tmetaconsole_setup` INT NOT NULL,
  `id_group` MEDIUMINT UNSIGNED NOT NULL,
  PRIMARY KEY(`id`),
  KEY `id_tagente` (`id_tagente`),
  FOREIGN KEY(`id_agent`) REFERENCES tmetaconsole_agent(`id_agente`)
    ON DELETE CASCADE,
  FOREIGN KEY(`id_group`) REFERENCES tgrupo(`id_grupo`)
    ON DELETE CASCADE,
  FOREIGN KEY (`id_tmetaconsole_setup`) REFERENCES tmetaconsole_setup(`id`)
    ON DELETE CASCADE
) engine=InnoDB DEFAULT CHARSET=UTF8MB4;

-- ---------------------------------------------------------------------
-- Table `tautoconfig`
-- ---------------------------------------------------------------------
CREATE TABLE IF NOT EXISTS `tautoconfig` (
  `id` INT UNSIGNED NOT NULL AUTO_INCREMENT,
  `name` VARCHAR(100) NOT NULL,
  `order` INT NOT NULL DEFAULT 0,
  `description` TEXT,
  `disabled` TINYINT DEFAULT 0,
  `type_execution` VARCHAR(100) NOT NULL DEFAULT 'start',
  `type_periodicity` VARCHAR(100) NOT NULL DEFAULT 'weekly',
  `monday` TINYINT DEFAULT 0,
  `tuesday` TINYINT DEFAULT 0,
  `wednesday` TINYINT DEFAULT 0,
  `thursday` TINYINT DEFAULT 0,
  `friday` TINYINT DEFAULT 0,
  `saturday` TINYINT DEFAULT 0,
  `sunday` TINYINT DEFAULT 0,
  `periodically_day_from` INT UNSIGNED DEFAULT NULL,
  `periodically_time_from` time NULL DEFAULT NULL,
  `executed` TINYINT UNSIGNED NOT NULL DEFAULT 0,
  PRIMARY KEY (`id`)
) ENGINE=InnoDB DEFAULT CHARSET=UTF8MB4;

-- ---------------------------------------------------------------------
-- Table `tautoconfig_rules`
-- ---------------------------------------------------------------------
CREATE TABLE IF NOT EXISTS `tautoconfig_rules` (
  `id` INT UNSIGNED NOT NULL AUTO_INCREMENT,
  `id_autoconfig` INT UNSIGNED NOT NULL,
  `order` INT NOT NULL DEFAULT 0,
  `operator` ENUM('AND','OR') DEFAULT 'OR',
  `type` ENUM('alias','ip-range','group','os','custom-field','script','server-name') DEFAULT 'alias',
  `value` TEXT,
  `custom` TEXT,
  PRIMARY KEY (`id`),
  KEY `id_autoconfig` (`id_autoconfig`),
  CONSTRAINT `tautoconfig_rules_ibfk_1` FOREIGN KEY (`id_autoconfig`) REFERENCES `tautoconfig` (`id`) ON DELETE CASCADE
) ENGINE=InnoDB DEFAULT CHARSET=UTF8MB4;

-- ---------------------------------------------------------------------
-- Table `tautoconfig_actions`
-- ---------------------------------------------------------------------
CREATE TABLE IF NOT EXISTS `tautoconfig_actions` (
  `id` INT UNSIGNED NOT NULL AUTO_INCREMENT,
  `id_autoconfig` INT UNSIGNED NOT NULL,
  `order` INT NOT NULL DEFAULT 0,
  `action_type` ENUM('set-group', 'set-secondary-group', 'apply-policy', 'launch-script', 'launch-event', 'launch-alert-action', 'raw-config') DEFAULT 'launch-event',
  `value` TEXT,
  `custom` TEXT,
  PRIMARY KEY (`id`),
  KEY `id_autoconfig` (`id_autoconfig`),
  CONSTRAINT `tautoconfig_action_ibfk_1` FOREIGN KEY (`id_autoconfig`) REFERENCES `tautoconfig` (`id`) ON DELETE CASCADE
) ENGINE=InnoDB DEFAULT CHARSET=UTF8MB4;

-- ---------------------------------------------------------------------
-- Table `tlayout_template`
-- ---------------------------------------------------------------------
CREATE TABLE IF NOT EXISTS `tlayout_template` (
  `id` INT UNSIGNED NOT NULL AUTO_INCREMENT,
  `name` VARCHAR(600)  NOT NULL,
  `id_group` INT UNSIGNED NOT NULL,
  `background` VARCHAR(200)  NOT NULL,
  `height` INT UNSIGNED NOT NULL DEFAULT 0,
  `width` INT UNSIGNED NOT NULL DEFAULT 0,
  `background_color` VARCHAR(50) NOT NULL DEFAULT '#FFF',
  `is_favourite` INT UNSIGNED NOT NULL DEFAULT 0,
  `auto_adjust` INT UNSIGNED NOT NULL DEFAULT 0,
  `maintenance_mode` TEXT,
  PRIMARY KEY(`id`)
) ENGINE=InnoDB DEFAULT CHARSET=UTF8MB4;

-- ---------------------------------------------------------------------
-- Table `tlayout_template_data`
-- ---------------------------------------------------------------------
CREATE TABLE IF NOT EXISTS `tlayout_template_data` (
  `id` INT UNSIGNED NOT NULL AUTO_INCREMENT,
  `id_layout_template` INT UNSIGNED NOT NULL,
  `pos_x` INT UNSIGNED NOT NULL DEFAULT 0,
  `pos_y` INT UNSIGNED NOT NULL DEFAULT 0,
  `height` INT UNSIGNED NOT NULL DEFAULT 0,
  `width` INT UNSIGNED NOT NULL DEFAULT 0,
  `label` TEXT,
  `image` VARCHAR(200) DEFAULT '',
  `type` TINYINT UNSIGNED NOT NULL DEFAULT 0,
  `period` INT UNSIGNED NOT NULL DEFAULT 3600,
  `module_name` TEXT,
  `agent_name` VARCHAR(600) NOT NULL DEFAULT '',
  `id_layout_linked` INT unsigned NOT NULL DEFAULT 0,
  `parent_item` INT UNSIGNED NOT NULL DEFAULT 0,
  `enable_link` TINYINT UNSIGNED NOT NULL DEFAULT 1,
  `id_metaconsole` INT NOT NULL DEFAULT 0,
  `id_group` INT UNSIGNED NOT NULL DEFAULT 0,
  `id_custom_graph` INT UNSIGNED NOT NULL DEFAULT 0,
  `border_width` INT UNSIGNED NOT NULL DEFAULT 0,
  `type_graph` VARCHAR(50) NOT NULL DEFAULT 'area',
  `label_position` VARCHAR(50) NOT NULL DEFAULT 'down',
  `border_color` VARCHAR(200) DEFAULT '',
  `fill_color` VARCHAR(200) DEFAULT '',
  `show_statistics` TINYINT NOT NULL DEFAULT 0,
  `linked_layout_node_id` INT NOT NULL DEFAULT 0,
  `linked_layout_status_type` ENUM ('default', 'weight', 'service') DEFAULT 'default',
  `id_layout_linked_weight` INT NOT NULL DEFAULT 0,
  `linked_layout_status_as_service_warning` DOUBLE NOT NULL DEFAULT 0,
  `linked_layout_status_as_service_critical` DOUBLE NOT NULL DEFAULT 0,
  `element_group` INT NOT NULL DEFAULT 0,
  `show_on_top` TINYINT NOT NULL DEFAULT 0,
  `clock_animation` VARCHAR(60) NOT NULL DEFAULT 'analogic_1',
  `time_format` VARCHAR(60) NOT NULL DEFAULT 'time',
  `timezone` VARCHAR(60) NOT NULL DEFAULT 'Europe/Madrid',
  `show_last_value` TINYINT UNSIGNED NULL DEFAULT 0,
  `cache_expiration` INT UNSIGNED NOT NULL DEFAULT 0,
  PRIMARY KEY(`id`),
  FOREIGN KEY (`id_layout_template`) REFERENCES tlayout_template(`id`) ON DELETE CASCADE ON UPDATE CASCADE
) ENGINE=InnoDB DEFAULT CHARSET=UTF8MB4;

-- ---------------------------------------------------------------------
-- Table `tlog_graph_models`
-- ---------------------------------------------------------------------
CREATE TABLE IF NOT EXISTS `tlog_graph_models` (
  `id` INT UNSIGNED NOT NULL AUTO_INCREMENT,
  `title` TEXT,
  `regexp` TEXT,
  `fields` TEXT,
  `average` TINYINT NOT NULL DEFAULT 0,
  PRIMARY KEY(`id`)
) ENGINE=InnoDB DEFAULT CHARSET=UTF8MB4;

-- ---------------------------------------------------------------------
-- Table `tagent_custom_fields_filter`
-- ---------------------------------------------------------------------
CREATE TABLE IF NOT EXISTS `tagent_custom_fields_filter` (
  `id` INT UNSIGNED NOT NULL AUTO_INCREMENT,
  `name` VARCHAR(600) NOT NULL,
  `id_group` INT UNSIGNED DEFAULT 0,
  `id_custom_field` VARCHAR(600) DEFAULT '',
  `id_custom_fields_data` VARCHAR(600) DEFAULT '',
  `id_status` VARCHAR(600) DEFAULT '',
  `module_search` VARCHAR(600) DEFAULT '',
  `module_status` VARCHAR(600) DEFAULT '',
  `recursion` INT UNSIGNED DEFAULT 0,
  `group_search` INT UNSIGNED DEFAULT 0,
  PRIMARY KEY(`id`)
) ENGINE=InnoDB DEFAULT CHARSET=UTF8MB4;

-- -----------------------------------------------------
-- Table `tnetwork_matrix`
-- -----------------------------------------------------
CREATE TABLE IF NOT EXISTS `tnetwork_matrix` (
  `id` INT UNSIGNED NOT NULL AUTO_INCREMENT,
  `source` VARCHAR(60) DEFAULT '',
  `destination` VARCHAR(60) DEFAULT '',
  `utimestamp` BIGINT DEFAULT 0,
  `bytes` INT UNSIGNED DEFAULT 0,
  `pkts` INT UNSIGNED DEFAULT 0,
  PRIMARY KEY (`id`),
  UNIQUE (`source`, `destination`, `utimestamp`)
) ENGINE=InnoDB DEFAULT CHARSET=UTF8MB4 ;

-- ---------------------------------------------------------------------
-- Table `user_task`
-- ---------------------------------------------------------------------
CREATE TABLE IF NOT EXISTS `tuser_task` (
  `id` INT UNSIGNED NOT NULL AUTO_INCREMENT,
  `function_name` VARCHAR(80) NOT NULL DEFAULT '',
  `parameters` TEXT ,
  `name` VARCHAR(60) NOT NULL DEFAULT '',
  PRIMARY KEY (`id`)
) ENGINE=InnoDB DEFAULT CHARSET=UTF8MB4;

-- ---------------------------------------------------------------------
-- Table `user_task_scheduled`
-- ---------------------------------------------------------------------
CREATE TABLE IF NOT EXISTS `tuser_task_scheduled` (
  `id` INT UNSIGNED NOT NULL AUTO_INCREMENT,
  `id_usuario` VARCHAR(255) NOT NULL DEFAULT '0',
  `id_user_task` INT UNSIGNED NOT NULL DEFAULT 0,
  `args` TEXT,
  `scheduled` ENUM('no','hourly','daily','weekly','monthly','yearly','custom') DEFAULT 'no',
  `last_run` INT UNSIGNED DEFAULT 0,
  `custom_data` INT NULL DEFAULT 0,
  `flag_delete` TINYINT UNSIGNED NOT NULL DEFAULT 0,
  `id_grupo` INT UNSIGNED NOT NULL DEFAULT 0,
  `enabled` TINYINT UNSIGNED NOT NULL DEFAULT 1,
  PRIMARY KEY (`id`)
) ENGINE=InnoDB DEFAULT CHARSET=UTF8MB4;

-- ---------------------------------------------------------------------
-- Table `tvisual_console_items_cache`
-- ---------------------------------------------------------------------
CREATE TABLE IF NOT EXISTS `tvisual_console_elements_cache` (
  `id` INT UNSIGNED NOT NULL AUTO_INCREMENT,
  `vc_id` INT UNSIGNED NOT NULL,
  `vc_item_id` INT UNSIGNED NOT NULL,
  `user_id` VARCHAR(255) DEFAULT NULL,
  `data` TEXT,
  `created_at` TIMESTAMP NOT NULL DEFAULT CURRENT_TIMESTAMP,
  `expiration` INT UNSIGNED NOT NULL COMMENT 'Seconds to expire',
  PRIMARY KEY(`id`),
  FOREIGN KEY(`vc_id`) REFERENCES `tlayout`(`id`)
    ON DELETE CASCADE,
  FOREIGN KEY(`vc_item_id`) REFERENCES `tlayout_data`(`id`)
    ON DELETE CASCADE,
  FOREIGN KEY (`user_id`) REFERENCES `tusuario`(`id_user`)
    ON DELETE CASCADE
    ON UPDATE CASCADE
) engine=InnoDB DEFAULT CHARSET=UTF8MB4;

-- ---------------------------------------------------------------------
-- Table `tagent_repository`
-- ---------------------------------------------------------------------
CREATE TABLE IF NOT EXISTS `tagent_repository` (
  `id` SERIAL,
  `id_os` INT UNSIGNED DEFAULT 0,
  `arch` ENUM('x64', 'x86') DEFAULT 'x64',
  `version` VARCHAR(10) DEFAULT '',
  `path` TEXT,
  `deployment_timeout` INT UNSIGNED DEFAULT 600,
  `uploaded_by` VARCHAR(100) DEFAULT '',
  `uploaded` BIGINT NOT NULL DEFAULT 0 COMMENT 'When it was uploaded',
  `last_err` TEXT,
  PRIMARY KEY (`id`),
  FOREIGN KEY (`id_os`) REFERENCES `tconfig_os`(`id_os`)
  ON UPDATE CASCADE ON DELETE CASCADE
) ENGINE=InnoDB DEFAULT CHARSET=UTF8MB4;

-- ----------------------------------------------------------------------
-- Table `tdeployment_hosts`
-- ----------------------------------------------------------------------
CREATE TABLE IF NOT EXISTS `tdeployment_hosts` (
  `id` SERIAL,
  `id_cs` VARCHAR(100),
  `ip` VARCHAR(100) NOT NULL UNIQUE,
  `id_os` INT UNSIGNED DEFAULT 0,
  `os_version` VARCHAR(100) DEFAULT '' COMMENT 'OS version in STR format',
  `arch` ENUM('x64', 'x86') DEFAULT 'x64',
  `current_agent_version` VARCHAR(100) DEFAULT '' COMMENT 'String latest installed agent',
  `target_agent_version_id` BIGINT UNSIGNED,
  `deployed` BIGINT NOT NULL DEFAULT 0 COMMENT 'When it was deployed',
  `server_ip` VARCHAR(100) DEFAULT NULL COMMENT 'Where to point target agent',
  `last_err` TEXT,
  PRIMARY KEY (`id`),
  FOREIGN KEY (`id_cs`) REFERENCES `tcredential_store`(`identifier`)
  ON UPDATE CASCADE ON DELETE SET NULL,
  FOREIGN KEY (`id_os`) REFERENCES `tconfig_os`(`id_os`)
  ON UPDATE CASCADE ON DELETE CASCADE,
  FOREIGN KEY (`target_agent_version_id`) REFERENCES  `tagent_repository`(`id`)
  ON UPDATE CASCADE ON DELETE SET NULL
) ENGINE=InnoDB DEFAULT CHARSET=UTF8MB4;

-- ----------------------------------------------------------------------
-- Table `tremote_command`
-- ----------------------------------------------------------------------
CREATE TABLE IF NOT EXISTS `tremote_command` (
  `id` SERIAL,
  `name` VARCHAR(150) NOT NULL,
  `timeout` INT UNSIGNED NOT NULL DEFAULT 30,
  `retries` INT UNSIGNED NOT NULL DEFAULT 3,
  `preconditions` TEXT,
  `script` TEXT,
  `postconditions` TEXT,
  `utimestamp` INT UNSIGNED NOT NULL DEFAULT 0,
  `id_group` INT UNSIGNED NOT NULL DEFAULT 0,
  PRIMARY KEY (`id`)
) ENGINE=InnoDB DEFAULT CHARSET=UTF8MB4;

-- ----------------------------------------------------------------------
-- Table `tremote_command_target`
-- ----------------------------------------------------------------------
CREATE TABLE IF NOT EXISTS `tremote_command_target` (
  `id` SERIAL,
  `rcmd_id` BIGINT UNSIGNED NOT NULL,
  `id_agent` INT UNSIGNED NOT NULL,
  `utimestamp` INT UNSIGNED NOT NULL DEFAULT 0,
  `stdout` MEDIUMTEXT,
  `stderr` MEDIUMTEXT,
  `errorlevel` INT UNSIGNED NOT NULL DEFAULT 0,
  PRIMARY KEY (`id`),
  FOREIGN KEY (`rcmd_id`) REFERENCES `tremote_command`(`id`)
  ON UPDATE CASCADE ON DELETE CASCADE
) ENGINE=InnoDB DEFAULT CHARSET=UTF8MB4;

-- ----------------------------------------------------------------------
-- Table `tnode_relations`
-- ----------------------------------------------------------------------
CREATE TABLE IF NOT EXISTS `tnode_relations` (
  `id` INT UNSIGNED NOT NULL AUTO_INCREMENT,
  `gateway` VARCHAR(100) NOT NULL,
  `imei` VARCHAR(100) NOT NULL,
  `node_address` VARCHAR(60) NOT NULL,
  PRIMARY KEY (`id`)
) ENGINE=InnoDB DEFAULT CHARSET=UTF8MB4;

-- ----------------------------------------------------------------------
-- Table `tipam_network_location`
-- ----------------------------------------------------------------------
CREATE TABLE IF NOT EXISTS `tipam_network_location` (
  `id` INT UNSIGNED NOT NULL AUTO_INCREMENT,
  `name` VARCHAR(100) NOT NULL DEFAULT '',
  PRIMARY KEY (`id`),
  UNIQUE (`name`)
) ENGINE=InnoDB DEFAULT CHARSET=UTF8MB4;

-- ----------------------------------------------------------------------
-- Table `tipam_sites`
-- ----------------------------------------------------------------------
CREATE TABLE IF NOT EXISTS `tipam_sites` (
  `id` SERIAL,
  `name` VARCHAR(100) UNIQUE NOT NULL DEFAULT '',
  `description` TEXT,
  `parent` BIGINT UNSIGNED null,
  PRIMARY KEY (`id`),
  FOREIGN KEY (`parent`) REFERENCES `tipam_sites`(`id`) ON UPDATE CASCADE ON DELETE SET NULL
) ENGINE=InnoDB DEFAULT CHARSET=UTF8MB4;

-- ----------------------------------------------------------------------
-- Table `tipam_network`
-- ----------------------------------------------------------------------
CREATE TABLE IF NOT EXISTS `tipam_network` (
  `id` BIGINT UNSIGNED NOT NULL AUTO_INCREMENT,
  `network` VARCHAR(100) NOT NULL DEFAULT '',
  `name_network` VARCHAR(255) DEFAULT '',
  `description` TEXT,
  `location` INT UNSIGNED NULL,
  `id_recon_task` INT UNSIGNED DEFAULT 0,
  `scan_interval` TINYINT DEFAULT 1,
  `monitoring` TINYINT DEFAULT 0,
  `id_group` MEDIUMINT UNSIGNED NULL DEFAULT 0,
  `lightweight_mode` TINYINT DEFAULT 0,
  `users_operator` TEXT,
  `id_site` BIGINT UNSIGNED,
  `vrf` INT UNSIGNED,
  PRIMARY KEY (`id`),
  FOREIGN KEY (`id_recon_task`) REFERENCES trecon_task(`id_rt`) ON DELETE SET NULL ON UPDATE CASCADE,
  FOREIGN KEY (`location`) REFERENCES `tipam_network_location`(`id`) ON DELETE CASCADE,
  FOREIGN KEY (`id_site`) REFERENCES `tipam_sites`(`id`) ON DELETE SET NULL ON UPDATE CASCADE,
  FOREIGN KEY (`vrf`) REFERENCES `tagente`(`id_agente`) ON DELETE SET NULL ON UPDATE CASCADE
) ENGINE=InnoDB DEFAULT CHARSET=UTF8MB4;

-- ----------------------------------------------------------------------
-- Table `tipam_ip`
-- ----------------------------------------------------------------------
CREATE TABLE IF NOT EXISTS `tipam_ip` (
  `id` BIGINT UNSIGNED NOT NULL AUTO_INCREMENT,
  `id_network` BIGINT UNSIGNED NOT NULL DEFAULT 0,
  `id_agent` INT UNSIGNED NOT NULL,
  `forced_agent` TINYINT NOT NULL DEFAULT 0,
  `ip` VARCHAR(100) NOT NULL DEFAULT '',
  `ip_dec` INT UNSIGNED NOT NULL,
  `id_os` INT UNSIGNED NOT NULL,
  `forced_os` TINYINT NOT NULL DEFAULT 0,
  `hostname` TINYTEXT,
  `forced_hostname` TINYINT NOT NULL DEFAULT 0,
  `comments` TEXT,
  `alive` TINYINT NOT NULL DEFAULT 0,
  `managed` TINYINT NOT NULL DEFAULT 0,
  `reserved` TINYINT NOT NULL DEFAULT 0,
  `time_last_check` DATETIME NOT NULL DEFAULT '1970-01-01 00:00:00',
  `time_create` DATETIME NOT NULL DEFAULT '1970-01-01 00:00:00',
  `users_operator` TEXT,
  `time_last_edit` DATETIME NOT NULL DEFAULT '1970-01-01 00:00:00',
  `enabled` TINYINT NOT NULL DEFAULT 1,
  `generate_events` TINYINT NOT NULL DEFAULT 0,
  `leased` TINYINT DEFAULT 0,
  `leased_expiration` BIGINT DEFAULT 0,
  `mac_address` VARCHAR(20) DEFAULT NULL,
  `leased_mode` TINYINT DEFAULT 0,
  PRIMARY KEY (`id`),
  FOREIGN KEY (`id_network`) REFERENCES tipam_network(`id`) ON DELETE CASCADE
) ENGINE=InnoDB DEFAULT CHARSET=UTF8MB4;

-- ----------------------------------------------------------------------
-- Table `tipam_vlan`
-- ----------------------------------------------------------------------
CREATE TABLE IF NOT EXISTS `tipam_vlan` (
  `id` BIGINT UNSIGNED NOT NULL AUTO_INCREMENT,
  `name` VARCHAR(250) NOT NULL,
  `description` TEXT,
  `custom_id` bigint(20) UNSIGNED DEFAULT NULL,
  PRIMARY KEY (`id`)
) ENGINE=InnoDB DEFAULT CHARSET=UTF8MB4;

-- ----------------------------------------------------------------------
-- Table `tipam_vlan_network`
-- ----------------------------------------------------------------------
CREATE TABLE IF NOT EXISTS `tipam_vlan_network` (
  `id` BIGINT UNSIGNED NOT NULL AUTO_INCREMENT,
  `id_vlan` BIGINT UNSIGNED NOT NULL,
  `id_network` BIGINT UNSIGNED NOT NULL,
  PRIMARY KEY (`id`),
  FOREIGN KEY (`id_vlan`) REFERENCES `tipam_vlan`(`id`) ON UPDATE CASCADE ON DELETE CASCADE,
  FOREIGN KEY (`id_network`) REFERENCES `tipam_network`(`id`) ON UPDATE CASCADE ON DELETE CASCADE
) ENGINE=InnoDB DEFAULT CHARSET=UTF8MB4;

-- ----------------------------------------------------------------------
-- Table `tipam_supernet`
-- ----------------------------------------------------------------------
CREATE TABLE IF NOT EXISTS `tipam_supernet` (
  `id` BIGINT UNSIGNED NOT NULL AUTO_INCREMENT,
  `name` VARCHAR(250) NOT NULL,
  `description` TEXT ,
  `address` VARCHAR(250) NOT NULL,
  `mask` VARCHAR(250) NOT NULL,
  `subneting_mask` VARCHAR(250) DEFAULT '',
  `id_site` BIGINT UNSIGNED,
  PRIMARY KEY (`id`),
  FOREIGN KEY (`id_site`) REFERENCES `tipam_sites`(`id`) ON DELETE SET NULL ON UPDATE CASCADE
) ENGINE=InnoDB DEFAULT CHARSET=UTF8MB4;

-- ----------------------------------------------------------------------
-- Table `tipam_supernet_network`
-- ----------------------------------------------------------------------
CREATE TABLE IF NOT EXISTS `tipam_supernet_network` (
  `id` BIGINT UNSIGNED NOT NULL AUTO_INCREMENT,
  `id_supernet` BIGINT UNSIGNED NOT NULL,
  `id_network` BIGINT UNSIGNED NOT NULL,
  PRIMARY KEY (`id`),
  FOREIGN KEY (`id_supernet`) REFERENCES `tipam_supernet`(`id`) ON UPDATE CASCADE ON DELETE CASCADE,
  FOREIGN KEY (`id_network`) REFERENCES `tipam_network`(`id`) ON UPDATE CASCADE ON DELETE CASCADE
) ENGINE=InnoDB DEFAULT CHARSET=UTF8MB4;

-- ----------------------------------------------------------------------
-- Table `tsync_queue`
-- ----------------------------------------------------------------------
CREATE TABLE IF NOT EXISTS `tsync_queue` (
  `id` SERIAL,
  `sql` MEDIUMTEXT,
  `target` BIGINT UNSIGNED NOT NULL,
  `utimestamp` BIGINT DEFAULT 0,
  `operation` TEXT,
  `table` TEXT,
  `error` MEDIUMTEXT,
  `result` TEXT,
  PRIMARY KEY (`id`)
) ENGINE=InnoDB DEFAULT CHARSET=UTF8MB4;

-- ----------------------------------------------------------------------
-- Table `tncm_vendor`
-- ----------------------------------------------------------------------
CREATE TABLE IF NOT EXISTS `tncm_vendor` (
  `id` SERIAL,
  `name` VARCHAR(255) UNIQUE,
  `icon` VARCHAR(255) DEFAULT '',
  PRIMARY KEY (`id`)
) ENGINE=InnoDB DEFAULT CHARSET=UTF8MB4;

-- ----------------------------------------------------------------------
-- Table `tncm_model`
-- ----------------------------------------------------------------------
CREATE TABLE IF NOT EXISTS `tncm_model` (
  `id` SERIAL,
  `id_vendor` BIGINT UNSIGNED NOT NULL,
  `name` VARCHAR(255) UNIQUE,
  PRIMARY KEY (`id`),
  FOREIGN KEY (`id_vendor`) REFERENCES `tncm_vendor`(`id`) ON UPDATE CASCADE ON DELETE CASCADE
) ENGINE=InnoDB DEFAULT CHARSET=UTF8MB4;

-- ----------------------------------------------------------------------
-- Table `tncm_template`
-- ----------------------------------------------------------------------
CREATE TABLE IF NOT EXISTS `tncm_template` (
  `id` SERIAL,
  `name` TEXT,
  `vendors` TEXT,
  `models` TEXT,
  PRIMARY KEY (`id`)
) ENGINE=InnoDB DEFAULT CHARSET=UTF8MB4;

-- ----------------------------------------------------------------------
-- Table `tncm_script`
-- ----------------------------------------------------------------------
CREATE TABLE IF NOT EXISTS `tncm_script` (
  `id` SERIAL,
  `type` INT UNSIGNED NOT NULL DEFAULT 0,
  `content` TEXT,
  PRIMARY KEY (`id`)
) ENGINE=InnoDB DEFAULT CHARSET=UTF8MB4;

-- ----------------------------------------------------------------------
-- Table `tncm_template_scripts`
-- ----------------------------------------------------------------------
CREATE TABLE IF NOT EXISTS `tncm_template_scripts` (
  `id` SERIAL,
  `id_template` BIGINT UNSIGNED NOT NULL,
  `id_script` BIGINT UNSIGNED NOT NULL,
  PRIMARY KEY (`id`),
  FOREIGN KEY (`id_template`) REFERENCES `tncm_template`(`id`) ON UPDATE CASCADE ON DELETE CASCADE,
  FOREIGN KEY (`id_script`) REFERENCES `tncm_script`(`id`) ON UPDATE CASCADE ON DELETE CASCADE
) ENGINE=InnoDB DEFAULT CHARSET=UTF8MB4;

-- ----------------------------------------------------------------------
-- Table `tncm_agent`
-- ----------------------------------------------------------------------
CREATE TABLE IF NOT EXISTS `tncm_agent` (
  `id_agent` INT UNSIGNED NOT NULL,
  `id_vendor` BIGINT UNSIGNED,
  `id_model` BIGINT UNSIGNED,
  `protocol` INT UNSIGNED NOT NULL DEFAULT 0,
  `cred_key` VARCHAR(100),
  `adv_key` VARCHAR(100),
  `port` INT UNSIGNED DEFAULT 22,
  `status` INT NOT NULL DEFAULT 5,
  `updated_at` BIGINT NOT NULL DEFAULT 0,
  `config_backup_id` BIGINT UNSIGNED DEFAULT NULL,
  `id_template` BIGINT UNSIGNED,
  `execute_type` INT UNSIGNED NOT NULL DEFAULT 0,
  `execute` INT UNSIGNED NOT NULL DEFAULT 0,
  `cron_interval` VARCHAR(100) DEFAULT '',
  `event_on_change` INT UNSIGNED DEFAULT null,
  `last_error` TEXT,
  PRIMARY KEY (`id_agent`),
  FOREIGN KEY (`id_agent`) REFERENCES `tagente`(`id_agente`) ON UPDATE CASCADE ON DELETE CASCADE,
  FOREIGN KEY (`cred_key`) REFERENCES `tcredential_store`(`identifier`) ON UPDATE CASCADE ON DELETE SET NULL,
  FOREIGN KEY (`id_template`) REFERENCES `tncm_template`(`id`) ON UPDATE CASCADE ON DELETE CASCADE,
  FOREIGN KEY (`id_vendor`) REFERENCES `tncm_vendor`(`id`) ON UPDATE CASCADE ON DELETE SET NULL,
  FOREIGN KEY (`id_model`) REFERENCES `tncm_model`(`id`) ON UPDATE CASCADE ON DELETE SET NULL
) ENGINE=InnoDB DEFAULT CHARSET=UTF8MB4;

-- ----------------------------------------------------------------------
-- Table `tncm_agent_data`
-- ----------------------------------------------------------------------
CREATE TABLE IF NOT EXISTS `tncm_agent_data` (
  `id` SERIAL,
  `id_agent` INT UNSIGNED NOT NULL,
  `script_type` INT UNSIGNED NOT NULL,
  `data` LONGBLOB,
  `status` INT NOT NULL DEFAULT 5,
  `updated_at` BIGINT NOT NULL DEFAULT 0,
  FOREIGN KEY (`id_agent`) REFERENCES `tagente`(`id_agente`) ON UPDATE CASCADE ON DELETE CASCADE
) ENGINE=InnoDB DEFAULT CHARSET=UTF8MB4;

-- ----------------------------------------------------------------------
-- Table `tncm_queue`
-- ----------------------------------------------------------------------
CREATE TABLE IF NOT EXISTS `tncm_queue` (
  `id` SERIAL,
  `id_agent` INT UNSIGNED NOT NULL,
  `id_script` BIGINT UNSIGNED NOT NULL,
  `utimestamp` INT UNSIGNED NOT NULL,
  `scheduled` INT UNSIGNED DEFAULT NULL,
  FOREIGN KEY (`id_agent`) REFERENCES `tagente`(`id_agente`) ON UPDATE CASCADE ON DELETE CASCADE,
  FOREIGN KEY (`id_script`) REFERENCES `tncm_script`(`id`) ON UPDATE CASCADE ON DELETE CASCADE
) ENGINE=InnoDB DEFAULT CHARSET=UTF8MB4;

-- ----------------------------------------------------------------------
-- Table `tncm_snippet`
-- ----------------------------------------------------------------------
CREATE TABLE IF NOT EXISTS `tncm_snippet` (
  `id` SERIAL,
  `name` TEXT,
  `content` TEXT,
  PRIMARY KEY (`id`)
) ENGINE=InnoDB DEFAULT CHARSET=UTF8MB4;

-- ----------------------------------------------------------------------
-- Table `tncm_firmware`
-- ----------------------------------------------------------------------
CREATE TABLE IF NOT EXISTS `tncm_firmware` (
  `id` SERIAL,
  `name` VARCHAR(255),
  `shortname` VARCHAR(255) unique,
  `vendor` BIGINT UNSIGNED,
  `models` TEXT,
  `path` TEXT,
  PRIMARY KEY (`id`)
) ENGINE=InnoDB DEFAULT CHARSET=UTF8MB4;

-- ----------------------------------------------------------------------
-- Table `tbackup`
-- ----------------------------------------------------------------------
CREATE TABLE IF NOT EXISTS `tbackup` (
  `id` SERIAL,
  `utimestamp` BIGINT DEFAULT 0,
  `filename` VARCHAR(512) DEFAULT '',
  `id_user` VARCHAR(255) DEFAULT '',
  `description` MEDIUMTEXT,
  `pid` INT UNSIGNED DEFAULT 0,
  `filepath` VARCHAR(512) DEFAULT '',
  PRIMARY KEY (`id`)
) ENGINE=InnoDB DEFAULT CHARSET=UTF8MB4;

-- ---------------------------------------------------------------------
-- Table `tmonitor_filter`
-- ---------------------------------------------------------------------
CREATE TABLE IF NOT EXISTS `tmonitor_filter` (
  `id_filter`  INT UNSIGNED NOT NULL AUTO_INCREMENT,
  `id_name` VARCHAR(600) NOT NULL,
  `id_group_filter` INT NOT NULL DEFAULT 0,
  `ag_group` INT NOT NULL DEFAULT 0,
  `recursion` TEXT,
  `status` INT NOT NULL DEFAULT -1,
  `ag_modulename` TEXT,
  `ag_freestring` TEXT,
  `tag_filter` TEXT,
  `moduletype` TEXT,
  `module_option` INT DEFAULT 1,
  `modulegroup` INT NOT NULL DEFAULT -1,
  `min_hours_status` TEXT,
  `datatype` TEXT,
  `not_condition` TEXT,
  `ag_custom_fields` TEXT,
  PRIMARY KEY  (`id_filter`)
) ENGINE=InnoDB DEFAULT CHARSET=UTF8MB4;

<<<<<<< HEAD
CREATE TABLE IF NOT EXISTS `twelcome_tip` (
  `id` INT NOT NULL AUTO_INCREMENT,
  `id_lang` VARCHAR(20) NULL,
  `id_profile` INT NOT NULL,
  `title` VARCHAR(255) NOT NULL,
  `text` TEXT NOT NULL,
  `url` VARCHAR(255) NULL,
  `enable` TINYINT NOT NULL,
  PRIMARY KEY (`id`)
) ENGINE=InnoDB DEFAULT CHARSET=UTF8MB4;


CREATE TABLE IF NOT EXISTS `twelcome_tip_file` (
  `id` INT NOT NULL AUTO_INCREMENT,
  `twelcome_tip_file` INT NOT NULL,
  `filename` VARCHAR(255) NOT NULL,
  `path` VARCHAR(255) NOT NULL,
  PRIMARY KEY (`id`),
  CONSTRAINT `twelcome_tip_file`
    FOREIGN KEY (`twelcome_tip_file`)
    REFERENCES `twelcome_tip` (`id`)
    ON DELETE CASCADE ON UPDATE CASCADE
) ENGINE=InnoDB DEFAULT CHARSET=UTF8MB4;
=======
-- ---------------------------------------------------------------------
-- Table `tagent_filter`
-- ---------------------------------------------------------------------
CREATE TABLE IF NOT EXISTS `tagent_filter` (
  `id_filter`  INT UNSIGNED NOT NULL AUTO_INCREMENT,
  `id_name` VARCHAR(600) NOT NULL,
  `id_group_filter` INT NOT NULL DEFAULT 0,
  `group_id` INT NOT NULL DEFAULT 0,
  `recursion` TEXT,
  `status` INT NOT NULL DEFAULT -1,
  `search` TEXT,
  `id_os` INT NOT NULL DEFAULT 0,
  `policies` TEXT,
  `search_custom` TEXT,
  `ag_custom_fields` TEXT,
  PRIMARY KEY  (`id_filter`)
) ENGINE=InnoDB DEFAULT CHARSET=UTF8MB4;

-- Table `tevent_sound`
-- ---------------------------------------------------------------------
CREATE TABLE `tevent_sound` (
    `id` INT NOT NULL AUTO_INCREMENT,
    `name` TEXT NULL,
    `sound` TEXT NULL,
    `active` TINYINT NOT NULL DEFAULT '1',
PRIMARY KEY (`id`)) ENGINE=InnoDB DEFAULT CHARSET=utf8;
>>>>>>> c8a963fd
<|MERGE_RESOLUTION|>--- conflicted
+++ resolved
@@ -4181,31 +4181,6 @@
   PRIMARY KEY  (`id_filter`)
 ) ENGINE=InnoDB DEFAULT CHARSET=UTF8MB4;
 
-<<<<<<< HEAD
-CREATE TABLE IF NOT EXISTS `twelcome_tip` (
-  `id` INT NOT NULL AUTO_INCREMENT,
-  `id_lang` VARCHAR(20) NULL,
-  `id_profile` INT NOT NULL,
-  `title` VARCHAR(255) NOT NULL,
-  `text` TEXT NOT NULL,
-  `url` VARCHAR(255) NULL,
-  `enable` TINYINT NOT NULL,
-  PRIMARY KEY (`id`)
-) ENGINE=InnoDB DEFAULT CHARSET=UTF8MB4;
-
-
-CREATE TABLE IF NOT EXISTS `twelcome_tip_file` (
-  `id` INT NOT NULL AUTO_INCREMENT,
-  `twelcome_tip_file` INT NOT NULL,
-  `filename` VARCHAR(255) NOT NULL,
-  `path` VARCHAR(255) NOT NULL,
-  PRIMARY KEY (`id`),
-  CONSTRAINT `twelcome_tip_file`
-    FOREIGN KEY (`twelcome_tip_file`)
-    REFERENCES `twelcome_tip` (`id`)
-    ON DELETE CASCADE ON UPDATE CASCADE
-) ENGINE=InnoDB DEFAULT CHARSET=UTF8MB4;
-=======
 -- ---------------------------------------------------------------------
 -- Table `tagent_filter`
 -- ---------------------------------------------------------------------
@@ -4232,4 +4207,27 @@
     `sound` TEXT NULL,
     `active` TINYINT NOT NULL DEFAULT '1',
 PRIMARY KEY (`id`)) ENGINE=InnoDB DEFAULT CHARSET=utf8;
->>>>>>> c8a963fd
+
+CREATE TABLE IF NOT EXISTS `twelcome_tip` (
+  `id` INT NOT NULL AUTO_INCREMENT,
+  `id_lang` VARCHAR(20) NULL,
+  `id_profile` INT NOT NULL,
+  `title` VARCHAR(255) NOT NULL,
+  `text` TEXT NOT NULL,
+  `url` VARCHAR(255) NULL,
+  `enable` TINYINT NOT NULL,
+  PRIMARY KEY (`id`)
+) ENGINE=InnoDB DEFAULT CHARSET=UTF8MB4;
+
+
+CREATE TABLE IF NOT EXISTS `twelcome_tip_file` (
+  `id` INT NOT NULL AUTO_INCREMENT,
+  `twelcome_tip_file` INT NOT NULL,
+  `filename` VARCHAR(255) NOT NULL,
+  `path` VARCHAR(255) NOT NULL,
+  PRIMARY KEY (`id`),
+  CONSTRAINT `twelcome_tip_file`
+    FOREIGN KEY (`twelcome_tip_file`)
+    REFERENCES `twelcome_tip` (`id`)
+    ON DELETE CASCADE ON UPDATE CASCADE
+) ENGINE=InnoDB DEFAULT CHARSET=UTF8MB4;