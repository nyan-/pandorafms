-- Pandora FMS - the Flexible Monitoring System
-- ============================================
-- Copyright (c) 2005-2011 Artica Soluciones Tecnológicas, http://www.artica.es
-- Please see http://pandora.sourceforge.net for full contribution list

-- This program is free software; you can redistribute it and/or
-- modify it under the terms of the GNU General Public License
-- as published by the Free Software Foundation for version 2.
-- This program is distributed in the hope that it will be useful,
-- but WITHOUT ANY WARRANTY; without even the implied warranty of
-- MERCHANTABILITY or FITNESS FOR A PARTICULAR PURPOSE.  See the
-- GNU General Public License for more details.
-- You should have received a copy of the GNU General Public License
-- along with this program; if not, write to the Free Software
-- Foundation, Inc., 51 Franklin Street, Fifth Floor, Boston, MA  02110-1301, USA.

-- PLEASE NO NOT USE MULTILINE COMMENTS 
-- Because Pandora Installer don't understand them
-- and fails creating database !!!

-- Priority : 0 - Maintance (grey)
-- Priority : 1 - Low (green)
-- Priority : 2 - Normal (blue)
-- Priority : 3 - Warning (yellow)
-- Priority : 4 - Critical (red)

-- ---------------------------------------------------------------------
-- Table `taddress`
-- ---------------------------------------------------------------------
CREATE TABLE IF NOT EXISTS `taddress` (
	`id_a` int(10) unsigned NOT NULL auto_increment,
	`ip` varchar(60) NOT NULL default '',
	`ip_pack` int(10) unsigned NOT NULL default '0',
	PRIMARY KEY  (`id_a`),
	KEY `ip` (`ip`)
) ENGINE=InnoDB  DEFAULT CHARSET=utf8;

-- ---------------------------------------------------------------------
-- Table `taddress_agent`
-- ---------------------------------------------------------------------
CREATE TABLE IF NOT EXISTS `taddress_agent` (
	`id_ag` bigint(20) unsigned NOT NULL auto_increment,
	`id_a` bigint(20) unsigned NOT NULL default '0',
	`id_agent` mediumint(8) unsigned NOT NULL default '0',
	PRIMARY KEY  (`id_ag`)
) ENGINE=InnoDB DEFAULT CHARSET=utf8;

-- ---------------------------------------------------------------------
-- Table `tagente`
-- ---------------------------------------------------------------------
CREATE TABLE IF NOT EXISTS `tagente` (
	`id_agente` int(10) unsigned NOT NULL auto_increment,
	`nombre` varchar(600) BINARY NOT NULL default '',
	`direccion` varchar(100) default NULL,
	`comentarios` varchar(255) default '',
	`id_grupo` int(10) unsigned NOT NULL default '0',
	`ultimo_contacto` datetime NOT NULL default '1970-01-01 00:00:00',
	`modo` tinyint(1) NOT NULL default '0',
	`intervalo` int(11) unsigned NOT NULL default '300',
	`id_os` int(10) unsigned default '0',
	`os_version` varchar(100) default '',
	`agent_version` varchar(100) default '',
	`ultimo_contacto_remoto` datetime default '1970-01-01 00:00:00',
	`disabled` tinyint(2) NOT NULL default '0',
	`remote` tinyint(1) NOT NULL default 0,
	`id_parent` int(10) unsigned default '0',
	`custom_id` varchar(255) default '',
	`server_name` varchar(100) default '',
	`cascade_protection` tinyint(2) NOT NULL default '0',
	`cascade_protection_module` int(10) unsigned NOT NULL default '0',
	`timezone_offset` TINYINT(2) NULL DEFAULT '0' COMMENT 'nuber of hours of diference with the server timezone' ,
	`icon_path` VARCHAR(127) NULL DEFAULT NULL COMMENT 'path in the server to the image of the icon representing the agent' ,
	`update_gis_data` TINYINT(1) NOT NULL DEFAULT '1' COMMENT 'set it to one to update the position data (altitude, longitude, latitude) when getting information from the agent or to 0 to keep the last value and do not update it' ,
	`url_address` mediumtext NULL,
	`quiet` tinyint(1) NOT NULL default '0',
	`normal_count` bigint(20) NOT NULL default '0',
	`warning_count` bigint(20) NOT NULL default '0',
	`critical_count` bigint(20) NOT NULL default '0',
	`unknown_count` bigint(20) NOT NULL default '0',
	`notinit_count` bigint(20) NOT NULL default '0',
	`total_count` bigint(20) NOT NULL default '0',
	`fired_count` bigint(20) NOT NULL default '0',
	`update_module_count` tinyint(1) NOT NULL default '0',
	`update_alert_count` tinyint(1) NOT NULL default '0',
	`update_secondary_groups` tinyint(1) NOT NULL default '0',
	`alias` varchar(600) BINARY NOT NULL default '',
	`transactional_agent` tinyint(1) NOT NULL default '0',
	`alias_as_name` tinyint(2) NOT NULL default '0',
	`safe_mode_module` int(10) unsigned NOT NULL default '0',
	`cps` int NOT NULL default 0,
	PRIMARY KEY  (`id_agente`),
	KEY `nombre` (`nombre`(255)),
	KEY `direccion` (`direccion`),
	KEY `disabled` (`disabled`),
	KEY `id_grupo` (`id_grupo`)
) ENGINE=InnoDB  DEFAULT CHARSET=utf8 ;

-- ---------------------------------------------------------------------
-- Table `tagente_datos`
-- ---------------------------------------------------------------------
CREATE TABLE IF NOT EXISTS `tagente_datos` (
	`id_agente_modulo` int(10) unsigned NOT NULL default '0',
	`datos` double(22,5) default NULL,
	`utimestamp` bigint(20) default '0',
	KEY `data_index1` (`id_agente_modulo`, `utimestamp`),
	KEY `idx_utimestamp` USING BTREE (`utimestamp`)
) ENGINE=InnoDB  DEFAULT CHARSET=utf8 ;

-- ---------------------------------------------------------------------
-- Table `tagente_datos_inc`
-- ---------------------------------------------------------------------
CREATE TABLE IF NOT EXISTS `tagente_datos_inc` (
	`id_agente_modulo` int(10) unsigned NOT NULL default '0',
	`datos` double(22,5) default NULL,
	`utimestamp` int(20) unsigned default '0',
	KEY `data_inc_index_1` (`id_agente_modulo`)
) ENGINE=InnoDB DEFAULT CHARSET=utf8;

-- ---------------------------------------------------------------------
-- Table `tagente_datos_string`
-- ---------------------------------------------------------------------
CREATE TABLE IF NOT EXISTS `tagente_datos_string` (
	`id_agente_modulo` int(10) unsigned NOT NULL default '0',
	`datos` mediumtext NOT NULL,
	`utimestamp` int(20) unsigned NOT NULL default 0,
	KEY `data_string_index_1` (`id_agente_modulo`, `utimestamp`),
	KEY `idx_utimestamp` USING BTREE (`utimestamp`)
) ENGINE=InnoDB DEFAULT CHARSET=utf8;

-- -----------------------------------------------------
-- Table `tagente_datos_log4x`
-- -----------------------------------------------------
CREATE TABLE IF NOT EXISTS `tagente_datos_log4x` (
	`id_tagente_datos_log4x` bigint(20) unsigned NOT NULL auto_increment,
	`id_agente_modulo` int(10) unsigned NOT NULL default '0',
	
	`severity` text NOT NULL,
	`message` text NOT NULL,
	`stacktrace` text NOT NULL,
	
	`utimestamp` int(20) unsigned NOT NULL default 0,
	PRIMARY KEY  (`id_tagente_datos_log4x`),
	KEY `data_log4x_index_1` (`id_agente_modulo`)
) ENGINE=InnoDB DEFAULT CHARSET=utf8;

-- -----------------------------------------------------
-- Table `tagente_estado`
-- -----------------------------------------------------
CREATE TABLE IF NOT EXISTS `tagente_estado` (
	`id_agente_estado` int(10) unsigned NOT NULL auto_increment,
	`id_agente_modulo` int(10) NOT NULL default '0',
	`datos` mediumtext NOT NULL,
	`timestamp` datetime NOT NULL default '1970-01-01 00:00:00',
	`estado` int(4) NOT NULL default '0',
	`known_status` tinyint(4) default 0,
	`id_agente` int(10) NOT NULL default '0',
	`last_try` datetime default NULL,
	`utimestamp` bigint(20) NOT NULL default '0',
	`current_interval` int(8) unsigned NOT NULL default '0',
	`running_by` smallint(4) unsigned default '0',
	`last_execution_try` bigint(20) NOT NULL default '0',
	`status_changes` tinyint(4) unsigned default 0,
	`last_status` tinyint(4) default 0,
	`last_known_status` tinyint(4) default 0,
	`last_error` int(4) NOT NULL default '0',
	`ff_start_utimestamp` bigint(20) default 0,
	`last_dynamic_update` bigint(20) NOT NULL default '0',
	`last_unknown_update` bigint(20) NOT NULL default '0',
	PRIMARY KEY  (`id_agente_estado`),
	KEY `status_index_1` (`id_agente_modulo`),
	KEY `idx_agente` (`id_agente`),
	KEY `running_by` (`running_by`)
) ENGINE=InnoDB  DEFAULT CHARSET=utf8;
-- Probably last_execution_try index is not useful and loads more than benefits

-- -----------------------------------------------------
-- Table `tagente_modulo`
-- -----------------------------------------------------
-- id_modulo now uses tmodule 
-- ---------------------------
-- 1 - Data server modules (agent related modules)
-- 2 - Network server modules
-- 4 - Plugin server
-- 5 - Predictive server
-- 6 - WMI server
-- 7 - WEB Server (enteprise)

CREATE TABLE IF NOT EXISTS `tagente_modulo` (
	`id_agente_modulo` int(10) unsigned NOT NULL auto_increment,
	`id_agente` int(10) unsigned NOT NULL default '0',
	`id_tipo_modulo` smallint(5) NOT NULL default '0',
	`descripcion` TEXT NOT NULL,
	`extended_info` TEXT NOT NULL,
	`nombre` text NOT NULL,
	`unit` text,
	`id_policy_module` INTEGER unsigned NOT NULL default '0',
	`max` bigint(20) default '0',
	`min` bigint(20) default '0',
	`module_interval` int(4) unsigned default '0',
	`cron_interval` varchar(100) default '',
	`module_ff_interval` int(4) unsigned default '0',
	`tcp_port` int(4) unsigned default '0',
	`tcp_send` TEXT,
	`tcp_rcv` TEXT,
	`snmp_community` varchar(100) default '',
	`snmp_oid` varchar(255) default '0',
	`ip_target` varchar(100) default '',
	`id_module_group` int(4) unsigned default '0',
	`flag` tinyint(1) unsigned default '1',
	`id_modulo` int(10) unsigned default '0',
	`disabled` tinyint(1) unsigned NOT NULL default '0',
	`id_export` smallint(4) unsigned default '0',
	`plugin_user` text,
	`plugin_pass` text,
	`plugin_parameter` text,
	`id_plugin` int(10) default '0',
	`post_process` double(24,15) default 0,
	`prediction_module` bigint(14) default '0',
	`max_timeout` int(4) unsigned default '0',
	`max_retries` int(4) unsigned default '0',
	`custom_id` varchar(255) default '',
	`history_data` tinyint(1) unsigned default '1',
	`min_warning` double(18,2) default 0,
	`max_warning` double(18,2) default 0,
	`str_warning` text,
	`min_critical` double(18,2) default 0,
	`max_critical` double(18,2) default 0,
	`str_critical` text,
	`min_ff_event` int(4) unsigned default '0',
	`delete_pending` int(1) unsigned default 0,
	`policy_linked` tinyint(1) unsigned not null default 0,
	`policy_adopted` tinyint(1) unsigned not null default 0,
	`custom_string_1` text,
	`custom_string_2` text,
	`custom_string_3` text,
	`custom_integer_1` int(10) default 0,
	`custom_integer_2` int(10) default 0,
	`wizard_level` enum('basic','advanced','nowizard') default 'nowizard',
	`macros` text,
	`critical_instructions` text NOT NULL,
	`warning_instructions` text NOT NULL,
	`unknown_instructions` text NOT NULL,
	`quiet` tinyint(1) NOT NULL default '0',
	`critical_inverse` tinyint(1) unsigned default '0',
	`warning_inverse` tinyint(1) unsigned default '0',
	`id_category` int(10) default 0,
	`disabled_types_event` TEXT NOT NULL,
	`module_macros` TEXT NOT NULL,
	`min_ff_event_normal` int(4) unsigned default '0',
	`min_ff_event_warning` int(4) unsigned default '0',
	`min_ff_event_critical` int(4) unsigned default '0',
	`each_ff` tinyint(1) unsigned default '0',
	`ff_timeout` int(4) unsigned default '0',
	`dynamic_interval` int(4) unsigned default '0',
	`dynamic_max` int(4) default '0',
	`dynamic_min` int(4) default '0',
	`dynamic_next` bigint(20) NOT NULL default '0',
	`dynamic_two_tailed` tinyint(1) unsigned default '0',
	`prediction_sample_window` int(10) default 0,
	`prediction_samples` int(4) default 0,
	`prediction_threshold` int(4) default 0,
	`parent_module_id` int(10) unsigned NOT NULL default 0,
	`cps` int NOT NULL default 0,
	PRIMARY KEY  (`id_agente_modulo`),
	KEY `main_idx` (`id_agente_modulo`,`id_agente`),
	KEY `tam_agente` (`id_agente`),
	KEY `id_tipo_modulo` (`id_tipo_modulo`),
	KEY `disabled` (`disabled`),
	KEY `module` (`id_modulo`),
	KEY `nombre` (`nombre` (255)),
	KEY `module_group` (`id_module_group`) using btree
) ENGINE=InnoDB  DEFAULT CHARSET=utf8;
-- snmp_oid is also used for WMI query

-- -----------------------------------------------------
-- Table `tagent_access`
-- -----------------------------------------------------
CREATE TABLE IF NOT EXISTS `tagent_access` (
	`id_agent` int(10) unsigned NOT NULL default '0',
	`utimestamp` bigint(20) NOT NULL default '0',
	KEY `agent_index` (`id_agent`),
	KEY `idx_utimestamp` USING BTREE (`utimestamp`)
) ENGINE=InnoDB DEFAULT CHARSET=utf8;

-- -----------------------------------------------------
-- Table `talert_snmp`
-- -----------------------------------------------------
CREATE TABLE  IF NOT EXISTS  `talert_snmp` (
	`id_as` int(10) unsigned NOT NULL auto_increment,
	`id_alert` int(10) unsigned NOT NULL default '0',
	`al_field1` text NOT NULL,
	`al_field2` text NOT NULL,
	`al_field3` text NOT NULL,
	`al_field4` text NOT NULL,
	`al_field5` text NOT NULL,
	`al_field6` text NOT NULL,
	`al_field7` text NOT NULL,
	`al_field8` text NOT NULL,
	`al_field9` text NOT NULL,
	`al_field10` text NOT NULL,
	`al_field11` text NOT NULL,
	`al_field12` text NOT NULL,
	`al_field13` text NOT NULL,
	`al_field14` text NOT NULL,
	`al_field15` text NOT NULL,
	`description` varchar(255) default '',
	`alert_type` int(2) unsigned NOT NULL default '0',
	`agent` varchar(100) default '',
	`custom_oid` text,
	`oid` varchar(255) NOT NULL default '',
	`time_threshold` int(11) NOT NULL default '0',
	`times_fired` int(2) unsigned NOT NULL default '0',
	`last_fired` datetime NOT NULL default '1970-01-01 00:00:00',
	`max_alerts` int(11) NOT NULL default '1',
	`min_alerts` int(11) NOT NULL default '1',
	`internal_counter` int(2) unsigned NOT NULL default '0',
	`priority` tinyint(4) default '0',
	`_snmp_f1_` text, 
	`_snmp_f2_` text, 
	`_snmp_f3_` text,
	`_snmp_f4_` text, 
	`_snmp_f5_` text, 
	`_snmp_f6_` text,
	`_snmp_f7_` text,
	`_snmp_f8_` text,
	`_snmp_f9_` text,
	`_snmp_f10_` text,
	`_snmp_f11_` text,
	`_snmp_f12_` text,
	`_snmp_f13_` text,
	`_snmp_f14_` text,
	`_snmp_f15_` text,
	`_snmp_f16_` text,
	`_snmp_f17_` text,
	`_snmp_f18_` text,
	`_snmp_f19_` text,
	`_snmp_f20_` text,
	`trap_type` int(11) NOT NULL default '-1',
	`single_value` varchar(255) default '', 
	`position` int(10) unsigned NOT NULL default '0',
	`id_group` int(10) unsigned NOT NULL default '0',
	`order_1` int(10) unsigned NOT NULL default 1,
	`order_2` int(10) unsigned NOT NULL default 2,
	`order_3` int(10) unsigned NOT NULL default 3,
	`order_4` int(10) unsigned NOT NULL default 4,
	`order_5` int(10) unsigned NOT NULL default 5,
	`order_6` int(10) unsigned NOT NULL default 6,
	`order_7` int(10) unsigned NOT NULL default 7,
	`order_8` int(10) unsigned NOT NULL default 8,
	`order_9` int(10) unsigned NOT NULL default 9,
	`order_10` int(10) unsigned NOT NULL default 10,
	`order_11` int(10) unsigned NOT NULL default 11,
	`order_12` int(10) unsigned NOT NULL default 12,
	`order_13` int(10) unsigned NOT NULL default 13,
	`order_14` int(10) unsigned NOT NULL default 14,
	`order_15` int(10) unsigned NOT NULL default 15,
	`order_16` int(10) unsigned NOT NULL default 16,
	`order_17` int(10) unsigned NOT NULL default 17,
	`order_18` int(10) unsigned NOT NULL default 18,
	`order_19` int(10) unsigned NOT NULL default 19,
	`order_20` int(10) unsigned NOT NULL default 20,
	PRIMARY KEY  (`id_as`)
) ENGINE=InnoDB DEFAULT CHARSET=utf8;

-- -----------------------------------------------------
-- Table `talert_commands`
-- -----------------------------------------------------
CREATE TABLE  IF NOT EXISTS `talert_commands` (
	`id` int(10) unsigned NOT NULL auto_increment,
	`name` varchar(100) NOT NULL default '',
	`command` text,
	`id_group` mediumint(8) unsigned NULL default 0,
	`description` text,
	`internal` tinyint(1) default 0,
	`fields_descriptions` TEXT,
	`fields_values` TEXT,
	PRIMARY KEY (`id`)
) ENGINE=InnoDB DEFAULT CHARSET=utf8;

-- -----------------------------------------------------
-- Table `talert_actions`
-- -----------------------------------------------------
CREATE TABLE  IF NOT EXISTS `talert_actions` (
	`id` int(10) unsigned NOT NULL auto_increment,
	`name` text,
	`id_alert_command` int(10) unsigned NULL default 0,
	`field1` text NOT NULL,
	`field2` text NOT NULL,
	`field3` text NOT NULL,
	`field4` text NOT NULL,
	`field5` text NOT NULL,
	`field6` text NOT NULL,
	`field7` text NOT NULL,
	`field8` text NOT NULL,
	`field9` text NOT NULL,
	`field10` text NOT NULL,
	`field11` text NOT NULL,
	`field12` text NOT NULL,
	`field13` text NOT NULL,
	`field14` text NOT NULL,
	`field15` text NOT NULL,
	`id_group` mediumint(8) unsigned NULL default 0,
	`action_threshold` int(10) NOT NULL default '0',
	`field1_recovery` text NOT NULL,
	`field2_recovery` text NOT NULL,
	`field3_recovery` text NOT NULL,
	`field4_recovery` text NOT NULL,
	`field5_recovery` text NOT NULL,
	`field6_recovery` text NOT NULL,
	`field7_recovery` text NOT NULL,
	`field8_recovery` text NOT NULL,
	`field9_recovery` text NOT NULL,
	`field10_recovery` text NOT NULL,
	`field11_recovery` text NOT NULL,
	`field12_recovery` text NOT NULL,
	`field13_recovery` text NOT NULL,
	`field14_recovery` text NOT NULL,
	`field15_recovery` text NOT NULL,
	PRIMARY KEY  (`id`),
	FOREIGN KEY (`id_alert_command`) REFERENCES talert_commands(`id`)
		ON DELETE CASCADE ON UPDATE CASCADE
) ENGINE=InnoDB DEFAULT CHARSET=utf8;

-- -----------------------------------------------------
-- Table `talert_templates`
-- -----------------------------------------------------
CREATE TABLE IF NOT EXISTS `talert_templates` (
	`id` int(10) unsigned NOT NULL auto_increment,
	`name` text,
	`description` mediumtext,
	`id_alert_action` int(10) unsigned NULL,
	`field1` text NOT NULL,
	`field2` text NOT NULL,
	`field3` text NOT NULL,
	`field4` text NOT NULL,
	`field5` text NOT NULL,
	`field6` text NOT NULL,
	`field7` text NOT NULL,
	`field8` text NOT NULL,
	`field9` text NOT NULL,
	`field10` text NOT NULL,
	`field11` text NOT NULL,
	`field12` text NOT NULL,
	`field13` text NOT NULL,
	`field14` text NOT NULL,
	`field15` text NOT NULL,
	`type` ENUM ('regex', 'max_min', 'max', 'min', 'equal', 'not_equal', 'warning', 'critical', 'onchange', 'unknown', 'always'),
	`value` varchar(255) default '',
	`matches_value` tinyint(1) default 0,
	`max_value` double(18,2) default NULL,
	`min_value` double(18,2) default NULL,
	`time_threshold` int(10) NOT NULL default '0',
	`max_alerts` int(4) unsigned NOT NULL default '1',
	`min_alerts` int(4) unsigned NOT NULL default '0',
	`time_from` time default '00:00:00',
	`time_to` time default '00:00:00',
	`monday` tinyint(1) default 1,
	`tuesday` tinyint(1) default 1,
	`wednesday` tinyint(1) default 1,
	`thursday` tinyint(1) default 1,
	`friday` tinyint(1) default 1,
	`saturday` tinyint(1) default 1,
	`sunday` tinyint(1) default 1,
	`recovery_notify` tinyint(1) default '0',
	`field1_recovery` text NOT NULL,
	`field2_recovery` text NOT NULL,
	`field3_recovery` text NOT NULL,
	`field4_recovery` text NOT NULL,
	`field5_recovery` text NOT NULL,
	`field6_recovery` text NOT NULL,
	`field7_recovery` text NOT NULL,
	`field8_recovery` text NOT NULL,
	`field9_recovery` text NOT NULL,
	`field10_recovery` text NOT NULL,
	`field11_recovery` text NOT NULL,
	`field12_recovery` text NOT NULL,
	`field13_recovery` text NOT NULL,
	`field14_recovery` text NOT NULL,
	`field15_recovery` text NOT NULL,
	`priority` tinyint(4) default '0',
	`id_group` mediumint(8) unsigned NULL default 0,
	`special_day` tinyint(1) default 0,
	`wizard_level` enum('basic','advanced','nowizard') default 'nowizard',
	`min_alerts_reset_counter` tinyint(1) default 0,
	PRIMARY KEY  (`id`),
	KEY `idx_template_action` (`id_alert_action`),
	FOREIGN KEY (`id_alert_action`) REFERENCES talert_actions(`id`)
		ON DELETE SET NULL ON UPDATE CASCADE
) ENGINE=InnoDB DEFAULT CHARSET=utf8;

-- -----------------------------------------------------
-- Table `talert_template_modules`
-- -----------------------------------------------------
CREATE TABLE IF NOT EXISTS `talert_template_modules` (
	`id` int(10) unsigned NOT NULL auto_increment,
	`id_agent_module` int(10) unsigned NOT NULL,
	`id_alert_template` int(10) unsigned NOT NULL,
	`id_policy_alerts` int(10) unsigned NOT NULL default '0',
	`internal_counter` int(4) default '0',
	`last_fired` bigint(20) NOT NULL default '0',
	`last_reference` bigint(20) NOT NULL default '0',
	`times_fired` int(3) NOT NULL default '0',
	`disabled` tinyint(1) default '0',
	`standby` tinyint(1) default '0',
	`priority` tinyint(4) default '0',
	`force_execution` tinyint(1) default '0',
	PRIMARY KEY (`id`),
	KEY `idx_template_module` (`id_agent_module`),
	FOREIGN KEY (`id_agent_module`) REFERENCES tagente_modulo(`id_agente_modulo`)
		ON DELETE CASCADE ON UPDATE CASCADE,
	FOREIGN KEY (`id_alert_template`) REFERENCES talert_templates(`id`)
		ON DELETE CASCADE ON UPDATE CASCADE,
	UNIQUE (`id_agent_module`, `id_alert_template`),
	INDEX force_execution (`force_execution`)
) ENGINE=InnoDB DEFAULT CHARSET=utf8;

-- -----------------------------------------------------
-- Table `talert_template_module_actions`
-- -----------------------------------------------------
CREATE TABLE IF NOT EXISTS `talert_template_module_actions` (
	`id` int(10) unsigned NOT NULL auto_increment,
	`id_alert_template_module` int(10) unsigned NOT NULL,
	`id_alert_action` int(10) unsigned NOT NULL,
	`fires_min` int(3) unsigned default 0,
	`fires_max` int(3) unsigned default 0,
	`module_action_threshold` int(10) NOT NULL default '0',
	`last_execution` bigint(20) NOT NULL default '0',
	PRIMARY KEY (`id`),
	FOREIGN KEY (`id_alert_template_module`) REFERENCES talert_template_modules(`id`)
		ON DELETE CASCADE ON UPDATE CASCADE,
	FOREIGN KEY (`id_alert_action`) REFERENCES talert_actions(`id`)
		ON DELETE CASCADE ON UPDATE CASCADE
) ENGINE=InnoDB DEFAULT CHARSET=utf8;

-- -----------------------------------------------------
-- Table `talert_special_days`
-- -----------------------------------------------------
CREATE TABLE IF NOT EXISTS `talert_special_days` (
	`id` int(10) unsigned NOT NULL AUTO_INCREMENT,
	`id_group` INT(10) NOT NULL DEFAULT 0,
	`date` date NOT NULL DEFAULT '1970-01-01',
	`same_day` enum('monday','tuesday','wednesday','thursday','friday','saturday','sunday') NOT NULL DEFAULT 'sunday',
	`description` text,
	PRIMARY KEY (`id`)
) ENGINE=InnoDB DEFAULT CHARSET=utf8;

-- -----------------------------------------------------
-- Table `tattachment`
-- -----------------------------------------------------
CREATE TABLE IF NOT EXISTS `tattachment` (
	`id_attachment` int(10) unsigned NOT NULL auto_increment,
	`id_incidencia` int(10) unsigned NOT NULL default '0',
	`id_usuario` varchar(60) NOT NULL default '',
	`filename` varchar(255) NOT NULL default '',
	`description` varchar(150) default '',
	`size` bigint(20) unsigned NOT NULL default '0',
	PRIMARY KEY  (`id_attachment`)
) ENGINE=InnoDB DEFAULT CHARSET=utf8;

-- -----------------------------------------------------
-- Table `tconfig`
-- -----------------------------------------------------
CREATE TABLE IF NOT EXISTS `tconfig` (
	`id_config` int(10) unsigned NOT NULL auto_increment,
	`token` varchar(100) NOT NULL default '',
	`value` text NOT NULL,
	PRIMARY KEY  (`id_config`)
) ENGINE=InnoDB DEFAULT CHARSET=utf8;

-- -----------------------------------------------------
-- Table `tconfig_os`
-- -----------------------------------------------------
CREATE TABLE IF NOT EXISTS  `tconfig_os` (
	`id_os` int(10) unsigned NOT NULL auto_increment,
	`name` varchar(100) NOT NULL default '',
	`description` varchar(250) default '',
	`icon_name` varchar(100) default '',
	PRIMARY KEY  (`id_os`)
) ENGINE=InnoDB DEFAULT CHARSET=utf8;

-- -----------------------------------------------------
-- Table `tcontainer`
-- -----------------------------------------------------
CREATE TABLE IF NOT EXISTS `tcontainer` (
	`id_container` mediumint(4) unsigned NOT NULL auto_increment,
	`name` varchar(100) NOT NULL default '',
	`parent` mediumint(4) unsigned NOT NULL default 0,
	`disabled` tinyint(3) unsigned NOT NULL default 0,
	`id_group` mediumint(8) unsigned NULL default 0, 
	`description` TEXT NOT NULL,
 	PRIMARY KEY  (`id_container`),
 	KEY `parent_index` (`parent`)
) ENGINE=InnoDB DEFAULT CHARSET=utf8;

-- ---------------------------------------------------------------------
-- Table `tcontainer_item`
-- ---------------------------------------------------------------------
CREATE TABLE IF NOT EXISTS `tcontainer_item` (
	`id_ci` INTEGER UNSIGNED NOT NULL AUTO_INCREMENT,
	`id_container` mediumint(4) unsigned NOT NULL default 0,
	`type` varchar(30) default 'simple_graph',
	`id_agent` int(10) unsigned NOT NULL default 0,
	`id_agent_module` bigint(14) unsigned NULL default NULL,
	`time_lapse` int(11) NOT NULL default 0,
	`id_graph` INTEGER UNSIGNED default 0,
	`only_average` tinyint (1) unsigned default 0 not null,
	`id_group` INT (10) unsigned NOT NULL DEFAULT 0,
	`id_module_group` INT (10) unsigned NOT NULL DEFAULT 0,
	`agent` varchar(100) NOT NULL default '',
	`module` varchar(100) NOT NULL default '',
	`id_tag` integer(10) unsigned NOT NULL DEFAULT 0,
	`type_graph` tinyint(1) unsigned NOT NULL DEFAULT 0,
	`fullscale` tinyint(1) UNSIGNED NOT NULL default 0,
	PRIMARY KEY(`id_ci`),
	FOREIGN KEY (`id_container`) REFERENCES tcontainer(`id_container`)
	ON DELETE CASCADE
) ENGINE = InnoDB DEFAULT CHARSET=utf8;

-- ---------------------------------------------------------------------
-- Table `tevento`
-- ---------------------------------------------------------------------
CREATE TABLE IF NOT EXISTS `tevento` (
	`id_evento` bigint(20) unsigned NOT NULL auto_increment,
	`id_agente` int(10) NOT NULL default '0',
	`id_usuario` varchar(100) NOT NULL default '0',
	`id_grupo` mediumint(4) NOT NULL default '0',
	`estado` tinyint(3) unsigned NOT NULL default '0',
	`timestamp` datetime NOT NULL default '1970-01-01 00:00:00',
	`evento` text NOT NULL,
	`utimestamp` bigint(20) NOT NULL default '0',
	`event_type` enum('going_unknown','unknown','alert_fired','alert_recovered','alert_ceased','alert_manual_validation','recon_host_detected','system','error','new_agent','going_up_warning','going_up_critical','going_down_warning','going_down_normal','going_down_critical','going_up_normal', 'configuration_change') default 'unknown',
	`id_agentmodule` int(10) NOT NULL default '0',
	`id_alert_am` int(10) NOT NULL default '0',
	`criticity` int(4) unsigned NOT NULL default '0',
	`user_comment` text NOT NULL,
	`tags` text NOT NULL,
	`source` tinytext NOT NULL,
	`id_extra` tinytext NOT NULL,
	`critical_instructions` text NOT NULL,
	`warning_instructions` text NOT NULL,
	`unknown_instructions` text NOT NULL,
	`owner_user` VARCHAR(100) NOT NULL DEFAULT '',
	`ack_utimestamp` BIGINT(20) NOT NULL DEFAULT '0',
	`custom_data` TEXT NOT NULL,
	`data` double(22,5) default NULL,
	`module_status` int(4) NOT NULL default '0',
	PRIMARY KEY  (`id_evento`),
	KEY `idx_agente` (`id_agente`),
	KEY `idx_agentmodule` (`id_agentmodule`),
	KEY `idx_utimestamp` USING BTREE (`utimestamp`)
) ENGINE=InnoDB DEFAULT CHARSET=utf8;
-- Criticity: 0 - Maintance (grey)
-- Criticity: 1 - Informational (blue)
-- Criticity: 2 - Normal (green) (status 0)
-- Criticity: 3 - Warning (yellow) (status 2)
-- Criticity: 4 - Critical (red) (status 1)

-- ---------------------------------------------------------------------
-- Table `tevent_extended`
-- ---------------------------------------------------------------------
CREATE TABLE IF NOT EXISTS `tevent_extended` (
	`id` serial PRIMARY KEY,
	`id_evento` bigint(20) unsigned NOT NULL,
	`external_id` bigint(20) unsigned,
	`utimestamp` bigint(20) NOT NULL default '0',
	`description` text,
	FOREIGN KEY `tevent_ext_fk`(`id_evento`) REFERENCES `tevento`(`id_evento`)
    ON UPDATE CASCADE ON DELETE CASCADE
) ENGINE=InnoDB DEFAULT CHARSET=utf8;

-- ---------------------------------------------------------------------
-- Table `tgrupo`
-- ---------------------------------------------------------------------
CREATE TABLE IF NOT EXISTS `tgrupo` (
	`id_grupo` mediumint(4) unsigned NOT NULL auto_increment,
	`nombre` varchar(100) NOT NULL default '',
	`icon` varchar(50) default 'world',
	`parent` mediumint(4) unsigned NOT NULL default '0',
	`propagate` tinyint(1) unsigned NOT NULL default '0',
	`disabled` tinyint(3) unsigned NOT NULL default '0',
	`custom_id` varchar(255) default '',
	`id_skin` int(10) unsigned NOT NULL default '0',
	`description` text,
	`contact` text,
	`other` text,
	`password` varchar(45) default '',
 	PRIMARY KEY  (`id_grupo`),
 	KEY `parent_index` (`parent`)
) ENGINE=InnoDB DEFAULT CHARSET=utf8;

-- ---------------------------------------------------------------------
-- Table `tincidencia`
-- ---------------------------------------------------------------------
CREATE TABLE IF NOT EXISTS `tincidencia` (
	`id_incidencia` bigint(6) unsigned zerofill NOT NULL auto_increment,
	`inicio` datetime NOT NULL default '1970-01-01 00:00:00',
	`cierre` datetime NOT NULL default '1970-01-01 00:00:00',
	`titulo` text NOT NULL,
	`descripcion` text NOT NULL,
	`id_usuario` varchar(60) NOT NULL default '',
	`origen` varchar(100) NOT NULL default '',
	`estado` int(10) NOT NULL default '0',
	`prioridad` int(10) NOT NULL default '0',
	`id_grupo` mediumint(4) unsigned NOT NULL default '0',
	`actualizacion` timestamp NOT NULL default CURRENT_TIMESTAMP on update CURRENT_TIMESTAMP,
	`id_creator` varchar(60) default NULL,
	`id_lastupdate` varchar(60) default NULL,
	`id_agente_modulo` bigint(100) NOT NULL,
	`notify_email` tinyint(3) unsigned NOT NULL default '0',
	`id_agent` int(10) unsigned NULL default 0, 
	PRIMARY KEY  (`id_incidencia`),
	KEY `incident_index_1` (`id_usuario`,`id_incidencia`),
	KEY `id_agente_modulo` (`id_agente_modulo`)
) ENGINE=InnoDB DEFAULT CHARSET=utf8;

-- ---------------------------------------------------------------------
-- Table `tlanguage`
-- ---------------------------------------------------------------------
CREATE TABLE IF NOT EXISTS `tlanguage` (
	`id_language` varchar(6) NOT NULL default '',
	`name` varchar(100) NOT NULL default '',
	PRIMARY KEY  (`id_language`)
) ENGINE=InnoDB DEFAULT CHARSET=utf8;

-- -----------------------------------------------------
-- Table `tlink`
-- -----------------------------------------------------
CREATE TABLE IF NOT EXISTS `tlink` (
	`id_link` int(10) unsigned zerofill NOT NULL auto_increment,
	`name` varchar(100) NOT NULL default '',
	`link` varchar(255) NOT NULL default '',
	PRIMARY KEY  (`id_link`)
) ENGINE=InnoDB DEFAULT CHARSET=utf8;

-- ----------------------------------------------------------------------
-- Table `tmodule_group`
-- ----------------------------------------------------------------------
CREATE TABLE IF NOT EXISTS `tmodule_group` (
	`id_mg` tinyint(4) unsigned NOT NULL auto_increment,
	`name` varchar(150) NOT NULL default '',
	PRIMARY KEY  (`id_mg`)
) ENGINE=InnoDB DEFAULT CHARSET=utf8;

-- This table was moved cause the `tmodule_relationship` will add
-- a foreign key for the trecon_task(id_rt)
-- ----------------------------------------------------------------------
-- Table `trecon_task`
-- ----------------------------------------------------------------------
CREATE TABLE IF NOT EXISTS `trecon_task` (
	`id_rt` int(10) unsigned NOT NULL auto_increment,
	`name` varchar(100) NOT NULL default '',
	`description` varchar(250) NOT NULL default '',
	`subnet` text NOT NULL,
	`id_network_profile` int(10) unsigned NOT NULL default '0',
	`create_incident` tinyint(3) unsigned NOT NULL default '0',
	`id_group` int(10) unsigned NOT NULL default '1',
	`utimestamp` bigint(20) unsigned NOT NULL default '0',
	`status` tinyint(4) NOT NULL default '0',
	`interval_sweep` int(10) unsigned NOT NULL default '0',
	`id_recon_server` int(10) unsigned NOT NULL default '0',
	`id_os` tinyint(4) NOT NULL default '0',
	`recon_ports` varchar(250) NOT NULL default '',
	`snmp_community` varchar(64) NOT NULL default 'public',
	`id_recon_script` int(10),
	`field1` text NOT NULL,
	`field2` varchar(250) NOT NULL default '',
	`field3` varchar(250) NOT NULL default '',
	`field4` varchar(250) NOT NULL default '',
	`os_detect` tinyint(1) unsigned default '0',
	`resolve_names` tinyint(1) unsigned default '0',
	`parent_detection` tinyint(1) unsigned default '0',
	`parent_recursion` tinyint(1) unsigned default '0',
	`disabled` tinyint(1) unsigned NOT NULL DEFAULT '0',
	`macros` TEXT,
	`alias_as_name` tinyint(2) NOT NULL default '0',
	`snmp_enabled` tinyint(1) unsigned default '0',
	`vlan_enabled` tinyint(1) unsigned default '0',
	`snmp_version` varchar(5) NOT NULL default '1',
	`snmp_auth_user` varchar(255) NOT NULL default '',
	`snmp_auth_pass` varchar(255) NOT NULL default '',
	`snmp_auth_method` varchar(25) NOT NULL default '',
	`snmp_privacy_method` varchar(25) NOT NULL default '',
	`snmp_privacy_pass` varchar(255) NOT NULL default '',
	`snmp_security_level` varchar(25) NOT NULL default '',
	`wmi_enabled` tinyint(1) unsigned DEFAULT '0',
	`auth_strings` text,
	`autoconfiguration_enabled` tinyint(1) unsigned default '0',
	PRIMARY KEY  (`id_rt`),
	KEY `recon_task_daemon` (`id_recon_server`)
) ENGINE=InnoDB  DEFAULT CHARSET=utf8;

-- ----------------------------------------------------------------------
-- Table `tmodule_relationship`
-- ----------------------------------------------------------------------
CREATE TABLE IF NOT EXISTS `tmodule_relationship` (
	`id` int(10) unsigned NOT NULL auto_increment,
	`id_rt` int(10) unsigned DEFAULT NULL,
	`id_server` varchar(100) NOT NULL DEFAULT '',
	`module_a` int(10) unsigned NOT NULL,
	`module_b` int(10) unsigned NOT NULL,
	`disable_update` tinyint(1) unsigned NOT NULL default '0',
	PRIMARY KEY (`id`),
	FOREIGN KEY (`module_a`) REFERENCES tagente_modulo(`id_agente_modulo`)
		ON DELETE CASCADE,
	FOREIGN KEY (`module_b`) REFERENCES tagente_modulo(`id_agente_modulo`)
		ON DELETE CASCADE,
	FOREIGN KEY (`id_rt`) REFERENCES trecon_task(`id_rt`)
		ON DELETE CASCADE
) ENGINE=InnoDB DEFAULT CHARSET=utf8;

-- ----------------------------------------------------------------------
-- Table `tnetwork_component`
-- ----------------------------------------------------------------------
CREATE TABLE IF NOT EXISTS `tnetwork_component` (
	`id_nc` int(10) unsigned NOT NULL auto_increment,
	`name` text NOT NULL,
	`description` TEXT NOT NULL,
	`id_group` int(6) NOT NULL default '1',
	`type` smallint(6) NOT NULL default '6',
	`max` bigint(20) NOT NULL default '0',
	`min` bigint(20) NOT NULL default '0',
	`module_interval` mediumint(8) unsigned NOT NULL default '0',
	`tcp_port` int(10) unsigned NOT NULL default '0',
	`tcp_send` text NOT NULL,
	`tcp_rcv` text NOT NULL,
	`snmp_community` varchar(255) NOT NULL default 'NULL',
	`snmp_oid` varchar(400) NOT NULL,
	`id_module_group` tinyint(4) unsigned NOT NULL default '0',
	`id_modulo` int(10) unsigned default '0',
	`id_plugin` INTEGER unsigned default '0',
	`plugin_user` text,
	`plugin_pass` text,
	`plugin_parameter` text,
	`max_timeout` int(4) unsigned default '0',
	`max_retries` int(4) unsigned default '0',
	`history_data` tinyint(1) unsigned default '1',
	`min_warning` double(18,2) default 0,
	`max_warning` double(18,2) default 0,
	`str_warning` text,
	`min_critical` double(18,2) default 0,
	`max_critical` double(18,2) default 0,
	`str_critical` text,
	`min_ff_event` int(4) unsigned default '0',
	`custom_string_1` text,
	`custom_string_2` text,
	`custom_string_3` text,
	`custom_integer_1` int(10) default 0,
	`custom_integer_2` int(10) default 0,
	`post_process` double(24,15) default 0,
	`unit` text,
	`wizard_level` enum('basic','advanced','nowizard') default 'nowizard',
	`macros` text,
	`critical_instructions` text NOT NULL,
	`warning_instructions` text NOT NULL,
	`unknown_instructions` text NOT NULL,
	`critical_inverse` tinyint(1) unsigned default '0',
	`warning_inverse` tinyint(1) unsigned default '0',
	`id_category` int(10) default 0,
	`tags` text NOT NULL,
	`disabled_types_event` TEXT NOT NULL,
	`module_macros` TEXT NOT NULL,
	`min_ff_event_normal` int(4) unsigned default '0',
	`min_ff_event_warning` int(4) unsigned default '0',
	`min_ff_event_critical` int(4) unsigned default '0',
	`each_ff` tinyint(1) unsigned default '0',
	`dynamic_interval` int(4) unsigned default '0',
	`dynamic_max` int(4) default '0',
	`dynamic_min` int(4) default '0',
	`dynamic_next` bigint(20) NOT NULL default '0',
	`dynamic_two_tailed` tinyint(1) unsigned default '0',
	PRIMARY KEY  (`id_nc`)
) ENGINE=InnoDB DEFAULT CHARSET=utf8;

-- ----------------------------------------------------------------------
-- Table `tnetwork_component_group`
-- ----------------------------------------------------------------------
CREATE TABLE IF NOT EXISTS `tnetwork_component_group` (
	`id_sg`  int(10) unsigned NOT NULL auto_increment,
	`name` varchar(200) NOT NULL default '',
	`parent` mediumint(8) unsigned NOT NULL default '0',
	PRIMARY KEY  (`id_sg`)
) ENGINE=InnoDB DEFAULT CHARSET=utf8;

-- ----------------------------------------------------------------------
-- Table `tnetwork_profile`
-- ----------------------------------------------------------------------
CREATE TABLE IF NOT EXISTS `tnetwork_profile` (
	`id_np`  int(10) unsigned NOT NULL auto_increment,
	`name` varchar(100) NOT NULL default '',
	`description` varchar(250) default '',
	PRIMARY KEY  (`id_np`)
) ENGINE=InnoDB DEFAULT CHARSET=utf8;

-- ----------------------------------------------------------------------
-- Table `tnetwork_profile_component`
-- ----------------------------------------------------------------------
CREATE TABLE IF NOT EXISTS `tnetwork_profile_component` (
	`id_nc` mediumint(8) unsigned NOT NULL default '0',
	`id_np` mediumint(8) unsigned NOT NULL default '0',
	KEY `id_np` (`id_np`)
) ENGINE=InnoDB DEFAULT CHARSET=utf8;

-- ----------------------------------------------------------------------
-- Table `tnota`
-- ----------------------------------------------------------------------
CREATE TABLE IF NOT EXISTS `tnota` (
	`id_nota` bigint(6) unsigned zerofill NOT NULL auto_increment,
	`id_incident` bigint(6) unsigned zerofill NOT NULL,
	`id_usuario` varchar(100) NOT NULL default '0',
	`timestamp` timestamp NOT NULL default CURRENT_TIMESTAMP,
	`nota` mediumtext NOT NULL,
	PRIMARY KEY  (`id_nota`),
	KEY `id_incident` (`id_incident`)
) ENGINE=InnoDB  DEFAULT CHARSET=utf8;

-- ----------------------------------------------------------------------
-- Table `torigen`
-- ----------------------------------------------------------------------
CREATE TABLE IF NOT EXISTS `torigen` (
	`origen` varchar(100) NOT NULL default ''
) ENGINE=InnoDB DEFAULT CHARSET=utf8;

-- ----------------------------------------------------------------------
-- Table `tperfil`
-- ----------------------------------------------------------------------
CREATE TABLE IF NOT EXISTS `tperfil` (
	`id_perfil` int(10) unsigned NOT NULL auto_increment,
	`name` TEXT NOT NULL,
	`incident_edit` tinyint(1) NOT NULL DEFAULT 0,
	`incident_view` tinyint(1) NOT NULL DEFAULT 0,
	`incident_management` tinyint(1) NOT NULL DEFAULT 0,
	`agent_view` tinyint(1) NOT NULL DEFAULT 0,
	`agent_edit` tinyint(1) NOT NULL DEFAULT 0,
	`alert_edit` tinyint(1) NOT NULL DEFAULT 0,
	`user_management` tinyint(1) NOT NULL DEFAULT 0,
	`db_management` tinyint(1) NOT NULL DEFAULT 0,
	`alert_management` tinyint(1) NOT NULL DEFAULT 0,
	`pandora_management` tinyint(1) NOT NULL DEFAULT 0,
	`report_view` tinyint(1) NOT NULL DEFAULT 0,
	`report_edit` tinyint(1) NOT NULL DEFAULT 0,
	`report_management` tinyint(1) NOT NULL DEFAULT 0,
	`event_view` tinyint(1) NOT NULL DEFAULT 0,
	`event_edit` tinyint(1) NOT NULL DEFAULT 0,
	`event_management` tinyint(1) NOT NULL DEFAULT 0,
	`agent_disable` tinyint(1) NOT NULL DEFAULT 0,
	`map_view` tinyint(1) NOT NULL DEFAULT 0,
	`map_edit` tinyint(1) NOT NULL DEFAULT 0,
	`map_management` tinyint(1) NOT NULL DEFAULT 0,
	`vconsole_view` tinyint(1) NOT NULL DEFAULT 0,
	`vconsole_edit` tinyint(1) NOT NULL DEFAULT 0,
	`vconsole_management` tinyint(1) NOT NULL DEFAULT 0,
	PRIMARY KEY  (`id_perfil`)
) ENGINE=InnoDB DEFAULT CHARSET=utf8;

-- ----------------------------------------------------------------------
-- Table `trecon_script`
-- ----------------------------------------------------------------------
CREATE TABLE IF NOT EXISTS `trecon_script` (
	`id_recon_script` int(10) NOT NULL auto_increment,
	`name` varchar(100) default '',
	`description` TEXT,
	`script` varchar(250) default '',
	`macros` TEXT,
	PRIMARY KEY  (`id_recon_script`)
) ENGINE=InnoDB DEFAULT CHARSET=utf8;

-- ----------------------------------------------------------------------
-- Table `tserver`
-- ----------------------------------------------------------------------
CREATE TABLE IF NOT EXISTS `tserver` (
	`id_server` int(10) unsigned NOT NULL auto_increment,
	`name` varchar(100) NOT NULL default '',
	`ip_address` varchar(100) NOT NULL default '',
	`status` int(11) NOT NULL default '0',
	`laststart` datetime NOT NULL default '1970-01-01 00:00:00',
	`keepalive` datetime NOT NULL default '1970-01-01 00:00:00',
	`snmp_server` tinyint(3) unsigned NOT NULL default '0',
	`network_server` tinyint(3) unsigned NOT NULL default '0',
	`data_server` tinyint(3) unsigned NOT NULL default '0',
	`master` tinyint(3) unsigned NOT NULL default '0',
	`checksum` tinyint(3) unsigned NOT NULL default '0',
	`description` varchar(255) default NULL,
	`recon_server` tinyint(3) unsigned NOT NULL default '0',
	`version` varchar(20) NOT NULL default '',
	`plugin_server` tinyint(3) unsigned NOT NULL default '0',
	`prediction_server` tinyint(3) unsigned NOT NULL default '0',
	`wmi_server` tinyint(3) unsigned NOT NULL default '0',
	`export_server` tinyint(3) unsigned NOT NULL default '0',
	`server_type` tinyint(3) unsigned NOT NULL default '0',
	`queued_modules` int(5) unsigned NOT NULL default '0',
	`threads` int(5) unsigned NOT NULL default '0',
	`lag_time` int(11) NOT NULL default 0,
	`lag_modules` int(11) NOT NULL default 0,
	`total_modules_running` int(11) NOT NULL default 0,
	`my_modules` int(11) NOT NULL default 0,
	`server_keepalive` int(11) NOT NULL default 0,
	`stat_utimestamp` bigint(20) NOT NULL default '0',
	`exec_proxy` tinyint(1) UNSIGNED NOT NULL default 0,
	PRIMARY KEY  (`id_server`),
	KEY `name` (`name`)
) ENGINE=InnoDB DEFAULT CHARSET=utf8;
-- server types:
-- 0 data
-- 1 network
-- 2 snmp trap console
-- 3 recon
-- 4 plugin
-- 5 prediction
-- 6 wmi
-- 7 export
-- 8 inventory
-- 9 web
-- TODO: drop 2.x xxxx_server fields, unused since server_type exists.

-- ----------------------------------------------------------------------
-- Table `tsesion`
-- ----------------------------------------------------------------------
CREATE TABLE IF NOT EXISTS `tsesion` (
	`id_sesion` bigint(20) unsigned NOT NULL auto_increment,
	`id_usuario` varchar(60) NOT NULL default '0',
	`ip_origen` varchar(100) NOT NULL default '',
	`accion` varchar(100) NOT NULL default '',
	`descripcion` text NOT NULL,
	`fecha` datetime NOT NULL default '1970-01-01 00:00:00',
	`utimestamp` bigint(20) unsigned NOT NULL default '0',
	PRIMARY KEY  (`id_sesion`),
	KEY `idx_user` (`id_usuario`)
) ENGINE=InnoDB DEFAULT CHARSET=utf8;

-- ----------------------------------------------------------------------
-- Table `ttipo_modulo`
-- ----------------------------------------------------------------------
CREATE TABLE IF NOT EXISTS `ttipo_modulo` (
	`id_tipo` smallint(5) unsigned NOT NULL auto_increment,
	`nombre` varchar(100) NOT NULL default '',
	`categoria` int(11) NOT NULL default '0',
	`descripcion` varchar(100) NOT NULL default '',
	`icon` varchar(100) default NULL,
	PRIMARY KEY  (`id_tipo`)
) ENGINE=InnoDB DEFAULT CHARSET=utf8;

-- ----------------------------------------------------------------------
-- Table `ttrap`
-- ----------------------------------------------------------------------
CREATE TABLE IF NOT EXISTS `ttrap` (
	`id_trap` bigint(20) unsigned NOT NULL auto_increment,
	`source` varchar(50) NOT NULL default '',
	`oid` text NOT NULL,
	`oid_custom` text,
	`type` int(11) NOT NULL default '0',
	`type_custom` varchar(100) default '',
	`value` text,
	`value_custom` text,
	`alerted` smallint(6) NOT NULL default '0',
	`status` smallint(6) NOT NULL default '0',
	`id_usuario` varchar(150) default '',
	`timestamp` datetime NOT NULL default '1970-01-01 00:00:00',
	`priority` tinyint(4) unsigned NOT NULL default '2',
	`text` varchar(255) default '',
	`description` varchar(255) default '',
	`severity` tinyint(4) unsigned NOT NULL default '2',
	PRIMARY KEY  (`id_trap`),
	INDEX timestamp (`timestamp`),
	INDEX status (`status`),
	INDEX source (`source`)
) ENGINE=InnoDB DEFAULT CHARSET=utf8;

-- ---------------------------------------------------------------------
-- Table `tevent_filter`
-- ---------------------------------------------------------------------
CREATE TABLE IF NOT EXISTS `tevent_filter` (
	`id_filter`  int(10) unsigned NOT NULL auto_increment,
	`id_group_filter` int(10) NOT NULL default 0,
	`id_name` varchar(600) NOT NULL,
	`id_group` int(10) NOT NULL default 0,
	`event_type` text NOT NULL,
	`severity` int(10) NOT NULL default -1,
	`status` int(10) NOT NULL default -1,
	`search` TEXT,
	`text_agent` TEXT,
	`id_agent` int(10) default 0,
	`id_agent_module` int(10) default 0,
	`pagination` int(10) NOT NULL default 25,
	`event_view_hr` int(10) NOT NULL default 8,
	`id_user_ack` TEXT,
	`group_rep` int(10) NOT NULL default 0,
	`tag_with` text NOT NULL,
	`tag_without` text NOT NULL,
	`filter_only_alert` int(10) NOT NULL default -1,
	`date_from` date default NULL,
	`date_to` date default NULL,
	`source` tinytext NOT NULL,
	`id_extra` tinytext NOT NULL,
	`user_comment` text NOT NULL,
	PRIMARY KEY  (`id_filter`)
) ENGINE=InnoDB DEFAULT CHARSET=utf8;

-- ----------------------------------------------------------------------
-- Table `tusuario`
-- ----------------------------------------------------------------------
CREATE TABLE IF NOT EXISTS `tusuario` (
	`id_user` varchar(60) NOT NULL default '0',
	`fullname` varchar(255) NOT NULL,
	`firstname` varchar(255) NOT NULL,
	`lastname` varchar(255) NOT NULL,
	`middlename` varchar(255) NOT NULL,
	`password` varchar(45) default NULL,
	`comments` varchar(200) default NULL,
	`last_connect` bigint(20) NOT NULL default '0',
	`registered` bigint(20) NOT NULL default '0',
	`email` varchar(100) default NULL,
	`phone` varchar(100) default NULL,
	`is_admin` tinyint(1) unsigned NOT NULL default '0',
	`language` varchar(10) default NULL,
	`timezone` varchar(50) default '',
	`block_size` int(4) NOT NULL DEFAULT 20,
	`id_skin` int(10) unsigned NOT NULL DEFAULT 0,
	`disabled` int(4) NOT NULL DEFAULT 0,
	`shortcut` tinyint(1) DEFAULT 0,
	`shortcut_data` text,
	`section` TEXT NOT NULL,
	`data_section` TEXT NOT NULL,
	`force_change_pass` tinyint(1) unsigned NOT NULL default 0,
	`last_pass_change` DATETIME  NOT NULL DEFAULT 0,
	`last_failed_login` DATETIME  NOT NULL DEFAULT 0,
	`failed_attempt` int(4) NOT NULL DEFAULT 0,
	`login_blocked` tinyint(1) unsigned NOT NULL default 0,
	`metaconsole_access` enum('basic','advanced') default 'basic',
	`not_login` tinyint(1) unsigned NOT NULL DEFAULT 0,
	`metaconsole_agents_manager` tinyint(1) unsigned NOT NULL default 0,
	`metaconsole_assigned_server` int(10) unsigned NOT NULL default 0,
	`metaconsole_access_node` tinyint(1) unsigned NOT NULL default 0,
	`strict_acl` tinyint(1) unsigned NOT NULL DEFAULT 0,
	`id_filter`  int(10) unsigned NULL default NULL,
	`session_time` int(10) signed NOT NULL default 0,
	`default_event_filter` int(10) unsigned NOT NULL default 0,
	`autorefresh_white_list` text not null default '',
	`time_autorefresh` int(5) unsigned NOT NULL default '30',
	`default_custom_view` int(10) unsigned NULL default '0',
	CONSTRAINT `fk_filter_id` FOREIGN KEY (`id_filter`) REFERENCES tevent_filter (`id_filter`) ON DELETE SET NULL,
	UNIQUE KEY `id_user` (`id_user`)
) ENGINE=InnoDB DEFAULT CHARSET=utf8;

-- ----------------------------------------------------------------------
-- Table `tusuario_perfil`
-- ----------------------------------------------------------------------
CREATE TABLE IF NOT EXISTS `tusuario_perfil` (
	`id_up` bigint(10) unsigned NOT NULL auto_increment,
	`id_usuario` varchar(100) NOT NULL default '',
	`id_perfil` int(10) unsigned NOT NULL default '0',
	`id_grupo` int(10) NOT NULL default '0',
	`no_hierarchy` tinyint(1) NOT NULL default 0,
	`assigned_by` varchar(100) NOT NULL default '',
	`id_policy` int(10) unsigned NOT NULL default '0',
	`tags` text NOT NULL,
	PRIMARY KEY  (`id_up`)
) ENGINE=InnoDB DEFAULT CHARSET=utf8;

-- ----------------------------------------------------------------------
-- Table `tuser_double_auth`
-- ----------------------------------------------------------------------
CREATE TABLE IF NOT EXISTS `tuser_double_auth` (
	`id` int(10) unsigned NOT NULL auto_increment,
	`id_user` varchar(60) NOT NULL,
	`secret` varchar(20) NOT NULL,
	PRIMARY KEY (`id`),
	UNIQUE (`id_user`),
	FOREIGN KEY (`id_user`) REFERENCES tusuario(`id_user`) ON DELETE CASCADE
) ENGINE=InnoDB DEFAULT CHARSET=utf8;

-- ----------------------------------------------------------------------
-- Table `treset_pass_history`
-- ----------------------------------------------------------------------
CREATE TABLE IF NOT EXISTS `treset_pass_history` (
	`id` int(10) unsigned NOT NULL auto_increment,
	`id_user` varchar(60) NOT NULL,
	`reset_moment` datetime NOT NULL,
	`success` tinyint(1) NOT NULL,
	PRIMARY KEY (`id`)
) ENGINE=InnoDB DEFAULT CHARSET=utf8;

-- -----------------------------------------------------
-- Table `tnotification_source`
-- -----------------------------------------------------
CREATE TABLE `tnotification_source` (
    `id` serial,
    `description` VARCHAR(255) DEFAULT NULL,
    `icon` text,
    `max_postpone_time` int(11) DEFAULT NULL,
    `enabled` int(1) DEFAULT NULL,
    `user_editable` int(1) DEFAULT NULL,
    `also_mail` int(1) DEFAULT NULL,
    PRIMARY KEY (`id`)
) ENGINE=InnoDB DEFAULT CHARSET=utf8;

-- -----------------------------------------------------
-- Table `tmensajes`
-- -----------------------------------------------------
CREATE TABLE IF NOT EXISTS `tmensajes` (
	`id_mensaje` INT(10) UNSIGNED NOT NULL AUTO_INCREMENT,
	`id_usuario_origen` VARCHAR(60) NOT NULL DEFAULT '',
	`mensaje` TEXT NOT NULL,
	`timestamp` BIGINT(20) UNSIGNED NOT NULL DEFAULT '0',
	`subject` VARCHAR(255) NOT NULL DEFAULT '',
	`estado` INT(4) UNSIGNED NOT NULL DEFAULT '0',
	`url` TEXT,
	`response_mode` VARCHAR(200) DEFAULT NULL,
	`citicity` INT(10) UNSIGNED DEFAULT '0',
	`id_source` BIGINT(20) UNSIGNED NOT NULL,
	`subtype` VARCHAR(255) DEFAULT '',
	PRIMARY KEY (`id_mensaje`),
	UNIQUE KEY `id_mensaje` (`id_mensaje`),
	KEY `tsource_fk` (`id_source`),
	CONSTRAINT `tsource_fk` FOREIGN KEY (`id_source`) REFERENCES `tnotification_source` (`id`) ON DELETE CASCADE ON UPDATE CASCADE
) ENGINE=InnoDB AUTO_INCREMENT=11 DEFAULT CHARSET=utf8;

-- ----------------------------------------------------------------------
-- Table `tnotification_user`
-- ----------------------------------------------------------------------
CREATE TABLE `tnotification_user` (
    `id_mensaje` INT(10) UNSIGNED NOT NULL,
    `id_user` VARCHAR(60) NOT NULL,
    `utimestamp_read` BIGINT(20),
    `utimestamp_erased` BIGINT(20),
    `postpone` INT,
    PRIMARY KEY (`id_mensaje`,`id_user`),
    FOREIGN KEY (`id_mensaje`) REFERENCES `tmensajes`(`id_mensaje`)
        ON UPDATE CASCADE ON DELETE CASCADE,
    FOREIGN KEY (`id_user`) REFERENCES `tusuario`(`id_user`)
        ON UPDATE CASCADE ON DELETE CASCADE
) ENGINE=InnoDB DEFAULT CHARSET=utf8;

-- ----------------------------------------------------------------------
-- Table `tnotification_group`
-- ----------------------------------------------------------------------
CREATE TABLE `tnotification_group` (
	`id_mensaje` INT(10) UNSIGNED NOT NULL,
	`id_group` mediumint(4) UNSIGNED NOT NULL,
	PRIMARY KEY (`id_mensaje`,`id_group`),
	FOREIGN KEY (`id_mensaje`) REFERENCES `tmensajes`(`id_mensaje`)
		ON UPDATE CASCADE ON DELETE CASCADE
) ENGINE=InnoDB DEFAULT CHARSET=utf8;

-- ----------------------------------------------------------------------
-- Table `tnotification_source_user`
-- ----------------------------------------------------------------------
CREATE TABLE `tnotification_source_user` (
    `id_source` BIGINT(20) UNSIGNED NOT NULL,
    `id_user` VARCHAR(60),
    `enabled` INT(1) DEFAULT NULL,
    `also_mail` INT(1) DEFAULT NULL,
    PRIMARY KEY (`id_source`,`id_user`),
    FOREIGN KEY (`id_source`) REFERENCES `tnotification_source`(`id`)
        ON UPDATE CASCADE ON DELETE CASCADE,
    FOREIGN KEY (`id_user`) REFERENCES `tusuario`(`id_user`)
        ON UPDATE CASCADE ON DELETE CASCADE
) ENGINE=InnoDB DEFAULT CHARSET=utf8;

-- ----------------------------------------------------------------------
-- Table `tnotification_source_group`
-- ----------------------------------------------------------------------
CREATE TABLE `tnotification_source_group` (
    `id_source` BIGINT(20) UNSIGNED NOT NULL,
    `id_group` mediumint(4) unsigned NOT NULL,
    PRIMARY KEY (`id_source`,`id_group`),
	INDEX (`id_group`),
    FOREIGN KEY (`id_source`) REFERENCES `tnotification_source`(`id`)
        ON UPDATE CASCADE ON DELETE CASCADE
) ENGINE=InnoDB DEFAULT CHARSET=utf8;

-- ----------------------------------------------------------------------
-- Table `tnotification_source_user`
-- ----------------------------------------------------------------------
CREATE TABLE `tnotification_source_group_user` (
    `id_source` BIGINT(20) UNSIGNED NOT NULL,
    `id_group` mediumint(4) unsigned NOT NULL,
    `id_user` VARCHAR(60),
    `enabled` INT(1) DEFAULT NULL,
    `also_mail` INT(1) DEFAULT NULL,
    PRIMARY KEY (`id_source`,`id_user`),
    FOREIGN KEY (`id_source`) REFERENCES `tnotification_source`(`id`)
        ON UPDATE CASCADE ON DELETE CASCADE,
    FOREIGN KEY (`id_user`) REFERENCES `tusuario`(`id_user`)
        ON UPDATE CASCADE ON DELETE CASCADE,
    FOREIGN KEY (`id_group`) REFERENCES `tnotification_source_group`(`id_group`)
        ON UPDATE CASCADE ON DELETE CASCADE
) ENGINE=InnoDB DEFAULT CHARSET=utf8;

-- ----------------------------------------------------------------------
-- Table `tnews`
-- ----------------------------------------------------------------------
CREATE TABLE IF NOT EXISTS `tnews` (
	`id_news` INTEGER UNSIGNED NOT NULL  AUTO_INCREMENT,
	`author` varchar(255)  NOT NULL DEFAULT '',
	`subject` varchar(255)  NOT NULL DEFAULT '',
	`text` TEXT NOT NULL,
	`timestamp` DATETIME  NOT NULL DEFAULT 0,
	`id_group` int(10) NOT NULL default 0,
	`modal` tinyint(1) DEFAULT 0,
	`expire` tinyint(1) DEFAULT 0,
	`expire_timestamp` DATETIME  NOT NULL DEFAULT 0,
	PRIMARY KEY(`id_news`)
) ENGINE = InnoDB DEFAULT CHARSET=utf8;

-- ----------------------------------------------------------------------
-- Table `tgraph`
-- ----------------------------------------------------------------------
CREATE TABLE IF NOT EXISTS `tgraph` (
	`id_graph` INTEGER UNSIGNED NOT NULL  AUTO_INCREMENT,
	`id_user` varchar(100) NOT NULL default '',
	`name` varchar(150) NOT NULL default '',
	`description` TEXT NOT NULL,
	`period` int(11) NOT NULL default '0',
	`width` smallint(5) UNSIGNED NOT NULL DEFAULT 0,
	`height` smallint(5) UNSIGNED NOT NULL DEFAULT 0,
	`private` tinyint(1) UNSIGNED NOT NULL default 0,
	`events` tinyint(1) UNSIGNED NOT NULL default 0,
	`stacked` tinyint(1) UNSIGNED NOT NULL default 0,
	`id_group` mediumint(8) unsigned NULL default 0,
	`id_graph_template` int(11) NOT NULL default 0,
	`percentil` tinyint(1) UNSIGNED NOT NULL default 0,
	`summatory_series` tinyint(1) UNSIGNED NOT NULL default 0,
	`average_series` tinyint(1) UNSIGNED NOT NULL default 0,
	`modules_series` tinyint(1) UNSIGNED NOT NULL default 0,
	`fullscale` tinyint(1) UNSIGNED NOT NULL default 0,
	PRIMARY KEY(`id_graph`)
) ENGINE = InnoDB DEFAULT CHARSET=utf8;

-- ----------------------------------------------------------------------
-- Table `tgraph_source`
-- ----------------------------------------------------------------------
CREATE TABLE IF NOT EXISTS `tgraph_source` (
	`id_gs` INTEGER UNSIGNED NOT NULL  AUTO_INCREMENT,
	`id_graph` int(11) NOT NULL default 0,
	`id_server` int(11) NOT NULL default 0,
	`id_agent_module` int(11) NOT NULL default 0,
	`weight` float(8,3) NOT NULL DEFAULT 0,
	`label` varchar(150) DEFAULT '',
	`field_order` int(10) DEFAULT 0,
	PRIMARY KEY(`id_gs`)
) ENGINE = InnoDB DEFAULT CHARSET=utf8;

-- ----------------------------------------------------------------------
-- Table `treport`
-- ----------------------------------------------------------------------
CREATE TABLE IF NOT EXISTS `treport` (
	`id_report` INTEGER UNSIGNED NOT NULL  AUTO_INCREMENT,
	`id_user` varchar(100) NOT NULL default '',
	`name` varchar(150) NOT NULL default '',
	`description` TEXT NOT NULL,
	`private` tinyint(1) UNSIGNED NOT NULL default 0,
	`id_group` mediumint(8) unsigned NULL default NULL,
	`custom_logo` varchar(200)  default NULL,
	`header` MEDIUMTEXT,
	`first_page` MEDIUMTEXT,
	`footer` MEDIUMTEXT,
	`custom_font` varchar(200) default NULL,
	`id_template` INTEGER UNSIGNED DEFAULT 0,
	`id_group_edit` mediumint(8) unsigned NULL DEFAULT 0,
	`metaconsole` tinyint(1) DEFAULT 0,
	`non_interactive` tinyint(1) UNSIGNED NOT NULL default 0,
	`hidden` tinyint(1) DEFAULT 0,
	`orientation` varchar(25) NOT NULL default 'vertical',
	PRIMARY KEY(`id_report`)
) ENGINE = InnoDB DEFAULT CHARSET=utf8;

-- ----------------------------------------------------------------------
-- Table `treport_content`
-- ----------------------------------------------------------------------
CREATE TABLE IF NOT EXISTS `treport_content` (
	`id_rc` INTEGER UNSIGNED NOT NULL AUTO_INCREMENT,
	`id_report` INTEGER UNSIGNED NOT NULL default 0,
	`id_gs` INTEGER UNSIGNED NULL default NULL,
	`id_agent_module` bigint(14) unsigned NULL default NULL,
	`type` varchar(30) default 'simple_graph',
	`period` int(11) NOT NULL default 0,
	`order` int (11) NOT NULL default 0,
	`name` varchar(150) NULL,
	`description` mediumtext, 
	`id_agent` int(10) unsigned NOT NULL default 0,
	`text` TEXT,
	`external_source` Text,
	`treport_custom_sql_id` INTEGER UNSIGNED default 0,
	`header_definition` TinyText,
	`column_separator` TinyText,
	`line_separator` TinyText,
	`time_from` time default '00:00:00',
	`time_to` time default '00:00:00',
	`monday` tinyint(1) default 1,
	`tuesday` tinyint(1) default 1,
	`wednesday` tinyint(1) default 1,
	`thursday` tinyint(1) default 1,
	`friday` tinyint(1) default 1,
	`saturday` tinyint(1) default 1,
	`sunday` tinyint(1) default 1,
	`only_display_wrong` tinyint (1) unsigned default 0 not null,
	`top_n` INT NOT NULL default 0,
	`top_n_value` INT NOT NULL default 10,
	`exception_condition` INT NOT NULL default 0,
	`exception_condition_value` DOUBLE (18,6) NOT NULL default 0,
	`show_resume` INT NOT NULL default 0,
	`order_uptodown` INT NOT NULL default 0,
	`show_graph` INT NOT NULL default 0,
	`group_by_agent` INT NOT NULL default 0,
	`style` TEXT NOT NULL,
	`id_group` INT (10) unsigned NOT NULL DEFAULT 0,
	`id_module_group` INT (10) unsigned NOT NULL DEFAULT 0,
	`server_name` text,
	`historical_db` tinyint(1) UNSIGNED NOT NULL default 0,
	`lapse_calc` tinyint(1) UNSIGNED NOT NULL default '0',
	`lapse` int(11) UNSIGNED NOT NULL default '300',
	`visual_format` tinyint(1) UNSIGNED NOT NULL default '0',
	`hide_no_data` tinyint(1) default 0,
	`recursion` tinyint(1) default NULL,
	`show_extended_events` tinyint(1) default '0',
	PRIMARY KEY(`id_rc`),
	FOREIGN KEY (`id_report`) REFERENCES treport(`id_report`)
		ON UPDATE CASCADE ON DELETE CASCADE
) ENGINE = InnoDB DEFAULT CHARSET=utf8;

-- ----------------------------------------------------------------------
-- Table `treport_content_sla_combined`
-- ----------------------------------------------------------------------
CREATE TABLE IF NOT EXISTS `treport_content_sla_combined` (
	`id` INTEGER UNSIGNED NOT NULL auto_increment,
	`id_report_content` INTEGER UNSIGNED NOT NULL,
	`id_agent_module` int(10) unsigned NOT NULL,
	`sla_max` double(18,2) NOT NULL default 0,
	`sla_min` double(18,2) NOT NULL default 0,
	`sla_limit` double(18,2) NOT NULL default 0,
	`server_name` text,
	PRIMARY KEY(`id`),
	FOREIGN KEY (`id_report_content`) REFERENCES treport_content(`id_rc`)
		ON UPDATE CASCADE ON DELETE CASCADE
) ENGINE = InnoDB DEFAULT CHARSET=utf8;

-- ----------------------------------------------------------------------
-- Table `treport_content_item`
-- ----------------------------------------------------------------------
CREATE TABLE IF NOT EXISTS `treport_content_item` (
	`id` INTEGER UNSIGNED NOT NULL auto_increment, 
	`id_report_content` INTEGER UNSIGNED NOT NULL, 
	`id_agent_module` int(10) unsigned NOT NULL, 
	`server_name` text,
	`operation` text,
	PRIMARY KEY(`id`),
	FOREIGN KEY (`id_report_content`) REFERENCES treport_content(`id_rc`)
		ON UPDATE CASCADE ON DELETE CASCADE 
) ENGINE = InnoDB DEFAULT CHARSET=utf8;

-- ---------------------------------------------------------------------
-- Table `treport_custom_sql`
-- ---------------------------------------------------------------------
CREATE TABLE IF NOT EXISTS `treport_custom_sql` (
	`id` INTEGER UNSIGNED NOT NULL auto_increment,
	`name` varchar(150) NOT NULL default '',
	`sql` TEXT,
	PRIMARY KEY(`id`)
) ENGINE = InnoDB DEFAULT CHARSET = utf8;

-- ---------------------------------------------------------------------
-- Table `tlayout`
-- ---------------------------------------------------------------------
CREATE TABLE IF NOT EXISTS `tlayout` (
	`id` INTEGER UNSIGNED NOT NULL AUTO_INCREMENT,
	`name` varchar(600)  NOT NULL,
	`id_group` INTEGER UNSIGNED NOT NULL,
	`background` varchar(200)  NOT NULL,
	`height` INTEGER UNSIGNED NOT NULL default 0,
	`width` INTEGER UNSIGNED NOT NULL default 0,
	`background_color` varchar(50) NOT NULL default '#FFF',
	`is_favourite` INTEGER UNSIGNED NOT NULL default 0,
	PRIMARY KEY(`id`)
)  ENGINE = InnoDB DEFAULT CHARSET=utf8;

-- ---------------------------------------------------------------------
-- Table `tlayout_data`
-- ---------------------------------------------------------------------
CREATE TABLE IF NOT EXISTS `tlayout_data` (
	`id` INTEGER UNSIGNED NOT NULL AUTO_INCREMENT,
	`id_layout` INTEGER UNSIGNED NOT NULL default 0,
	`pos_x` INTEGER UNSIGNED NOT NULL default 0,
	`pos_y` INTEGER UNSIGNED NOT NULL default 0,
	`height` INTEGER UNSIGNED NOT NULL default 0,
	`width` INTEGER UNSIGNED NOT NULL default 0,
	`label` TEXT,
	`image` varchar(200) DEFAULT "",
	`type` tinyint(1) UNSIGNED NOT NULL default 0,
	`period` INTEGER UNSIGNED NOT NULL default 3600,
	`id_agente_modulo` mediumint(8) unsigned NOT NULL default '0',
	`id_agent` int(10) unsigned NOT NULL default 0,
	`id_layout_linked` INTEGER unsigned NOT NULL default '0',
	`parent_item` INTEGER UNSIGNED NOT NULL default 0,
	`enable_link` tinyint(1) UNSIGNED NOT NULL default 1,
	`id_metaconsole` int(10) NOT NULL default 0,
	`id_group` INTEGER UNSIGNED NOT NULL default 0,
	`id_custom_graph` INTEGER UNSIGNED NOT NULL default 0,
	`border_width` INTEGER UNSIGNED NOT NULL default 0,
	`type_graph` varchar(50) NOT NULL default 'area',
	`label_position` varchar(50) NOT NULL default 'down',
	`border_color` varchar(200) DEFAULT "",
	`fill_color` varchar(200) DEFAULT "",
	`show_statistics` tinyint(2) NOT NULL default '0',
	`linked_layout_node_id` INT(10) NOT NULL default 0,
	`linked_layout_status_type` ENUM ('default', 'weight', 'service') DEFAULT 'default',
	`id_layout_linked_weight` int(10) NOT NULL default '0',
	`linked_layout_status_as_service_warning` FLOAT(20, 3) NOT NULL default 0,
	`linked_layout_status_as_service_critical` FLOAT(20, 3) NOT NULL default 0,
	`element_group` int(10) NOT NULL default '0',
	`show_on_top` tinyint(1) NOT NULL default '0',
	`clock_animation` varchar(60) NOT NULL default "analogic_1",
	`time_format` varchar(60) NOT NULL default "time",
	`timezone` varchar(60) NOT NULL default "Europe/Madrid",
	`show_last_value` tinyint(1) UNSIGNED NULL default '0',
	
	PRIMARY KEY(`id`)
) ENGINE = InnoDB DEFAULT CHARSET=utf8;

-- ---------------------------------------------------------------------
-- Table `tplugin`
-- ---------------------------------------------------------------------
-- The fields "net_dst_opt", "net_port_opt", "user_opt" and
-- "pass_opt" are deprecated for the 5.1.
CREATE TABLE IF NOT EXISTS `tplugin` (
	`id` INTEGER UNSIGNED NOT NULL AUTO_INCREMENT,
	`name` varchar(200) NOT NULL,
	`description` mediumtext,
	`max_timeout` int(4) UNSIGNED NOT NULL default 0,
	`max_retries` int(4) UNSIGNED NOT NULL default 0,
	`execute` varchar(250) NOT NULL,
	`net_dst_opt` varchar(50) default '',
	`net_port_opt` varchar(50) default '',
	`user_opt` varchar(50) default '',
	`pass_opt` varchar(50) default '',
	`plugin_type` int(2) UNSIGNED NOT NULL default 0,
	`macros` text,
	`parameters` text,
	PRIMARY KEY(`id`)
) ENGINE = InnoDB DEFAULT CHARSET=utf8; 

-- ---------------------------------------------------------------------
-- Table `tmodule`
-- ---------------------------------------------------------------------
CREATE TABLE IF NOT EXISTS `tmodule` (
	`id_module` int(11) unsigned NOT NULL auto_increment,
	`name` varchar(100) NOT NULL default '',
	PRIMARY KEY (`id_module`)
) ENGINE=InnoDB DEFAULT CHARSET=utf8;

-- ---------------------------------------------------------------------
-- Table `tserver_export`
-- ---------------------------------------------------------------------
CREATE TABLE IF NOT EXISTS `tserver_export` (
	`id` int(10) unsigned NOT NULL auto_increment,
	`name` varchar(600) BINARY NOT NULL default '',
	`preffix` varchar(100) NOT NULL default '',
	`interval` int(5) unsigned NOT NULL default '300',
	`ip_server` varchar(100) NOT NULL default '',
	`connect_mode` enum ('tentacle', 'ssh', 'local') default 'local',
	`id_export_server` int(10) unsigned default NULL,
	`user` varchar(100) NOT NULL default '',
	`pass` varchar(100) NOT NULL default '',
	`port` int(4) unsigned default '0',
	`directory` varchar(100) NOT NULL default '',
	`options` varchar(100) NOT NULL default '',
	`timezone_offset` TINYINT(2) NULL DEFAULT '0' COMMENT 'Number of hours of diference with the server timezone' ,
	PRIMARY KEY  (`id`),
	INDEX id_export_server (`id_export_server`)
) ENGINE=InnoDB DEFAULT CHARSET=utf8;

-- ---------------------------------------------------------------------
-- Table `tserver_export_data`
-- ---------------------------------------------------------------------
-- id_export_server is real pandora fms export server process that manages this server
-- id is the "destination" server to export
CREATE TABLE IF NOT EXISTS `tserver_export_data` (
	`id` int(20) unsigned NOT NULL auto_increment,
	`id_export_server` int(10) unsigned default NULL,
	`agent_name` varchar(100) NOT NULL default '',
	`module_name` varchar(600) NOT NULL default '',
	`module_type` varchar(100) NOT NULL default '',
	`data` varchar(255) default NULL, 
	`timestamp` datetime NOT NULL default '1970-01-01 00:00:00',
	PRIMARY KEY  (`id`)
) ENGINE=InnoDB DEFAULT CHARSET=utf8;

-- ---------------------------------------------------------------------
-- Table `tplanned_downtime`
-- ---------------------------------------------------------------------
CREATE TABLE IF NOT EXISTS `tplanned_downtime` (
	`id` MEDIUMINT( 8 ) NOT NULL AUTO_INCREMENT,
	`name` VARCHAR( 100 ) NOT NULL,
	`description` TEXT NOT NULL,
	`date_from` bigint(20) NOT NULL default '0',
	`date_to` bigint(20) NOT NULL default '0',
	`executed` tinyint(1) UNSIGNED NOT NULL default 0,
	`id_group` mediumint(8) unsigned NULL default 0,
	`only_alerts` tinyint(1) UNSIGNED NOT NULL default 0,
	`monday` tinyint(1) default 0,
	`tuesday` tinyint(1) default 0,
	`wednesday` tinyint(1) default 0,
	`thursday` tinyint(1) default 0,
	`friday` tinyint(1) default 0,
	`saturday` tinyint(1) default 0,
	`sunday` tinyint(1) default 0,
	`periodically_time_from` time NULL default NULL,
	`periodically_time_to` time NULL default NULL,
	`periodically_day_from` int(100) unsigned default NULL,
	`periodically_day_to` int(100) unsigned default NULL,
	`type_downtime` varchar(100) NOT NULL default 'disabled_agents_alerts',
	`type_execution` varchar(100) NOT NULL default 'once',
	`type_periodicity` varchar(100) NOT NULL default 'weekly',
	`id_user` varchar(100) NOT NULL default '0',
	PRIMARY KEY (  `id` ) 
) ENGINE = InnoDB DEFAULT CHARSET=utf8;

-- ---------------------------------------------------------------------
-- Table `tplanned_downtime_agents`
-- ---------------------------------------------------------------------
CREATE TABLE IF NOT EXISTS `tplanned_downtime_agents` (
	`id` int(20) unsigned NOT NULL auto_increment,
	`id_agent` mediumint(8) unsigned NOT NULL default '0',
	`id_downtime` mediumint(8) NOT NULL default '0',
	`all_modules` tinyint(1) default 1,
	`manually_disabled` tinyint(1) default 0,
	PRIMARY KEY  (`id`),
	FOREIGN KEY (`id_downtime`) REFERENCES tplanned_downtime(`id`)
		ON DELETE CASCADE
) ENGINE=InnoDB DEFAULT CHARSET=utf8;

-- ---------------------------------------------------------------------
-- Table `tplanned_downtime_modules`
-- ---------------------------------------------------------------------
CREATE TABLE IF NOT EXISTS `tplanned_downtime_modules` (
	`id` int(20) unsigned NOT NULL auto_increment,
	`id_agent` mediumint(8) unsigned NOT NULL default '0',
	`id_agent_module` int(10) NOT NULL, 
	`id_downtime` mediumint(8) NOT NULL default '0',
	PRIMARY KEY  (`id`),
	FOREIGN KEY (`id_downtime`) REFERENCES tplanned_downtime(`id`)
		ON DELETE CASCADE
) ENGINE=InnoDB DEFAULT CHARSET=utf8;

-- GIS extension Tables
-- ----------------------------------------------------------------------
-- Table `tgis_data_history`
-- ----------------------------------------------------------------------
CREATE  TABLE IF NOT EXISTS `tgis_data_history` (
	`id_tgis_data` INT NOT NULL AUTO_INCREMENT COMMENT 'key of the table' ,
	`longitude` DOUBLE NOT NULL ,
	`latitude` DOUBLE NOT NULL ,
	`altitude` DOUBLE NULL ,
	`start_timestamp` TIMESTAMP NOT NULL DEFAULT CURRENT_TIMESTAMP COMMENT 'timestamp on wich the agente started to be in this position' ,
	`end_timestamp` TIMESTAMP NULL COMMENT 'timestamp on wich the agent was placed for last time on this position' ,
	`description` TEXT NULL COMMENT 'description of the region correoponding to this placemnt' ,
	`manual_placement` TINYINT(1) NOT NULL DEFAULT 0 COMMENT '0 to show that the position cames from the agent, 1 to show that the position was established manualy' ,
	`number_of_packages` INT NOT NULL DEFAULT 1 COMMENT 'Number of data packages received with this position from the start_timestampa to the_end_timestamp' ,
	`tagente_id_agente` INT(10) UNSIGNED NOT NULL COMMENT 'reference to the agent' ,
	PRIMARY KEY (`id_tgis_data`) ,
	INDEX `start_timestamp_index` USING BTREE (`start_timestamp` ASC),
	INDEX `end_timestamp_index` USING BTREE (`end_timestamp` ASC) )
ENGINE = InnoDB
COMMENT = 'Table to store historical GIS information of the agents';


-- ----------------------------------------------------------------------
-- Table `tgis_data_status`
-- ----------------------------------------------------------------------
CREATE  TABLE IF NOT EXISTS `tgis_data_status` (
	`tagente_id_agente` INT(10) UNSIGNED NOT NULL COMMENT 'Reference to the agent' ,
	`current_longitude` DOUBLE NOT NULL COMMENT 'Last received longitude',
	`current_latitude` DOUBLE NOT NULL COMMENT 'Last received latitude',
	`current_altitude` DOUBLE NULL COMMENT 'Last received altitude',
	`stored_longitude` DOUBLE NOT NULL COMMENT 'Reference longitude to see if the agent has moved',
	`stored_latitude` DOUBLE NOT NULL COMMENT 'Reference latitude to see if the agent has moved',
	`stored_altitude` DOUBLE NULL COMMENT 'Reference altitude to see if the agent has moved',
	`number_of_packages` INT NOT NULL DEFAULT 1 COMMENT 'Number of data packages received with this position since start_timestampa' ,
	`start_timestamp` TIMESTAMP NOT NULL DEFAULT CURRENT_TIMESTAMP COMMENT 'Timestamp on wich the agente started to be in this position' ,
	`manual_placement` TINYINT(1) NOT NULL DEFAULT 0 COMMENT '0 to show that the position cames from the agent, 1 to show that the position was established manualy' ,
	`description` TEXT NULL COMMENT 'description of the region correoponding to this placemnt' ,
	PRIMARY KEY (`tagente_id_agente`) ,
	INDEX `start_timestamp_index` USING BTREE (`start_timestamp` ASC),
	INDEX `fk_tgisdata_tagente1` (`tagente_id_agente` ASC) ,
	CONSTRAINT `fk_tgisdata_tagente1`
		FOREIGN KEY (`tagente_id_agente` )
		REFERENCES `tagente` (`id_agente` )
		ON DELETE CASCADE
		ON UPDATE NO ACTION)
ENGINE = InnoDB
COMMENT = 'Table to store last GIS information of the agents';

-- ----------------------------------------------------------------------
-- Table `tgis_map`
-- ----------------------------------------------------------------------
CREATE  TABLE IF NOT EXISTS `tgis_map` (
	`id_tgis_map` INT NOT NULL AUTO_INCREMENT COMMENT 'table identifier' ,
	`map_name` VARCHAR(63) NOT NULL COMMENT 'Name of the map' ,
	`initial_longitude` DOUBLE NULL COMMENT "longitude of the center of the map when it\'s loaded" ,
	`initial_latitude` DOUBLE NULL COMMENT "latitude of the center of the map when it\'s loaded" ,
	`initial_altitude` DOUBLE NULL COMMENT "altitude of the center of the map when it\'s loaded" ,
	`zoom_level` TINYINT(2) NULL DEFAULT '1' COMMENT 'Zoom level to show when the map is loaded.' ,
	`map_background` VARCHAR(127) NULL COMMENT 'path on the server to the background image of the map' ,
	`default_longitude` DOUBLE NULL COMMENT 'default longitude for the agents placed on the map' ,
	`default_latitude` DOUBLE NULL COMMENT 'default latitude for the agents placed on the map' ,
	`default_altitude` DOUBLE NULL COMMENT 'default altitude for the agents placed on the map' ,
	`group_id` INT(10) NOT NULL DEFAULT 0 COMMENT 'Group that owns the map' ,
	`default_map` TINYINT(1) NULL DEFAULT 0 COMMENT '1 if this is the default map, 0 in other case',
	PRIMARY KEY (`id_tgis_map`),
	INDEX `map_name_index` (`map_name` ASC)
)
ENGINE = InnoDB
COMMENT = 'Table containing information about a gis map';

-- ---------------------------------------------------------------------
-- Table `tgis_map_connection`
-- ---------------------------------------------------------------------
CREATE  TABLE IF NOT EXISTS `tgis_map_connection` (
	`id_tmap_connection` INT NOT NULL AUTO_INCREMENT COMMENT 'table id' ,
	`conection_name` VARCHAR(45) NULL COMMENT 'Name of the connection (name of the base layer)' ,
	`connection_type` VARCHAR(45) NULL COMMENT 'Type of map server to connect' ,
	`conection_data` TEXT NULL COMMENT 'connection information (this can probably change to fit better the possible connection parameters)' ,
	`num_zoom_levels` TINYINT(2) NULL COMMENT 'Number of zoom levels available' ,
	`default_zoom_level` TINYINT(2) NOT NULL DEFAULT 16 COMMENT 'Default Zoom Level for the connection' ,
	`default_longitude` DOUBLE NULL COMMENT 'default longitude for the agents placed on the map' ,
	`default_latitude` DOUBLE NULL COMMENT 'default latitude for the agents placed on the map' ,
	`default_altitude` DOUBLE NULL COMMENT 'default altitude for the agents placed on the map' ,
	`initial_longitude` DOUBLE NULL COMMENT "longitude of the center of the map when it\'s loaded" ,
	`initial_latitude` DOUBLE NULL COMMENT "latitude of the center of the map when it\'s loaded" ,
	`initial_altitude` DOUBLE NULL COMMENT "altitude of the center of the map when it\'s loaded" ,
	`group_id` INT(10) NOT NULL DEFAULT 0 COMMENT 'Group that owns the map',
	PRIMARY KEY (`id_tmap_connection`) )
ENGINE = InnoDB
COMMENT = 'Table to store the map connection information';

-- -----------------------------------------------------
-- Table `tgis_map_has_tgis_map_con` (tgis_map_has_tgis_map_connection)
-- -----------------------------------------------------
CREATE  TABLE IF NOT EXISTS `tgis_map_has_tgis_map_con` (
	`tgis_map_id_tgis_map` INT NOT NULL COMMENT 'reference to tgis_map',
	`tgis_map_con_id_tmap_con` INT NOT NULL COMMENT 'reference to tgis_map_connection',
	`modification_time` TIMESTAMP NOT NULL DEFAULT CURRENT_TIMESTAMP ON UPDATE CURRENT_TIMESTAMP COMMENT 'Last Modification Time of the Connection',
	`default_map_connection` TINYINT(1) NULL DEFAULT FALSE COMMENT 'Flag to mark the default map connection of a map',
	PRIMARY KEY (`tgis_map_id_tgis_map`, `tgis_map_con_id_tmap_con`),
	INDEX `fk_tgis_map_has_tgis_map_connection_tgis_map1` (`tgis_map_id_tgis_map` ASC),
	INDEX `fk_tgis_map_has_tgis_map_connection_tgis_map_connection1` (`tgis_map_con_id_tmap_con` ASC),
	CONSTRAINT `fk_tgis_map_has_tgis_map_connection_tgis_map1`
		FOREIGN KEY (`tgis_map_id_tgis_map`)
		REFERENCES `tgis_map` (`id_tgis_map`)
		ON DELETE CASCADE
		ON UPDATE NO ACTION,
	CONSTRAINT `fk_tgis_map_has_tgis_map_connection_tgis_map_connection1`
		FOREIGN KEY (`tgis_map_con_id_tmap_con`)
		REFERENCES `tgis_map_connection` (`id_tmap_connection`)
		ON DELETE CASCADE
		ON UPDATE NO ACTION)
ENGINE = InnoDB
COMMENT = 'Table to asociate a connection to a gis map';

-- -----------------------------------------------------
-- Table `tgis_map_layer`
-- -----------------------------------------------------
CREATE  TABLE IF NOT EXISTS `tgis_map_layer` (
	`id_tmap_layer` INT NOT NULL AUTO_INCREMENT COMMENT 'table id' ,
	`layer_name` VARCHAR(45) NOT NULL COMMENT 'Name of the layer ' ,
	`view_layer` TINYINT(1) NOT NULL DEFAULT TRUE COMMENT 'True if the layer must be shown' ,
	`layer_stack_order` TINYINT(3) NULL DEFAULT 0 COMMENT 'Number of order of the layer in the layer stack, bigger means upper on the stack.\n' ,
	`tgis_map_id_tgis_map` INT NOT NULL COMMENT 'reference to the map containing the layer' ,
	`tgrupo_id_grupo` MEDIUMINT(4) NOT NULL COMMENT 'reference to the group shown in the layer' ,
	PRIMARY KEY (`id_tmap_layer`) ,
	INDEX `fk_tmap_layer_tgis_map1` (`tgis_map_id_tgis_map` ASC) ,
	CONSTRAINT `fk_tmap_layer_tgis_map1`
		FOREIGN KEY (`tgis_map_id_tgis_map` )
		REFERENCES `tgis_map` (`id_tgis_map` )
		ON DELETE CASCADE
		ON UPDATE NO ACTION)
ENGINE = InnoDB
COMMENT = 'Table containing information about the map layers';

-- -----------------------------------------------------
-- Table `tgis_map_layer_has_tagente`
-- -----------------------------------------------------
CREATE  TABLE IF NOT EXISTS `tgis_map_layer_has_tagente` (
	`tgis_map_layer_id_tmap_layer` INT NOT NULL ,
	`tagente_id_agente` INT(10) UNSIGNED NOT NULL ,
	PRIMARY KEY (`tgis_map_layer_id_tmap_layer`, `tagente_id_agente`) ,
	INDEX `fk_tgis_map_layer_has_tagente_tgis_map_layer1` (`tgis_map_layer_id_tmap_layer` ASC) ,
	INDEX `fk_tgis_map_layer_has_tagente_tagente1` (`tagente_id_agente` ASC) ,
	CONSTRAINT `fk_tgis_map_layer_has_tagente_tgis_map_layer1`
		FOREIGN KEY (`tgis_map_layer_id_tmap_layer` )
		REFERENCES `tgis_map_layer` (`id_tmap_layer` )
		ON DELETE CASCADE
		ON UPDATE NO ACTION,
	CONSTRAINT `fk_tgis_map_layer_has_tagente_tagente1`
		FOREIGN KEY (`tagente_id_agente` )
		REFERENCES `tagente` (`id_agente` )
		ON DELETE CASCADE
		ON UPDATE NO ACTION)
ENGINE = InnoDB
COMMENT = 'Table to define wich agents are shown in a layer';

-- -----------------------------------------------------
-- Table `tgis_map_layer_groups`
-- -----------------------------------------------------
CREATE TABLE IF NOT EXISTS `tgis_map_layer_groups` (
	`layer_id` INT NOT NULL,
	`group_id` MEDIUMINT(4) UNSIGNED NOT NULL,
	`agent_id` INT(10) UNSIGNED NOT NULL COMMENT 'Used to link the position to the group',
	PRIMARY KEY (`layer_id`, `group_id`),
	FOREIGN KEY (`layer_id`)
		REFERENCES `tgis_map_layer` (`id_tmap_layer`)
		ON DELETE CASCADE,
	FOREIGN KEY (`group_id`)
		REFERENCES `tgrupo` (`id_grupo`)
		ON DELETE CASCADE,
	FOREIGN KEY (`agent_id`)
		REFERENCES `tagente` (`id_agente`)
		ON DELETE CASCADE
) ENGINE=InnoDB DEFAULT CHARSET=utf8;

-- ----------------------------------------------------------------------
-- Table `tgroup_stat`
-- ----------------------------------------------------------------------
CREATE TABLE IF NOT EXISTS `tgroup_stat` (
	`id_group` int(10) unsigned NOT NULL default '0',
	`modules` int(10) unsigned NOT NULL default '0',
	`normal` int(10) unsigned NOT NULL default '0',
	`critical` int(10) unsigned NOT NULL default '0',
	`warning` int(10) unsigned NOT NULL default '0',
	`unknown` int(10) unsigned NOT NULL default '0',
	`non-init` int(10) unsigned NOT NULL default '0',
	`alerts` int(10) unsigned NOT NULL default '0',
	`alerts_fired` int(10) unsigned NOT NULL default '0',
	`agents` int(10) unsigned NOT NULL default '0',
	`agents_unknown` int(10) unsigned NOT NULL default '0',
	`utimestamp` int(20) unsigned NOT NULL default 0,
	PRIMARY KEY  (`id_group`)
) ENGINE=InnoDB 
COMMENT = 'Table to store global system stats per group' 
DEFAULT CHARSET=utf8;

-- ----------------------------------------------------------------------
-- Table `tnetwork_map`
-- ----------------------------------------------------------------------
CREATE TABLE IF NOT EXISTS `tnetwork_map` (
	`id_networkmap` INT UNSIGNED NOT NULL AUTO_INCREMENT,
	`id_user` VARCHAR(60)  NOT NULL,
	`name` VARCHAR(100)  NOT NULL,
	`type` VARCHAR(20)  NOT NULL,
	`layout` VARCHAR(20)  NOT NULL,
	`nooverlap` TINYINT(1) UNSIGNED NOT NULL DEFAULT 0,
	`simple` TINYINT(1) UNSIGNED NOT NULL DEFAULT 0,
	`regenerate` TINYINT(1) UNSIGNED NOT NULL DEFAULT 1,
	`font_size` INT UNSIGNED NOT NULL DEFAULT 12,
	`id_group` INT  NOT NULL DEFAULT 0,
	`id_module_group` INT  NOT NULL DEFAULT 0,  
	`id_policy` INT  NOT NULL DEFAULT 0,
	`depth` VARCHAR(20)  NOT NULL,
	`only_modules_with_alerts` TINYINT(1) UNSIGNED NOT NULL DEFAULT 0,
	`hide_policy_modules` TINYINT(1) UNSIGNED NOT NULL DEFAULT 0,
	`zoom` FLOAT UNSIGNED NOT NULL DEFAULT 1,
	`distance_nodes` FLOAT UNSIGNED NOT NULL DEFAULT 2.5,
	`center` INT UNSIGNED NOT NULL DEFAULT 0,
	`contracted_nodes` TEXT,
	`show_snmp_modules` TINYINT(1) UNSIGNED NOT NULL DEFAULT 0,
	`text_filter` VARCHAR(100)  NOT NULL DEFAULT "",
	`dont_show_subgroups` TINYINT(1) UNSIGNED NOT NULL DEFAULT 0,
	`pandoras_children` TINYINT(1) UNSIGNED NOT NULL DEFAULT 0,
	`show_groups` TINYINT(1) UNSIGNED NOT NULL DEFAULT 0,
	`show_modules` TINYINT(1) UNSIGNED NOT NULL DEFAULT 0,
	`id_agent` INT  NOT NULL DEFAULT 0,
	`server_name` VARCHAR(100)  NOT NULL,
	`show_modulegroup` TINYINT(1) UNSIGNED NOT NULL DEFAULT 0,
	`l2_network` TINYINT(1) UNSIGNED NOT NULL DEFAULT 0,
	`id_tag` int(11) DEFAULT 0,
	`store_group` int(11) DEFAULT 0,
	PRIMARY KEY  (`id_networkmap`)
) ENGINE=InnoDB DEFAULT CHARSET=utf8;

-- ----------------------------------------------------------------------
-- Table `tsnmp_filter`
-- ----------------------------------------------------------------------
CREATE TABLE IF NOT EXISTS `tsnmp_filter` (
	`id_snmp_filter` int(10) unsigned NOT NULL auto_increment,
	`description` varchar(255) default '',
	`filter` varchar(255) default '',
	`unified_filters_id` int(10) not null default 0,
	PRIMARY KEY  (`id_snmp_filter`)
) ENGINE=InnoDB DEFAULT CHARSET=utf8;

-- ----------------------------------------------------------------------
-- Table `tagent_custom_fields`
-- ----------------------------------------------------------------------
CREATE TABLE IF NOT EXISTS `tagent_custom_fields` (
	`id_field` int(10) unsigned NOT NULL auto_increment,
	`name` varchar(45) NOT NULL default '',
	`display_on_front` tinyint(1) NOT NULL default 0,
	`is_password_type` tinyint(1) NOT NULL default 0,
	`combo_values` VARCHAR(255) DEFAULT '',
	PRIMARY KEY  (`id_field`)
) ENGINE=InnoDB DEFAULT CHARSET=utf8;

-- ----------------------------------------------------------------------
-- Table `tagent_custom_data`
-- ----------------------------------------------------------------------
CREATE TABLE IF NOT EXISTS `tagent_custom_data` (
	`id_field` int(10) unsigned NOT NULL,
	`id_agent` int(10) unsigned NOT NULL,
	`description` text,
	FOREIGN KEY (`id_field`) REFERENCES tagent_custom_fields(`id_field`)
		ON UPDATE CASCADE ON DELETE CASCADE,
	FOREIGN KEY (`id_agent`) REFERENCES tagente(`id_agente`)
		ON UPDATE CASCADE ON DELETE CASCADE,
	PRIMARY KEY  (`id_field`, `id_agent`)
) ENGINE=InnoDB DEFAULT CHARSET=utf8;

-- ----------------------------------------------------------------------
-- Table `ttag`
-- ----------------------------------------------------------------------
CREATE TABLE IF NOT EXISTS `ttag` ( 
	`id_tag` integer(10) unsigned NOT NULL auto_increment, 
	`name` varchar(100) NOT NULL default '', 
	`description` text NOT NULL, 
	`url` mediumtext NOT NULL, 
	`email` text NULL,
	`phone` text NULL,
	PRIMARY KEY  (`id_tag`)
) ENGINE=InnoDB DEFAULT CHARSET=utf8; 

-- -----------------------------------------------------
-- Table `ttag_module`
-- -----------------------------------------------------
CREATE TABLE IF NOT EXISTS `ttag_module` (
	`id_tag` int(10) NOT NULL,
	`id_agente_modulo` int(10) NOT NULL DEFAULT 0,
	`id_policy_module` int(10) NOT NULL DEFAULT 0,
	PRIMARY KEY  (id_tag, id_agente_modulo),
	KEY `idx_id_agente_modulo` (`id_agente_modulo`)
) ENGINE=InnoDB DEFAULT CHARSET=utf8; 

-- ---------------------------------------------------------------------
-- Table `ttag_policy_module`
-- ---------------------------------------------------------------------
CREATE TABLE IF NOT EXISTS `ttag_policy_module` ( 
	`id_tag` int(10) NOT NULL, 
	`id_policy_module` int(10) NOT NULL DEFAULT 0, 
	PRIMARY KEY  (id_tag, id_policy_module),
	KEY `idx_id_policy_module` (`id_policy_module`)
) ENGINE=InnoDB DEFAULT CHARSET=utf8; 

-- ---------------------------------------------------------------------
-- Table `tnetflow_filter`
-- ---------------------------------------------------------------------
CREATE TABLE IF NOT EXISTS `tnetflow_filter` (
	`id_sg`  int(10) unsigned NOT NULL auto_increment,
	`id_name` varchar(600) NOT NULL default '0',
	`id_group` int(10),
	`ip_dst` TEXT NOT NULL,
	`ip_src` TEXT NOT NULL,
	`dst_port` TEXT NOT NULL,
	`src_port` TEXT NOT NULL,
	`router_ip` TEXT NOT NULL,
	`advanced_filter` TEXT NOT NULL,
	`filter_args` TEXT NOT NULL,
	`aggregate` varchar(60),
	`output` varchar(60),
	PRIMARY KEY  (`id_sg`)
) ENGINE=InnoDB DEFAULT CHARSET=utf8;

-- ---------------------------------------------------------------------
-- Table `tnetflow_report`
-- ---------------------------------------------------------------------
CREATE TABLE IF NOT EXISTS `tnetflow_report` (
	`id_report` INTEGER UNSIGNED NOT NULL  AUTO_INCREMENT,
	`id_name` varchar(150) NOT NULL default '',
	`description` TEXT NOT NULL,
	`id_group` int(10),
	`server_name` TEXT NOT NULL,
	PRIMARY KEY(`id_report`)  
) ENGINE=InnoDB DEFAULT CHARSET=utf8;

-- ---------------------------------------------------------------------
-- Table `tnetflow_report_content`
-- ---------------------------------------------------------------------
CREATE TABLE IF NOT EXISTS `tnetflow_report_content` (
	`id_rc` INTEGER UNSIGNED NOT NULL AUTO_INCREMENT,
	`id_report` INTEGER UNSIGNED NOT NULL default 0,
	`id_filter` INTEGER UNSIGNED NOT NULL default 0,
	`description` TEXT NOT NULL,
	`date` bigint(20) NOT NULL default '0',
	`period` int(11) NOT NULL default 0,
	`max` int (11) NOT NULL default 0,
	`show_graph` varchar(60),
	`order` int (11) NOT NULL default 0,
	PRIMARY KEY(`id_rc`),
	FOREIGN KEY (`id_report`) REFERENCES tnetflow_report(`id_report`)
	ON DELETE CASCADE,
	FOREIGN KEY (`id_filter`) REFERENCES tnetflow_filter(`id_sg`)
	ON DELETE CASCADE
) ENGINE = InnoDB DEFAULT CHARSET=utf8;

-- ---------------------------------------------------------------------
-- Table `tpassword_history`
-- ---------------------------------------------------------------------
CREATE TABLE IF NOT EXISTS `tpassword_history` (
	`id_pass`  int(10) unsigned NOT NULL auto_increment,
	`id_user` varchar(60) NOT NULL,
	`password` varchar(45) default NULL,
	`date_begin` DATETIME  NOT NULL DEFAULT 0,
	`date_end` DATETIME  NOT NULL DEFAULT 0,
	PRIMARY KEY  (`id_pass`)
) ENGINE=InnoDB  DEFAULT CHARSET=utf8;

-- ---------------------------------------------------------------------
-- Table `tevent_response`
-- ---------------------------------------------------------------------
CREATE TABLE IF NOT EXISTS `tevent_response` (
	`id`  int(10) unsigned NOT NULL auto_increment,
	`name` varchar(600) NOT NULL default '',
	`description` TEXT NOT NULL,
	`target` TEXT NOT NULL,
	`type` varchar(60) NOT NULL,
	`id_group` MEDIUMINT(4) NOT NULL default 0,
	`modal_width` INTEGER  NOT NULL DEFAULT 0,
	`modal_height` INTEGER  NOT NULL DEFAULT 0,
	`new_window` TINYINT(4)  NOT NULL DEFAULT 0,
	`params` TEXT  NOT NULL,
	`server_to_exec` int(10) unsigned NOT NULL DEFAULT 0,
	PRIMARY KEY  (`id`)
) ENGINE=InnoDB DEFAULT CHARSET=utf8;

-- ----------------------------------------------------------------------
-- Table `tcategory`
-- ----------------------------------------------------------------------
CREATE TABLE IF NOT EXISTS `tcategory` ( 
	`id` int(10) unsigned NOT NULL auto_increment, 
	`name` varchar(600) NOT NULL default '', 
	PRIMARY KEY  (`id`)
) ENGINE=InnoDB DEFAULT CHARSET=utf8; 

-- ---------------------------------------------------------------------
-- Table `tupdate_settings`
-- ---------------------------------------------------------------------
CREATE TABLE IF NOT EXISTS `tupdate_settings` ( 
	`key` varchar(255) default '', 
	`value` varchar(255) default '', PRIMARY KEY (`key`) 
) ENGINE=InnoDB DEFAULT CHARSET=utf8;

-- ---------------------------------------------------------------------
-- Table `tupdate_package`
-- ---------------------------------------------------------------------
CREATE TABLE IF NOT EXISTS `tupdate_package` (  
	id int(11) unsigned NOT NULL auto_increment,  
	timestamp datetime NOT NULL,  
	description varchar(255) default '',  PRIMARY KEY (`id`) 
) ENGINE=InnoDB DEFAULT CHARSET=utf8;

-- ---------------------------------------------------------------------
-- Table `tupdate`
-- ---------------------------------------------------------------------
CREATE TABLE IF NOT EXISTS `tupdate` (  
	id int(11) unsigned NOT NULL auto_increment,  
	type enum('code', 'db_data', 'db_schema', 'binary'),  
	id_update_package int(11) unsigned NOT NULL default 0,  
	filename  varchar(250) default '',  
	checksum  varchar(250) default '',  
	previous_checksum  varchar(250) default '',  
	svn_version int(4) unsigned NOT NULL default 0,  
	data LONGTEXT,  
	data_rollback LONGTEXT,  
	description TEXT,  
	db_table_name varchar(140) default '',  
	db_field_name varchar(140) default '',  
	db_field_value varchar(1024) default '',  PRIMARY KEY  (`id`),  
	FOREIGN KEY (`id_update_package`) REFERENCES tupdate_package(`id`)   ON UPDATE CASCADE ON DELETE CASCADE 
) ENGINE=InnoDB DEFAULT CHARSET=utf8;

-- ---------------------------------------------------------------------
-- Table `tupdate_journal`
-- ---------------------------------------------------------------------
CREATE TABLE IF NOT EXISTS `tupdate_journal` (  
	id int(11) unsigned NOT NULL auto_increment,  
	id_update int(11) unsigned NOT NULL default 0,  PRIMARY KEY  (`id`),  
	FOREIGN KEY (`id_update`) REFERENCES tupdate(`id`)   ON UPDATE CASCADE ON DELETE CASCADE 
) ENGINE=InnoDB DEFAULT CHARSET=utf8;

-- ---------------------------------------------------------------------
-- Table `talert_snmp_action`
-- ---------------------------------------------------------------------
CREATE TABLE IF NOT EXISTS  `talert_snmp_action` (
	`id` int(10) unsigned NOT NULL auto_increment,
	`id_alert_snmp` int(10) unsigned NOT NULL default '0',
	`alert_type` int(2) unsigned NOT NULL default '0',
	`al_field1` text NOT NULL,
	`al_field2` text NOT NULL,
	`al_field3` text NOT NULL,
	`al_field4` text NOT NULL,
	`al_field5` text NOT NULL,
	`al_field6` text NOT NULL,
	`al_field7` text NOT NULL,
	`al_field8` text NOT NULL,
	`al_field9` text NOT NULL,
	`al_field10` text NOT NULL,
	`al_field11` text NOT NULL,
	`al_field12` text NOT NULL,
	`al_field13` text NOT NULL,
	`al_field14` text NOT NULL,
	`al_field15` text NOT NULL,
	PRIMARY KEY  (`id`)
) ENGINE=InnoDB DEFAULT CHARSET=utf8;

-- ---------------------------------------------------------------------
-- Table `tsessions_php`
-- ---------------------------------------------------------------------
CREATE TABLE IF NOT EXISTS `tsessions_php` (
	`id_session` CHAR(52) NOT NULL,
	`last_active` INTEGER NOT NULL,
	`data` TEXT,
	PRIMARY KEY (`id_session`)
)ENGINE=InnoDB DEFAULT CHARSET=utf8;

-- ---------------------------------------------------------------------
-- Table `tmap`
-- ---------------------------------------------------------------------
CREATE TABLE IF NOT EXISTS `tmap` (
	`id` INTEGER UNSIGNED NOT NULL AUTO_INCREMENT,
	`id_group` int(10) unsigned NOT NULL default 0,
	`id_user` varchar(250) NOT NULL default '',
	`type` int(10) unsigned NOT NULL default 0,
	`subtype` int(10) unsigned NOT NULL default 0,
	`name` varchar(250) default '',
	`description` TEXT,
	`height` INTEGER UNSIGNED NOT NULL default 0,
	`width` INTEGER UNSIGNED NOT NULL default 0,
	`center_x` INTEGER NOT NULL default 0,
	`center_y` INTEGER NOT NULL default 0,
	`background` varchar(250) default '',
	`background_options` INTEGER UNSIGNED NOT NULL default 0,
	`source_period` INTEGER UNSIGNED NOT NULL default 0,
	`source` INTEGER UNSIGNED NOT NULL default 0,
	`source_data`  varchar(250) default '',
	`generation_method` INTEGER UNSIGNED NOT NULL default 0,
	`generated` INTEGER UNSIGNED NOT NULL default 0,
	`filter` TEXT,
	PRIMARY KEY(`id`)
)  ENGINE = InnoDB DEFAULT CHARSET=utf8;

-- ---------------------------------------------------------------------
-- Table `titem`
-- ---------------------------------------------------------------------
CREATE TABLE IF NOT EXISTS `titem` (
	`id` INTEGER UNSIGNED NOT NULL AUTO_INCREMENT,
	`id_map` int(10) unsigned NOT NULL default 0,
	`x` INTEGER NOT NULL default 0,
	`y` INTEGER NOT NULL default 0,
	`z` INTEGER NOT NULL default 0,
	`deleted` INTEGER(1) unsigned NOT NULL default 0,
	`type` INTEGER UNSIGNED NOT NULL default 0,
	`refresh` INTEGER UNSIGNED NOT NULL default 0,
	`source` INTEGER UNSIGNED NOT NULL default 0,
	`source_data` varchar(250) default '',
	`options` TEXT,
	`style` TEXT,
	PRIMARY KEY(`id`)
)  ENGINE = InnoDB DEFAULT CHARSET=utf8;

-- ---------------------------------------------------------------------
-- Table `trel_item`
-- ---------------------------------------------------------------------
CREATE TABLE IF NOT EXISTS `trel_item` (
	`id` INTEGER UNSIGNED NOT NULL AUTO_INCREMENT,
	`id_parent` int(10) unsigned NOT NULL default 0,
	`id_child` int(10) unsigned NOT NULL default 0,
	`id_map` int(10) unsigned NOT NULL default 0,
	`id_parent_source_data` int(10) unsigned NOT NULL default 0,
	`id_child_source_data` int(10) unsigned NOT NULL default 0,
	`parent_type` int(10) unsigned NOT NULL default 0,
	`child_type` int(10) unsigned NOT NULL default 0,
	`id_item` int(10) unsigned NOT NULL default 0,
	`deleted` int(1) unsigned NOT NULL default 0,
	PRIMARY KEY(`id`)
)  ENGINE = InnoDB DEFAULT CHARSET=utf8;

-- -----------------------------------------------------
-- Table `tlocal_component`
-- -----------------------------------------------------
-- tlocal_component is a repository of local modules for
-- physical agents on Windows / Unix physical agents
CREATE TABLE IF NOT EXISTS `tlocal_component` (
	`id` int(10) unsigned NOT NULL auto_increment,
	`name` text NOT NULL,
	`data` mediumtext NOT NULL,
	`description` varchar(1024) default NULL,
	`id_os` int(10) unsigned default '0',
	`os_version` varchar(100) default '',
	`id_network_component_group` int(10) unsigned NOT NULL default 0,
	`type` smallint(6) NOT NULL default '6',
	`max` bigint(20) NOT NULL default '0',
	`min` bigint(20) NOT NULL default '0',
	`module_interval` mediumint(8) unsigned NOT NULL default '0',
	`id_module_group` tinyint(4) unsigned NOT NULL default '0',
	`history_data` tinyint(1) unsigned default '1',
	`min_warning` double(18,2) default 0,
	`max_warning` double(18,2) default 0,
	`str_warning` text,
	`min_critical` double(18,2) default 0,
	`max_critical` double(18,2) default 0,
	`str_critical` text,
	`min_ff_event` int(4) unsigned default '0',
	`post_process` double(24,15) default 0,
	`unit` text,
	`wizard_level` enum('basic','advanced','nowizard') default 'nowizard',
	`macros` text,
	`critical_instructions` text NOT NULL default '',
	`warning_instructions` text NOT NULL default '',
	`unknown_instructions` text NOT NULL default '',
	`critical_inverse` tinyint(1) unsigned default '0',
	`warning_inverse` tinyint(1) unsigned default '0',
	`id_category` int(10) default 0,
	`tags` text NOT NULL default '',
	`disabled_types_event` TEXT NOT NULL DEFAULT '',
	`min_ff_event_normal` int(4) unsigned default '0',
	`min_ff_event_warning` int(4) unsigned default '0',
	`min_ff_event_critical` int(4) unsigned default '0',
	`each_ff` tinyint(1) unsigned default '0',
	`ff_timeout` int(4) unsigned default '0',
	`dynamic_interval` int(4) unsigned default '0',
	`dynamic_max` int(4) default '0',
	`dynamic_min` int(4) default '0',
	`dynamic_next` bigint(20) NOT NULL default '0',
	`dynamic_two_tailed` tinyint(1) unsigned default '0',
	`prediction_sample_window` int(10) default 0,
	`prediction_samples` int(4) default 0,
	`prediction_threshold` int(4) default 0,
	PRIMARY KEY  (`id`),
	FOREIGN KEY (`id_network_component_group`) REFERENCES tnetwork_component_group(`id_sg`)
		ON DELETE CASCADE ON UPDATE CASCADE
) ENGINE=InnoDB DEFAULT CHARSET=utf8;

-- -----------------------------------------------------
-- Table `tpolicy_modules`
-- -----------------------------------------------------
CREATE TABLE IF NOT EXISTS `tpolicy_modules` (
	`id` int(10) unsigned NOT NULL auto_increment,
	`id_policy` int(10) unsigned NOT NULL default '0',
	`configuration_data` mediumtext NOT NULL,
	`id_tipo_modulo` smallint(5) NOT NULL default '0',
	`description` varchar(1024) NOT NULL default '',
	`name` varchar(200) NOT NULL default '',
	`unit` text default '',
	`max` bigint(20) default '0',
	`min` bigint(20) default '0',
	`module_interval` int(4) unsigned default '0',
	`ip_target` varchar(100) default '',
	`tcp_port` int(4) unsigned default '0',
	`tcp_send` text default '',
	`tcp_rcv` text default '',
	`snmp_community` varchar(100) default '',
	`snmp_oid` varchar(255) default '0',
	`id_module_group` int(4) unsigned default '0',
	`flag` tinyint(1) unsigned default '1',
	`id_module` int(10) default '0',
	`disabled` tinyint(1) unsigned NOT NULL default '0',
	`id_export` smallint(4) unsigned default '0',
	`plugin_user` text default '',
	`plugin_pass` text default '',
	`plugin_parameter` text,
	`id_plugin` int(10) default '0',
	`post_process` double(24,15) default 0,
	`prediction_module` bigint(14) default '0',
	`max_timeout` int(4) unsigned default '0',
	`max_retries` int(4) unsigned default '0',
	`custom_id` varchar(255) default '',
	`history_data` tinyint(1) unsigned default '1',
	`min_warning` double(18,2) default 0,
	`max_warning` double(18,2) default 0,
	`str_warning` text default '',
	`min_critical` double(18,2) default 0,
	`max_critical` double(18,2) default 0,
	`str_critical` text default '',
	`min_ff_event` int(4) unsigned default '0',
	`custom_string_1` text default '',
	`custom_string_2` text default '',
	`custom_string_3` text default '',
	`custom_integer_1` int(10) default 0,
	`custom_integer_2` int(10) default 0,
	`pending_delete` tinyint(1) default '0',
	`critical_instructions` text NOT NULL default '',
	`warning_instructions` text NOT NULL default '',
	`unknown_instructions` text NOT NULL default '',
	`critical_inverse` tinyint(1) unsigned default '0',
	`warning_inverse` tinyint(1) unsigned default '0',
	`id_category` int(10) default 0,
	`module_ff_interval` int(4) unsigned default '0',
	`quiet` tinyint(1) NOT NULL default '0',
	`cron_interval` varchar(100) default '',
	`macros` text,
	`disabled_types_event` TEXT NOT NULL default '',
	`module_macros` TEXT NOT NULL default '',
	`min_ff_event_normal` int(4) unsigned default '0',
	`min_ff_event_warning` int(4) unsigned default '0',
	`min_ff_event_critical` int(4) unsigned default '0',
	`each_ff` tinyint(1) unsigned default '0',
	`ff_timeout` int(4) unsigned default '0',
	`dynamic_interval` int(4) unsigned default '0',
	`dynamic_max` int(4) default '0',
	`dynamic_min` int(4) default '0',
	`dynamic_next` bigint(20) NOT NULL default '0',
	`dynamic_two_tailed` tinyint(1) unsigned default '0',
	`prediction_sample_window` int(10) default 0,
	`prediction_samples` int(4) default 0,
	`prediction_threshold` int(4) default 0,
	`cps` int NOT NULL DEFAULT 0,
	PRIMARY KEY  (`id`),
	KEY `main_idx` (`id_policy`),
	UNIQUE (`id_policy`, `name`)
) ENGINE=InnoDB  DEFAULT CHARSET=utf8;

-- ---------------------------------------------------------------------
-- Table `tpolicies`
-- ---------------------------------------------------------------------
-- 'status' could be 0 (without changes, updated), 1 (needy update only database) or 2 (needy update database and conf files)
CREATE TABLE IF NOT EXISTS `tpolicies` (
	`id` int(10) unsigned NOT NULL auto_increment,
	`name` text NOT NULL default '',
	`description` varchar(255) NOT NULL default '',
	`id_group` int(10) unsigned default '0',  
	`status` int(10) unsigned NOT NULL default 0,  
	PRIMARY KEY  (`id`)
) ENGINE=InnoDB  DEFAULT CHARSET=utf8;

-- -----------------------------------------------------
-- Table `tpolicy_alerts`
-- -----------------------------------------------------
CREATE TABLE IF NOT EXISTS `tpolicy_alerts` (
	`id` int(10) unsigned NOT NULL auto_increment,
	`id_policy` int(10) unsigned NOT NULL default '0',
	`id_policy_module` int(10) unsigned default '0',
	`id_alert_template` int(10) unsigned default '0',
	`name_extern_module` TEXT NOT NULL default '',
	`disabled` tinyint(1) default '0',
	`standby` tinyint(1) default '0',
	`pending_delete` tinyint(1) default '0',
	PRIMARY KEY  (`id`),
	FOREIGN KEY (`id_alert_template`) REFERENCES talert_templates(`id`)
		ON DELETE CASCADE ON UPDATE CASCADE,
	FOREIGN KEY (`id_policy`) REFERENCES tpolicies(`id`)
		ON DELETE CASCADE ON UPDATE CASCADE
) ENGINE=InnoDB  DEFAULT CHARSET=utf8;

-- -----------------------------------------------------
-- Table `tpolicy_agents`
-- -----------------------------------------------------
CREATE TABLE IF NOT EXISTS `tpolicy_agents` (
	`id` int(10) unsigned NOT NULL auto_increment,
	`id_policy` int(10) unsigned default '0',
	`id_agent` int(10) unsigned default '0',
	`policy_applied` tinyint(1) unsigned default '0',
	`pending_delete` tinyint(1) unsigned default '0',
	`last_apply_utimestamp` int(10) unsigned NOT NULL default 0,
	`id_node` int(10) NOT NULL default 0,
	PRIMARY KEY  (`id`),
	UNIQUE (`id_policy`, `id_agent`, `id_node`)
) ENGINE=InnoDB  DEFAULT CHARSET=utf8;

-- -----------------------------------------------------
-- Table `tpolicy_groups`
-- -----------------------------------------------------
CREATE TABLE IF NOT EXISTS `tpolicy_groups` (
	`id` int(10) unsigned NOT NULL auto_increment,
	`id_policy` int(10) unsigned default '0',
	`id_group` int(10) unsigned default '0',
	`policy_applied` tinyint(1) unsigned default '0',
	`pending_delete` tinyint(1) unsigned default '0',
	`last_apply_utimestamp` int(10) unsigned NOT NULL default 0,
	PRIMARY KEY  (`id`),
	UNIQUE (`id_policy`, `id_group`)
) ENGINE=InnoDB  DEFAULT CHARSET=utf8;

-- ---------------------------------------------------------------------
-- Table `tdashboard`
-- ---------------------------------------------------------------------
CREATE TABLE IF NOT EXISTS `tdashboard` (
	`id` int(20) unsigned NOT NULL auto_increment,
	`name` varchar(60) NOT NULL default '',
	`id_user` varchar(60) NOT NULL default '',
	`id_group` int(10) NOT NULL default 0,
	`active` tinyint(1) NOT NULL default 0,
	`cells` int(10) unsigned default 0,
	`cells_slideshow` TINYINT(1) NOT NULL default 0,
	PRIMARY KEY (`id`)
) ENGINE = InnoDB DEFAULT CHARSET=utf8;

-- ---------------------------------------------------------------------
-- Table `tdatabase`
-- ---------------------------------------------------------------------
CREATE TABLE IF NOT EXISTS `tdatabase` (
	`id` int(10) unsigned NOT NULL auto_increment,
	`host` varchar(100) default '',
	`os_port` int(4) unsigned default '22',
	`os_user` varchar(100) default '',
	`db_port` int(4) unsigned default '3306',
	`status` tinyint(1) unsigned default '0',
	`action` tinyint(1) unsigned default '0',
	`last_error` varchar(255) default '',
	PRIMARY KEY (`id`)
) ENGINE = InnoDB DEFAULT CHARSET=utf8 ;

-- -----------------------------------------------------
-- Table `twidget`
-- -----------------------------------------------------
CREATE TABLE IF NOT EXISTS `twidget` (
	`id` int(20) unsigned NOT NULL auto_increment,
	`class_name` varchar(60) NOT NULL default '',
	`unique_name` varchar(60) NOT NULL default '',
	`description` text NOT NULL default '',
	`options` text NOT NULL default '',
	`page` varchar(120) NOT NULL default '',
	PRIMARY KEY (`id`)
) ENGINE = InnoDB DEFAULT CHARSET=utf8;

-- -----------------------------------------------------
-- Table `twidget_dashboard`
-- -----------------------------------------------------
CREATE TABLE IF NOT EXISTS `twidget_dashboard` (
	`id` int(20) unsigned NOT NULL auto_increment,
	`options` LONGTEXT NOT NULL default '',
	`order` int(3) NOT NULL default 0,
	`id_dashboard` int(20) unsigned NOT NULL default 0,
	`id_widget` int(20) unsigned NOT NULL default 0,
	`prop_width` float(5,3) NOT NULL default 0.32,
	`prop_height` float(5,3) NOT NULL default 0.32,
	PRIMARY KEY (`id`),
	FOREIGN KEY (`id_dashboard`) REFERENCES tdashboard(`id`)
		ON DELETE CASCADE ON UPDATE CASCADE
) ENGINE = InnoDB DEFAULT CHARSET=utf8;

-- -----------------------------------------------------
-- Table `tmodule_inventory`
-- -----------------------------------------------------
CREATE TABLE IF NOT EXISTS `tmodule_inventory` (
	`id_module_inventory` int(10) NOT NULL auto_increment,
	`id_os` int(10) unsigned default NULL,
	`name` text default '',
	`description` text default '',
	`interpreter` varchar(100) default '',
	`data_format` text default '',
	`code` BLOB NOT NULL,
	`block_mode` int(3) NOT NULL default 0,
	PRIMARY KEY  (`id_module_inventory`),
	FOREIGN KEY (`id_os`) REFERENCES tconfig_os(`id_os`)
		ON UPDATE CASCADE ON DELETE CASCADE
) ENGINE=InnoDB DEFAULT CHARSET=utf8;

-- ---------------------------------------------------------------------
-- Table `tagent_module_inventory`
-- ---------------------------------------------------------------------
CREATE TABLE IF NOT EXISTS `tagent_module_inventory` (
	`id_agent_module_inventory` int(10) NOT NULL auto_increment,
	`id_agente` int(10) unsigned NOT NULL,
	`id_module_inventory` int(10) NOT NULL,
	`target` varchar(100) default '',
	`interval` int(10) unsigned NOT NULL default '3600',
	`username` varchar(100) default '',
	`password` varchar(100) default '',
	`data` MEDIUMBLOB NOT NULL,
	`timestamp` datetime default '1970-01-01 00:00:00',
	`utimestamp` bigint(20) default '0',
	`flag` tinyint(1) unsigned default '1',
	`id_policy_module_inventory` int(10) NOT NULL default '0',
	`custom_fields` MEDIUMBLOB NOT NULL,
	PRIMARY KEY  (`id_agent_module_inventory`),
	FOREIGN KEY (`id_agente`) REFERENCES tagente(`id_agente`)
		ON UPDATE CASCADE ON DELETE CASCADE,
	FOREIGN KEY (`id_module_inventory`) REFERENCES tmodule_inventory(`id_module_inventory`)
		ON UPDATE CASCADE ON DELETE CASCADE
) ENGINE=InnoDB DEFAULT CHARSET=utf8;

-- ---------------------------------------------------------------------
-- Table `tpolicy_modules_inventory`
-- ---------------------------------------------------------------------
CREATE TABLE IF NOT EXISTS `tpolicy_modules_inventory` (
	`id` int(10) NOT NULL auto_increment,
	`id_policy` int(10) unsigned NOT NULL,
	`id_module_inventory` int(10) NOT NULL,
	`interval` int(10) unsigned NOT NULL default '3600',
	`username` varchar(100) default '',
	`password` varchar(100) default '',
	`pending_delete` tinyint(1) default '0',
	`custom_fields` MEDIUMBLOB NOT NULL,
	PRIMARY KEY  (`id`),
	FOREIGN KEY (`id_policy`) REFERENCES tpolicies(`id`)
		ON UPDATE CASCADE ON DELETE CASCADE,
	FOREIGN KEY (`id_module_inventory`) REFERENCES tmodule_inventory(`id_module_inventory`)
		ON UPDATE CASCADE ON DELETE CASCADE
) ENGINE=InnoDB DEFAULT CHARSET=utf8;

-- -----------------------------------------------------
-- Table `tagente_datos_inventory`
-- -----------------------------------------------------
CREATE TABLE IF NOT EXISTS `tagente_datos_inventory` (
	`id_agent_module_inventory` int(10) NOT NULL,
	`data` MEDIUMBLOB NOT NULL,
	`utimestamp` bigint(20) default '0',
	`timestamp` datetime default '1970-01-01 00:00:00',
	KEY `idx_id_agent_module` (`id_agent_module_inventory`),
	KEY `idx_utimestamp` USING BTREE (`utimestamp`)
) ENGINE=InnoDB DEFAULT CHARSET=utf8;

-- -----------------------------------------------------
-- Table `ttrap_custom_values`
-- -----------------------------------------------------
CREATE TABLE IF NOT EXISTS `ttrap_custom_values` (
	`id` int(10) NOT NULL auto_increment,
	`oid` varchar(255) NOT NULL default '',
	`custom_oid` varchar(255) NOT NULL default '',
	`text` varchar(255) default '',
	`description` varchar(255) default '',
	`severity` tinyint(4) unsigned NOT NULL default '2',
	CONSTRAINT oid_custom_oid UNIQUE(oid, custom_oid),
	PRIMARY KEY  (`id`)
) ENGINE=InnoDB DEFAULT CHARSET=utf8;

-- -----------------------------------------------------
-- Table `tmetaconsole_setup`
-- -----------------------------------------------------
CREATE TABLE IF NOT EXISTS `tmetaconsole_setup` (
	`id` int(10) NOT NULL auto_increment primary key,
	`server_name` text,
	`server_url` text,
	`dbuser` text,
	`dbpass` text,
	`dbhost` text,
	`dbport` text,
	`dbname` text,
	`meta_dbuser` text,
	`meta_dbpass` text,
	`meta_dbhost` text,
	`meta_dbport` text,
	`meta_dbname` text,
	`auth_token` text,
	`id_group` int(10) unsigned NOT NULL default 0,
	`api_password` text NOT NULL,
	`disabled` tinyint(1) unsigned NOT NULL default '0',
	`last_event_replication` bigint(20) default '0'
) ENGINE=InnoDB 
COMMENT = 'Table to store metaconsole sources' 
DEFAULT CHARSET=utf8;

-- ---------------------------------------------------------------------
-- Table `tprofile_view`
-- ---------------------------------------------------------------------
CREATE TABLE IF NOT EXISTS `tprofile_view` (
	`id` int(10) unsigned NOT NULL auto_increment,
	`id_profile` int(10) unsigned NOT NULL default 0,
	`sec` text default '',
	`sec2` text default '',
	`sec3` text default '',
	PRIMARY KEY  (`id`)
) ENGINE=InnoDB 
COMMENT = 'Table to define by each profile defined in Pandora, to which sec/page has access independently of its ACL (for showing in the console or not). By default have access to all pages allowed by ACL, if forbidden here, then pages are not shown.' 
DEFAULT CHARSET=utf8;


-- ---------------------------------------------------------------------
-- Table `tservice`
-- ---------------------------------------------------------------------
CREATE TABLE IF NOT EXISTS `tservice` (
	`id` int(10) unsigned NOT NULL auto_increment,
	`name` varchar(100) NOT NULL default '',
	`description` text NOT NULL default '',
	`id_group` int(10) unsigned NOT NULL default 0,
	`critical` float(20,3) NOT NULL default 0,
	`warning` float(20,3) NOT NULL default 0,
	`service_interval` float(20,3) NOT NULL default 0,
	`service_value` float(20,3) NOT NULL default 0,
	`status` tinyint(3) NOT NULL default -1,
	`utimestamp` int(10) unsigned NOT NULL default 0,
	`auto_calculate` tinyint(1) unsigned NOT NULL default 1,
	`id_agent_module` int(10) unsigned NOT NULL default 0,
	`sla_interval` float(20,3) NOT NULL default 0,
	`sla_id_module` int(10) unsigned NOT NULL default 0,
	`sla_value_id_module` int(10) unsigned NOT NULL default 0,
	`sla_limit` float(20,3) NOT NULL default 100,
	`id_template_alert_warning` int(10) unsigned NOT NULL default 0,
	`id_template_alert_critical` int(10) unsigned NOT NULL default 0,
	`id_template_alert_unknown` int(10) unsigned NOT NULL default 0,
	`id_template_alert_critical_sla` int(10) unsigned NOT NULL default 0,
	`quiet` tinyint(1) NOT NULL default 0,
	`cps` int NOT NULL default 0,
	`cascade_protection` tinyint(1) NOT NULL default 0,
	`evaluate_sla` int(1) NOT NULL default 0,
	`is_favourite` tinyint(1) NOT NULL default 0,
	PRIMARY KEY  (`id`)
) ENGINE=InnoDB 
COMMENT = 'Table to define services to monitor' 
DEFAULT CHARSET=utf8;


-- ---------------------------------------------------------------------
-- Table `tservice_element`
-- ---------------------------------------------------------------------
CREATE TABLE IF NOT EXISTS `tservice_element` (
	`id` int(10) unsigned NOT NULL auto_increment,
	`id_service` int(10) unsigned NOT NULL,
	`weight_ok` float(20,3) NOT NULL default 0,
	`weight_warning` float(20,3) NOT NULL default 0,
	`weight_critical` float(20,3) NOT NULL default 0,
	`weight_unknown` float(20,3) NOT NULL default 0,
	`description` text NOT NULL default '',
	`id_agente_modulo` int(10) unsigned NOT NULL default 0,
	`id_agent` int(10) unsigned NOT NULL default 0,
	`id_service_child` int(10) unsigned NOT NULL default 0,
	`id_server_meta` int(10)  unsigned NOT NULL default 0,
	PRIMARY KEY  (`id`)
) ENGINE=InnoDB 
COMMENT = 'Table to define the modules and the weights of the modules that define a service' 
DEFAULT CHARSET=utf8;


-- ---------------------------------------------------------------------
-- Table `tcollection`
-- ---------------------------------------------------------------------
CREATE TABLE IF NOT EXISTS `tcollection` (
	`id` int(10) unsigned NOT NULL auto_increment,
	`name` varchar(100) NOT NULL default '',
	`short_name` varchar(100) NOT NULL default '',
	`id_group` int(10) unsigned NOT NULL default 0,
	`description` mediumtext,
	`status` int(4) unsigned NOT NULL default '0',
	PRIMARY KEY  (`id`)
) ENGINE=InnoDB DEFAULT CHARSET=utf8;
-- status: 0 - Not apply
-- status: 1 - Applied

-- ---------------------------------------------------------------------
-- Table `tpolicy_collections`
-- ---------------------------------------------------------------------
CREATE TABLE IF NOT EXISTS `tpolicy_collections` (
	`id` int(10) unsigned NOT NULL auto_increment,
	`id_policy` int(10) unsigned NOT NULL default '0',
	`id_collection` int(10) unsigned default '0',
	`pending_delete` tinyint(1) default '0',
	PRIMARY KEY  (`id`),
	FOREIGN KEY (`id_policy`) REFERENCES `tpolicies` (`id`)
		ON DELETE CASCADE ON UPDATE CASCADE,
	FOREIGN KEY (`id_collection`) REFERENCES `tcollection` (`id`)
		ON DELETE CASCADE ON UPDATE CASCADE
) ENGINE=InnoDB  DEFAULT CHARSET=utf8;

-- -----------------------------------------------------
-- Table `tpolicy_alerts_actions`
-- -----------------------------------------------------
CREATE TABLE IF NOT EXISTS `tpolicy_alerts_actions` (
	`id` int(10) unsigned NOT NULL auto_increment,
	`id_policy_alert` int(10) unsigned NOT NULL,
	`id_alert_action` int(10) unsigned NOT NULL,
	`fires_min` int(3) unsigned default 0,
	`fires_max` int(3) unsigned default 0,
	PRIMARY KEY (`id`),
	FOREIGN KEY (`id_policy_alert`) REFERENCES `tpolicy_alerts` (`id`)
		ON DELETE CASCADE ON UPDATE CASCADE,
	FOREIGN KEY (`id_alert_action`) REFERENCES `talert_actions` (`id`)
		ON DELETE CASCADE ON UPDATE CASCADE
) ENGINE=InnoDB DEFAULT CHARSET=utf8;

-- -----------------------------------------------------
-- Table `tpolicy_plugins`
-- -----------------------------------------------------
CREATE TABLE IF NOT EXISTS `tpolicy_plugins` (
	`id` int(10) unsigned NOT NULL auto_increment,
	`id_policy` int(10) unsigned default '0',
	`plugin_exec` TEXT,
	`pending_delete` tinyint(1) default '0',
	PRIMARY KEY  (`id`)
) ENGINE=InnoDB  DEFAULT CHARSET=utf8;

-- -----------------------------------------------------
-- Table `tsesion_extended`
-- -----------------------------------------------------
CREATE TABLE IF NOT EXISTS `tsesion_extended` (
	`id` int(10) unsigned NOT NULL auto_increment,
	`id_sesion` int(10) unsigned NOT NULL,
	`extended_info` TEXT default '',
	`hash` varchar(255) default '',
	PRIMARY KEY (`id`),
	KEY idx_session (id_sesion)
) ENGINE=InnoDB DEFAULT CHARSET=utf8;

-- -----------------------------------------------------
-- Table `tskin`
-- -----------------------------------------------------
CREATE TABLE IF NOT EXISTS `tskin` ( 
	`id` int(10) unsigned NOT NULL auto_increment, 
	`name` TEXT NOT NULL DEFAULT '',
	`relative_path` TEXT NOT NULL DEFAULT '', 
	`description` text NOT NULL DEFAULT '',
	`disabled` tinyint(2) NOT NULL default '0', 
	PRIMARY KEY  (id)
) ENGINE=InnoDB DEFAULT CHARSET=utf8;

-- ---------------------------------------------------------------------
-- Table `tpolicy_queue`
-- ---------------------------------------------------------------------
CREATE TABLE IF NOT EXISTS `tpolicy_queue` (
	`id` int(10) unsigned NOT NULL auto_increment,
	`id_policy` int(10) unsigned NOT NULL default '0',
	`id_agent` int(10) unsigned NOT NULL default '0',
	`operation` varchar(15) default '',
	`progress` int(10) unsigned NOT NULL default '0',
	`end_utimestamp` int(10) unsigned NOT NULL default 0,
	`priority` int(10) unsigned NOT NULL default '0',
	PRIMARY KEY  (`id`)
) ENGINE=InnoDB DEFAULT CHARSET=utf8;

-- -----------------------------------------------------
-- Table `tevent_rule`
-- -----------------------------------------------------
CREATE TABLE IF NOT EXISTS `tevent_rule` (
	`id_event_rule` int(10) unsigned NOT NULL auto_increment,
	`id_event_alert` int(10) unsigned NOT NULL,
	`operation` enum('NOP', 'AND','OR','XOR','NAND','NOR','NXOR'),
	`order` int(10) unsigned default '0',
	`window` int(10) NOT NULL default '0',
	`count` int(4) NOT NULL default '1',
	`agent` text default '',
	`id_usuario` varchar(100) NOT NULL default '',
	`id_grupo` mediumint(4) NOT NULL default '0',
	`evento` text NOT NULL default '',
	`event_type` enum('','unknown','alert_fired','alert_recovered','alert_ceased','alert_manual_validation','recon_host_detected','system','error','new_agent','going_up_warning','going_up_critical','going_down_warning','going_down_normal','going_down_critical','going_up_normal') default 'unknown',
	`module` text default '',
	`alert` text default '',
	`criticity` int(4) unsigned NOT NULL default '0',
	`user_comment` text NOT NULL,
	`id_tag` integer(10) unsigned NOT NULL default '0',
	`name` text default '',
	`group_recursion` INT(1) unsigned default 0,
	PRIMARY KEY  (`id_event_rule`),
	KEY `idx_id_event_alert` (`id_event_alert`)
) ENGINE=InnoDB DEFAULT CHARSET=utf8;

-- -----------------------------------------------------
-- Table `tevent_alert`
-- -----------------------------------------------------
CREATE TABLE IF NOT EXISTS `tevent_alert` (
	`id` int(10) unsigned NOT NULL auto_increment,
	`name` text default '',
	`description` mediumtext,
	`order` int(10) unsigned default 0,
	`mode` enum('PASS','DROP'),
	`field1` text NOT NULL default '',
	`field2` text NOT NULL default '',
	`field3` text NOT NULL default '',
	`field4` text NOT NULL default '',
	`field5` text NOT NULL default '',
	`field6` text NOT NULL default '',
	`field7` text NOT NULL default '',
	`field8` text NOT NULL default '',
	`field9` text NOT NULL default '',
	`field10` text NOT NULL default '',
	`time_threshold` int(10) NOT NULL default '0',
	`max_alerts` int(4) unsigned NOT NULL default '1',
	`min_alerts` int(4) unsigned NOT NULL default '0',
	`time_from` time default '00:00:00',
	`time_to` time default '00:00:00',
	`monday` tinyint(1) default 1,
	`tuesday` tinyint(1) default 1,
	`wednesday` tinyint(1) default 1,
	`thursday` tinyint(1) default 1,
	`friday` tinyint(1) default 1,
	`saturday` tinyint(1) default 1,
	`sunday` tinyint(1) default 1,
	`recovery_notify` tinyint(1) default '0',
	`field2_recovery` text NOT NULL default '',
	`field3_recovery` text NOT NULL,
	`id_group` mediumint(8) unsigned NULL default 0,
	`internal_counter` int(4) default '0',
	`last_fired` bigint(20) NOT NULL default '0',
	`last_reference` bigint(20) NOT NULL default '0',
	`times_fired` int(3) NOT NULL default '0',
	`disabled` tinyint(1) default '0',
	`standby` tinyint(1) default '0',
	`priority` tinyint(4) default '0',
	`force_execution` tinyint(1) default '0',
	`group_by` enum ('','id_agente','id_agentmodule','id_alert_am','id_grupo') default '',
	PRIMARY KEY  (`id`)
) ENGINE=InnoDB DEFAULT CHARSET=utf8;

-- -----------------------------------------------------
-- Table `tevent_alert_action`
-- -----------------------------------------------------
CREATE TABLE IF NOT EXISTS `tevent_alert_action` (
	`id` int(10) unsigned NOT NULL auto_increment,
	`id_event_alert` int(10) unsigned NOT NULL,
	`id_alert_action` int(10) unsigned NOT NULL,
	`fires_min` int(3) unsigned default 0,
	`fires_max` int(3) unsigned default 0,
	`module_action_threshold` int(10) NOT NULL default '0',
	`last_execution` bigint(20) NOT NULL default '0',
	PRIMARY KEY (`id`),
	FOREIGN KEY (`id_event_alert`) REFERENCES tevent_alert(`id`)
		ON DELETE CASCADE ON UPDATE CASCADE,
	FOREIGN KEY (`id_alert_action`) REFERENCES talert_actions(`id`)
		ON DELETE CASCADE ON UPDATE CASCADE
) ENGINE=InnoDB DEFAULT CHARSET=utf8;


-- -----------------------------------------------------
-- Table `tmodule_synth`
-- -----------------------------------------------------
CREATE TABLE IF NOT EXISTS `tmodule_synth` (
	`id` int(10) unsigned NOT NULL auto_increment,
	`id_agent_module_source` int(10) unsigned NOT NULL DEFAULT 0,
	`id_agent_module_target` int(10) unsigned NOT NULL DEFAULT 0,
	`fixed_value` float NOT NULL DEFAULT 0,
	`operation` enum ('ADD', 'SUB', 'DIV', 'MUL', 'AVG', 'NOP') NOT NULL DEFAULT 'NOP',
	`order` int(11) NOT NULL DEFAULT '0',
	FOREIGN KEY (`id_agent_module_target`) REFERENCES tagente_modulo(`id_agente_modulo`)
		ON DELETE CASCADE ON UPDATE CASCADE,
	PRIMARY KEY (id)
) ENGINE=InnoDB DEFAULT CHARSET=utf8;


-- -----------------------------------------------------
-- Table `tnetworkmap_enterprise`
-- -----------------------------------------------------
CREATE TABLE IF NOT EXISTS `tnetworkmap_enterprise` (
	`id` int(10) unsigned NOT NULL auto_increment,
	`name` varchar(500) default '',
	`id_group` int(10) unsigned NOT NULL default 0,
	`options` text default '',
	PRIMARY KEY (id)
) ENGINE=InnoDB DEFAULT CHARSET=utf8;


-- -----------------------------------------------------
-- Table `tnetworkmap_enterprise_nodes`
-- -----------------------------------------------------
CREATE TABLE IF NOT EXISTS `tnetworkmap_enterprise_nodes` (
	`id` int(10) unsigned NOT NULL auto_increment,
	`id_networkmap_enterprise` int(10) unsigned NOT NULL,
	`x` int(10) default 0,
	`y` int(10) default 0,
	`z` int(10) default 0,
	`id_agent` int(10) default 0,
	`id_module` int(10) default 0,
	`id_agent_module` int(10) default 0,
	`parent` int(10) default 0,
	`options` text default '',
	`deleted` int(10) default 0,
	`state` varchar(150) NOT NULL default '',
	PRIMARY KEY (id),
	FOREIGN KEY (`id_networkmap_enterprise`) REFERENCES tnetworkmap_enterprise(`id`)
		ON DELETE CASCADE ON UPDATE CASCADE
) ENGINE=InnoDB DEFAULT CHARSET=utf8;


-- -----------------------------------------------------
-- Table `tnetworkmap_ent_rel_nodes` (Before `tnetworkmap_enterprise_relation_nodes`)
-- -----------------------------------------------------
CREATE TABLE IF NOT EXISTS `tnetworkmap_ent_rel_nodes` (
	`id` int(10) unsigned NOT NULL auto_increment,
	`id_networkmap_enterprise` int(10) unsigned NOT NULL,
	`parent` int(10) default 0,
	`parent_type` varchar(30) default 'node',
	`child` int(10) default 0,
	`child_type` varchar(30) default 'node',
	`deleted` int(10) default 0,
	PRIMARY KEY (id, id_networkmap_enterprise),
	FOREIGN KEY (`id_networkmap_enterprise`) REFERENCES tnetworkmap_enterprise(`id`)
		ON DELETE CASCADE ON UPDATE CASCADE
) ENGINE=InnoDB DEFAULT CHARSET=utf8;

-- -----------------------------------------------------
-- Table `treport_template`
-- -----------------------------------------------------
CREATE TABLE IF NOT EXISTS `treport_template` (
	`id_report` INTEGER UNSIGNED NOT NULL  AUTO_INCREMENT,
	`id_user` varchar(100) NOT NULL default '',
	`name` varchar(150) NOT NULL default '',
	`description` TEXT NOT NULL,
	`private` tinyint(1) UNSIGNED NOT NULL default 0,
	`id_group` mediumint(8) unsigned NULL default NULL,
	`custom_logo` varchar(200)  default NULL,
	`header` MEDIUMTEXT  default NULL,
	`first_page` MEDIUMTEXT default NULL,
	`footer` MEDIUMTEXT default NULL,
	`custom_font` varchar(200) default NULL,
	`metaconsole` tinyint(1) DEFAULT 0,
	PRIMARY KEY(`id_report`)
) ENGINE = InnoDB DEFAULT CHARSET=utf8;

-- -----------------------------------------------------
-- Table `treport_content_template`
-- -----------------------------------------------------
CREATE TABLE IF NOT EXISTS `treport_content_template` (
	`id_rc` INTEGER UNSIGNED NOT NULL AUTO_INCREMENT,
	`id_report` INTEGER UNSIGNED NOT NULL default 0,
	`id_gs` INTEGER UNSIGNED NULL default NULL,
	`text_agent_module` text,
	`type` varchar(30) default 'simple_graph',
	`period` int(11) NOT NULL default 0,
	`order` int (11) NOT NULL default 0,
	`description` mediumtext, 
	`text_agent` text,
	`text` TEXT,
	`external_source` Text,
	`treport_custom_sql_id` INTEGER UNSIGNED default 0,
	`header_definition` TinyText default NULL,
	`column_separator` TinyText default NULL,
	`line_separator` TinyText default NULL,
	`time_from` time default '00:00:00',
	`time_to` time default '00:00:00',
	`monday` tinyint(1) default 1,
	`tuesday` tinyint(1) default 1,
	`wednesday` tinyint(1) default 1,
	`thursday` tinyint(1) default 1,
	`friday` tinyint(1) default 1,
	`saturday` tinyint(1) default 1,
	`sunday` tinyint(1) default 1,
	`only_display_wrong` tinyint (1) unsigned default 0 not null,
	`top_n` INT NOT NULL default 0,
	`top_n_value` INT NOT NULL default 10,
	`exception_condition` INT NOT NULL default 0,
	`exception_condition_value` DOUBLE (18,6) NOT NULL default 0,
	`show_resume` INT NOT NULL default 0,
	`order_uptodown` INT NOT NULL default 0,
	`show_graph` INT NOT NULL default 0,
	`group_by_agent` INT NOT NULL default 0,
	`style` TEXT NOT NULL,
	`id_group` INT (10) unsigned NOT NULL DEFAULT 0,
	`id_module_group` INT (10) unsigned NOT NULL DEFAULT 0,
	`server_name` text,
	`exact_match` tinyint(1) default 0,
	`module_names` TEXT,
	`module_free_text` TEXT,
	`each_agent` tinyint(1) default 1,
	`historical_db` tinyint(1) UNSIGNED NOT NULL default 0,
	`lapse_calc` tinyint(1) UNSIGNED NOT NULL default '0',
	`lapse` int(11) UNSIGNED NOT NULL default '300',
	`visual_format` tinyint(1) UNSIGNED NOT NULL default '0',
	`hide_no_data` tinyint(1) default 0,
	PRIMARY KEY(`id_rc`)
) ENGINE = InnoDB DEFAULT CHARSET=utf8;

-- -----------------------------------------------------
-- Table `treport_content_sla_com_temp` (treport_content_sla_combined_template)
-- -----------------------------------------------------
CREATE TABLE IF NOT EXISTS `treport_content_sla_com_temp` (
	`id` INTEGER UNSIGNED NOT NULL auto_increment,
	`id_report_content` INTEGER UNSIGNED NOT NULL,
	`text_agent` text,
	`text_agent_module` text,
	`sla_max` double(18,2) NOT NULL default 0,
	`sla_min` double(18,2) NOT NULL default 0,
	`sla_limit` double(18,2) NOT NULL default 0,
	`server_name` text,
	`exact_match` tinyint(1) default 0,
	PRIMARY KEY(`id`),
	FOREIGN KEY (`id_report_content`) REFERENCES treport_content_template(`id_rc`)
		ON UPDATE CASCADE ON DELETE CASCADE
) ENGINE = InnoDB DEFAULT CHARSET=utf8;

-- -----------------------------------------------------
-- Table `treport_content_item_temp` (treport_content_item_template)
-- -----------------------------------------------------
CREATE TABLE IF NOT EXISTS `treport_content_item_temp` (
	`id` INTEGER UNSIGNED NOT NULL auto_increment, 
	`id_report_content` INTEGER UNSIGNED NOT NULL, 
	`text_agent` text,
	`text_agent_module` text,
	`server_name` text,
	`exact_match` tinyint(1) default 0,
	`operation` text,	
	PRIMARY KEY(`id`)
) ENGINE = InnoDB DEFAULT CHARSET=utf8;

-- -----------------------------------------------------
-- Table `tgraph_template`
-- -----------------------------------------------------
CREATE TABLE IF NOT EXISTS `tgraph_template` (
	`id_graph_template` INTEGER UNSIGNED NOT NULL  AUTO_INCREMENT,
	`id_user` TEXT NOT NULL,
	`name` TEXT NOT NULL,
	`description` TEXT NOT NULL,
	`period` int(11) NOT NULL default '0',
	`width` smallint(5) UNSIGNED NOT NULL DEFAULT 0,
	`height` smallint(5) UNSIGNED NOT NULL DEFAULT 0,
	`private` tinyint(1) UNSIGNED NOT NULL default 0,
	`events` tinyint(1) UNSIGNED NOT NULL default 0,
	`stacked` tinyint(1) UNSIGNED NOT NULL default 0,
	`id_group` mediumint(8) unsigned NULL default 0,
	PRIMARY KEY(`id_graph_template`)
) ENGINE = InnoDB DEFAULT CHARSET=utf8;

-- ---------------------------------------------------------------------
-- Table `tgraph_source_template`
-- ---------------------------------------------------------------------
CREATE TABLE IF NOT EXISTS `tgraph_source_template` (
	`id_gs_template` INTEGER UNSIGNED NOT NULL AUTO_INCREMENT,
	`id_template` int(11) NOT NULL default 0,
	`agent` TEXT, 
	`module` TEXT,
	`weight` FLOAT(5,3) NOT NULL DEFAULT 2,
	`exact_match` tinyint(1) default 0, 
	PRIMARY KEY(`id_gs_template`)
) ENGINE = InnoDB DEFAULT CHARSET=utf8;

-- ---------------------------------------------------------------------
-- Table `tmetaconsole_event`
-- ---------------------------------------------------------------------
CREATE TABLE IF NOT EXISTS `tmetaconsole_event` (
	`id_evento` bigint(20) unsigned NOT NULL auto_increment,
	`id_source_event` bigint(20) unsigned NOT NULL,
	`id_agente` int(10) NOT NULL default '0',
	`agent_name` varchar(600) BINARY NOT NULL default '',
	`id_usuario` varchar(100) NOT NULL default '0',
	`id_grupo` mediumint(4) NOT NULL default '0',
	`group_name` varchar(100) NOT NULL default '',
	`estado` tinyint(3) unsigned NOT NULL default '0',
	`timestamp` datetime NOT NULL default '1970-01-01 00:00:00',
	`evento` text NOT NULL,
	`utimestamp` bigint(20) NOT NULL default '0',
	`event_type` enum('going_unknown','unknown','alert_fired','alert_recovered','alert_ceased','alert_manual_validation','recon_host_detected','system','error','new_agent','going_up_warning','going_up_critical','going_down_warning','going_down_normal','going_down_critical','going_up_normal', 'configuration_change') default 'unknown',
	`id_agentmodule` int(10) NOT NULL default '0',
	`module_name` varchar(600) NOT NULL,
	`id_alert_am` int(10) NOT NULL default '0',
	`alert_template_name` text,
	`criticity` int(4) unsigned NOT NULL default '0',
	`user_comment` text NOT NULL,
	`tags` text NOT NULL,
	`source` tinytext NOT NULL,
	`id_extra` tinytext NOT NULL,
	`critical_instructions` text NOT NULL default '',
	`warning_instructions` text NOT NULL default '',
	`unknown_instructions` text NOT NULL default '',
	`owner_user` VARCHAR(100) NOT NULL DEFAULT '',
	`ack_utimestamp` BIGINT(20) NOT NULL DEFAULT '0',
	`server_id` int(10) NOT NULL,
	`custom_data` TEXT NOT NULL DEFAULT '',
	`data` double(22,5) default NULL,
	`module_status` int(4) NOT NULL default '0',
	PRIMARY KEY  (`id_evento`),
	KEY `idx_agente` (`id_agente`),
	KEY `idx_agentmodule` (`id_agentmodule`),
	KEY `idx_utimestamp` USING BTREE (`utimestamp`)
) ENGINE=InnoDB DEFAULT CHARSET=utf8;
-- Criticity: 0 - Maintance (grey)
-- Criticity: 1 - Informational (blue)
-- Criticity: 2 - Normal (green) (status 0)
-- Criticity: 3 - Warning (yellow) (status 2)
-- Criticity: 4 - Critical (red) (status 1)
-- Criticity: 5 - Minor
-- Criticity: 6 - Major

-- ---------------------------------------------------------------------
-- Table `tmetaconsole_event_history`
-- ---------------------------------------------------------------------
CREATE TABLE IF NOT EXISTS `tmetaconsole_event_history` (
	`id_evento` bigint(20) unsigned NOT NULL auto_increment,
	`id_source_event` bigint(20) unsigned NOT NULL,
	`id_agente` int(10) NOT NULL default '0',
	`agent_name` varchar(600) BINARY NOT NULL default '',
	`id_usuario` varchar(100) NOT NULL default '0',
	`id_grupo` mediumint(4) NOT NULL default '0',
	`group_name` varchar(100) NOT NULL default '',
	`estado` tinyint(3) unsigned NOT NULL default '0',
	`timestamp` datetime NOT NULL default '1970-01-01 00:00:00',
	`evento` text NOT NULL,
	`utimestamp` bigint(20) NOT NULL default '0',
	`event_type` enum('going_unknown','unknown','alert_fired','alert_recovered','alert_ceased','alert_manual_validation','recon_host_detected','system','error','new_agent','going_up_warning','going_up_critical','going_down_warning','going_down_normal','going_down_critical','going_up_normal', 'configuration_change') default 'unknown',
	`id_agentmodule` int(10) NOT NULL default '0',
	`module_name` varchar(600) NOT NULL,
	`id_alert_am` int(10) NOT NULL default '0',
	`alert_template_name` text,
	`criticity` int(4) unsigned NOT NULL default '0',
	`user_comment` text NOT NULL,
	`tags` text NOT NULL,
	`source` tinytext NOT NULL,
	`id_extra` tinytext NOT NULL,
	`critical_instructions` text NOT NULL default '',
	`warning_instructions` text NOT NULL default '',
	`unknown_instructions` text NOT NULL default '',
	`owner_user` VARCHAR(100) NOT NULL DEFAULT '',
	`ack_utimestamp` BIGINT(20) NOT NULL DEFAULT '0',
	`server_id` int(10) NOT NULL,
	`custom_data` TEXT NOT NULL DEFAULT '',
	`data` double(22,5) default NULL,
	`module_status` int(4) NOT NULL default '0',
	PRIMARY KEY  (`id_evento`),
	KEY `idx_agente` (`id_agente`),
	KEY `idx_agentmodule` (`id_agentmodule`),
	KEY `idx_utimestamp` USING BTREE (`utimestamp`)
) ENGINE=InnoDB DEFAULT CHARSET=utf8;
-- Criticity: 0 - Maintance (grey)
-- Criticity: 1 - Informational (blue)
-- Criticity: 2 - Normal (green) (status 0)
-- Criticity: 3 - Warning (yellow) (status 2)
-- Criticity: 4 - Critical (red) (status 1)
-- Criticity: 5 - Minor
-- Criticity: 6 - Major

-- ---------------------------------------------------------------------
-- Table `textension_translate_string`
-- ---------------------------------------------------------------------
CREATE TABLE IF NOT EXISTS `textension_translate_string` (
	`id` int(10) unsigned NOT NULL auto_increment,
	`lang` VARCHAR(10) NOT NULL ,
	`string` TEXT NOT NULL DEFAULT '' ,
	`translation` TEXT NOT NULL DEFAULT '',
	PRIMARY KEY (`id`),
	KEY `lang_index` (`lang`)
) ENGINE=InnoDB DEFAULT CHARSET=utf8;

-- ---------------------------------------------------------------------
-- Table `tagent_module_log`
-- ---------------------------------------------------------------------
CREATE TABLE IF NOT EXISTS `tagent_module_log` (
	`id_agent_module_log` int(10) NOT NULL AUTO_INCREMENT,
	`id_agent` int(10) unsigned NOT NULL,
	`source` text NOT NULL,
	`timestamp` datetime DEFAULT '1970-01-01 00:00:00',
	`utimestamp` bigint(20) DEFAULT '0',
	PRIMARY KEY (`id_agent_module_log`)
) ENGINE=InnoDB DEFAULT CHARSET=utf8;

-- ---------------------------------------------------------------------
-- Table `tevent_custom_field`
-- ---------------------------------------------------------------------
CREATE TABLE IF NOT EXISTS `tevent_custom_field` (
	`id_group` mediumint(4) unsigned NOT NULL,
	`value` text NOT NULL,
	PRIMARY KEY  (`id_group`)
) ENGINE=InnoDB DEFAULT CHARSET=utf8;

-- ---------------------------------------------------------------------
-- Table `tmetaconsole_agent`
-- ---------------------------------------------------------------------
CREATE TABLE IF NOT EXISTS `tmetaconsole_agent` (
	`id_agente` int(10) unsigned NOT NULL auto_increment,
	`id_tagente` int(10) unsigned NOT NULL,
	`id_tmetaconsole_setup` int(10) NOT NULL,
	`nombre` varchar(600) BINARY NOT NULL default '',
	`direccion` varchar(100) default NULL,
	`comentarios` varchar(255) default '',
	`id_grupo` int(10) unsigned NOT NULL default '0',
	`ultimo_contacto` datetime NOT NULL default '1970-01-01 00:00:00',
	`modo` tinyint(1) NOT NULL default '0',
	`intervalo` int(11) unsigned NOT NULL default '300',
	`id_os` int(10) unsigned default '0',
	`os_version` varchar(100) default '',
	`agent_version` varchar(100) default '',
	`ultimo_contacto_remoto` datetime default '1970-01-01 00:00:00',
	`disabled` tinyint(2) NOT NULL default '0',
	`remote` tinyint(1) NOT NULL default '0',
	`id_parent` int(10) unsigned default '0',
	`custom_id` varchar(255) default '',
	`server_name` varchar(100) default '',
	`cascade_protection` tinyint(2) NOT NULL default '0',
	`cascade_protection_module` int(10) unsigned default '0',
	`timezone_offset` TINYINT(2) NULL DEFAULT '0' COMMENT 'number of hours of diference with the server timezone' ,
	`icon_path` VARCHAR(127) NULL DEFAULT NULL COMMENT 'path in the server to the image of the icon representing the agent' ,
	`update_gis_data` TINYINT(1) NOT NULL DEFAULT '1' COMMENT 'set it to one to update the position data (altitude, longitude, latitude) when getting information from the agent or to 0 to keep the last value and do not update it' ,
	`url_address` mediumtext NULL,
	`quiet` tinyint(1) NOT NULL default '0',
	`normal_count` bigint(20) NOT NULL default '0',
	`warning_count` bigint(20) NOT NULL default '0',
	`critical_count` bigint(20) NOT NULL default '0',
	`unknown_count` bigint(20) NOT NULL default '0',
	`notinit_count` bigint(20) NOT NULL default '0',
	`total_count` bigint(20) NOT NULL default '0',
	`fired_count` bigint(20) NOT NULL default '0',
	`update_module_count` tinyint(1) NOT NULL default '0',
	`update_alert_count` tinyint(1) NOT NULL default '0',
	`update_secondary_groups` tinyint(1) NOT NULL default '0',
	`transactional_agent` tinyint(1) NOT NULL default '0',
	`alias` varchar(600) BINARY NOT NULL default '',
	`alias_as_name` tinyint(2) NOT NULL default '0',
	`safe_mode_module` int(10) unsigned NOT NULL default '0',
	`cps` int NOT NULL default 0,
	PRIMARY KEY  (`id_agente`),
	KEY `nombre` (`nombre`(255)),
	KEY `direccion` (`direccion`),
	KEY `disabled` (`disabled`),
	KEY `id_grupo` (`id_grupo`),
	FOREIGN KEY (`id_tmetaconsole_setup`) REFERENCES tmetaconsole_setup(`id`) ON DELETE CASCADE ON UPDATE CASCADE
) ENGINE=InnoDB  DEFAULT CHARSET=utf8;

-- ---------------------------------------------------------------------
-- Table `ttransaction`
-- ---------------------------------------------------------------------
create table IF NOT EXISTS `ttransaction` (
    `transaction_id` int unsigned NOT NULL auto_increment,
    `agent_id` int(10) unsigned NOT NULL,
    `group_id` int(10) unsigned NOT NULL default '0',
    `description` text,
    `name` varchar(250) NOT NULL,
    `loop_interval` int unsigned NOT NULL default 40,
    `ready` int unsigned NOT NULL default 0,
    `running` int unsigned NOT NULL default 0,
    PRIMARY KEY (`transaction_id`)
) engine=InnoDB DEFAULT CHARSET=utf8;

-- ---------------------------------------------------------------------
-- Table `tphase`
-- ---------------------------------------------------------------------
create table IF NOT EXISTS `tphase`(
    `phase_id` int unsigned not null auto_increment,
    `transaction_id` int unsigned not null,
    `agent_id` int(10) unsigned not null,
    `name` varchar(250) not null,
    `idx` int unsigned not null,
    `dependencies` text,
    `enables` text,
    `launch` text,
    `retries` int unsigned default null,
    `timeout` int unsigned default null,
    PRIMARY KEY (`phase_id`,`transaction_id`)
) engine=InnoDB DEFAULT CHARSET=utf8;

CREATE TABLE IF NOT EXISTS `treset_pass` (
	`id` bigint(10) unsigned NOT NULL auto_increment,
	`id_user` varchar(100) NOT NULL default '',
	`cod_hash` varchar(100) NOT NULL default '',
	`reset_time` int(10) unsigned NOT NULL default 0,
	PRIMARY KEY (`id`)
) ENGINE=InnoDB DEFAULT CHARSET=utf8;

-- ---------------------------------------------------------------------
-- Table `tcluster`
-- ---------------------------------------------------------------------

create table IF NOT EXISTS `tcluster`(
    `id` int unsigned not null auto_increment,
    `name` tinytext not null default '',
    `cluster_type` enum('AA','AP') not null default 'AA',
		`description` text not null default '',
		`group` int(10) unsigned NOT NULL default '0',
		`id_agent` int(10) unsigned NOT NULL,
		PRIMARY KEY (`id`)
) engine=InnoDB DEFAULT CHARSET=utf8;

-- ---------------------------------------------------------------------
-- Table `tcluster_item`
-- ---------------------------------------------------------------------

create table IF NOT EXISTS `tcluster_item`(
		`id` int unsigned not null auto_increment,
    `name` tinytext not null default '',
    `item_type` enum('AA','AP')  not null default 'AA',
		`critical_limit` int unsigned NOT NULL default '0',
		`warning_limit` int unsigned NOT NULL default '0',
		`is_critical` tinyint(2) unsigned NOT NULL default '0',
		`id_cluster` int unsigned,
		PRIMARY KEY (`id`),
		FOREIGN KEY (`id_cluster`) REFERENCES tcluster(`id`)
			ON DELETE SET NULL ON UPDATE CASCADE
) engine=InnoDB DEFAULT CHARSET=utf8;

-- ---------------------------------------------------------------------
-- Table `tcluster_agent`
-- ---------------------------------------------------------------------

create table IF NOT EXISTS `tcluster_agent`(
    `id_cluster` int unsigned not null,
    `id_agent` int(10) unsigned not null,
		PRIMARY KEY (`id_cluster`,`id_agent`),
		FOREIGN KEY (`id_cluster`) REFERENCES tcluster(`id`)
			ON UPDATE CASCADE
) engine=InnoDB DEFAULT CHARSET=utf8;

-- ---------------------------------------------------------------------
-- Table `tprovisioning`
-- ---------------------------------------------------------------------
create table IF NOT EXISTS `tprovisioning`(
    `id` int unsigned NOT NULL auto_increment,
    `name` varchar(100) NOT NULL,
	`description` TEXT default '',
	`order` int(11) NOT NULL default 0,
	`config` TEXT default '',
		PRIMARY KEY (`id`)
) engine=InnoDB DEFAULT CHARSET=utf8;

-- ---------------------------------------------------------------------
-- Table `tprovisioning_rules`
-- ---------------------------------------------------------------------
create table IF NOT EXISTS `tprovisioning_rules`(
    `id` int unsigned NOT NULL auto_increment,
    `id_provisioning` int unsigned NOT NULL,
	`order` int(11) NOT NULL default 0,
	`operator` enum('AND','OR') default 'OR',
	`type` enum('alias','ip-range') default 'alias',
	`value` varchar(100) NOT NULL default '',
		PRIMARY KEY (`id`),
		FOREIGN KEY (`id_provisioning`) REFERENCES tprovisioning(`id`)
			ON DELETE CASCADE
) engine=InnoDB DEFAULT CHARSET=utf8;

-- ---------------------------------------------------------------------
-- Table `tmigration_queue`
-- ---------------------------------------------------------------------

create table IF NOT EXISTS `tmigration_queue`(
    `id` int unsigned not null auto_increment,
    `id_source_agent` int unsigned not null,
    `id_target_agent` int unsigned not null,
    `id_source_node` int unsigned not null,
    `id_target_node` int unsigned not null,
    `priority` int unsigned default 0,
    `step` int default 0,
    `running` tinyint(2) default 0,
    `active_db_only` tinyint(2) default 0,
    PRIMARY KEY(`id`)
) engine=InnoDB DEFAULT CHARSET=utf8;

-- ---------------------------------------------------------------------
-- Table `tmigration_module_queue`
-- ---------------------------------------------------------------------

create table IF NOT EXISTS `tmigration_module_queue`(
    `id` int unsigned not null auto_increment,
    `id_migration` int unsigned not null,
    `id_source_agentmodule` int unsigned not null,
    `id_target_agentmodule` int unsigned not null,
    `last_replication_timestamp` bigint(20) NOT NULL default 0,
    PRIMARY KEY(`id`),
    FOREIGN KEY(`id_migration`) REFERENCES tmigration_queue(`id`)
        ON DELETE CASCADE
        ON UPDATE CASCADE
) engine=InnoDB DEFAULT CHARSET=utf8;

-- ---------------------------------------------------------------------
-- Table `tagent_secondary_group`
-- ---------------------------------------------------------------------

create table IF NOT EXISTS `tagent_secondary_group`(
    `id` int unsigned not null auto_increment,
    `id_agent` int(10) unsigned NOT NULL,
    `id_group` mediumint(4) unsigned NOT NULL,
    PRIMARY KEY(`id`),
    FOREIGN KEY(`id_agent`) REFERENCES tagente(`id_agente`)
        ON DELETE CASCADE,
	FOREIGN KEY(`id_group`) REFERENCES tgrupo(`id_grupo`)
        ON DELETE CASCADE
) engine=InnoDB DEFAULT CHARSET=utf8;

-- ---------------------------------------------------------------------
-- Table `tmetaconsole_agent_secondary_group`
-- ---------------------------------------------------------------------
create table IF NOT EXISTS `tmetaconsole_agent_secondary_group`(
    `id` int unsigned not null auto_increment,
    `id_agent` int(10) unsigned NOT NULL,
    `id_tagente` int(10) unsigned NOT NULL,
    `id_tmetaconsole_setup` int(10) NOT NULL,
    `id_group` mediumint(4) unsigned NOT NULL,
    PRIMARY KEY(`id`),
    FOREIGN KEY(`id_agent`) REFERENCES tmetaconsole_agent(`id_agente`)
        ON DELETE CASCADE,
	FOREIGN KEY(`id_group`) REFERENCES tgrupo(`id_grupo`)
        ON DELETE CASCADE,
	FOREIGN KEY (`id_tmetaconsole_setup`) REFERENCES tmetaconsole_setup(`id`)
		ON DELETE CASCADE
) engine=InnoDB DEFAULT CHARSET=utf8;

-- ---------------------------------------------------------------------
-- Table `tautoconfig`
-- ---------------------------------------------------------------------
CREATE TABLE IF NOT EXISTS `tautoconfig` (
  `id` int(10) unsigned NOT NULL AUTO_INCREMENT,
  `name` varchar(100) NOT NULL,
  `order` int(11) NOT NULL DEFAULT '0',
  `description` text,
  PRIMARY KEY (`id`)
) ENGINE=InnoDB DEFAULT CHARSET=utf8;

-- ---------------------------------------------------------------------
-- Table `tautoconfig_rules`
-- ---------------------------------------------------------------------
CREATE TABLE IF NOT EXISTS `tautoconfig_rules` (
  `id` int(10) unsigned NOT NULL AUTO_INCREMENT,
  `id_autoconfig` int(10) unsigned NOT NULL,
  `order` int(11) NOT NULL DEFAULT '0',
  `operator` enum('AND','OR') DEFAULT 'OR',
  `type` enum('alias','ip-range','group','os','custom-field','script','server-name') DEFAULT 'alias',
  `value` text,
  `custom` text,
  PRIMARY KEY (`id`),
  KEY `id_autoconfig` (`id_autoconfig`),
  CONSTRAINT `tautoconfig_rules_ibfk_1` FOREIGN KEY (`id_autoconfig`) REFERENCES `tautoconfig` (`id`) ON DELETE CASCADE
) ENGINE=InnoDB DEFAULT CHARSET=utf8;

-- ---------------------------------------------------------------------
-- Table `tautoconfig_actions`
-- ---------------------------------------------------------------------
CREATE TABLE IF NOT EXISTS `tautoconfig_actions` (
  `id` int(10) unsigned NOT NULL AUTO_INCREMENT,
  `id_autoconfig` int(10) unsigned NOT NULL,
  `order` int(11) NOT NULL DEFAULT '0',
  `action_type` enum('set-group', 'set-secondary-group', 'apply-policy', 'launch-script', 'launch-event', 'launch-alert-action', 'raw-config') DEFAULT 'launch-event',
  `value` text,
  `custom` text,
  PRIMARY KEY (`id`),
  KEY `id_autoconfig` (`id_autoconfig`),
  CONSTRAINT `tautoconfig_action_ibfk_1` FOREIGN KEY (`id_autoconfig`) REFERENCES `tautoconfig` (`id`) ON DELETE CASCADE
) ENGINE=InnoDB DEFAULT CHARSET=utf8;

-- ---------------------------------------------------------------------
-- Table `tlayout_template`
-- ---------------------------------------------------------------------
CREATE TABLE IF NOT EXISTS `tlayout_template` (
	`id` INTEGER UNSIGNED NOT NULL AUTO_INCREMENT,
	`name` varchar(600)  NOT NULL,
	`id_group` INTEGER UNSIGNED NOT NULL,
	`background` varchar(200)  NOT NULL,
	`height` INTEGER UNSIGNED NOT NULL default 0,
	`width` INTEGER UNSIGNED NOT NULL default 0,
	`background_color` varchar(50) NOT NULL default '#FFF',
	`is_favourite` INTEGER UNSIGNED NOT NULL default 0,
	PRIMARY KEY(`id`)
)  ENGINE = InnoDB DEFAULT CHARSET=utf8;

-- ---------------------------------------------------------------------
-- Table `tlayout_template_data`
-- ---------------------------------------------------------------------
CREATE TABLE IF NOT EXISTS `tlayout_template_data` (
	`id` INTEGER UNSIGNED NOT NULL AUTO_INCREMENT,
	`id_layout_template` INTEGER UNSIGNED NOT NULL,
	`pos_x` INTEGER UNSIGNED NOT NULL default 0,
	`pos_y` INTEGER UNSIGNED NOT NULL default 0,
	`height` INTEGER UNSIGNED NOT NULL default 0,
	`width` INTEGER UNSIGNED NOT NULL default 0,
	`label` TEXT,
	`image` varchar(200) DEFAULT "",
	`type` tinyint(1) UNSIGNED NOT NULL default 0,
	`period` INTEGER UNSIGNED NOT NULL default 3600,
	`module_name` text NOT NULL,
	`agent_name` varchar(600) BINARY NOT NULL default '',
	`id_layout_linked` INTEGER unsigned NOT NULL default '0',
	`parent_item` INTEGER UNSIGNED NOT NULL default 0,
	`enable_link` tinyint(1) UNSIGNED NOT NULL default 1,
	`id_metaconsole` int(10) NOT NULL default 0,
	`id_group` INTEGER UNSIGNED NOT NULL default 0,
	`id_custom_graph` INTEGER UNSIGNED NOT NULL default 0,
	`border_width` INTEGER UNSIGNED NOT NULL default 0,
	`type_graph` varchar(50) NOT NULL default 'area',
	`label_position` varchar(50) NOT NULL default 'down',
	`border_color` varchar(200) DEFAULT "",
	`fill_color` varchar(200) DEFAULT "",
	`show_statistics` tinyint(2) NOT NULL default '0',
	`linked_layout_node_id` INT(10) NOT NULL default 0,
	`linked_layout_status_type` ENUM ('default', 'weight', 'service') DEFAULT 'default',
	`id_layout_linked_weight` int(10) NOT NULL default '0',
	`linked_layout_status_as_service_warning` FLOAT(20, 3) NOT NULL default 0,
	`linked_layout_status_as_service_critical` FLOAT(20, 3) NOT NULL default 0,
	`element_group` int(10) NOT NULL default '0',
	`show_on_top` tinyint(1) NOT NULL default '0',
	`clock_animation` varchar(60) NOT NULL default "analogic_1",
	`time_format` varchar(60) NOT NULL default "time",
	`timezone` varchar(60) NOT NULL default "Europe/Madrid",
	`show_last_value` tinyint(1) UNSIGNED NULL default '0',
	PRIMARY KEY(`id`),
	FOREIGN KEY (`id_layout_template`) REFERENCES tlayout_template(`id`) ON DELETE CASCADE ON UPDATE CASCADE
) ENGINE = InnoDB DEFAULT CHARSET=utf8;

-- ---------------------------------------------------------------------
-- Table `tlog_graph_models`
-- ---------------------------------------------------------------------
CREATE TABLE IF NOT EXISTS `tlog_graph_models` (
	`id` INTEGER UNSIGNED NOT NULL AUTO_INCREMENT,
	`title` TEXT NOT NULL,
	`regexp` TEXT NOT NULL,
	`fields` TEXT NOT NULL,
	`average` tinyint(1) NOT NULL default '0',
	PRIMARY KEY(`id`)
) ENGINE = InnoDB DEFAULT CHARSET=utf8;

-- ---------------------------------------------------------------------
-- Table `tagent_custom_fields_filter`
-- ---------------------------------------------------------------------
CREATE TABLE IF NOT EXISTS `tagent_custom_fields_filter` (
	`id` int(10) unsigned NOT NULL AUTO_INCREMENT,
	`name` varchar(600) NOT NULL,
	`id_group` int(10) unsigned default '0',
	`id_custom_field` varchar(600) default '',
	`id_custom_fields_data` varchar(600) default '',
	`id_status` varchar(600) default '',
	`module_search` varchar(600) default '',
	`module_status` varchar(600) default '',
	`recursion` int(1) unsigned default '0',
	`group_search` int(10) unsigned default '0',
	PRIMARY KEY(`id`)
) ENGINE = InnoDB DEFAULT CHARSET=utf8;

<<<<<<< HEAD
-- -----------------------------------------------------
-- Table `tnetwork_matrix`
-- -----------------------------------------------------
CREATE TABLE IF NOT EXISTS `tnetwork_matrix` (
	`id` int(10) unsigned NOT NULL auto_increment,
	`source` varchar(60) default '',
	`destination` varchar(60) default '',
	`utimestamp` bigint(20) default 0,
	`bytes` int(18) unsigned default 0,
	`pkts` int(18) unsigned default 0,
	PRIMARY KEY (`id`),
	UNIQUE (`source`, `destination`, `utimestamp`)
) ENGINE = InnoDB DEFAULT CHARSET=utf8 ;
=======
-- ---------------------------------------------------------------------
-- Table `user_task`
-- ---------------------------------------------------------------------
CREATE TABLE `tuser_task` (
	`id` int(20) unsigned NOT NULL auto_increment,
	`function_name` varchar(80) NOT NULL default '',
	`parameters` text NOT NULL default '',
	`name` varchar(60) NOT NULL default '',
	PRIMARY KEY (`id`)
) ENGINE=InnoDB DEFAULT CHARSET=utf8;

-- ---------------------------------------------------------------------
-- Table `user_task_scheduled`
-- ---------------------------------------------------------------------
CREATE TABLE `tuser_task_scheduled` (
	`id` int(20) unsigned NOT NULL auto_increment,
	`id_usuario` varchar(60) NOT NULL default '0',
	`id_user_task` int(20) unsigned NOT NULL default '0',
	`args` TEXT NOT NULL,
	`scheduled` enum('no','hourly','daily','weekly','monthly','yearly','custom') default 'no',
	`last_run` int(20) unsigned default '0',
	`custom_data` int(10) NULL default '0',
	`flag_delete` tinyint(1) UNSIGNED NOT NULL default 0,
	`id_grupo` int(10) unsigned NOT NULL default 0,
	PRIMARY KEY (`id`)
) ENGINE=InnoDB DEFAULT CHARSET=utf8;
>>>>>>> 07089478
<|MERGE_RESOLUTION|>--- conflicted
+++ resolved
@@ -3490,7 +3490,6 @@
 	PRIMARY KEY(`id`)
 ) ENGINE = InnoDB DEFAULT CHARSET=utf8;
 
-<<<<<<< HEAD
 -- -----------------------------------------------------
 -- Table `tnetwork_matrix`
 -- -----------------------------------------------------
@@ -3504,7 +3503,7 @@
 	PRIMARY KEY (`id`),
 	UNIQUE (`source`, `destination`, `utimestamp`)
 ) ENGINE = InnoDB DEFAULT CHARSET=utf8 ;
-=======
+
 -- ---------------------------------------------------------------------
 -- Table `user_task`
 -- ---------------------------------------------------------------------
@@ -3530,5 +3529,4 @@
 	`flag_delete` tinyint(1) UNSIGNED NOT NULL default 0,
 	`id_grupo` int(10) unsigned NOT NULL default 0,
 	PRIMARY KEY (`id`)
-) ENGINE=InnoDB DEFAULT CHARSET=utf8;
->>>>>>> 07089478
+) ENGINE=InnoDB DEFAULT CHARSET=utf8;