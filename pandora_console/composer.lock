{
    "_readme": [
        "This file locks the dependencies of your project to a known state",
        "Read more about it at https://getcomposer.org/doc/01-basic-usage.md#installing-dependencies",
        "This file is @generated automatically"
    ],
<<<<<<< HEAD
    "content-hash": "5bafb311a6964509a481b4f2b17d9d3b",
=======
    "content-hash": "9e3b6f6e51c682b07fe1516c9300f4d7",
>>>>>>> e5d2a346
    "packages": [
        {
            "name": "amphp/amp",
            "version": "v2.6.2",
            "source": {
                "type": "git",
                "url": "https://github.com/amphp/amp.git",
                "reference": "9d5100cebffa729aaffecd3ad25dc5aeea4f13bb"
            },
            "dist": {
                "type": "zip",
                "url": "https://api.github.com/repos/amphp/amp/zipball/9d5100cebffa729aaffecd3ad25dc5aeea4f13bb",
                "reference": "9d5100cebffa729aaffecd3ad25dc5aeea4f13bb",
                "shasum": ""
            },
            "require": {
                "php": ">=7.1"
            },
            "require-dev": {
                "amphp/php-cs-fixer-config": "dev-master",
                "amphp/phpunit-util": "^1",
                "ext-json": "*",
                "jetbrains/phpstorm-stubs": "^2019.3",
                "phpunit/phpunit": "^7 | ^8 | ^9",
                "psalm/phar": "^3.11@dev",
                "react/promise": "^2"
            },
            "type": "library",
            "extra": {
                "branch-alias": {
                    "dev-master": "2.x-dev"
                }
            },
            "autoload": {
                "files": [
                    "lib/functions.php",
                    "lib/Internal/functions.php"
                ],
                "psr-4": {
                    "Amp\\": "lib"
                }
            },
            "notification-url": "https://packagist.org/downloads/",
            "license": [
                "MIT"
            ],
            "authors": [
                {
                    "name": "Daniel Lowrey",
                    "email": "rdlowrey@php.net"
                },
                {
                    "name": "Aaron Piotrowski",
                    "email": "aaron@trowski.com"
                },
                {
                    "name": "Bob Weinand",
                    "email": "bobwei9@hotmail.com"
                },
                {
                    "name": "Niklas Keller",
                    "email": "me@kelunik.com"
                }
            ],
            "description": "A non-blocking concurrency framework for PHP applications.",
            "homepage": "https://amphp.org/amp",
            "keywords": [
                "async",
                "asynchronous",
                "awaitable",
                "concurrency",
                "event",
                "event-loop",
                "future",
                "non-blocking",
                "promise"
            ],
            "support": {
                "irc": "irc://irc.freenode.org/amphp",
                "issues": "https://github.com/amphp/amp/issues",
                "source": "https://github.com/amphp/amp/tree/v2.6.2"
            },
            "funding": [
                {
                    "url": "https://github.com/amphp",
                    "type": "github"
                }
            ],
            "time": "2022-02-20T17:52:18+00:00"
        },
        {
            "name": "amphp/byte-stream",
            "version": "v1.8.1",
            "source": {
                "type": "git",
                "url": "https://github.com/amphp/byte-stream.git",
                "reference": "acbd8002b3536485c997c4e019206b3f10ca15bd"
            },
            "dist": {
                "type": "zip",
                "url": "https://api.github.com/repos/amphp/byte-stream/zipball/acbd8002b3536485c997c4e019206b3f10ca15bd",
                "reference": "acbd8002b3536485c997c4e019206b3f10ca15bd",
                "shasum": ""
            },
            "require": {
                "amphp/amp": "^2",
                "php": ">=7.1"
            },
            "require-dev": {
                "amphp/php-cs-fixer-config": "dev-master",
                "amphp/phpunit-util": "^1.4",
                "friendsofphp/php-cs-fixer": "^2.3",
                "jetbrains/phpstorm-stubs": "^2019.3",
                "phpunit/phpunit": "^6 || ^7 || ^8",
                "psalm/phar": "^3.11.4"
            },
            "type": "library",
            "extra": {
                "branch-alias": {
                    "dev-master": "1.x-dev"
                }
            },
            "autoload": {
                "files": [
                    "lib/functions.php"
                ],
                "psr-4": {
                    "Amp\\ByteStream\\": "lib"
                }
            },
            "notification-url": "https://packagist.org/downloads/",
            "license": [
                "MIT"
            ],
            "authors": [
                {
                    "name": "Aaron Piotrowski",
                    "email": "aaron@trowski.com"
                },
                {
                    "name": "Niklas Keller",
                    "email": "me@kelunik.com"
                }
            ],
            "description": "A stream abstraction to make working with non-blocking I/O simple.",
            "homepage": "http://amphp.org/byte-stream",
            "keywords": [
                "amp",
                "amphp",
                "async",
                "io",
                "non-blocking",
                "stream"
            ],
            "support": {
                "irc": "irc://irc.freenode.org/amphp",
                "issues": "https://github.com/amphp/byte-stream/issues",
                "source": "https://github.com/amphp/byte-stream/tree/v1.8.1"
            },
            "funding": [
                {
                    "url": "https://github.com/amphp",
                    "type": "github"
                }
            ],
            "time": "2021-03-30T17:13:30+00:00"
        },
        {
            "name": "amphp/parallel",
            "version": "v1.4.3",
            "source": {
                "type": "git",
                "url": "https://github.com/amphp/parallel.git",
                "reference": "3aac213ba7858566fd83d38ccb85b91b2d652cb0"
            },
            "dist": {
                "type": "zip",
                "url": "https://api.github.com/repos/amphp/parallel/zipball/3aac213ba7858566fd83d38ccb85b91b2d652cb0",
                "reference": "3aac213ba7858566fd83d38ccb85b91b2d652cb0",
                "shasum": ""
            },
            "require": {
                "amphp/amp": "^2",
                "amphp/byte-stream": "^1.6.1",
                "amphp/parser": "^1",
                "amphp/process": "^1",
                "amphp/serialization": "^1",
                "amphp/sync": "^1.0.1",
                "php": ">=7.1"
            },
            "require-dev": {
                "amphp/php-cs-fixer-config": "dev-master",
                "amphp/phpunit-util": "^1.1",
                "phpunit/phpunit": "^8 || ^7"
            },
            "type": "library",
            "autoload": {
                "files": [
                    "lib/Context/functions.php",
                    "lib/Sync/functions.php",
                    "lib/Worker/functions.php"
                ],
                "psr-4": {
                    "Amp\\Parallel\\": "lib"
                }
            },
            "notification-url": "https://packagist.org/downloads/",
            "license": [
                "MIT"
            ],
            "authors": [
                {
                    "name": "Aaron Piotrowski",
                    "email": "aaron@trowski.com"
                },
                {
                    "name": "Stephen Coakley",
                    "email": "me@stephencoakley.com"
                }
            ],
            "description": "Parallel processing component for Amp.",
            "homepage": "https://github.com/amphp/parallel",
            "keywords": [
                "async",
                "asynchronous",
                "concurrent",
                "multi-processing",
                "multi-threading"
            ],
            "support": {
                "issues": "https://github.com/amphp/parallel/issues",
                "source": "https://github.com/amphp/parallel/tree/v1.4.3"
            },
            "funding": [
                {
                    "url": "https://github.com/amphp",
                    "type": "github"
                }
            ],
            "time": "2023-03-23T08:04:23+00:00"
        },
        {
            "name": "amphp/parallel-functions",
            "version": "v1.1.0",
            "source": {
                "type": "git",
                "url": "https://github.com/amphp/parallel-functions.git",
                "reference": "04e92fcacfc921a56dfe12c23b3265e62593a7cb"
            },
            "dist": {
                "type": "zip",
                "url": "https://api.github.com/repos/amphp/parallel-functions/zipball/04e92fcacfc921a56dfe12c23b3265e62593a7cb",
                "reference": "04e92fcacfc921a56dfe12c23b3265e62593a7cb",
                "shasum": ""
            },
            "require": {
                "amphp/amp": "^2.0.3",
                "amphp/parallel": "^1.4",
                "amphp/serialization": "^1.0",
                "laravel/serializable-closure": "^1.0",
                "php": ">=7.4"
            },
            "require-dev": {
                "amphp/php-cs-fixer-config": "v2.x-dev",
                "amphp/phpunit-util": "^2.0",
                "phpunit/phpunit": "^9.5.11"
            },
            "type": "library",
            "autoload": {
                "files": [
                    "src/functions.php"
                ],
                "psr-4": {
                    "Amp\\ParallelFunctions\\": "src"
                }
            },
            "notification-url": "https://packagist.org/downloads/",
            "license": [
                "MIT"
            ],
            "authors": [
                {
                    "name": "Niklas Keller",
                    "email": "me@kelunik.com"
                }
            ],
            "description": "Parallel processing made simple.",
            "support": {
                "issues": "https://github.com/amphp/parallel-functions/issues",
                "source": "https://github.com/amphp/parallel-functions/tree/v1.1.0"
            },
            "funding": [
                {
                    "url": "https://github.com/amphp",
                    "type": "github"
                }
            ],
            "time": "2022-02-03T19:32:41+00:00"
        },
        {
            "name": "amphp/parser",
            "version": "v1.1.0",
            "source": {
                "type": "git",
                "url": "https://github.com/amphp/parser.git",
                "reference": "ff1de4144726c5dad5fab97f66692ebe8de3e151"
            },
            "dist": {
                "type": "zip",
                "url": "https://api.github.com/repos/amphp/parser/zipball/ff1de4144726c5dad5fab97f66692ebe8de3e151",
                "reference": "ff1de4144726c5dad5fab97f66692ebe8de3e151",
                "shasum": ""
            },
            "require": {
                "php": ">=7.4"
            },
            "require-dev": {
                "amphp/php-cs-fixer-config": "^2",
                "phpunit/phpunit": "^9",
                "psalm/phar": "^5.4"
            },
            "type": "library",
            "autoload": {
                "psr-4": {
                    "Amp\\Parser\\": "src"
                }
            },
            "notification-url": "https://packagist.org/downloads/",
            "license": [
                "MIT"
            ],
            "authors": [
                {
                    "name": "Aaron Piotrowski",
                    "email": "aaron@trowski.com"
                },
                {
                    "name": "Niklas Keller",
                    "email": "me@kelunik.com"
                }
            ],
            "description": "A generator parser to make streaming parsers simple.",
            "homepage": "https://github.com/amphp/parser",
            "keywords": [
                "async",
                "non-blocking",
                "parser",
                "stream"
            ],
            "support": {
                "issues": "https://github.com/amphp/parser/issues",
                "source": "https://github.com/amphp/parser/tree/v1.1.0"
            },
            "funding": [
                {
                    "url": "https://github.com/amphp",
                    "type": "github"
                }
            ],
            "time": "2022-12-30T18:08:47+00:00"
        },
        {
            "name": "amphp/process",
            "version": "v1.1.4",
            "source": {
                "type": "git",
                "url": "https://github.com/amphp/process.git",
                "reference": "76e9495fd6818b43a20167cb11d8a67f7744ee0f"
            },
            "dist": {
                "type": "zip",
                "url": "https://api.github.com/repos/amphp/process/zipball/76e9495fd6818b43a20167cb11d8a67f7744ee0f",
                "reference": "76e9495fd6818b43a20167cb11d8a67f7744ee0f",
                "shasum": ""
            },
            "require": {
                "amphp/amp": "^2",
                "amphp/byte-stream": "^1.4",
                "php": ">=7"
            },
            "require-dev": {
                "amphp/php-cs-fixer-config": "dev-master",
                "amphp/phpunit-util": "^1",
                "phpunit/phpunit": "^6"
            },
            "type": "library",
            "autoload": {
                "files": [
                    "lib/functions.php"
                ],
                "psr-4": {
                    "Amp\\Process\\": "lib"
                }
            },
            "notification-url": "https://packagist.org/downloads/",
            "license": [
                "MIT"
            ],
            "authors": [
                {
                    "name": "Bob Weinand",
                    "email": "bobwei9@hotmail.com"
                },
                {
                    "name": "Aaron Piotrowski",
                    "email": "aaron@trowski.com"
                },
                {
                    "name": "Niklas Keller",
                    "email": "me@kelunik.com"
                }
            ],
            "description": "Asynchronous process manager.",
            "homepage": "https://github.com/amphp/process",
            "support": {
                "issues": "https://github.com/amphp/process/issues",
                "source": "https://github.com/amphp/process/tree/v1.1.4"
            },
            "funding": [
                {
                    "url": "https://github.com/amphp",
                    "type": "github"
                }
            ],
            "time": "2022-07-06T23:50:12+00:00"
        },
        {
            "name": "amphp/serialization",
            "version": "v1.0.0",
            "source": {
                "type": "git",
                "url": "https://github.com/amphp/serialization.git",
                "reference": "693e77b2fb0b266c3c7d622317f881de44ae94a1"
            },
            "dist": {
                "type": "zip",
                "url": "https://api.github.com/repos/amphp/serialization/zipball/693e77b2fb0b266c3c7d622317f881de44ae94a1",
                "reference": "693e77b2fb0b266c3c7d622317f881de44ae94a1",
                "shasum": ""
            },
            "require": {
                "php": ">=7.1"
            },
            "require-dev": {
                "amphp/php-cs-fixer-config": "dev-master",
                "phpunit/phpunit": "^9 || ^8 || ^7"
            },
            "type": "library",
            "autoload": {
                "files": [
                    "src/functions.php"
                ],
                "psr-4": {
                    "Amp\\Serialization\\": "src"
                }
            },
            "notification-url": "https://packagist.org/downloads/",
            "license": [
                "MIT"
            ],
            "authors": [
                {
                    "name": "Aaron Piotrowski",
                    "email": "aaron@trowski.com"
                },
                {
                    "name": "Niklas Keller",
                    "email": "me@kelunik.com"
                }
            ],
            "description": "Serialization tools for IPC and data storage in PHP.",
            "homepage": "https://github.com/amphp/serialization",
            "keywords": [
                "async",
                "asynchronous",
                "serialization",
                "serialize"
            ],
            "support": {
                "issues": "https://github.com/amphp/serialization/issues",
                "source": "https://github.com/amphp/serialization/tree/master"
            },
            "time": "2020-03-25T21:39:07+00:00"
        },
        {
            "name": "amphp/sync",
            "version": "v1.4.2",
            "source": {
                "type": "git",
                "url": "https://github.com/amphp/sync.git",
                "reference": "85ab06764f4f36d63b1356b466df6111cf4b89cf"
            },
            "dist": {
                "type": "zip",
                "url": "https://api.github.com/repos/amphp/sync/zipball/85ab06764f4f36d63b1356b466df6111cf4b89cf",
                "reference": "85ab06764f4f36d63b1356b466df6111cf4b89cf",
                "shasum": ""
            },
            "require": {
                "amphp/amp": "^2.2",
                "php": ">=7.1"
            },
            "require-dev": {
                "amphp/php-cs-fixer-config": "dev-master",
                "amphp/phpunit-util": "^1.1",
                "phpunit/phpunit": "^9 || ^8 || ^7"
            },
            "type": "library",
            "autoload": {
                "files": [
                    "src/functions.php",
                    "src/ConcurrentIterator/functions.php"
                ],
                "psr-4": {
                    "Amp\\Sync\\": "src"
                }
            },
            "notification-url": "https://packagist.org/downloads/",
            "license": [
                "MIT"
            ],
            "authors": [
                {
                    "name": "Aaron Piotrowski",
                    "email": "aaron@trowski.com"
                },
                {
                    "name": "Stephen Coakley",
                    "email": "me@stephencoakley.com"
                }
            ],
            "description": "Mutex, Semaphore, and other synchronization tools for Amp.",
            "homepage": "https://github.com/amphp/sync",
            "keywords": [
                "async",
                "asynchronous",
                "mutex",
                "semaphore",
                "synchronization"
            ],
            "support": {
                "issues": "https://github.com/amphp/sync/issues",
                "source": "https://github.com/amphp/sync/tree/v1.4.2"
            },
            "funding": [
                {
                    "url": "https://github.com/amphp",
                    "type": "github"
                }
            ],
            "time": "2021-10-25T18:29:10+00:00"
        },
        {
            "name": "artica/phpchartjs",
            "version": "v1.0.2",
            "dist": {
                "type": "path",
                "url": "../../../phpchartjs",
                "reference": "681980c084ad505f9dc811d3d1f02ffc9442ccee"
            },
            "require": {
                "ext-dom": "*",
                "ext-json": "*",
                "halfpastfouram/collection": "1.0.0",
                "laminas/laminas-json": ">3.1.2",
                "php": ">=7.2",
                "symfony/var-dumper": "^3.4"
            },
            "require-dev": {
                "friendsofphp/php-cs-fixer": "*",
                "phpunit/phpunit": "^9.5",
                "sensiolabs/security-checker": "^5.0",
                "squizlabs/php_codesniffer": "3.5.3"
            },
            "type": "package",
            "autoload": {
                "psr-4": {
                    "Artica\\PHPChartJS\\": "src/",
                    "Test\\": "test/"
                }
            },
            "scripts": {
                "test": [
                    "./vendor/bin/phpunit"
                ],
                "cs-check": [
                    "./vendor/bin/phpcs"
                ],
                "cs-fix": [
                    "./vendor/bin/phpcbf"
                ]
            },
            "license": [
                "AGPL-3.0-or-later"
            ],
            "authors": [
                {
                    "name": "Bob Kruithof"
                },
                {
                    "name": "Daniel Barbero"
                }
            ],
            "description": "PHP library for ChartJS",
            "homepage": "https://artica.es/",
            "keywords": [
                "chartjs",
                "graph",
                "php"
            ],
            "transport-options": {
                "symlink": false,
                "relative": true
            }
        },
        {
            "name": "chrome-php/chrome",
            "version": "v1.8.1",
            "source": {
                "type": "git",
                "url": "https://github.com/chrome-php/chrome.git",
                "reference": "9146c37c14d99cff3e4d9cd2f5ba843d149b3cbc"
            },
            "dist": {
                "type": "zip",
                "url": "https://api.github.com/repos/chrome-php/chrome/zipball/9146c37c14d99cff3e4d9cd2f5ba843d149b3cbc",
                "reference": "9146c37c14d99cff3e4d9cd2f5ba843d149b3cbc",
                "shasum": ""
            },
            "require": {
                "chrome-php/wrench": "^1.5",
                "evenement/evenement": "^3.0.1",
                "monolog/monolog": "^1.27.1 || ^2.8 || ^3.2",
                "php": "^7.4.15 || ^8.0.2",
                "psr/log": "^1.1 || ^2.0 || ^3.0",
                "symfony/filesystem": "^4.4 || ^5.0 || ^6.0",
                "symfony/polyfill-mbstring": "^1.26",
                "symfony/process": "^4.4 || ^5.0 || ^6.0"
            },
            "require-dev": {
                "bamarni/composer-bin-plugin": "^1.8.2",
                "phpunit/phpunit": "^9.6.3 || ^10.0.12",
                "symfony/var-dumper": "^4.4 || ^5.0 || ^6.0"
            },
            "type": "library",
            "extra": {
                "bamarni-bin": {
                    "bin-links": true,
                    "forward-command": false
                }
            },
            "autoload": {
                "psr-4": {
                    "HeadlessChromium\\": "src/"
                }
            },
            "notification-url": "https://packagist.org/downloads/",
            "license": [
                "MIT"
            ],
            "authors": [
                {
                    "name": "Graham Campbell",
                    "email": "hello@gjcampbell.co.uk",
                    "homepage": "https://github.com/GrahamCampbell"
                },
                {
                    "name": "Enrico Dias",
                    "email": "enrico@enricodias.com",
                    "homepage": "https://github.com/enricodias"
                }
            ],
            "description": "Instrument headless chrome/chromium instances from PHP",
            "keywords": [
                "browser",
                "chrome",
                "chromium",
                "crawl",
                "headless",
                "pdf",
                "puppeteer",
                "screenshot"
            ],
            "support": {
                "issues": "https://github.com/chrome-php/chrome/issues",
                "source": "https://github.com/chrome-php/chrome/tree/v1.8.1"
            },
            "time": "2023-03-11T18:20:57+00:00"
        },
        {
            "name": "chrome-php/wrench",
            "version": "v1.5.0",
            "source": {
                "type": "git",
                "url": "https://github.com/chrome-php/wrench.git",
                "reference": "725246324339e5fd5d798361b561e81004324f96"
            },
            "dist": {
                "type": "zip",
                "url": "https://api.github.com/repos/chrome-php/wrench/zipball/725246324339e5fd5d798361b561e81004324f96",
                "reference": "725246324339e5fd5d798361b561e81004324f96",
                "shasum": ""
            },
            "require": {
                "ext-sockets": "*",
                "php": "^7.4.15 || ^8.0.2",
                "psr/log": "^1.1 || ^2.0 || ^3.0",
                "symfony/polyfill-php80": "^1.26"
            },
            "conflict": {
                "wrench/wrench": "*"
            },
            "require-dev": {
                "bamarni/composer-bin-plugin": "^1.8.2",
                "phpunit/phpunit": "^9.6.3 || ^10.0.12"
            },
            "type": "library",
            "extra": {
                "bamarni-bin": {
                    "bin-links": true,
                    "forward-command": false
                }
            },
            "autoload": {
                "psr-4": {
                    "Wrench\\": "src/"
                }
            },
            "notification-url": "https://packagist.org/downloads/",
            "license": [
                "MIT"
            ],
            "authors": [
                {
                    "name": "Graham Campbell",
                    "email": "hello@gjcampbell.co.uk",
                    "homepage": "https://github.com/GrahamCampbell"
                }
            ],
            "description": "A simple PHP WebSocket implementation",
            "keywords": [
                "WebSockets",
                "hybi",
                "websocket"
            ],
            "support": {
                "issues": "https://github.com/chrome-php/wrench/issues",
                "source": "https://github.com/chrome-php/wrench/tree/v1.5.0"
            },
            "time": "2023-03-11T18:12:56+00:00"
        },
        {
            "name": "doctrine/deprecations",
            "version": "v1.0.0",
            "source": {
                "type": "git",
                "url": "https://github.com/doctrine/deprecations.git",
                "reference": "0e2a4f1f8cdfc7a92ec3b01c9334898c806b30de"
            },
            "dist": {
                "type": "zip",
                "url": "https://api.github.com/repos/doctrine/deprecations/zipball/0e2a4f1f8cdfc7a92ec3b01c9334898c806b30de",
                "reference": "0e2a4f1f8cdfc7a92ec3b01c9334898c806b30de",
                "shasum": ""
            },
            "require": {
                "php": "^7.1|^8.0"
            },
            "require-dev": {
                "doctrine/coding-standard": "^9",
                "phpunit/phpunit": "^7.5|^8.5|^9.5",
                "psr/log": "^1|^2|^3"
            },
            "suggest": {
                "psr/log": "Allows logging deprecations via PSR-3 logger implementation"
            },
            "type": "library",
            "autoload": {
                "psr-4": {
                    "Doctrine\\Deprecations\\": "lib/Doctrine/Deprecations"
                }
            },
            "notification-url": "https://packagist.org/downloads/",
            "license": [
                "MIT"
            ],
            "description": "A small layer on top of trigger_error(E_USER_DEPRECATED) or PSR-3 logging with options to disable all deprecations or selectively for packages.",
            "homepage": "https://www.doctrine-project.org/",
            "support": {
                "issues": "https://github.com/doctrine/deprecations/issues",
                "source": "https://github.com/doctrine/deprecations/tree/v1.0.0"
            },
            "time": "2022-05-02T15:47:09+00:00"
        },
        {
            "name": "doctrine/lexer",
            "version": "2.1.0",
            "source": {
                "type": "git",
                "url": "https://github.com/doctrine/lexer.git",
                "reference": "39ab8fcf5a51ce4b85ca97c7a7d033eb12831124"
            },
            "dist": {
                "type": "zip",
                "url": "https://api.github.com/repos/doctrine/lexer/zipball/39ab8fcf5a51ce4b85ca97c7a7d033eb12831124",
                "reference": "39ab8fcf5a51ce4b85ca97c7a7d033eb12831124",
                "shasum": ""
            },
            "require": {
                "doctrine/deprecations": "^1.0",
                "php": "^7.1 || ^8.0"
            },
            "require-dev": {
                "doctrine/coding-standard": "^9 || ^10",
                "phpstan/phpstan": "^1.3",
                "phpunit/phpunit": "^7.5 || ^8.5 || ^9.5",
                "psalm/plugin-phpunit": "^0.18.3",
                "vimeo/psalm": "^4.11 || ^5.0"
            },
            "type": "library",
            "autoload": {
                "psr-4": {
                    "Doctrine\\Common\\Lexer\\": "src"
                }
            },
            "notification-url": "https://packagist.org/downloads/",
            "license": [
                "MIT"
            ],
            "authors": [
                {
                    "name": "Guilherme Blanco",
                    "email": "guilhermeblanco@gmail.com"
                },
                {
                    "name": "Roman Borschel",
                    "email": "roman@code-factory.org"
                },
                {
                    "name": "Johannes Schmitt",
                    "email": "schmittjoh@gmail.com"
                }
            ],
            "description": "PHP Doctrine Lexer parser library that can be used in Top-Down, Recursive Descent Parsers.",
            "homepage": "https://www.doctrine-project.org/projects/lexer.html",
            "keywords": [
                "annotations",
                "docblock",
                "lexer",
                "parser",
                "php"
            ],
            "support": {
                "issues": "https://github.com/doctrine/lexer/issues",
                "source": "https://github.com/doctrine/lexer/tree/2.1.0"
            },
            "funding": [
                {
                    "url": "https://www.doctrine-project.org/sponsorship.html",
                    "type": "custom"
                },
                {
                    "url": "https://www.patreon.com/phpdoctrine",
                    "type": "patreon"
                },
                {
                    "url": "https://tidelift.com/funding/github/packagist/doctrine%2Flexer",
                    "type": "tidelift"
                }
            ],
            "time": "2022-12-14T08:49:07+00:00"
        },
        {
            "name": "egulias/email-validator",
            "version": "3.2.5",
            "source": {
                "type": "git",
                "url": "https://github.com/egulias/EmailValidator.git",
                "reference": "b531a2311709443320c786feb4519cfaf94af796"
            },
            "dist": {
                "type": "zip",
                "url": "https://api.github.com/repos/egulias/EmailValidator/zipball/b531a2311709443320c786feb4519cfaf94af796",
                "reference": "b531a2311709443320c786feb4519cfaf94af796",
                "shasum": ""
            },
            "require": {
                "doctrine/lexer": "^1.2|^2",
                "php": ">=7.2",
                "symfony/polyfill-intl-idn": "^1.15"
            },
            "require-dev": {
                "phpunit/phpunit": "^8.5.8|^9.3.3",
                "vimeo/psalm": "^4"
            },
            "suggest": {
                "ext-intl": "PHP Internationalization Libraries are required to use the SpoofChecking validation"
            },
            "type": "library",
            "extra": {
                "branch-alias": {
                    "dev-master": "3.0.x-dev"
                }
            },
            "autoload": {
                "psr-4": {
                    "Egulias\\EmailValidator\\": "src"
                }
            },
            "notification-url": "https://packagist.org/downloads/",
            "license": [
                "MIT"
            ],
            "authors": [
                {
                    "name": "Eduardo Gulias Davis"
                }
            ],
            "description": "A library for validating emails against several RFCs",
            "homepage": "https://github.com/egulias/EmailValidator",
            "keywords": [
                "email",
                "emailvalidation",
                "emailvalidator",
                "validation",
                "validator"
            ],
            "support": {
                "issues": "https://github.com/egulias/EmailValidator/issues",
                "source": "https://github.com/egulias/EmailValidator/tree/3.2.5"
            },
            "funding": [
                {
                    "url": "https://github.com/egulias",
                    "type": "github"
                }
            ],
            "time": "2023-01-02T17:26:14+00:00"
        },
        {
            "name": "evenement/evenement",
            "version": "v3.0.1",
            "source": {
                "type": "git",
                "url": "https://github.com/igorw/evenement.git",
                "reference": "531bfb9d15f8aa57454f5f0285b18bec903b8fb7"
            },
            "dist": {
                "type": "zip",
                "url": "https://api.github.com/repos/igorw/evenement/zipball/531bfb9d15f8aa57454f5f0285b18bec903b8fb7",
                "reference": "531bfb9d15f8aa57454f5f0285b18bec903b8fb7",
                "shasum": ""
            },
            "require": {
                "php": ">=7.0"
            },
            "require-dev": {
                "phpunit/phpunit": "^6.0"
            },
            "type": "library",
            "autoload": {
                "psr-0": {
                    "Evenement": "src"
                }
            },
            "notification-url": "https://packagist.org/downloads/",
            "license": [
                "MIT"
            ],
            "authors": [
                {
                    "name": "Igor Wiedler",
                    "email": "igor@wiedler.ch"
                }
            ],
            "description": "Événement is a very simple event dispatching library for PHP",
            "keywords": [
                "event-dispatcher",
                "event-emitter"
            ],
            "support": {
                "issues": "https://github.com/igorw/evenement/issues",
                "source": "https://github.com/igorw/evenement/tree/master"
            },
            "time": "2017-07-23T21:35:13+00:00"
        },
        {
            "name": "halfpastfouram/collection",
            "version": "v1.0.0",
            "source": {
                "type": "git",
                "url": "https://github.com/halfpastfouram/collection.git",
                "reference": "0862d0b431fef9dc2245518dc06b86ff00dcd102"
            },
            "dist": {
                "type": "zip",
                "url": "https://api.github.com/repos/halfpastfouram/collection/zipball/0862d0b431fef9dc2245518dc06b86ff00dcd102",
                "reference": "0862d0b431fef9dc2245518dc06b86ff00dcd102",
                "shasum": ""
            },
            "require": {
                "php": ">=5.6.0 || ^7.0"
            },
            "require-dev": {
                "codeclimate/php-test-reporter": "dev-master",
                "phpunit/phpunit": "5.2.*"
            },
            "type": "package",
            "autoload": {
                "psr-4": {
                    "Test\\": "test/",
                    "Halfpastfour\\Collection\\": "src/"
                }
            },
            "notification-url": "https://packagist.org/downloads/",
            "license": [
                "AGPL 3.0"
            ],
            "authors": [
                {
                    "name": "Bob Kruithof"
                }
            ],
            "description": "A flexible PHP Collection complete with custom Iterator.",
            "homepage": "http://github.com/halfpastfouram/collection",
            "keywords": [
                "collection",
                "php"
            ],
            "support": {
                "issues": "https://github.com/halfpastfouram/collection/issues",
                "source": "https://github.com/halfpastfouram/collection/tree/master"
            },
            "time": "2016-12-18T13:04:48+00:00"
        },
        {
            "name": "laminas/laminas-json",
            "version": "3.5.0",
            "source": {
                "type": "git",
                "url": "https://github.com/laminas/laminas-json.git",
                "reference": "7a8a1d7bf2d05dd6c1fbd7c0868d3848cf2b57ec"
            },
            "dist": {
                "type": "zip",
                "url": "https://api.github.com/repos/laminas/laminas-json/zipball/7a8a1d7bf2d05dd6c1fbd7c0868d3848cf2b57ec",
                "reference": "7a8a1d7bf2d05dd6c1fbd7c0868d3848cf2b57ec",
                "shasum": ""
            },
            "require": {
                "php": "~8.0.0 || ~8.1.0 || ~8.2.0"
            },
            "conflict": {
                "zendframework/zend-json": "*"
            },
            "require-dev": {
                "laminas/laminas-coding-standard": "~2.4.0",
                "laminas/laminas-stdlib": "^2.7.7 || ^3.1",
                "phpunit/phpunit": "^9.5.25"
            },
            "suggest": {
                "laminas/laminas-json-server": "For implementing JSON-RPC servers",
                "laminas/laminas-xml2json": "For converting XML documents to JSON"
            },
            "type": "library",
            "autoload": {
                "psr-4": {
                    "Laminas\\Json\\": "src/"
                }
            },
            "notification-url": "https://packagist.org/downloads/",
            "license": [
                "BSD-3-Clause"
            ],
            "description": "provides convenience methods for serializing native PHP to JSON and decoding JSON to native PHP",
            "homepage": "https://laminas.dev",
            "keywords": [
                "json",
                "laminas"
            ],
            "support": {
                "chat": "https://laminas.dev/chat",
                "docs": "https://docs.laminas.dev/laminas-json/",
                "forum": "https://discourse.laminas.dev",
                "issues": "https://github.com/laminas/laminas-json/issues",
                "rss": "https://github.com/laminas/laminas-json/releases.atom",
                "source": "https://github.com/laminas/laminas-json"
            },
            "funding": [
                {
                    "url": "https://funding.communitybridge.org/projects/laminas-project",
                    "type": "community_bridge"
                }
            ],
            "time": "2022-10-17T04:06:45+00:00"
        },
        {
            "name": "laravel/serializable-closure",
            "version": "v1.3.0",
            "source": {
                "type": "git",
                "url": "https://github.com/laravel/serializable-closure.git",
                "reference": "f23fe9d4e95255dacee1bf3525e0810d1a1b0f37"
            },
            "dist": {
                "type": "zip",
                "url": "https://api.github.com/repos/laravel/serializable-closure/zipball/f23fe9d4e95255dacee1bf3525e0810d1a1b0f37",
                "reference": "f23fe9d4e95255dacee1bf3525e0810d1a1b0f37",
                "shasum": ""
            },
            "require": {
                "php": "^7.3|^8.0"
            },
            "require-dev": {
                "nesbot/carbon": "^2.61",
                "pestphp/pest": "^1.21.3",
                "phpstan/phpstan": "^1.8.2",
                "symfony/var-dumper": "^5.4.11"
            },
            "type": "library",
            "extra": {
                "branch-alias": {
                    "dev-master": "1.x-dev"
                }
            },
            "autoload": {
                "psr-4": {
                    "Laravel\\SerializableClosure\\": "src/"
                }
            },
            "notification-url": "https://packagist.org/downloads/",
            "license": [
                "MIT"
            ],
            "authors": [
                {
                    "name": "Taylor Otwell",
                    "email": "taylor@laravel.com"
                },
                {
                    "name": "Nuno Maduro",
                    "email": "nuno@laravel.com"
                }
            ],
            "description": "Laravel Serializable Closure provides an easy and secure way to serialize closures in PHP.",
            "keywords": [
                "closure",
                "laravel",
                "serializable"
            ],
            "support": {
                "issues": "https://github.com/laravel/serializable-closure/issues",
                "source": "https://github.com/laravel/serializable-closure"
            },
            "time": "2023-01-30T18:31:20+00:00"
        },
        {
            "name": "monolog/monolog",
            "version": "2.9.1",
            "source": {
                "type": "git",
                "url": "https://github.com/Seldaek/monolog.git",
                "reference": "f259e2b15fb95494c83f52d3caad003bbf5ffaa1"
            },
            "dist": {
                "type": "zip",
                "url": "https://api.github.com/repos/Seldaek/monolog/zipball/f259e2b15fb95494c83f52d3caad003bbf5ffaa1",
                "reference": "f259e2b15fb95494c83f52d3caad003bbf5ffaa1",
                "shasum": ""
            },
            "require": {
                "php": ">=7.2",
                "psr/log": "^1.0.1 || ^2.0 || ^3.0"
            },
            "provide": {
                "psr/log-implementation": "1.0.0 || 2.0.0 || 3.0.0"
            },
            "require-dev": {
                "aws/aws-sdk-php": "^2.4.9 || ^3.0",
                "doctrine/couchdb": "~1.0@dev",
                "elasticsearch/elasticsearch": "^7 || ^8",
                "ext-json": "*",
                "graylog2/gelf-php": "^1.4.2 || ^2@dev",
                "guzzlehttp/guzzle": "^7.4",
                "guzzlehttp/psr7": "^2.2",
                "mongodb/mongodb": "^1.8",
                "php-amqplib/php-amqplib": "~2.4 || ^3",
                "phpspec/prophecy": "^1.15",
                "phpstan/phpstan": "^0.12.91",
                "phpunit/phpunit": "^8.5.14",
                "predis/predis": "^1.1 || ^2.0",
                "rollbar/rollbar": "^1.3 || ^2 || ^3",
                "ruflin/elastica": "^7",
                "swiftmailer/swiftmailer": "^5.3|^6.0",
                "symfony/mailer": "^5.4 || ^6",
                "symfony/mime": "^5.4 || ^6"
            },
            "suggest": {
                "aws/aws-sdk-php": "Allow sending log messages to AWS services like DynamoDB",
                "doctrine/couchdb": "Allow sending log messages to a CouchDB server",
                "elasticsearch/elasticsearch": "Allow sending log messages to an Elasticsearch server via official client",
                "ext-amqp": "Allow sending log messages to an AMQP server (1.0+ required)",
                "ext-curl": "Required to send log messages using the IFTTTHandler, the LogglyHandler, the SendGridHandler, the SlackWebhookHandler or the TelegramBotHandler",
                "ext-mbstring": "Allow to work properly with unicode symbols",
                "ext-mongodb": "Allow sending log messages to a MongoDB server (via driver)",
                "ext-openssl": "Required to send log messages using SSL",
                "ext-sockets": "Allow sending log messages to a Syslog server (via UDP driver)",
                "graylog2/gelf-php": "Allow sending log messages to a GrayLog2 server",
                "mongodb/mongodb": "Allow sending log messages to a MongoDB server (via library)",
                "php-amqplib/php-amqplib": "Allow sending log messages to an AMQP server using php-amqplib",
                "rollbar/rollbar": "Allow sending log messages to Rollbar",
                "ruflin/elastica": "Allow sending log messages to an Elastic Search server"
            },
            "type": "library",
            "extra": {
                "branch-alias": {
                    "dev-main": "2.x-dev"
                }
            },
            "autoload": {
                "psr-4": {
                    "Monolog\\": "src/Monolog"
                }
            },
            "notification-url": "https://packagist.org/downloads/",
            "license": [
                "MIT"
            ],
            "authors": [
                {
                    "name": "Jordi Boggiano",
                    "email": "j.boggiano@seld.be",
                    "homepage": "https://seld.be"
                }
            ],
            "description": "Sends your logs to files, sockets, inboxes, databases and various web services",
            "homepage": "https://github.com/Seldaek/monolog",
            "keywords": [
                "log",
                "logging",
                "psr-3"
            ],
            "support": {
                "issues": "https://github.com/Seldaek/monolog/issues",
                "source": "https://github.com/Seldaek/monolog/tree/2.9.1"
            },
            "funding": [
                {
                    "url": "https://github.com/Seldaek",
                    "type": "github"
                },
                {
                    "url": "https://tidelift.com/funding/github/packagist/monolog/monolog",
                    "type": "tidelift"
                }
            ],
            "time": "2023-02-06T13:44:46+00:00"
        },
        {
            "name": "mpdf/mpdf",
            "version": "v8.1.5",
            "source": {
                "type": "git",
                "url": "https://github.com/mpdf/mpdf.git",
                "reference": "c264ce27af0d794ecd04e201b7e37a06b8a9d720"
            },
            "dist": {
                "type": "zip",
                "url": "https://api.github.com/repos/mpdf/mpdf/zipball/c264ce27af0d794ecd04e201b7e37a06b8a9d720",
                "reference": "c264ce27af0d794ecd04e201b7e37a06b8a9d720",
                "shasum": ""
            },
            "require": {
                "ext-gd": "*",
                "ext-mbstring": "*",
                "myclabs/deep-copy": "^1.7",
                "paragonie/random_compat": "^1.4|^2.0|^9.99.99",
                "php": "^5.6 || ^7.0 || ~8.0.0 || ~8.1.0 || ~8.2.0",
                "php-http/message-factory": "^1.0",
                "psr/http-message": "^1.0",
                "psr/log": "^1.0 || ^2.0",
                "setasign/fpdi": "^2.1"
            },
            "require-dev": {
                "mockery/mockery": "^1.3.0",
                "mpdf/qrcode": "^1.1.0",
                "squizlabs/php_codesniffer": "^3.5.0",
                "tracy/tracy": "~2.5",
                "yoast/phpunit-polyfills": "^1.0"
            },
            "suggest": {
                "ext-bcmath": "Needed for generation of some types of barcodes",
                "ext-xml": "Needed mainly for SVG manipulation",
                "ext-zlib": "Needed for compression of embedded resources, such as fonts"
            },
            "type": "library",
            "autoload": {
                "psr-4": {
                    "Mpdf\\": "src/"
                }
            },
            "notification-url": "https://packagist.org/downloads/",
            "license": [
                "GPL-2.0-only"
            ],
            "authors": [
                {
                    "name": "Matěj Humpál",
                    "role": "Developer, maintainer"
                },
                {
                    "name": "Ian Back",
                    "role": "Developer (retired)"
                }
            ],
            "description": "PHP library generating PDF files from UTF-8 encoded HTML",
            "homepage": "https://mpdf.github.io",
            "keywords": [
                "pdf",
                "php",
                "utf-8"
            ],
            "support": {
                "docs": "http://mpdf.github.io",
                "issues": "https://github.com/mpdf/mpdf/issues",
                "source": "https://github.com/mpdf/mpdf"
            },
            "funding": [
                {
                    "url": "https://www.paypal.me/mpdf",
                    "type": "custom"
                }
            ],
            "time": "2023-04-04T15:06:48+00:00"
        },
        {
            "name": "myclabs/deep-copy",
            "version": "1.11.1",
            "source": {
                "type": "git",
                "url": "https://github.com/myclabs/DeepCopy.git",
                "reference": "7284c22080590fb39f2ffa3e9057f10a4ddd0e0c"
            },
            "dist": {
                "type": "zip",
                "url": "https://api.github.com/repos/myclabs/DeepCopy/zipball/7284c22080590fb39f2ffa3e9057f10a4ddd0e0c",
                "reference": "7284c22080590fb39f2ffa3e9057f10a4ddd0e0c",
                "shasum": ""
            },
            "require": {
                "php": "^7.1 || ^8.0"
            },
            "conflict": {
                "doctrine/collections": "<1.6.8",
                "doctrine/common": "<2.13.3 || >=3,<3.2.2"
            },
            "require-dev": {
                "doctrine/collections": "^1.6.8",
                "doctrine/common": "^2.13.3 || ^3.2.2",
                "phpunit/phpunit": "^7.5.20 || ^8.5.23 || ^9.5.13"
            },
            "type": "library",
            "autoload": {
                "files": [
                    "src/DeepCopy/deep_copy.php"
                ],
                "psr-4": {
                    "DeepCopy\\": "src/DeepCopy/"
                }
            },
            "notification-url": "https://packagist.org/downloads/",
            "license": [
                "MIT"
            ],
            "description": "Create deep copies (clones) of your objects",
            "keywords": [
                "clone",
                "copy",
                "duplicate",
                "object",
                "object graph"
            ],
            "support": {
                "issues": "https://github.com/myclabs/DeepCopy/issues",
                "source": "https://github.com/myclabs/DeepCopy/tree/1.11.1"
            },
            "funding": [
                {
                    "url": "https://tidelift.com/funding/github/packagist/myclabs/deep-copy",
                    "type": "tidelift"
                }
            ],
            "time": "2023-03-08T13:26:56+00:00"
        },
        {
            "name": "paragonie/random_compat",
            "version": "v9.99.100",
            "source": {
                "type": "git",
                "url": "https://github.com/paragonie/random_compat.git",
                "reference": "996434e5492cb4c3edcb9168db6fbb1359ef965a"
            },
            "dist": {
                "type": "zip",
                "url": "https://api.github.com/repos/paragonie/random_compat/zipball/996434e5492cb4c3edcb9168db6fbb1359ef965a",
                "reference": "996434e5492cb4c3edcb9168db6fbb1359ef965a",
                "shasum": ""
            },
            "require": {
                "php": ">= 7"
            },
            "require-dev": {
                "phpunit/phpunit": "4.*|5.*",
                "vimeo/psalm": "^1"
            },
            "suggest": {
                "ext-libsodium": "Provides a modern crypto API that can be used to generate random bytes."
            },
            "type": "library",
            "notification-url": "https://packagist.org/downloads/",
            "license": [
                "MIT"
            ],
            "authors": [
                {
                    "name": "Paragon Initiative Enterprises",
                    "email": "security@paragonie.com",
                    "homepage": "https://paragonie.com"
                }
            ],
            "description": "PHP 5.x polyfill for random_bytes() and random_int() from PHP 7",
            "keywords": [
                "csprng",
                "polyfill",
                "pseudorandom",
                "random"
            ],
            "support": {
                "email": "info@paragonie.com",
                "issues": "https://github.com/paragonie/random_compat/issues",
                "source": "https://github.com/paragonie/random_compat"
            },
            "time": "2020-10-15T08:29:30+00:00"
        },
        {
            "name": "php-http/message-factory",
            "version": "v1.0.2",
            "source": {
                "type": "git",
                "url": "https://github.com/php-http/message-factory.git",
                "reference": "a478cb11f66a6ac48d8954216cfed9aa06a501a1"
            },
            "dist": {
                "type": "zip",
                "url": "https://api.github.com/repos/php-http/message-factory/zipball/a478cb11f66a6ac48d8954216cfed9aa06a501a1",
                "reference": "a478cb11f66a6ac48d8954216cfed9aa06a501a1",
                "shasum": ""
            },
            "require": {
                "php": ">=5.4",
                "psr/http-message": "^1.0"
            },
            "type": "library",
            "extra": {
                "branch-alias": {
                    "dev-master": "1.0-dev"
                }
            },
            "autoload": {
                "psr-4": {
                    "Http\\Message\\": "src/"
                }
            },
            "notification-url": "https://packagist.org/downloads/",
            "license": [
                "MIT"
            ],
            "authors": [
                {
                    "name": "Márk Sági-Kazár",
                    "email": "mark.sagikazar@gmail.com"
                }
            ],
            "description": "Factory interfaces for PSR-7 HTTP Message",
            "homepage": "http://php-http.org",
            "keywords": [
                "factory",
                "http",
                "message",
                "stream",
                "uri"
            ],
            "support": {
                "issues": "https://github.com/php-http/message-factory/issues",
                "source": "https://github.com/php-http/message-factory/tree/master"
            },
            "time": "2015-12-19T14:08:53+00:00"
        },
        {
            "name": "psr/http-message",
            "version": "1.1",
            "source": {
                "type": "git",
                "url": "https://github.com/php-fig/http-message.git",
                "reference": "cb6ce4845ce34a8ad9e68117c10ee90a29919eba"
            },
            "dist": {
                "type": "zip",
                "url": "https://api.github.com/repos/php-fig/http-message/zipball/cb6ce4845ce34a8ad9e68117c10ee90a29919eba",
                "reference": "cb6ce4845ce34a8ad9e68117c10ee90a29919eba",
                "shasum": ""
            },
            "require": {
                "php": "^7.2 || ^8.0"
            },
            "type": "library",
            "extra": {
                "branch-alias": {
                    "dev-master": "1.1.x-dev"
                }
            },
            "autoload": {
                "psr-4": {
                    "Psr\\Http\\Message\\": "src/"
                }
            },
            "notification-url": "https://packagist.org/downloads/",
            "license": [
                "MIT"
            ],
            "authors": [
                {
                    "name": "PHP-FIG",
                    "homepage": "http://www.php-fig.org/"
                }
            ],
            "description": "Common interface for HTTP messages",
            "homepage": "https://github.com/php-fig/http-message",
            "keywords": [
                "http",
                "http-message",
                "psr",
                "psr-7",
                "request",
                "response"
            ],
            "support": {
                "source": "https://github.com/php-fig/http-message/tree/1.1"
            },
            "time": "2023-04-04T09:50:52+00:00"
        },
        {
            "name": "psr/log",
            "version": "2.0.0",
            "source": {
                "type": "git",
                "url": "https://github.com/php-fig/log.git",
                "reference": "ef29f6d262798707a9edd554e2b82517ef3a9376"
            },
            "dist": {
                "type": "zip",
                "url": "https://api.github.com/repos/php-fig/log/zipball/ef29f6d262798707a9edd554e2b82517ef3a9376",
                "reference": "ef29f6d262798707a9edd554e2b82517ef3a9376",
                "shasum": ""
            },
            "require": {
                "php": ">=8.0.0"
            },
            "type": "library",
            "extra": {
                "branch-alias": {
                    "dev-master": "2.0.x-dev"
                }
            },
            "autoload": {
                "psr-4": {
                    "Psr\\Log\\": "src"
                }
            },
            "notification-url": "https://packagist.org/downloads/",
            "license": [
                "MIT"
            ],
            "authors": [
                {
                    "name": "PHP-FIG",
                    "homepage": "https://www.php-fig.org/"
                }
            ],
            "description": "Common interface for logging libraries",
            "homepage": "https://github.com/php-fig/log",
            "keywords": [
                "log",
                "psr",
                "psr-3"
            ],
            "support": {
                "source": "https://github.com/php-fig/log/tree/2.0.0"
            },
            "time": "2021-07-14T16:41:46+00:00"
        },
        {
            "name": "setasign/fpdi",
            "version": "v2.3.7",
            "source": {
                "type": "git",
                "url": "https://github.com/Setasign/FPDI.git",
                "reference": "bccc892d5fa1f48c43f8ba7db5ed4ba6f30c8c05"
            },
            "dist": {
                "type": "zip",
                "url": "https://api.github.com/repos/Setasign/FPDI/zipball/bccc892d5fa1f48c43f8ba7db5ed4ba6f30c8c05",
                "reference": "bccc892d5fa1f48c43f8ba7db5ed4ba6f30c8c05",
                "shasum": ""
            },
            "require": {
                "ext-zlib": "*",
                "php": "^5.6 || ^7.0 || ^8.0"
            },
            "conflict": {
                "setasign/tfpdf": "<1.31"
            },
            "require-dev": {
                "phpunit/phpunit": "~5.7",
                "setasign/fpdf": "~1.8",
                "setasign/tfpdf": "1.31",
                "squizlabs/php_codesniffer": "^3.5",
                "tecnickcom/tcpdf": "~6.2"
            },
            "suggest": {
                "setasign/fpdf": "FPDI will extend this class but as it is also possible to use TCPDF or tFPDF as an alternative. There's no fixed dependency configured."
            },
            "type": "library",
            "autoload": {
                "psr-4": {
                    "setasign\\Fpdi\\": "src/"
                }
            },
            "notification-url": "https://packagist.org/downloads/",
            "license": [
                "MIT"
            ],
            "authors": [
                {
                    "name": "Jan Slabon",
                    "email": "jan.slabon@setasign.com",
                    "homepage": "https://www.setasign.com"
                },
                {
                    "name": "Maximilian Kresse",
                    "email": "maximilian.kresse@setasign.com",
                    "homepage": "https://www.setasign.com"
                }
            ],
            "description": "FPDI is a collection of PHP classes facilitating developers to read pages from existing PDF documents and use them as templates in FPDF. Because it is also possible to use FPDI with TCPDF, there are no fixed dependencies defined. Please see suggestions for packages which evaluates the dependencies automatically.",
            "homepage": "https://www.setasign.com/fpdi",
            "keywords": [
                "fpdf",
                "fpdi",
                "pdf"
            ],
            "support": {
                "issues": "https://github.com/Setasign/FPDI/issues",
                "source": "https://github.com/Setasign/FPDI/tree/v2.3.7"
            },
            "funding": [
                {
                    "url": "https://tidelift.com/funding/github/packagist/setasign/fpdi",
                    "type": "tidelift"
                }
            ],
            "time": "2023-02-09T10:38:43+00:00"
        },
        {
            "name": "swiftmailer/swiftmailer",
            "version": "v6.3.0",
            "source": {
                "type": "git",
                "url": "https://github.com/swiftmailer/swiftmailer.git",
                "reference": "8a5d5072dca8f48460fce2f4131fcc495eec654c"
            },
            "dist": {
                "type": "zip",
                "url": "https://api.github.com/repos/swiftmailer/swiftmailer/zipball/8a5d5072dca8f48460fce2f4131fcc495eec654c",
                "reference": "8a5d5072dca8f48460fce2f4131fcc495eec654c",
                "shasum": ""
            },
            "require": {
                "egulias/email-validator": "^2.0|^3.1",
                "php": ">=7.0.0",
                "symfony/polyfill-iconv": "^1.0",
                "symfony/polyfill-intl-idn": "^1.10",
                "symfony/polyfill-mbstring": "^1.0"
            },
            "require-dev": {
                "mockery/mockery": "^1.0",
                "symfony/phpunit-bridge": "^4.4|^5.4"
            },
            "suggest": {
                "ext-intl": "Needed to support internationalized email addresses"
            },
            "type": "library",
            "extra": {
                "branch-alias": {
                    "dev-master": "6.2-dev"
                }
            },
            "autoload": {
                "files": [
                    "lib/swift_required.php"
                ]
            },
            "notification-url": "https://packagist.org/downloads/",
            "license": [
                "MIT"
            ],
            "authors": [
                {
                    "name": "Chris Corbyn"
                },
                {
                    "name": "Fabien Potencier",
                    "email": "fabien@symfony.com"
                }
            ],
            "description": "Swiftmailer, free feature-rich PHP mailer",
            "homepage": "https://swiftmailer.symfony.com",
            "keywords": [
                "email",
                "mail",
                "mailer"
            ],
            "support": {
                "issues": "https://github.com/swiftmailer/swiftmailer/issues",
                "source": "https://github.com/swiftmailer/swiftmailer/tree/v6.3.0"
            },
            "funding": [
                {
                    "url": "https://github.com/fabpot",
                    "type": "github"
                },
                {
                    "url": "https://tidelift.com/funding/github/packagist/swiftmailer/swiftmailer",
                    "type": "tidelift"
                }
            ],
            "abandoned": "symfony/mailer",
            "time": "2021-10-18T15:26:12+00:00"
        },
        {
            "name": "symfony/filesystem",
            "version": "v6.0.19",
            "source": {
                "type": "git",
                "url": "https://github.com/symfony/filesystem.git",
                "reference": "3d49eec03fda1f0fc19b7349fbbe55ebc1004214"
            },
            "dist": {
                "type": "zip",
                "url": "https://api.github.com/repos/symfony/filesystem/zipball/3d49eec03fda1f0fc19b7349fbbe55ebc1004214",
                "reference": "3d49eec03fda1f0fc19b7349fbbe55ebc1004214",
                "shasum": ""
            },
            "require": {
                "php": ">=8.0.2",
                "symfony/polyfill-ctype": "~1.8",
                "symfony/polyfill-mbstring": "~1.8"
            },
            "type": "library",
            "autoload": {
                "psr-4": {
                    "Symfony\\Component\\Filesystem\\": ""
                },
                "exclude-from-classmap": [
                    "/Tests/"
                ]
            },
            "notification-url": "https://packagist.org/downloads/",
            "license": [
                "MIT"
            ],
            "authors": [
                {
                    "name": "Fabien Potencier",
                    "email": "fabien@symfony.com"
                },
                {
                    "name": "Symfony Community",
                    "homepage": "https://symfony.com/contributors"
                }
            ],
            "description": "Provides basic utilities for the filesystem",
            "homepage": "https://symfony.com",
            "support": {
                "source": "https://github.com/symfony/filesystem/tree/v6.0.19"
            },
            "funding": [
                {
                    "url": "https://symfony.com/sponsor",
                    "type": "custom"
                },
                {
                    "url": "https://github.com/fabpot",
                    "type": "github"
                },
                {
                    "url": "https://tidelift.com/funding/github/packagist/symfony/symfony",
                    "type": "tidelift"
                }
            ],
            "time": "2023-01-20T17:44:14+00:00"
        },
        {
            "name": "symfony/polyfill-ctype",
            "version": "v1.27.0",
            "source": {
                "type": "git",
                "url": "https://github.com/symfony/polyfill-ctype.git",
                "reference": "5bbc823adecdae860bb64756d639ecfec17b050a"
            },
            "dist": {
                "type": "zip",
                "url": "https://api.github.com/repos/symfony/polyfill-ctype/zipball/5bbc823adecdae860bb64756d639ecfec17b050a",
                "reference": "5bbc823adecdae860bb64756d639ecfec17b050a",
                "shasum": ""
            },
            "require": {
                "php": ">=7.1"
            },
            "provide": {
                "ext-ctype": "*"
            },
            "suggest": {
                "ext-ctype": "For best performance"
            },
            "type": "library",
            "extra": {
                "branch-alias": {
                    "dev-main": "1.27-dev"
                },
                "thanks": {
                    "name": "symfony/polyfill",
                    "url": "https://github.com/symfony/polyfill"
                }
            },
            "autoload": {
                "files": [
                    "bootstrap.php"
                ],
                "psr-4": {
                    "Symfony\\Polyfill\\Ctype\\": ""
                }
            },
            "notification-url": "https://packagist.org/downloads/",
            "license": [
                "MIT"
            ],
            "authors": [
                {
                    "name": "Gert de Pagter",
                    "email": "BackEndTea@gmail.com"
                },
                {
                    "name": "Symfony Community",
                    "homepage": "https://symfony.com/contributors"
                }
            ],
            "description": "Symfony polyfill for ctype functions",
            "homepage": "https://symfony.com",
            "keywords": [
                "compatibility",
                "ctype",
                "polyfill",
                "portable"
            ],
            "support": {
                "source": "https://github.com/symfony/polyfill-ctype/tree/v1.27.0"
            },
            "funding": [
                {
                    "url": "https://symfony.com/sponsor",
                    "type": "custom"
                },
                {
                    "url": "https://github.com/fabpot",
                    "type": "github"
                },
                {
                    "url": "https://tidelift.com/funding/github/packagist/symfony/symfony",
                    "type": "tidelift"
                }
            ],
            "time": "2022-11-03T14:55:06+00:00"
        },
        {
            "name": "symfony/polyfill-iconv",
            "version": "v1.27.0",
            "source": {
                "type": "git",
                "url": "https://github.com/symfony/polyfill-iconv.git",
                "reference": "927013f3aac555983a5059aada98e1907d842695"
            },
            "dist": {
                "type": "zip",
                "url": "https://api.github.com/repos/symfony/polyfill-iconv/zipball/927013f3aac555983a5059aada98e1907d842695",
                "reference": "927013f3aac555983a5059aada98e1907d842695",
                "shasum": ""
            },
            "require": {
                "php": ">=7.1"
            },
            "provide": {
                "ext-iconv": "*"
            },
            "suggest": {
                "ext-iconv": "For best performance"
            },
            "type": "library",
            "extra": {
                "branch-alias": {
                    "dev-main": "1.27-dev"
                },
                "thanks": {
                    "name": "symfony/polyfill",
                    "url": "https://github.com/symfony/polyfill"
                }
            },
            "autoload": {
                "files": [
                    "bootstrap.php"
                ],
                "psr-4": {
                    "Symfony\\Polyfill\\Iconv\\": ""
                }
            },
            "notification-url": "https://packagist.org/downloads/",
            "license": [
                "MIT"
            ],
            "authors": [
                {
                    "name": "Nicolas Grekas",
                    "email": "p@tchwork.com"
                },
                {
                    "name": "Symfony Community",
                    "homepage": "https://symfony.com/contributors"
                }
            ],
            "description": "Symfony polyfill for the Iconv extension",
            "homepage": "https://symfony.com",
            "keywords": [
                "compatibility",
                "iconv",
                "polyfill",
                "portable",
                "shim"
            ],
            "support": {
                "source": "https://github.com/symfony/polyfill-iconv/tree/v1.27.0"
            },
            "funding": [
                {
                    "url": "https://symfony.com/sponsor",
                    "type": "custom"
                },
                {
                    "url": "https://github.com/fabpot",
                    "type": "github"
                },
                {
                    "url": "https://tidelift.com/funding/github/packagist/symfony/symfony",
                    "type": "tidelift"
                }
            ],
            "time": "2022-11-03T14:55:06+00:00"
        },
        {
            "name": "symfony/polyfill-intl-idn",
            "version": "v1.27.0",
            "source": {
                "type": "git",
                "url": "https://github.com/symfony/polyfill-intl-idn.git",
                "reference": "639084e360537a19f9ee352433b84ce831f3d2da"
            },
            "dist": {
                "type": "zip",
                "url": "https://api.github.com/repos/symfony/polyfill-intl-idn/zipball/639084e360537a19f9ee352433b84ce831f3d2da",
                "reference": "639084e360537a19f9ee352433b84ce831f3d2da",
                "shasum": ""
            },
            "require": {
                "php": ">=7.1",
                "symfony/polyfill-intl-normalizer": "^1.10",
                "symfony/polyfill-php72": "^1.10"
            },
            "suggest": {
                "ext-intl": "For best performance"
            },
            "type": "library",
            "extra": {
                "branch-alias": {
                    "dev-main": "1.27-dev"
                },
                "thanks": {
                    "name": "symfony/polyfill",
                    "url": "https://github.com/symfony/polyfill"
                }
            },
            "autoload": {
                "files": [
                    "bootstrap.php"
                ],
                "psr-4": {
                    "Symfony\\Polyfill\\Intl\\Idn\\": ""
                }
            },
            "notification-url": "https://packagist.org/downloads/",
            "license": [
                "MIT"
            ],
            "authors": [
                {
                    "name": "Laurent Bassin",
                    "email": "laurent@bassin.info"
                },
                {
                    "name": "Trevor Rowbotham",
                    "email": "trevor.rowbotham@pm.me"
                },
                {
                    "name": "Symfony Community",
                    "homepage": "https://symfony.com/contributors"
                }
            ],
            "description": "Symfony polyfill for intl's idn_to_ascii and idn_to_utf8 functions",
            "homepage": "https://symfony.com",
            "keywords": [
                "compatibility",
                "idn",
                "intl",
                "polyfill",
                "portable",
                "shim"
            ],
            "support": {
                "source": "https://github.com/symfony/polyfill-intl-idn/tree/v1.27.0"
            },
            "funding": [
                {
                    "url": "https://symfony.com/sponsor",
                    "type": "custom"
                },
                {
                    "url": "https://github.com/fabpot",
                    "type": "github"
                },
                {
                    "url": "https://tidelift.com/funding/github/packagist/symfony/symfony",
                    "type": "tidelift"
                }
            ],
            "time": "2022-11-03T14:55:06+00:00"
        },
        {
            "name": "symfony/polyfill-intl-normalizer",
            "version": "v1.27.0",
            "source": {
                "type": "git",
                "url": "https://github.com/symfony/polyfill-intl-normalizer.git",
                "reference": "19bd1e4fcd5b91116f14d8533c57831ed00571b6"
            },
            "dist": {
                "type": "zip",
                "url": "https://api.github.com/repos/symfony/polyfill-intl-normalizer/zipball/19bd1e4fcd5b91116f14d8533c57831ed00571b6",
                "reference": "19bd1e4fcd5b91116f14d8533c57831ed00571b6",
                "shasum": ""
            },
            "require": {
                "php": ">=7.1"
            },
            "suggest": {
                "ext-intl": "For best performance"
            },
            "type": "library",
            "extra": {
                "branch-alias": {
                    "dev-main": "1.27-dev"
                },
                "thanks": {
                    "name": "symfony/polyfill",
                    "url": "https://github.com/symfony/polyfill"
                }
            },
            "autoload": {
                "files": [
                    "bootstrap.php"
                ],
                "psr-4": {
                    "Symfony\\Polyfill\\Intl\\Normalizer\\": ""
                },
                "classmap": [
                    "Resources/stubs"
                ]
            },
            "notification-url": "https://packagist.org/downloads/",
            "license": [
                "MIT"
            ],
            "authors": [
                {
                    "name": "Nicolas Grekas",
                    "email": "p@tchwork.com"
                },
                {
                    "name": "Symfony Community",
                    "homepage": "https://symfony.com/contributors"
                }
            ],
            "description": "Symfony polyfill for intl's Normalizer class and related functions",
            "homepage": "https://symfony.com",
            "keywords": [
                "compatibility",
                "intl",
                "normalizer",
                "polyfill",
                "portable",
                "shim"
            ],
            "support": {
                "source": "https://github.com/symfony/polyfill-intl-normalizer/tree/v1.27.0"
            },
            "funding": [
                {
                    "url": "https://symfony.com/sponsor",
                    "type": "custom"
                },
                {
                    "url": "https://github.com/fabpot",
                    "type": "github"
                },
                {
                    "url": "https://tidelift.com/funding/github/packagist/symfony/symfony",
                    "type": "tidelift"
                }
            ],
            "time": "2022-11-03T14:55:06+00:00"
        },
        {
            "name": "symfony/polyfill-mbstring",
            "version": "v1.27.0",
            "source": {
                "type": "git",
                "url": "https://github.com/symfony/polyfill-mbstring.git",
                "reference": "8ad114f6b39e2c98a8b0e3bd907732c207c2b534"
            },
            "dist": {
                "type": "zip",
                "url": "https://api.github.com/repos/symfony/polyfill-mbstring/zipball/8ad114f6b39e2c98a8b0e3bd907732c207c2b534",
                "reference": "8ad114f6b39e2c98a8b0e3bd907732c207c2b534",
                "shasum": ""
            },
            "require": {
                "php": ">=7.1"
            },
            "provide": {
                "ext-mbstring": "*"
            },
            "suggest": {
                "ext-mbstring": "For best performance"
            },
            "type": "library",
            "extra": {
                "branch-alias": {
                    "dev-main": "1.27-dev"
                },
                "thanks": {
                    "name": "symfony/polyfill",
                    "url": "https://github.com/symfony/polyfill"
                }
            },
            "autoload": {
                "files": [
                    "bootstrap.php"
                ],
                "psr-4": {
                    "Symfony\\Polyfill\\Mbstring\\": ""
                }
            },
            "notification-url": "https://packagist.org/downloads/",
            "license": [
                "MIT"
            ],
            "authors": [
                {
                    "name": "Nicolas Grekas",
                    "email": "p@tchwork.com"
                },
                {
                    "name": "Symfony Community",
                    "homepage": "https://symfony.com/contributors"
                }
            ],
            "description": "Symfony polyfill for the Mbstring extension",
            "homepage": "https://symfony.com",
            "keywords": [
                "compatibility",
                "mbstring",
                "polyfill",
                "portable",
                "shim"
            ],
            "support": {
                "source": "https://github.com/symfony/polyfill-mbstring/tree/v1.27.0"
            },
            "funding": [
                {
                    "url": "https://symfony.com/sponsor",
                    "type": "custom"
                },
                {
                    "url": "https://github.com/fabpot",
                    "type": "github"
                },
                {
                    "url": "https://tidelift.com/funding/github/packagist/symfony/symfony",
                    "type": "tidelift"
                }
            ],
            "time": "2022-11-03T14:55:06+00:00"
        },
        {
            "name": "symfony/polyfill-php72",
            "version": "v1.27.0",
            "source": {
                "type": "git",
                "url": "https://github.com/symfony/polyfill-php72.git",
                "reference": "869329b1e9894268a8a61dabb69153029b7a8c97"
            },
            "dist": {
                "type": "zip",
                "url": "https://api.github.com/repos/symfony/polyfill-php72/zipball/869329b1e9894268a8a61dabb69153029b7a8c97",
                "reference": "869329b1e9894268a8a61dabb69153029b7a8c97",
                "shasum": ""
            },
            "require": {
                "php": ">=7.1"
            },
            "type": "library",
            "extra": {
                "branch-alias": {
                    "dev-main": "1.27-dev"
                },
                "thanks": {
                    "name": "symfony/polyfill",
                    "url": "https://github.com/symfony/polyfill"
                }
            },
            "autoload": {
                "files": [
                    "bootstrap.php"
                ],
                "psr-4": {
                    "Symfony\\Polyfill\\Php72\\": ""
                }
            },
            "notification-url": "https://packagist.org/downloads/",
            "license": [
                "MIT"
            ],
            "authors": [
                {
                    "name": "Nicolas Grekas",
                    "email": "p@tchwork.com"
                },
                {
                    "name": "Symfony Community",
                    "homepage": "https://symfony.com/contributors"
                }
            ],
            "description": "Symfony polyfill backporting some PHP 7.2+ features to lower PHP versions",
            "homepage": "https://symfony.com",
            "keywords": [
                "compatibility",
                "polyfill",
                "portable",
                "shim"
            ],
            "support": {
                "source": "https://github.com/symfony/polyfill-php72/tree/v1.27.0"
            },
            "funding": [
                {
                    "url": "https://symfony.com/sponsor",
                    "type": "custom"
                },
                {
                    "url": "https://github.com/fabpot",
                    "type": "github"
                },
                {
                    "url": "https://tidelift.com/funding/github/packagist/symfony/symfony",
                    "type": "tidelift"
                }
            ],
            "time": "2022-11-03T14:55:06+00:00"
        },
        {
            "name": "symfony/polyfill-php80",
            "version": "v1.27.0",
            "source": {
                "type": "git",
                "url": "https://github.com/symfony/polyfill-php80.git",
                "reference": "7a6ff3f1959bb01aefccb463a0f2cd3d3d2fd936"
            },
            "dist": {
                "type": "zip",
                "url": "https://api.github.com/repos/symfony/polyfill-php80/zipball/7a6ff3f1959bb01aefccb463a0f2cd3d3d2fd936",
                "reference": "7a6ff3f1959bb01aefccb463a0f2cd3d3d2fd936",
                "shasum": ""
            },
            "require": {
                "php": ">=7.1"
            },
            "type": "library",
            "extra": {
                "branch-alias": {
                    "dev-main": "1.27-dev"
                },
                "thanks": {
                    "name": "symfony/polyfill",
                    "url": "https://github.com/symfony/polyfill"
                }
            },
            "autoload": {
                "files": [
                    "bootstrap.php"
                ],
                "psr-4": {
                    "Symfony\\Polyfill\\Php80\\": ""
                },
                "classmap": [
                    "Resources/stubs"
                ]
            },
            "notification-url": "https://packagist.org/downloads/",
            "license": [
                "MIT"
            ],
            "authors": [
                {
                    "name": "Ion Bazan",
                    "email": "ion.bazan@gmail.com"
                },
                {
                    "name": "Nicolas Grekas",
                    "email": "p@tchwork.com"
                },
                {
                    "name": "Symfony Community",
                    "homepage": "https://symfony.com/contributors"
                }
            ],
            "description": "Symfony polyfill backporting some PHP 8.0+ features to lower PHP versions",
            "homepage": "https://symfony.com",
            "keywords": [
                "compatibility",
                "polyfill",
                "portable",
                "shim"
            ],
            "support": {
                "source": "https://github.com/symfony/polyfill-php80/tree/v1.27.0"
            },
            "funding": [
                {
                    "url": "https://symfony.com/sponsor",
                    "type": "custom"
                },
                {
                    "url": "https://github.com/fabpot",
                    "type": "github"
                },
                {
                    "url": "https://tidelift.com/funding/github/packagist/symfony/symfony",
                    "type": "tidelift"
                }
            ],
            "time": "2022-11-03T14:55:06+00:00"
        },
        {
            "name": "symfony/process",
            "version": "v6.0.19",
            "source": {
                "type": "git",
                "url": "https://github.com/symfony/process.git",
                "reference": "2114fd60f26a296cc403a7939ab91478475a33d4"
            },
            "dist": {
                "type": "zip",
                "url": "https://api.github.com/repos/symfony/process/zipball/2114fd60f26a296cc403a7939ab91478475a33d4",
                "reference": "2114fd60f26a296cc403a7939ab91478475a33d4",
                "shasum": ""
            },
            "require": {
                "php": ">=8.0.2"
            },
            "type": "library",
            "autoload": {
                "psr-4": {
                    "Symfony\\Component\\Process\\": ""
                },
                "exclude-from-classmap": [
                    "/Tests/"
                ]
            },
            "notification-url": "https://packagist.org/downloads/",
            "license": [
                "MIT"
            ],
            "authors": [
                {
                    "name": "Fabien Potencier",
                    "email": "fabien@symfony.com"
                },
                {
                    "name": "Symfony Community",
                    "homepage": "https://symfony.com/contributors"
                }
            ],
            "description": "Executes commands in sub-processes",
            "homepage": "https://symfony.com",
            "support": {
                "source": "https://github.com/symfony/process/tree/v6.0.19"
            },
            "funding": [
                {
                    "url": "https://symfony.com/sponsor",
                    "type": "custom"
                },
                {
                    "url": "https://github.com/fabpot",
                    "type": "github"
                },
                {
                    "url": "https://tidelift.com/funding/github/packagist/symfony/symfony",
                    "type": "tidelift"
                }
            ],
            "time": "2023-01-01T08:36:10+00:00"
        },
        {
            "name": "symfony/var-dumper",
            "version": "v3.4.47",
            "source": {
                "type": "git",
                "url": "https://github.com/symfony/var-dumper.git",
                "reference": "0719f6cf4633a38b2c1585140998579ce23b4b7d"
            },
            "dist": {
                "type": "zip",
                "url": "https://api.github.com/repos/symfony/var-dumper/zipball/0719f6cf4633a38b2c1585140998579ce23b4b7d",
                "reference": "0719f6cf4633a38b2c1585140998579ce23b4b7d",
                "shasum": ""
            },
            "require": {
                "php": "^5.5.9|>=7.0.8",
                "symfony/polyfill-mbstring": "~1.0"
            },
            "conflict": {
                "phpunit/phpunit": "<4.8.35|<5.4.3,>=5.0"
            },
            "require-dev": {
                "ext-iconv": "*",
                "twig/twig": "~1.34|~2.4"
            },
            "suggest": {
                "ext-iconv": "To convert non-UTF-8 strings to UTF-8 (or symfony/polyfill-iconv in case ext-iconv cannot be used).",
                "ext-intl": "To show region name in time zone dump",
                "ext-symfony_debug": ""
            },
            "type": "library",
            "autoload": {
                "files": [
                    "Resources/functions/dump.php"
                ],
                "psr-4": {
                    "Symfony\\Component\\VarDumper\\": ""
                },
                "exclude-from-classmap": [
                    "/Tests/"
                ]
            },
            "notification-url": "https://packagist.org/downloads/",
            "license": [
                "MIT"
            ],
            "authors": [
                {
                    "name": "Nicolas Grekas",
                    "email": "p@tchwork.com"
                },
                {
                    "name": "Symfony Community",
                    "homepage": "https://symfony.com/contributors"
                }
            ],
            "description": "Symfony mechanism for exploring and dumping PHP variables",
            "homepage": "https://symfony.com",
            "keywords": [
                "debug",
                "dump"
            ],
            "support": {
                "source": "https://github.com/symfony/var-dumper/tree/v3.4.47"
            },
            "funding": [
                {
                    "url": "https://symfony.com/sponsor",
                    "type": "custom"
                },
                {
                    "url": "https://github.com/fabpot",
                    "type": "github"
                },
                {
                    "url": "https://tidelift.com/funding/github/packagist/symfony/symfony",
                    "type": "tidelift"
                }
            ],
            "time": "2020-10-24T10:57:07+00:00"
        },
        {
            "name": "tinymce/tinymce",
            "version": "6.4.1",
            "source": {
                "type": "git",
                "url": "https://github.com/tinymce/tinymce-dist.git",
                "reference": "b2327c03fba64f8c47ec030c1f3bce98da8f7596"
            },
            "dist": {
                "type": "zip",
                "url": "https://api.github.com/repos/tinymce/tinymce-dist/zipball/b2327c03fba64f8c47ec030c1f3bce98da8f7596",
                "reference": "b2327c03fba64f8c47ec030c1f3bce98da8f7596",
                "shasum": ""
            },
            "type": "component",
            "extra": {
                "component": {
                    "scripts": [
                        "tinymce.js",
                        "plugins/*/plugin.js",
                        "themes/*/theme.js",
                        "models/*/model.js",
                        "icons/*/icons.js"
                    ],
                    "files": [
                        "tinymce.min.js",
                        "plugins/*/plugin.min.js",
                        "themes/*/theme.min.js",
                        "models/*/model.min.js",
                        "skins/**",
                        "icons/*/icons.min.js"
                    ]
                }
            },
            "notification-url": "https://packagist.org/downloads/",
            "license": [
                "MIT-only"
            ],
            "description": "Web based JavaScript HTML WYSIWYG editor control.",
            "homepage": "https://www.tiny.cloud/",
            "keywords": [
                "contenteditable",
                "editing",
                "html",
                "javascript",
                "rich editor",
                "rich text",
                "rich text editor",
                "richtext",
                "rte",
                "text",
                "tinymce",
                "wysiwyg"
            ],
            "support": {
                "source": "https://github.com/tinymce/tinymce-dist/tree/6.4.1"
            },
            "time": "2023-03-29T01:33:40+00:00"
        }
    ],
    "packages-dev": [],
    "aliases": [],
    "minimum-stability": "stable",
    "stability-flags": [],
    "prefer-stable": false,
    "prefer-lowest": false,
    "platform": [],
    "platform-dev": [],
    "platform-overrides": {
        "php": "8.0.2"
    },
    "plugin-api-version": "2.3.0"
}<|MERGE_RESOLUTION|>--- conflicted
+++ resolved
@@ -4,11 +4,7 @@
         "Read more about it at https://getcomposer.org/doc/01-basic-usage.md#installing-dependencies",
         "This file is @generated automatically"
     ],
-<<<<<<< HEAD
     "content-hash": "5bafb311a6964509a481b4f2b17d9d3b",
-=======
-    "content-hash": "9e3b6f6e51c682b07fe1516c9300f4d7",
->>>>>>> e5d2a346
     "packages": [
         {
             "name": "amphp/amp",
